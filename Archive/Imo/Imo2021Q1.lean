/-
Copyright (c) 2021 Mantas Bakšys. All rights reserved.
Released under Apache 2.0 license as described in the file LICENSE.
Authors: Mantas Bakšys
-/
import Mathlib.Data.Nat.Interval
import Mathlib.Tactic.IntervalCases
import Mathlib.Tactic.Linarith

#align_import imo.imo2021_q1 from "leanprover-community/mathlib"@"308826471968962c6b59c7ff82a22757386603e3"

/-!
# IMO 2021 Q1

Let `n≥100` be an integer. Ivan writes the numbers `n, n+1,..., 2n` each on different cards.
He then shuffles these `n+1` cards, and divides them into two piles. Prove that at least one
of the piles contains two cards such that the sum of their numbers is a perfect square.

# Solution

We show there exists a triplet `a, b, c ∈ [n , 2n]` with `a < b < c` and each of the sums `(a + b)`,
`(b + c)`, `(a + c)` being a perfect square. Specifically, we consider the linear system of
equations

    a + b = (2 * l - 1) ^ 2
    a + c = (2 * l) ^ 2
    b + c = (2 * l + 1) ^ 2

which can be solved to give

    a = 2 * l ^ 2 - 4 * l
    b = 2 * l ^ 2 + 1
    c = 2 * l ^ 2 + 4 * l

Therefore, it is enough to show that there exists a natural number l such that
`n ≤ 2 * l ^ 2 - 4 * l` and `2 * l ^ 2 + 4 * l ≤ 2 * n` for `n ≥ 100`.

Then, by the Pigeonhole principle, at least two numbers in the triplet must lie in the same pile,
which finishes the proof.
-/

open Finset

namespace Imo2021Q1

-- We will later make use of the fact that there exists (l : ℕ) such that
-- n ≤ 2 * l ^ 2 - 4 * l and 2 * l ^ 2 + 4 * l ≤ 2 * n for n ≥ 100.
theorem exists_numbers_in_interval (n : ℕ) (hn : 100 ≤ n) :
    ∃ l : ℕ, n + 4 * l ≤ 2 * l ^ 2 ∧ 2 * l ^ 2 + 4 * l ≤ 2 * n := by
  have hn' : 1 ≤ Nat.sqrt (n + 1) := by
    rw [Nat.le_sqrt]
    linarith
  have h₁ := Nat.sqrt_le' (n + 1)
  have h₂ := Nat.succ_le_succ_sqrt' (n + 1)
  have h₃ : 10 ≤ (n + 1).sqrt := by
    rw [Nat.le_sqrt]
    linarith only [hn]
  rw [← Nat.sub_add_cancel hn'] at h₁ h₂ h₃
  set l := (n + 1).sqrt - 1
  refine ⟨l, ?_, ?_⟩
  · calc n + 4 * l ≤ (l ^ 2 + 4 * l + 2) + 4 * l := by linarith only [h₂]
      _ ≤ 2 * l ^ 2 := by nlinarith only [h₃]
  · linarith only [h₁]
#align imo2021_q1.exists_numbers_in_interval Imo2021Q1.exists_numbers_in_interval

theorem exists_triplet_summing_to_squares (n : ℕ) (hn : 100 ≤ n) :
    ∃ a b c : ℕ, n ≤ a ∧ a < b ∧ b < c ∧ c ≤ 2 * n ∧
      (∃ k : ℕ, a + b = k ^ 2) ∧ (∃ l : ℕ, c + a = l ^ 2) ∧ ∃ m : ℕ, b + c = m ^ 2 := by
  obtain ⟨l, hl1, hl2⟩ := exists_numbers_in_interval n hn
  have p : 1 < l := by contrapose! hl1; interval_cases l <;> linarith
  have h₁ : 4 * l ≤ 2 * l ^ 2 := by linarith
  have h₂ : 1 ≤ 2 * l := by linarith
  refine ⟨2 * l ^ 2 - 4 * l, 2 * l ^ 2 + 1, 2 * l ^ 2 + 4 * l, ?_, ?_, ?_,
<<<<<<< HEAD
    ⟨?_, ⟨2 * l - 1, ?_⟩, ⟨2 * l, ?_⟩, 2 * l + ?1, _⟩⟩
=======
    ⟨?_, ⟨2 * l - 1, ?_⟩, ⟨2 * l, ?_⟩, 2 * l + 1, ?_⟩⟩
>>>>>>> 16a1db9e
  all_goals zify [h₁, h₂]; linarith
#align imo2021_q1.exists_triplet_summing_to_squares Imo2021Q1.exists_triplet_summing_to_squares

-- Since it will be more convenient to work with sets later on, we will translate the above claim
-- to state that there always exists a set B ⊆ [n, 2n] of cardinality at least 3, such that each
-- pair of pairwise unequal elements of B sums to a perfect square.
theorem exists_finset_3_le_card_with_pairs_summing_to_squares (n : ℕ) (hn : 100 ≤ n) :
    ∃ B : Finset ℕ,
      2 * 1 + 1 ≤ B.card ∧
      (∀ a ∈ B, ∀ b ∈ B, a ≠ b → ∃ k, a + b = k ^ 2) ∧
      ∀ c ∈ B, n ≤ c ∧ c ≤ 2 * n := by
  obtain ⟨a, b, c, hna, hab, hbc, hcn, h₁, h₂, h₃⟩ := exists_triplet_summing_to_squares n hn
  refine ⟨{a, b, c}, ?_, ?_, ?_⟩
  · suffices ({a, b, c} : Finset ℕ).card = 3 by rw [this]
    suffices a ∉ {b, c} ∧ b ∉ {c} by
      rw [Finset.card_insert_of_not_mem this.1, Finset.card_insert_of_not_mem this.2,
        Finset.card_singleton]
    rw [Finset.mem_insert, Finset.mem_singleton, Finset.mem_singleton]
    push_neg
    exact ⟨⟨hab.ne, (hab.trans hbc).ne⟩, hbc.ne⟩
  · intro x hx y hy hxy
    simp only [Finset.mem_insert, Finset.mem_singleton] at hx hy
    rcases hx with (rfl | rfl | rfl) <;> rcases hy with (rfl | rfl | rfl)
    all_goals
      first
      | contradiction
      | assumption
      | simpa only [add_comm x y]
  · simp only [Finset.mem_insert, Finset.mem_singleton]
    rintro d (rfl | rfl | rfl) <;> constructor <;> linarith only [hna, hab, hbc, hcn]
#align imo2021_q1.exists_finset_3_le_card_with_pairs_summing_to_squares Imo2021Q1.exists_finset_3_le_card_with_pairs_summing_to_squares

end Imo2021Q1

open Imo2021Q1

theorem imo2021_q1 :
    ∀ n : ℕ, 100 ≤ n → ∀ A ⊆ Finset.Icc n (2 * n),
    (∃ a ∈ A, ∃ b ∈ A, a ≠ b ∧ ∃ k : ℕ, a + b = k ^ 2) ∨
    ∃ a ∈ Finset.Icc n (2 * n) \ A, ∃ b ∈ Finset.Icc n (2 * n) \ A,
      a ≠ b ∧ ∃ k : ℕ, a + b = k ^ 2 := by
  intro n hn A hA
  -- For each n ∈ ℕ such that 100 ≤ n, there exists a pairwise unequal triplet {a, b, c} ⊆ [n, 2n]
  -- such that all pairwise sums are perfect squares. In practice, it will be easier to use
  -- a finite set B ⊆ [n, 2n] such that all pairwise unequal pairs of B sum to a perfect square
  -- noting that B has cardinality greater or equal to 3, by the explicit construction of the
  -- triplet {a, b, c} before.
  obtain ⟨B, hB, h₁, h₂⟩ := exists_finset_3_le_card_with_pairs_summing_to_squares n hn
  have hBsub : B ⊆ Finset.Icc n (2 * n) := by
    intro c hcB; simpa only [Finset.mem_Icc] using h₂ c hcB
  have hB' : 2 * 1 < (B ∩ (Finset.Icc n (2 * n) \ A) ∪ B ∩ A).card := by
    rw [← inter_union_distrib_left, sdiff_union_self_eq_union, union_eq_left.2 hA,
      inter_eq_left.2 hBsub]
    exact Nat.succ_le_iff.mp hB
  -- Since B has cardinality greater or equal to 3, there must exist a subset C ⊆ B such that
  -- for any A ⊆ [n, 2n], either C ⊆ A or C ⊆ [n, 2n] \ A and C has cardinality greater
  -- or equal to 2.
  obtain ⟨C, hC, hCA⟩ := Finset.exists_subset_or_subset_of_two_mul_lt_card hB'
  rw [Finset.one_lt_card] at hC
  rcases hC with ⟨a, ha, b, hb, hab⟩
  simp only [Finset.subset_iff, Finset.mem_inter] at hCA
  -- Now we split into the two cases C ⊆ [n, 2n] \ A and C ⊆ A, which can be dealt with identically.
  cases' hCA with hCA hCA <;> [right; left] <;>
    exact ⟨a, (hCA ha).2, b, (hCA hb).2, hab, h₁ a (hCA ha).1 b (hCA hb).1 hab⟩
#align imo2021_q1 imo2021_q1<|MERGE_RESOLUTION|>--- conflicted
+++ resolved
@@ -71,11 +71,7 @@
   have h₁ : 4 * l ≤ 2 * l ^ 2 := by linarith
   have h₂ : 1 ≤ 2 * l := by linarith
   refine ⟨2 * l ^ 2 - 4 * l, 2 * l ^ 2 + 1, 2 * l ^ 2 + 4 * l, ?_, ?_, ?_,
-<<<<<<< HEAD
-    ⟨?_, ⟨2 * l - 1, ?_⟩, ⟨2 * l, ?_⟩, 2 * l + ?1, _⟩⟩
-=======
     ⟨?_, ⟨2 * l - 1, ?_⟩, ⟨2 * l, ?_⟩, 2 * l + 1, ?_⟩⟩
->>>>>>> 16a1db9e
   all_goals zify [h₁, h₂]; linarith
 #align imo2021_q1.exists_triplet_summing_to_squares Imo2021Q1.exists_triplet_summing_to_squares
 
