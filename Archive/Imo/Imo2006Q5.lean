/-
Copyright (c) 2022 Violeta Hernández Palacios. All rights reserved.
Released under Apache 2.0 license as described in the file LICENSE.
Authors: Violeta Hernández Palacios
-/
<<<<<<< HEAD
import Mathlib.Algebra.Polynomial.RingDivision
=======
import Mathlib.Algebra.Polynomial.Roots
>>>>>>> 59de845a
import Mathlib.Dynamics.PeriodicPts

/-!
# IMO 2006 Q5

Let $P(x)$ be a polynomial of degree $n>1$ with integer coefficients, and let $k$ be a positive
integer. Consider the polynomial $Q(x) = P(P(\ldots P(P(x))\ldots))$, where $P$ occurs $k$ times.
Prove that there are at most $n$ integers $t$ such that $Q(t)=t$.

## Sketch of solution

The following solution is adapted from
https://artofproblemsolving.com/wiki/index.php/2006_IMO_Problems/Problem_5.

Let $P^k$ denote the polynomial $P$ composed with itself $k$ times. We rely on a key observation: if
$P^k(t)=t$, then $P(P(t))=t$. We prove this by building the cyclic list
$(P(t)-t,P^2(t)-P(t),\ldots)$, and showing that each entry divides the next, which by transitivity
implies they all divide each other, and thus have the same absolute value.

If the entries in this list are all pairwise equal, then we can show inductively that for positive
$n$, $P^n(t)-t$ must always have the same sign as $P(t)-t$. Substituting $n=k$ gives us $P(t)=t$ and
in particular $P(P(t))=t$.

Otherwise, there must be two consecutive entries that are opposites of one another. This means
$P^{n+2}(t)-P^{n+1}(t)=P^n(t)-P^{n+1}(t)$, which implies $P^{n+2}(t)=P^n(t)$ and $P(P(t))=t$.

With this lemma, we can reduce the problem to the case $k=2$. If every root of $P(P(t))-t$ is also a
root of $P(t)-t$, then we're done. Otherwise, there exist $a$ and $b$ with $a\ne b$ and $P(a)=b$,
$P(b)=a$. For any root $t$ of $P(P(t))-t$, defining $u=P(t)$, we easily verify $a-t\mid b-u$,
$b-u\mid a-t$, $a-u\mid b-t$, $b-t\mid a-u$, which imply $|a-t|=|b-u|$ and $|a-u|=|b-t|$. By casing
on these equalities, we deduce $a+b=t+u$. This means that every root of $P(P(t))-t$ is a root of
$P(t)+t-a-b$, and we're again done.
-/


open Function Polynomial

namespace Imo2006Q5

/-- If every entry in a cyclic list of integers divides the next, then they all have the same
absolute value. -/
theorem Int.natAbs_eq_of_chain_dvd {l : Cycle ℤ} {x y : ℤ} (hl : l.Chain (· ∣ ·)) (hx : x ∈ l)
    (hy : y ∈ l) : x.natAbs = y.natAbs := by
  rw [Cycle.chain_iff_pairwise] at hl
  exact Int.natAbs_eq_of_dvd_dvd (hl x hx y hy) (hl y hy x hx)

theorem Int.add_eq_add_of_natAbs_eq_of_natAbs_eq {a b c d : ℤ} (hne : a ≠ b)
    (h₁ : (c - a).natAbs = (d - b).natAbs) (h₂ : (c - b).natAbs = (d - a).natAbs) :
    a + b = c + d := by
  cases' Int.natAbs_eq_natAbs_iff.1 h₁ with h₁ h₁
  · cases' Int.natAbs_eq_natAbs_iff.1 h₂ with h₂ h₂
    · exact (hne <| by linarith).elim
    · linarith
  · linarith

/-- The main lemma in the proof: if $P^k(t)=t$, then $P(P(t))=t$. -/
theorem Polynomial.isPeriodicPt_eval_two {P : Polynomial ℤ} {t : ℤ}
    (ht : t ∈ periodicPts fun x => P.eval x) : IsPeriodicPt (fun x => P.eval x) 2 t := by
  -- The cycle [P(t) - t, P(P(t)) - P(t), ...]
  let C : Cycle ℤ := (periodicOrbit (fun x => P.eval x) t).map fun x => P.eval x - x
  have HC : ∀ {n : ℕ}, (fun x => P.eval x)^[n + 1] t - (fun x => P.eval x)^[n] t ∈ C := by
    intro n
    rw [Cycle.mem_map, Function.iterate_succ_apply']
    exact ⟨_, iterate_mem_periodicOrbit ht n, rfl⟩
  -- Elements in C are all divisible by one another.
  have Hdvd : C.Chain (· ∣ ·) := by
    rw [Cycle.chain_map, periodicOrbit_chain' _ ht]
    intro n
    convert sub_dvd_eval_sub ((fun x => P.eval x)^[n + 1] t) ((fun x => P.eval x)^[n] t) P <;>
      rw [Function.iterate_succ_apply']
  -- Any two entries in C have the same absolute value.
  have Habs :
    ∀ m n : ℕ,
      ((fun x => P.eval x)^[m + 1] t - (fun x => P.eval x)^[m] t).natAbs =
        ((fun x => P.eval x)^[n + 1] t - (fun x => P.eval x)^[n] t).natAbs :=
    fun m n => Int.natAbs_eq_of_chain_dvd Hdvd HC HC
  -- We case on whether the elements on C are pairwise equal.
  by_cases HC' : C.Chain (· = ·)
  · -- Any two entries in C are equal.
    have Heq :
      ∀ m n : ℕ,
        (fun x => P.eval x)^[m + 1] t - (fun x => P.eval x)^[m] t =
          (fun x => P.eval x)^[n + 1] t - (fun x => P.eval x)^[n] t :=
      fun m n => Cycle.chain_iff_pairwise.1 HC' _ HC _ HC
    -- The sign of P^n(t) - t is the same as P(t) - t for positive n. Proven by induction on n.
    have IH : ∀ n : ℕ, ((fun x => P.eval x)^[n + 1] t - t).sign = (P.eval t - t).sign := by
      intro n
      induction' n with n IH
      · rfl
      · apply Eq.trans _ (Int.sign_add_eq_of_sign_eq IH)
        have H := Heq n.succ 0
        dsimp at H ⊢
        rw [← H, sub_add_sub_cancel']
    -- This implies that the sign of P(t) - t is the same as the sign of P^k(t) - t, which is 0.
    -- Hence P(t) = t and P(P(t)) = P(t).
    rcases ht with ⟨_ | k, hk, hk'⟩
    · exact (irrefl 0 hk).elim
    · have H := IH k
      rw [hk'.isFixedPt.eq, sub_self, Int.sign_zero, eq_comm, Int.sign_eq_zero_iff_zero,
        sub_eq_zero] at H
      simp [IsPeriodicPt, IsFixedPt, H]
  · -- We take two nonequal consecutive entries.
    rw [Cycle.chain_map, periodicOrbit_chain' _ ht] at HC'
    push_neg at HC'
    cases' HC' with n hn
    -- They must have opposite sign, so that P^{k + 1}(t) - P^k(t) = P^{k + 2}(t) - P^{k + 1}(t).
    cases' Int.natAbs_eq_natAbs_iff.1 (Habs n n.succ) with hn' hn'
    · apply (hn _).elim
      convert hn' <;> simp only [Function.iterate_succ_apply']
    -- We deduce P^{k + 2}(t) = P^k(t) and hence P(P(t)) = t.
    · rw [neg_sub, sub_right_inj] at hn'
      simp only [Function.iterate_succ_apply'] at hn'
      exact isPeriodicPt_of_mem_periodicPts_of_isPeriodicPt_iterate ht hn'.symm

theorem Polynomial.iterate_comp_sub_X_ne {P : Polynomial ℤ} (hP : 1 < P.natDegree) {k : ℕ}
    (hk : 0 < k) : P.comp^[k] X - X ≠ 0 := by
  rw [sub_ne_zero]
  apply_fun natDegree
  simpa using (one_lt_pow hP hk.ne').ne'

/-- We solve the problem for the specific case k = 2 first. -/
theorem imo2006_q5' {P : Polynomial ℤ} (hP : 1 < P.natDegree) :
    (P.comp P - X).roots.toFinset.card ≤ P.natDegree := by
  -- Auxiliary lemmas on degrees.
  have hPX : (P - X).natDegree = P.natDegree := by
    rw [natDegree_sub_eq_left_of_natDegree_lt]
    simpa using hP
  have hPX' : P - X ≠ 0 := by
    intro h
    rw [h, natDegree_zero] at hPX
    rw [← hPX] at hP
    exact (zero_le_one.not_lt hP).elim
  -- If every root of P(P(t)) - t is also a root of P(t) - t, then we're done.
  by_cases H : (P.comp P - X).roots.toFinset ⊆ (P - X).roots.toFinset
  · exact (Finset.card_le_card H).trans
      ((Multiset.toFinset_card_le _).trans ((card_roots' _).trans_eq hPX))
  -- Otherwise, take a, b with P(a) = b, P(b) = a, a ≠ b.
  · rcases Finset.not_subset.1 H with ⟨a, ha, hab⟩
    replace ha := isRoot_of_mem_roots (Multiset.mem_toFinset.1 ha)
    rw [IsRoot.def, eval_sub, eval_comp, eval_X, sub_eq_zero] at ha
    rw [Multiset.mem_toFinset, mem_roots hPX', IsRoot.def, eval_sub, eval_X, sub_eq_zero]
      at hab
    set b := P.eval a
    -- More auxiliary lemmas on degrees.
    have hPab : (P + (X : ℤ[X]) - a - b).natDegree = P.natDegree := by
      rw [sub_sub, ← Int.cast_add]
      have h₁ : (P + X).natDegree = P.natDegree := by
        rw [natDegree_add_eq_left_of_natDegree_lt]
        simpa using hP
      rwa [natDegree_sub_eq_left_of_natDegree_lt]
      rw [h₁, natDegree_intCast]
      exact zero_lt_one.trans hP
    have hPab' : P + (X : ℤ[X]) - a - b ≠ 0 := by
      intro h
      rw [h, natDegree_zero] at hPab
      rw [← hPab] at hP
      exact (zero_le_one.not_lt hP).elim
    -- We claim that every root of P(P(t)) - t is a root of P(t) + t - a - b. This allows us to
    -- conclude the problem.
    suffices H' : (P.comp P - X).roots.toFinset ⊆ (P + (X : ℤ[X]) - a - b).roots.toFinset from
      (Finset.card_le_card H').trans
        ((Multiset.toFinset_card_le _).trans <| (card_roots' _).trans_eq hPab)
<<<<<<< HEAD
    · -- Let t be a root of P(P(t)) - t, define u = P(t).
      intro t ht
      replace ht := isRoot_of_mem_roots (Multiset.mem_toFinset.1 ht)
      rw [IsRoot.def, eval_sub, eval_comp, eval_X, sub_eq_zero] at ht
      simp only [mem_roots hPab', sub_eq_iff_eq_add, Multiset.mem_toFinset, IsRoot.def,
        eval_sub, eval_add, eval_X, eval_C, eval_int_cast, Int.cast_id, zero_add]
      -- An auxiliary lemma proved earlier implies we only need to show |t - a| = |u - b| and
      -- |t - b| = |u - a|. We prove this by establishing that each side of either equation divides
      -- the other.
      apply (Int.add_eq_add_of_natAbs_eq_of_natAbs_eq hab _ _).symm <;>
          apply Int.natAbs_eq_of_dvd_dvd <;> set u := P.eval t
      · rw [← ha, ← ht]; apply sub_dvd_eval_sub
      · apply sub_dvd_eval_sub
      · rw [← ht]; apply sub_dvd_eval_sub
      · rw [← ha]; apply sub_dvd_eval_sub
#align imo2006_q5.imo2006_q5' Imo2006Q5.imo2006_q5'
=======
    -- Let t be a root of P(P(t)) - t, define u = P(t).
    intro t ht
    replace ht := isRoot_of_mem_roots (Multiset.mem_toFinset.1 ht)
    rw [IsRoot.def, eval_sub, eval_comp, eval_X, sub_eq_zero] at ht
    simp only [mem_roots hPab', sub_eq_iff_eq_add, Multiset.mem_toFinset, IsRoot.def,
      eval_sub, eval_add, eval_X, eval_C, eval_intCast, Int.cast_id, zero_add]
    -- An auxiliary lemma proved earlier implies we only need to show |t - a| = |u - b| and
    -- |t - b| = |u - a|. We prove this by establishing that each side of either equation divides
    -- the other.
    apply (Int.add_eq_add_of_natAbs_eq_of_natAbs_eq hab _ _).symm <;>
        apply Int.natAbs_eq_of_dvd_dvd <;> set u := P.eval t
    · rw [← ha, ← ht]; apply sub_dvd_eval_sub
    · apply sub_dvd_eval_sub
    · rw [← ht]; apply sub_dvd_eval_sub
    · rw [← ha]; apply sub_dvd_eval_sub
>>>>>>> 59de845a

end Imo2006Q5

open Imo2006Q5

/-- The general problem follows easily from the k = 2 case. -/
theorem imo2006_q5 {P : Polynomial ℤ} (hP : 1 < P.natDegree) {k : ℕ} (hk : 0 < k) :
    (P.comp^[k] X - X).roots.toFinset.card ≤ P.natDegree := by
  refine (Finset.card_le_card fun t ht => ?_).trans (imo2006_q5' hP)
  have hP' : P.comp P - X ≠ 0 := by
    simpa [Nat.iterate] using Polynomial.iterate_comp_sub_X_ne hP zero_lt_two
  replace ht := isRoot_of_mem_roots (Multiset.mem_toFinset.1 ht)
  rw [IsRoot.def, eval_sub, iterate_comp_eval, eval_X, sub_eq_zero] at ht
  rw [Multiset.mem_toFinset, mem_roots hP', IsRoot.def, eval_sub, eval_comp, eval_X,
    sub_eq_zero]
  exact Polynomial.isPeriodicPt_eval_two ⟨k, hk, ht⟩<|MERGE_RESOLUTION|>--- conflicted
+++ resolved
@@ -3,11 +3,7 @@
 Released under Apache 2.0 license as described in the file LICENSE.
 Authors: Violeta Hernández Palacios
 -/
-<<<<<<< HEAD
-import Mathlib.Algebra.Polynomial.RingDivision
-=======
 import Mathlib.Algebra.Polynomial.Roots
->>>>>>> 59de845a
 import Mathlib.Dynamics.PeriodicPts
 
 /-!
@@ -170,24 +166,6 @@
     suffices H' : (P.comp P - X).roots.toFinset ⊆ (P + (X : ℤ[X]) - a - b).roots.toFinset from
       (Finset.card_le_card H').trans
         ((Multiset.toFinset_card_le _).trans <| (card_roots' _).trans_eq hPab)
-<<<<<<< HEAD
-    · -- Let t be a root of P(P(t)) - t, define u = P(t).
-      intro t ht
-      replace ht := isRoot_of_mem_roots (Multiset.mem_toFinset.1 ht)
-      rw [IsRoot.def, eval_sub, eval_comp, eval_X, sub_eq_zero] at ht
-      simp only [mem_roots hPab', sub_eq_iff_eq_add, Multiset.mem_toFinset, IsRoot.def,
-        eval_sub, eval_add, eval_X, eval_C, eval_int_cast, Int.cast_id, zero_add]
-      -- An auxiliary lemma proved earlier implies we only need to show |t - a| = |u - b| and
-      -- |t - b| = |u - a|. We prove this by establishing that each side of either equation divides
-      -- the other.
-      apply (Int.add_eq_add_of_natAbs_eq_of_natAbs_eq hab _ _).symm <;>
-          apply Int.natAbs_eq_of_dvd_dvd <;> set u := P.eval t
-      · rw [← ha, ← ht]; apply sub_dvd_eval_sub
-      · apply sub_dvd_eval_sub
-      · rw [← ht]; apply sub_dvd_eval_sub
-      · rw [← ha]; apply sub_dvd_eval_sub
-#align imo2006_q5.imo2006_q5' Imo2006Q5.imo2006_q5'
-=======
     -- Let t be a root of P(P(t)) - t, define u = P(t).
     intro t ht
     replace ht := isRoot_of_mem_roots (Multiset.mem_toFinset.1 ht)
@@ -203,7 +181,6 @@
     · apply sub_dvd_eval_sub
     · rw [← ht]; apply sub_dvd_eval_sub
     · rw [← ha]; apply sub_dvd_eval_sub
->>>>>>> 59de845a
 
 end Imo2006Q5
 
