/-
Copyright (c) 2023 Chris Hughes. All rights reserved.
Released under Apache 2.0 license as described in the file LICENSE.
Authors: Chris Hughes, Scott Morrison
-/
import Archive.Examples.IfNormalization.Statement
import Mathlib.Data.List.AList

/-!
# A variant of Chris Hughes' solution for the if normalization challenge.

In this variant we eschew the use of `aesop`, and instead write out the proofs.

(In order to avoid duplicated names with `Result.lean`,
we put primes on the declarations in the file.)
-/

set_option autoImplicit true

namespace IfExpr

attribute [local simp] eval normalized hasNestedIf hasConstantIf hasRedundantIf disjoint vars
  List.disjoint max_add_add_right max_mul_mul_left Nat.lt_add_one_iff le_add_of_le_right

theorem eval_ite_ite' :
    (ite (ite a b c) d e).eval f = (ite a (ite b d e) (ite c d e)).eval f := by
  cases h : eval f a <;> simp_all

/-- Custom size function for if-expressions, used for proving termination. -/
@[simp] def normSize' : IfExpr → ℕ
  | lit _ => 0
  | var _ => 1
  | .ite i t e => 2 * normSize' i + max (normSize' t) (normSize' e) + 1

/-- Normalizes the expression at the same time as assigning all variables in
`e` to the literal booleans given by `l` -/
def normalize' (l : AList (fun _ : ℕ => Bool)) :
    (e : IfExpr) → { e' : IfExpr //
        (∀ f, e'.eval f = e.eval (fun w => (l.lookup w).elim (f w) (fun b => b)))
        ∧ e'.normalized
        ∧ ∀ (v : ℕ), v ∈ vars e' → l.lookup v = none }
  | lit b => ⟨lit b, by simp⟩
  | var v =>
    match h : l.lookup v with
    | none => ⟨var v, by simp_all⟩
    | some b => ⟨lit b, by simp_all⟩
  | .ite (lit true) t e =>
    have ⟨t', ht'⟩ := normalize' l t
    ⟨t', by simp_all⟩
  | .ite (lit false) t e =>
    have ⟨e', he'⟩ := normalize' l e
    ⟨e', by simp_all⟩
  | .ite (.ite a b c) d e =>
    have ⟨t', ht₁, ht₂⟩ := normalize' l (.ite a (.ite b d e) (.ite c d e))
    ⟨t', fun f => by rw [ht₁, eval_ite_ite'], ht₂⟩
  | .ite (var v) t e =>
    match h : l.lookup v with
    | none =>
      have ⟨t', ht₁, ht₂, ht₃⟩ := normalize' (l.insert v true) t
      have ⟨e', he₁, he₂, he₃⟩ := normalize' (l.insert v false) e
      ⟨if t' = e' then t' else .ite (var v) t' e', by
        refine ⟨fun f => ?_, ?_, fun w b => ?_⟩
        · simp only [eval, apply_ite, ite_eq_iff']
          cases hfv : f v
          · simp (config := {contextual := true}) only [cond_false, h, he₁]
            refine ⟨fun _ => ?_, fun _ => ?_⟩
            · congr
              ext w
              by_cases h : w = v
              · substs h
                simp_all
              · simp_all
            · congr
              ext w
              by_cases h : w = v
              · substs h
                simp_all
              · simp_all
          · simp only [cond_true, h, ht₁]
            refine ⟨fun _ => ?_, fun _ => ?_⟩
            · congr
              ext w
              by_cases h : w = v
              · substs h
                simp_all
              · simp_all
            · congr
              ext w
              by_cases h : w = v
              · substs h
                simp_all
              · simp_all
        · have := ht₃ v
          have := he₃ v
          simp_all? says simp_all only [Option.elim, normalized, Bool.and_eq_true,
<<<<<<< HEAD
              Bool.not_eq_true', AList.lookup_insert, imp_false]
=======
              Bool.not_eq_true', AList.lookup_insert_eq_none, ne_eq, AList.lookup_insert, imp_false]
>>>>>>> 455bf5fe
          obtain ⟨⟨⟨tn, tc⟩, tr⟩, td⟩ := ht₂
          split <;> rename_i h'
          · subst h'
            simp_all
          · simp_all? says simp_all only [hasNestedIf, Bool.or_self, hasConstantIf, and_self,
              hasRedundantIf, Bool.or_false, beq_eq_false_iff_ne, ne_eq, not_false_eq_true,
              disjoint, List.disjoint, decide_True, Bool.and_self]
        · have := ht₃ w
          have := he₃ w
          by_cases h : w = v
          · subst h; simp_all
          · simp_all? says simp_all only [Option.elim, normalized, Bool.and_eq_true,
<<<<<<< HEAD
              Bool.not_eq_true', ne_eq, not_false_eq_true, AList.lookup_insert_ne]
=======
              Bool.not_eq_true', AList.lookup_insert_eq_none, ne_eq, not_false_eq_true,
              AList.lookup_insert_ne, implies_true]
>>>>>>> 455bf5fe
            obtain ⟨⟨⟨en, ec⟩, er⟩, ed⟩ := he₂
            split at b <;> rename_i h'
            · subst h'; simp_all
            · simp_all only [ne_eq, vars, List.singleton_append, List.cons_append,
                Bool.not_eq_true, List.mem_cons, List.mem_append, false_or]
              cases b <;> simp_all⟩
    | some b =>
      have ⟨e', he'⟩ := normalize' l (.ite (lit b) t e)
      ⟨e', by simp_all⟩
  termination_by e' => e'.normSize'

example : IfNormalization :=
  ⟨fun e => (normalize' ∅ e).1,
   fun e => ⟨(normalize' ∅ e).2.2.1, by simp [(normalize' ∅ e).2.1]⟩⟩<|MERGE_RESOLUTION|>--- conflicted
+++ resolved
@@ -93,11 +93,7 @@
         · have := ht₃ v
           have := he₃ v
           simp_all? says simp_all only [Option.elim, normalized, Bool.and_eq_true,
-<<<<<<< HEAD
               Bool.not_eq_true', AList.lookup_insert, imp_false]
-=======
-              Bool.not_eq_true', AList.lookup_insert_eq_none, ne_eq, AList.lookup_insert, imp_false]
->>>>>>> 455bf5fe
           obtain ⟨⟨⟨tn, tc⟩, tr⟩, td⟩ := ht₂
           split <;> rename_i h'
           · subst h'
@@ -110,12 +106,7 @@
           by_cases h : w = v
           · subst h; simp_all
           · simp_all? says simp_all only [Option.elim, normalized, Bool.and_eq_true,
-<<<<<<< HEAD
               Bool.not_eq_true', ne_eq, not_false_eq_true, AList.lookup_insert_ne]
-=======
-              Bool.not_eq_true', AList.lookup_insert_eq_none, ne_eq, not_false_eq_true,
-              AList.lookup_insert_ne, implies_true]
->>>>>>> 455bf5fe
             obtain ⟨⟨⟨en, ec⟩, er⟩, ed⟩ := he₂
             split at b <;> rename_i h'
             · subst h'; simp_all
