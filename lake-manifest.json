{"version": "1.1.0",
 "packagesDir": ".lake/packages",
 "packages":
 [{"url": "https://github.com/leanprover-community/plausible",
   "type": "git",
   "subDir": null,
   "scope": "leanprover-community",
   "rev": "8e5cb8d424df462f84997dd68af6f40e347c3e35",
   "name": "plausible",
   "manifestFile": "lake-manifest.json",
   "inputRev": "v4.15.0-rc1",
   "inherited": false,
   "configFile": "lakefile.toml"},
  {"url": "https://github.com/leanprover-community/LeanSearchClient",
   "type": "git",
   "subDir": null,
   "scope": "leanprover-community",
   "rev": "d7caecce0d0f003fd5e9cce9a61f1dd6ba83142b",
   "name": "LeanSearchClient",
   "manifestFile": "lake-manifest.json",
   "inputRev": "main",
   "inherited": false,
   "configFile": "lakefile.toml"},
  {"url": "https://github.com/leanprover-community/import-graph",
   "type": "git",
   "subDir": null,
   "scope": "leanprover-community",
   "rev": "ed3b856bd8893ade75cafe13e8544d4c2660f377",
   "name": "importGraph",
   "manifestFile": "lake-manifest.json",
   "inputRev": "v4.15.0-rc1",
   "inherited": false,
   "configFile": "lakefile.toml"},
  {"url": "https://github.com/leanprover-community/ProofWidgets4",
   "type": "git",
   "subDir": null,
   "scope": "leanprover-community",
   "rev": "2b000e02d50394af68cfb4770a291113d94801b5",
   "name": "proofwidgets",
   "manifestFile": "lake-manifest.json",
   "inputRev": "v0.0.48",
   "inherited": false,
   "configFile": "lakefile.lean"},
  {"url": "https://github.com/leanprover-community/aesop",
   "type": "git",
   "subDir": null,
   "scope": "leanprover-community",
   "rev": "43bcb1964528411e47bfa4edd0c87d1face1fce4",
   "name": "aesop",
   "manifestFile": "lake-manifest.json",
   "inputRev": "master",
   "inherited": false,
   "configFile": "lakefile.toml"},
  {"url": "https://github.com/leanprover-community/quote4",
   "type": "git",
   "subDir": null,
   "scope": "leanprover-community",
   "rev": "ad942fdf0b15c38bface6acbb01d63855a2519ac",
   "name": "Qq",
   "manifestFile": "lake-manifest.json",
   "inputRev": "v4.14.0",
   "inherited": false,
   "configFile": "lakefile.lean"},
  {"url": "https://github.com/leanprover-community/batteries",
   "type": "git",
   "subDir": null,
   "scope": "leanprover-community",
<<<<<<< HEAD
   "rev": "b80508fccc50d04687bb3cb08379f943c8e21ae2",
   "name": "batteries",
   "manifestFile": "lake-manifest.json",
   "inputRev": "lean-pr-testing-3696",
=======
   "rev": "227885778695d039521d6a702262bf3b5a144eda",
   "name": "batteries",
   "manifestFile": "lake-manifest.json",
   "inputRev": "lean-pr-testing-6341",
>>>>>>> d8cf7797
   "inherited": false,
   "configFile": "lakefile.toml"},
  {"url": "https://github.com/leanprover/lean4-cli",
   "type": "git",
   "subDir": null,
   "scope": "leanprover",
   "rev": "0c8ea32a15a4f74143e4e1e107ba2c412adb90fd",
   "name": "Cli",
   "manifestFile": "lake-manifest.json",
   "inputRev": "main",
   "inherited": true,
   "configFile": "lakefile.toml"}],
 "name": "mathlib",
 "lakeDir": ".lake"}<|MERGE_RESOLUTION|>--- conflicted
+++ resolved
@@ -65,17 +65,10 @@
    "type": "git",
    "subDir": null,
    "scope": "leanprover-community",
-<<<<<<< HEAD
    "rev": "b80508fccc50d04687bb3cb08379f943c8e21ae2",
    "name": "batteries",
    "manifestFile": "lake-manifest.json",
-   "inputRev": "lean-pr-testing-3696",
-=======
-   "rev": "227885778695d039521d6a702262bf3b5a144eda",
-   "name": "batteries",
-   "manifestFile": "lake-manifest.json",
-   "inputRev": "lean-pr-testing-6341",
->>>>>>> d8cf7797
+   "inputRev": "nightly-testing",
    "inherited": false,
    "configFile": "lakefile.toml"},
   {"url": "https://github.com/leanprover/lean4-cli",
