--- conflicted
+++ resolved
@@ -25,11 +25,7 @@
    "type": "git",
    "subDir": null,
    "scope": "leanprover-community",
-<<<<<<< HEAD
-   "rev": "e5e4f1e9385f5a636cd95f7b5833d9ba7907115c",
-=======
    "rev": "5dfdc66e0d503631527ad90c1b5d7815c86a8662",
->>>>>>> c5adc80d
    "name": "aesop",
    "manifestFile": "lake-manifest.json",
    "inputRev": "master",
