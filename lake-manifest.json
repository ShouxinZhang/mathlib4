--- conflicted
+++ resolved
@@ -5,11 +5,7 @@
    "type": "git",
    "subDir": null,
    "scope": "leanprover-community",
-<<<<<<< HEAD
-   "rev": "612d912239e26fefeeed4b04e08ada7a72a6e501",
-=======
-   "rev": "869f2ad89b1d25377e779192d19dba5ede26fea4",
->>>>>>> f7f80c23
+   "rev": "af9b855ea881f306bd4aeb44e906a70d38d63b41",
    "name": "batteries",
    "manifestFile": "lake-manifest.json",
    "inputRev": "nightly-testing",
