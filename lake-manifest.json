--- conflicted
+++ resolved
@@ -65,11 +65,7 @@
    "type": "git",
    "subDir": null,
    "scope": "leanprover-community",
-<<<<<<< HEAD
-   "rev": "bc8b1958a359d64cfbe4b81f2d70c5b7431dac71",
-=======
    "rev": "ae0b5ea3d1f685111217f03573825de31856ec74",
->>>>>>> dcf59332
    "name": "batteries",
    "manifestFile": "lake-manifest.json",
    "inputRev": "nightly-testing",
