--- conflicted
+++ resolved
@@ -4,11 +4,7 @@
  [{"url": "https://github.com/leanprover-community/batteries",
    "type": "git",
    "subDir": null,
-<<<<<<< HEAD
    "rev": "85a351acbdb8370d1cc987841e1ce78e70d28e69",
-=======
-   "rev": "551ff2d7dffd7af914cdbd01abbd449fe3e3d428",
->>>>>>> ad53f020
    "name": "batteries",
    "manifestFile": "lake-manifest.json",
    "inputRev": "nightly-testing",
@@ -26,11 +22,7 @@
   {"url": "https://github.com/leanprover-community/aesop",
    "type": "git",
    "subDir": null,
-<<<<<<< HEAD
    "rev": "2e95e1e89b76803ef1f5aef362fcc0f36182dd68",
-=======
-   "rev": "53ba96ad7666d4a2515292974631629b5ea5dfee",
->>>>>>> ad53f020
    "name": "aesop",
    "manifestFile": "lake-manifest.json",
    "inputRev": "nightly-testing",
