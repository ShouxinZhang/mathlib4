{"version": 6,
 "packagesDir": "lake-packages",
 "packages":
 [{"git":
<<<<<<< HEAD
   {"url": "https://github.com/leanprover/std4",
    "subDir?": null,
    "rev": "03c9aa99d510bdc52001c941366b31e7329489f5",
    "opts": {},
    "name": "std",
    "inputRev?": "nightly-testing",
    "inherited": false}},
  {"git":
=======
>>>>>>> 23717cb8
   {"url": "https://github.com/leanprover-community/quote4",
    "subDir?": null,
    "rev": "a387c0eb611857e2460cf97a8e861c944286e6b2",
    "opts": {},
    "name": "Qq",
    "inputRev?": "master",
    "inherited": false}},
  {"git":
   {"url": "https://github.com/leanprover/lean4-cli",
    "subDir?": null,
    "rev": "39229f3630d734af7d9cfb5937ddc6b41d3aa6aa",
    "opts": {},
    "name": "Cli",
    "inputRev?": "nightly",
    "inherited": false}},
  {"git":
   {"url": "https://github.com/leanprover-community/ProofWidgets4",
    "subDir?": null,
    "rev": "f1a5c7808b001305ba07d8626f45ee054282f589",
    "opts": {},
    "name": "proofwidgets",
    "inputRev?": "v0.0.21",
    "inherited": false}},
  {"git":
   {"url": "https://github.com/leanprover/std4",
    "subDir?": null,
    "rev": "6747f41f28627bed83e6d5891683538211caa2c1",
    "opts": {},
    "name": "std",
    "inputRev?": "main",
    "inherited": false}},
  {"git":
   {"url": "https://github.com/leanprover-community/aesop",
    "subDir?": null,
    "rev": "6749fa4e776919514dae85bfc0ad62a511bc42a7",
    "opts": {},
    "name": "aesop",
    "inputRev?": "master",
    "inherited": false}}],
 "name": "mathlib"}<|MERGE_RESOLUTION|>--- conflicted
+++ resolved
@@ -2,7 +2,6 @@
  "packagesDir": "lake-packages",
  "packages":
  [{"git":
-<<<<<<< HEAD
    {"url": "https://github.com/leanprover/std4",
     "subDir?": null,
     "rev": "03c9aa99d510bdc52001c941366b31e7329489f5",
@@ -11,8 +10,6 @@
     "inputRev?": "nightly-testing",
     "inherited": false}},
   {"git":
-=======
->>>>>>> 23717cb8
    {"url": "https://github.com/leanprover-community/quote4",
     "subDir?": null,
     "rev": "a387c0eb611857e2460cf97a8e861c944286e6b2",
