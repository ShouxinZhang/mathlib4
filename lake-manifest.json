--- conflicted
+++ resolved
@@ -4,11 +4,7 @@
  [{"url": "https://github.com/leanprover/std4",
    "type": "git",
    "subDir": null,
-<<<<<<< HEAD
    "rev": "c9f1135999cd794f817f6b532ab7541f342638d9",
-=======
-   "rev": "08ec2584b1892869e3a5f4122b029989bcb4ca79",
->>>>>>> feec58a7
    "name": "std",
    "manifestFile": "lake-manifest.json",
    "inputRev": "nightly-testing",
@@ -26,11 +22,7 @@
   {"url": "https://github.com/leanprover-community/aesop",
    "type": "git",
    "subDir": null,
-<<<<<<< HEAD
    "rev": "7a0082b8286da58fb63d0abfe2a78b3c164bd62a",
-=======
-   "rev": "cebd10ba6d22457e364ba03320cfd9fc7511e520",
->>>>>>> feec58a7
    "name": "aesop",
    "manifestFile": "lake-manifest.json",
    "inputRev": "nightly-testing",
