import Mathlib.Algebra.Order.Field.Basic

set_option autoImplicit true
open Nat

example {a b c d e : Nat} (h1 : a ≤ b) (h2 : c ≤ d) (h3 : 0 ≤ e) :
    a + c * e + a + c + 0 ≤ b + d * e + b + d + e :=
  Nat.add_le_add (Nat.add_le_add (Nat.add_le_add
    (Nat.add_le_add h1 (Nat.mul_le_mul_right _ h2)) h1) h2) h3

example {a b c d e : Nat} (h1 : a ≤ b) (h2 : c ≤ d) (h3 : 0 ≤ e) :
    a + c * e + a + c + 0 ≤ b + d * e + b + d + e := by
  apply_rules [Nat.add_le_add, Nat.mul_le_mul_right]

-- Check that when we supply an iteration bound,
-- `apply_rules` works up to that bound and returns the remaining goals.
example {a b c d e : Nat} (h1 : a ≤ b) (h2 : c ≤ d) (h3 : 0 ≤ e) :
    a + c * e + a + c + 0 ≤ b + d * e + b + d + e := by
  apply_rules (config := {maxDepth := 9}) [Nat.add_le_add, Nat.mul_le_mul_right]
  guard_target = 0 ≤ e
  assumption

-- Check that `apply_rules only` works.
example {P Q : Prop} (p : P) (f : P → Q) : Q := by
  apply_rules only [f]
  exact p

-- Check that `apply_rules [-p]` works.
example {P Q : Prop} (p : P) (f : P → Q) : Q := by
  apply_rules [-p]
  exact p

-- Test that metavariables created for implicit arguments don't get stuck
-- This required extra work in Lean 3, but doesn't seem to be a problem in Lean 4.
example (P : Nat → Type) (f : {n : Nat} → P n → P (n + 1)) (g : P 0) : P 2 := by
  apply_rules only [f, g]

-- Check that `apply_rules` solves goals that come after goals that it can't solve
example (Q : Type) (f : Nat → Q) : Int × Q := by
  apply_rules only [Prod.mk, f]
  guard_target = Int
  exact 0
  guard_target = Nat
  exact 37

-- Test that with transparency set to `.reducible`, the tactic will not unfold `/` to the underlying
-- `*` to match the form of the lemma `mul_le_mul`
<<<<<<< HEAD
example [Field α] [LinearOrder α] [IsStrictOrderedRing α] {a b : α}
    (hb : 0 ≤ b) (hab : a ≤ b) : a / 2 ≤ b / 2 := by
=======
example [Field α] [LinearOrder α] [IsStrictOrderedRing α] {a b : α} (hb : 0 ≤ b) (hab : a ≤ b) :
    a / 2 ≤ b / 2 := by
>>>>>>> 88c10c80
  fail_if_success
    apply_rules (config := { transparency := .reducible }) [mul_le_mul]
  guard_target = a / 2 ≤ b / 2
  exact div_le_div₀ hb hab zero_lt_two le_rfl<|MERGE_RESOLUTION|>--- conflicted
+++ resolved
@@ -45,13 +45,8 @@
 
 -- Test that with transparency set to `.reducible`, the tactic will not unfold `/` to the underlying
 -- `*` to match the form of the lemma `mul_le_mul`
-<<<<<<< HEAD
-example [Field α] [LinearOrder α] [IsStrictOrderedRing α] {a b : α}
-    (hb : 0 ≤ b) (hab : a ≤ b) : a / 2 ≤ b / 2 := by
-=======
 example [Field α] [LinearOrder α] [IsStrictOrderedRing α] {a b : α} (hb : 0 ≤ b) (hab : a ≤ b) :
     a / 2 ≤ b / 2 := by
->>>>>>> 88c10c80
   fail_if_success
     apply_rules (config := { transparency := .reducible }) [mul_le_mul]
   guard_target = a / 2 ≤ b / 2
