import Mathlib.Tactic.NormNum.Basic
import Mathlib.Tactic.FunProp.Attr

open Lean.Elab.Command Mathlib.Command.MinImports in
run_cmd liftTermElabM do
  guard ([`A, `A.B.C_3, `A.B.C_2, `A.B.C_1, `A.B.C_0, `A.B.C].map previousInstName
      == [`A, `A.B.C_2, `A.B.C_1, `A.B.C,   `A.B.C,   `A.B.C])

/-- info: import Mathlib.Tactic.FunProp.Attr -/
#guard_msgs in
#min_imports in (← `(declModifiers|@[fun_prop]))

namespace X
/-- info: import Mathlib.Algebra.Ring.Nat -/
#guard_msgs in
#min_imports in
protected def xxx : Semiring Nat := inferInstance
end X

/-- info: import Mathlib.Algebra.Ring.Nat -/
#guard_msgs in
#min_imports in
-- If `#min_imports` were parsing just the syntax, the imports would be `Mathlib.Algebra.Ring.Defs`.
instance : Semiring Nat := inferInstance

/-- info: import Mathlib.Algebra.Ring.Nat -/
#guard_msgs in
#min_imports in
instance withName : Semiring Nat := inferInstance

/-- info: import Mathlib.Algebra.Ring.Nat -/
#guard_msgs in
#min_imports in
noncomputable instance : Semiring Nat := inferInstance

/--
info: ℤ : Type
---
info: import Mathlib.Data.Int.Notation
-/
#guard_msgs in
#min_imports in #check ℤ

/-- info: import Mathlib.Data.Int.Notation -/
#guard_msgs in
#min_imports in ℤ

/--
info:
import Batteries.Tactic.Init
import Batteries.Tactic.PermuteGoals
import Mathlib.Tactic.ExtractGoal
-/
#guard_msgs in
#min_imports in (← `(tactic| extract_goal; on_goal 1 => _))

/-- info: import Mathlib.Tactic.NormNum.Basic -/
#guard_msgs in
#min_imports in
lemma uses_norm_num : (0 + 1 : ℕ) = 1 := by norm_num

/-- info: import Mathlib.Tactic.NormNum.Basic -/
#guard_msgs in
#min_imports in uses_norm_num

/--
info: theorem extracted_1 (n : ℕ) : n = n := sorry
---
info: import Mathlib.Tactic.ExtractGoal
import Mathlib.Tactic.Lemma
import Mathlib.Data.Nat.Notation
-/
#guard_msgs in
#min_imports in
lemma hi (n : ℕ) : n = n := by extract_goal; rfl

<<<<<<< HEAD
set_option linter.minImports true
=======
set_option linter.minImports.increases false
>>>>>>> cf70dec4
/--
warning: Imports increased to
[Init.Guard, Mathlib.Data.Int.Notation]

New imports: [Init.Guard, Mathlib.Data.Int.Notation]

note: this linter can be disabled with `set_option linter.minImports false`
-/
#guard_msgs in
#guard (0 : ℤ) = 0

#guard_msgs in
-- no new imports needed here, so no message
#guard (0 : ℤ) = 0

set_option linter.minImports false in
#reset_min_imports

/--
warning: Imports increased to
[Init.Guard, Mathlib.Data.Int.Notation]

New imports: [Init.Guard, Mathlib.Data.Int.Notation]

note: this linter can be disabled with `set_option linter.minImports false`
-/
#guard_msgs in
-- again, the imports pick-up, after the reset
#guard (0 : ℤ) = 0

/--
warning: Imports increased to
[Mathlib.Tactic.Linter.MinImports]

New imports: [Mathlib.Tactic.Linter.MinImports]

note: this linter can be disabled with `set_option linter.minImports false`
-/
#guard_msgs in
#reset_min_imports

/--
warning: Imports increased to
[Mathlib.Tactic.FunProp.Attr, Mathlib.Tactic.NormNum.Basic]

New imports: [Mathlib.Tactic.FunProp.Attr, Mathlib.Tactic.NormNum.Basic]

Now redundant: [Mathlib.Tactic.Linter.MinImports]

note: this linter can be disabled with `set_option linter.minImports false`
-/
#guard_msgs in
run_cmd
  let _ ← `(declModifiers|@[fun_prop])
  let _ ← `(tactic|apply @Mathlib.Meta.NormNum.evalNatDvd <;> extract_goal)<|MERGE_RESOLUTION|>--- conflicted
+++ resolved
@@ -74,11 +74,7 @@
 #min_imports in
 lemma hi (n : ℕ) : n = n := by extract_goal; rfl
 
-<<<<<<< HEAD
-set_option linter.minImports true
-=======
 set_option linter.minImports.increases false
->>>>>>> cf70dec4
 /--
 warning: Imports increased to
 [Init.Guard, Mathlib.Data.Int.Notation]
