import Std.Tactic.GuardMsgs
import Mathlib.Mathport.Notation
import Mathlib.Init.Data.Nat.Lemmas

set_option pp.unicode.fun true
set_option autoImplicit true

namespace Test

-- Useful for debugging:
-- set_option trace.notation3 true

def Filter (α : Type) : Type := (α → Prop) → Prop
def Filter.atTop [Preorder α] : Filter α := fun _ => True
def Filter.eventually (p : α → Prop) (f : Filter α) := f p
def Filter.top {α : Type} : Filter α := fun s => ∀ x, s x

notation3 "∀ᶠ " (...) " in " f ", " r:(scoped p => Filter.eventually p f) => r

/-- info: ∀ᶠ (x : ℕ) (y : ℕ) in Filter.atTop, x < y : Prop -/
#guard_msgs in #check ∀ᶠ (x : Nat) (y) in Filter.atTop, x < y
/-- info: ∀ᶠ (x : ℕ) in Filter.atTop, x < 3 : Prop -/
#guard_msgs in #check ∀ᶠ x in Filter.atTop, x < 3

<<<<<<< HEAD
section
open Mathlib.FlexibleBinders

syntax "filter%" : flexibleBindersDom

macro_rules
  | `(binder%(filter%, $e ∈ $f)) => do
    let (e, ty) ← destructAscription e
    `(binderResolved%($ty, $e, $f))

end

notation3 "∀ᶠ' " (...) ", "
    r:(scoped filter% p => Filter.eventually p Filter.top,
       bounded := f p => Filter.eventually p f) => r

/-- info: ∀ᶠ' (x : ℕ), 1 < x : Prop -/
#guard_msgs in #check ∀ᶠ' x : Nat, 1 < x
/-- info: fun f ↦ ∀ᶠ' x ∈ f, 1 < x : Filter ℕ → Prop -/
#guard_msgs in #check fun (f : Filter Nat) => ∀ᶠ' x ∈ f, 1 < x

=======
>>>>>>> 3831ec37
-- Testing lambda expressions:
notation3 "∀ᶠ' " f ", " p => Filter.eventually (fun x => (p : _ → _) x) f
/-- info: ∀ᶠ' Filter.atTop, fun x ↦ x < 3 : Prop -/
#guard_msgs in #check ∀ᶠ' Filter.atTop, fun x => x < 3

def foobar (p : α → Prop) (f : Prop) := ∀ x, p x = f

notation3 "∀ᶠᶠ " (...) " in " f ": "
  r1:(scoped p => Filter.eventually p f) ", " r2:(scoped p => foobar p r1) => r2

/-- info: ∀ᶠᶠ (x : ℕ) (y : ℕ) in Filter.atTop: x < y, x = y : Prop -/
#guard_msgs in #check ∀ᶠᶠ (x : Nat) (y) in Filter.atTop: x < y, x = y
/-- info: ∀ᶠᶠ (x : ℕ) in Filter.atTop: x < 3, x = 1 : Prop -/
#guard_msgs in #check ∀ᶠᶠ x in Filter.atTop: x < 3, x = 1
/-- info: ∀ᶠᶠ (x : ℕ) in Filter.atTop: x < 3, x = 1 : Prop -/
#guard_msgs in #check foobar (fun x ↦ Eq x 1) (Filter.atTop.eventually fun x ↦ LT.lt x 3)
/-- info: foobar (fun y ↦ y = 1) (∀ᶠ' x ∈ Filter.atTop, x < 3) : Prop -/
#guard_msgs in #check foobar (fun y ↦ Eq y 1) (Filter.atTop.eventually fun x ↦ LT.lt x 3)

notation3 "∃' " (...) ", " r:(scoped p => Exists p) => r
/-- info: ∃' (x : ℕ) (_ : x < 3), x < 3 : Prop -/
#guard_msgs in #check ∃' x < 3, x < 3

def func (x : α) : α := x
notation3 "func! " (...) ", " r:(scoped p => func p) => r
-- Make sure it handles additional arguments. Should not consume `(· * 2)`.
-- Note: right now this causes the notation to not pretty print at all.
/-- info: func (fun x ↦ x) fun x ↦ x * 2 : ℕ → ℕ -/
#guard_msgs in #check (func! (x : Nat → Nat), x) (· * 2)

structure MyUnit where
notation3 "~{" (x"; "* => foldl (a b => (a, b)) MyUnit) "}~" => x
/-- info: ~{1; true; ~{2}~}~ : ((Type × ℕ) × Bool) × Type × ℕ -/
#guard_msgs in #check ~{1; true; ~{2}~}~
/-- info: ~{}~ : Type -/
#guard_msgs in #check ~{}~

structure MyUnit' where
instance : OfNat MyUnit' (nat_lit 0) := ⟨{}⟩
notation3 "MyUnit'0" => (0 : MyUnit')
/-- info: MyUnit'0 : MyUnit' -/
#guard_msgs in #check (0 : MyUnit')
/-- info: 0 : ℕ -/
#guard_msgs in #check 0

notation3 "%[" (x", "* => foldr (a b => a :: b) []) "]" => x
/-- info: %[1, 2, 3] : List ℕ -/
#guard_msgs in #check %[1, 2, 3]

def foo (a : Nat) (f : Nat → Nat) := a + f a
def bar (a b : Nat) := a * b
notation3 "*[" x "] " (...) ", " v:(scoped c => bar x (foo x c)) => v
/-- info: *[1] (x : ℕ) (y : ℕ), x + y : ℕ -/
#guard_msgs in #check *[1] (x) (y), x + y
/-- info: bar 1 : ℕ → ℕ -/
#guard_msgs in #check bar 1

-- Checking that the `<|` macro is expanded when making matcher
def foo' (a : Nat) (f : Nat → Nat) := a + f a
def bar' (a b : Nat) := a * b
notation3 "*'[" x "] " (...) ", " v:(scoped c => bar' x <| foo' x c) => v
/-- info: *'[1] (x : ℕ) (y : ℕ), x + y : ℕ -/
#guard_msgs in #check *'[1] (x) (y), x + y
/-- info: bar' 1 : ℕ → ℕ -/
#guard_msgs in #check bar' 1

-- Need to give type ascription to `p` so that `p x` elaborates when making matcher
notation3 "MyPi " (...) ", " r:(scoped p => (x : _) → (p : _ → _) x) => r
/-- info: MyPi (x : ℕ) (y : ℕ), x < y : Prop -/
#guard_msgs in #check MyPi (x : Nat) (y : Nat), x < y

-- The notation parses fine, but the delaborator never succeeds, which is expected
def myId (x : α) := x
notation3 "BAD " c "; " (x", "* => foldl (a b => b) c) " DAB" => myId x
/-- info: myId 3 : ℕ -/
#guard_msgs in #check BAD 1; 2, 3 DAB

section
variable (x : Nat)
local notation3 "y" => x + 1
/-- info: y : ℕ -/
#guard_msgs in #check y
/-- info: y : ℕ -/
#guard_msgs in #check x + 1
end

section
variable (α : Type u) [Add α]
local notation3 x " +α " y => (x + y : α)
variable (x y : α)
/-- info: x +α y : α -/
#guard_msgs in #check x +α y
/-- info: x +α y : α -/
#guard_msgs in #check x + y
/-- info: 1 + 2 : ℕ -/
#guard_msgs in #check 1 + 2
end

def idStr : String → String := id

<<<<<<< HEAD
/--
error: application type mismatch
  idStr Nat.zero
argument
  Nat.zero
has type
  ℕ : Type
but is expected to have type
  String : Type
---
warning: Was not able to generate a pretty printer for this notation. If you do not expect it to be
pretty printable, then you can use `notation3 (prettyPrint := false)`. If the notation expansion
refers to section variables, be sure to do `local notation3`. Otherwise, you might be able to adjust
the notation expansion to make it matchable; pretty printing relies on deriving an expression
matcher from the expansion. (Use `set_option trace.notation3 true` to get some debug information.)
-/
#guard_msgs in
notation3 "error" => idStr Nat.zero

section
/--
=======
/--
error: application type mismatch
  idStr Nat.zero
argument
  Nat.zero
has type
  ℕ : Type
but is expected to have type
  String : Type
---
>>>>>>> 3831ec37
warning: Was not able to generate a pretty printer for this notation. If you do not expect it to be
pretty printable, then you can use `notation3 (prettyPrint := false)`. If the notation expansion
refers to section variables, be sure to do `local notation3`. Otherwise, you might be able to adjust
the notation expansion to make it matchable; pretty printing relies on deriving an expression
matcher from the expansion. (Use `set_option trace.notation3 true` to get some debug information.)
-/
<<<<<<< HEAD
=======
#guard_msgs in
notation3 "error" => idStr Nat.zero

section
/--
warning: Was not able to generate a pretty printer for this notation. If you do not expect it to be
pretty printable, then you can use `notation3 (prettyPrint := false)`. If the notation expansion
refers to section variables, be sure to do `local notation3`. Otherwise, you might be able to adjust
the notation expansion to make it matchable; pretty printing relies on deriving an expression
matcher from the expansion. (Use `set_option trace.notation3 true` to get some debug information.)
-/
>>>>>>> 3831ec37
#guard_msgs (warning, drop error) in local notation3 "#" n => Fin.mk n (by decide)
end

section
local notation3 (prettyPrint := false) "#" n => Fin.mk n (by decide)

example : Fin 5 := #1

/--
error: failed to reduce to 'true'
  false
-/
#guard_msgs in example : Fin 5 := #6

end

<<<<<<< HEAD
inductive ExistsF {α : Sort u} (p : α → Prop) : Prop where
  | intro (w : α) (h : p w) : ExistsF p

notation3 "∃F " (...) ", " r:(scoped p => Exists p, prop := p r => p ∧ r) => r

/-- info: ∃F (x : ℕ), x = x : Prop -/
#guard_msgs in #check ∃F (x : Nat), x = x
/-- info: ∃F (x : ℕ) (y : ℕ), y < x ∧ x = y : Prop -/
#guard_msgs in #check ∃F (x : Nat) (y < x), x = y
/-- info: ∃F (x : ℕ), x < 10 ∧ ∃F (y : ℕ), y < 10 ∧ x + y = 1 : Prop -/
#guard_msgs in #check ∃F x y < 10, x + y = 1


structure Finset (α : Type _) where
  s : α → Prop

class Fintype (α : Type _) where
  univ : Finset α

def Finset.univ {α : Type _} [Fintype α] : Finset α := Fintype.univ

def Set (α : Type _) := α → Prop
instance {α : Type _} : Membership α (Set α) := ⟨fun x s => s x⟩
instance {α : Type _} : CoeSort (Set α) (Type _) := ⟨fun s => {x // x ∈ s}⟩
def Set.toFinset {α : Type _} (s : Set α) [Fintype s] : Finset α := .mk s

def Finset.sum {α : Type _} (_s : Finset α) (_f : α → Nat) : Nat := 0

namespace FinsetFlex
open Lean Meta Mathlib.FlexibleBinders

/-- `finset% t` elaborates `t` as a `Finset`.
If `t` is a `Set`, then inserts `Set.toFinset`.
Does not make use of the expected type; useful for big operators over finsets.
```
#check finset% Finset.range 2 -- Finset Nat
#check finset% (Set.univ : Set Bool) -- Finset Bool
```
-/
elab (name := finsetStx) "finset% " t:term : term => do
  let u ← mkFreshLevelMVar
  let ty ← mkFreshExprMVar (mkSort (.succ u))
  let x ← Elab.Term.elabTerm t (mkApp (.const ``Finset [u]) ty)
  let xty ← whnfR (← inferType x)
  if xty.isAppOfArity ``Set 1 then
    Elab.Term.elabAppArgs (.const ``Set.toFinset [u]) #[] #[.expr x] none false false
  else
    return x

open Lean.Elab.Term.Quotation in
/-- `quot_precheck` for the `finset%` syntax. -/
@[quot_precheck ExtendedBinder2.finsetStx] def precheckFinsetStx : Precheck
  | `(finset% $t) => precheck t
  | _ => Elab.throwUnsupportedSyntax

/-- For the `finset` domain, `(x ∈ s)` is a binder over `s` as a `Finset`. -/
macro_rules
  | `(binder%(finset%, $e ∈ $s)) => do
    let (e, ty) ← destructAscription e
    `(binderResolved%($ty, $e, finset% $s))
end FinsetFlex

notation3 "∑ " (...) ", "
    r:(scoped finset% p => Finset.sum Finset.univ p,
       --prop := p b => Finset.sum Finset.univ (fun (_ : PLift p) => b),
       prop := p b => if p then b else 0,
       bounded := s p => Finset.sum (finset% s) p) => r

instance (n : Nat) : Fintype (Fin n) := .mk (.mk fun _ => False)
instance {p : Prop} [Decidable p] : Fintype (PLift p) := .mk (.mk fun _ => False)
section
variable (s : Finset Nat) (s' : Set Nat) [Fintype s']

/-- info: ∑ (x : Fin 37) (y ∈ s), ↑x + y : ℕ -/
#guard_msgs in #check ∑ (x : Fin 37) (y ∈ s), x + y
/-- info: ∑ x ∈ Set.toFinset s', x : ℕ -/
#guard_msgs in #check ∑ x ∈ s', x
/-- info: ∑ (x : Fin 37), if x < 10 then ∑ (y : Fin 37), if y < 10 then ↑x + ↑y else 0 else 0 : ℕ -/
#guard_msgs in #check ∑ (x y : Fin 37) < 10, x + y

/-- info: MyPi x ∈ s', 0 < x : Prop -/
#guard_msgs in #check MyPi x ∈ s', 0 < x
end

/-
variable (s : Finset α) (u : α → Finset β) (f : α → β → ℕ)
#check ∑ (x ∈ s) × (y ∈ u x), f x y
/-
∑ x ∈ Finset.sigma s fun x ↦ u x,
  match x with
  | { fst := x, snd := y } => f x y : ℕ
-/
#test_flexible_binders finset% => x y ∈ s when x = x

variable (s : Finset Nat)
#check ∑ x ∈ s when x < 10, 2 * x
/-
∑ x ∈ Finset.filter (fun x ↦ x < 10) s, 2 * x : ℕ
-/
#check ∑ x y ∈ s when x < y, 2 * x * y
/-
∑ (x ∈ s) (y ∈ Finset.filter (fun y ↦ x < y) s), 2 * x * y : ℕ
-/

#test_flexible_binders finset% => (x ∈ s) × (y ∈ u x)
-/
=======
section test_scoped

scoped[MyNotation] notation3 "π" => (3 : Nat)

/-- error: unknown identifier 'π' -/
#guard_msgs in #check π

open scoped MyNotation

/-- info: π : ℕ -/
#guard_msgs in #check π

end test_scoped
>>>>>>> 3831ec37
<|MERGE_RESOLUTION|>--- conflicted
+++ resolved
@@ -7,13 +7,11 @@
 
 namespace Test
 
--- Useful for debugging:
 -- set_option trace.notation3 true
 
 def Filter (α : Type) : Type := (α → Prop) → Prop
 def Filter.atTop [Preorder α] : Filter α := fun _ => True
 def Filter.eventually (p : α → Prop) (f : Filter α) := f p
-def Filter.top {α : Type} : Filter α := fun s => ∀ x, s x
 
 notation3 "∀ᶠ " (...) " in " f ", " r:(scoped p => Filter.eventually p f) => r
 
@@ -22,30 +20,6 @@
 /-- info: ∀ᶠ (x : ℕ) in Filter.atTop, x < 3 : Prop -/
 #guard_msgs in #check ∀ᶠ x in Filter.atTop, x < 3
 
-<<<<<<< HEAD
-section
-open Mathlib.FlexibleBinders
-
-syntax "filter%" : flexibleBindersDom
-
-macro_rules
-  | `(binder%(filter%, $e ∈ $f)) => do
-    let (e, ty) ← destructAscription e
-    `(binderResolved%($ty, $e, $f))
-
-end
-
-notation3 "∀ᶠ' " (...) ", "
-    r:(scoped filter% p => Filter.eventually p Filter.top,
-       bounded := f p => Filter.eventually p f) => r
-
-/-- info: ∀ᶠ' (x : ℕ), 1 < x : Prop -/
-#guard_msgs in #check ∀ᶠ' x : Nat, 1 < x
-/-- info: fun f ↦ ∀ᶠ' x ∈ f, 1 < x : Filter ℕ → Prop -/
-#guard_msgs in #check fun (f : Filter Nat) => ∀ᶠ' x ∈ f, 1 < x
-
-=======
->>>>>>> 3831ec37
 -- Testing lambda expressions:
 notation3 "∀ᶠ' " f ", " p => Filter.eventually (fun x => (p : _ → _) x) f
 /-- info: ∀ᶠ' Filter.atTop, fun x ↦ x < 3 : Prop -/
@@ -62,7 +36,7 @@
 #guard_msgs in #check ∀ᶠᶠ x in Filter.atTop: x < 3, x = 1
 /-- info: ∀ᶠᶠ (x : ℕ) in Filter.atTop: x < 3, x = 1 : Prop -/
 #guard_msgs in #check foobar (fun x ↦ Eq x 1) (Filter.atTop.eventually fun x ↦ LT.lt x 3)
-/-- info: foobar (fun y ↦ y = 1) (∀ᶠ' x ∈ Filter.atTop, x < 3) : Prop -/
+/-- info: foobar (fun y ↦ y = 1) (∀ᶠ (x : ℕ) in Filter.atTop, x < 3) : Prop -/
 #guard_msgs in #check foobar (fun y ↦ Eq y 1) (Filter.atTop.eventually fun x ↦ LT.lt x 3)
 
 notation3 "∃' " (...) ", " r:(scoped p => Exists p) => r
@@ -146,7 +120,6 @@
 
 def idStr : String → String := id
 
-<<<<<<< HEAD
 /--
 error: application type mismatch
   idStr Nat.zero
@@ -168,38 +141,12 @@
 
 section
 /--
-=======
-/--
-error: application type mismatch
-  idStr Nat.zero
-argument
-  Nat.zero
-has type
-  ℕ : Type
-but is expected to have type
-  String : Type
----
->>>>>>> 3831ec37
 warning: Was not able to generate a pretty printer for this notation. If you do not expect it to be
 pretty printable, then you can use `notation3 (prettyPrint := false)`. If the notation expansion
 refers to section variables, be sure to do `local notation3`. Otherwise, you might be able to adjust
 the notation expansion to make it matchable; pretty printing relies on deriving an expression
 matcher from the expansion. (Use `set_option trace.notation3 true` to get some debug information.)
 -/
-<<<<<<< HEAD
-=======
-#guard_msgs in
-notation3 "error" => idStr Nat.zero
-
-section
-/--
-warning: Was not able to generate a pretty printer for this notation. If you do not expect it to be
-pretty printable, then you can use `notation3 (prettyPrint := false)`. If the notation expansion
-refers to section variables, be sure to do `local notation3`. Otherwise, you might be able to adjust
-the notation expansion to make it matchable; pretty printing relies on deriving an expression
-matcher from the expansion. (Use `set_option trace.notation3 true` to get some debug information.)
--/
->>>>>>> 3831ec37
 #guard_msgs (warning, drop error) in local notation3 "#" n => Fin.mk n (by decide)
 end
 
@@ -216,114 +163,6 @@
 
 end
 
-<<<<<<< HEAD
-inductive ExistsF {α : Sort u} (p : α → Prop) : Prop where
-  | intro (w : α) (h : p w) : ExistsF p
-
-notation3 "∃F " (...) ", " r:(scoped p => Exists p, prop := p r => p ∧ r) => r
-
-/-- info: ∃F (x : ℕ), x = x : Prop -/
-#guard_msgs in #check ∃F (x : Nat), x = x
-/-- info: ∃F (x : ℕ) (y : ℕ), y < x ∧ x = y : Prop -/
-#guard_msgs in #check ∃F (x : Nat) (y < x), x = y
-/-- info: ∃F (x : ℕ), x < 10 ∧ ∃F (y : ℕ), y < 10 ∧ x + y = 1 : Prop -/
-#guard_msgs in #check ∃F x y < 10, x + y = 1
-
-
-structure Finset (α : Type _) where
-  s : α → Prop
-
-class Fintype (α : Type _) where
-  univ : Finset α
-
-def Finset.univ {α : Type _} [Fintype α] : Finset α := Fintype.univ
-
-def Set (α : Type _) := α → Prop
-instance {α : Type _} : Membership α (Set α) := ⟨fun x s => s x⟩
-instance {α : Type _} : CoeSort (Set α) (Type _) := ⟨fun s => {x // x ∈ s}⟩
-def Set.toFinset {α : Type _} (s : Set α) [Fintype s] : Finset α := .mk s
-
-def Finset.sum {α : Type _} (_s : Finset α) (_f : α → Nat) : Nat := 0
-
-namespace FinsetFlex
-open Lean Meta Mathlib.FlexibleBinders
-
-/-- `finset% t` elaborates `t` as a `Finset`.
-If `t` is a `Set`, then inserts `Set.toFinset`.
-Does not make use of the expected type; useful for big operators over finsets.
-```
-#check finset% Finset.range 2 -- Finset Nat
-#check finset% (Set.univ : Set Bool) -- Finset Bool
-```
--/
-elab (name := finsetStx) "finset% " t:term : term => do
-  let u ← mkFreshLevelMVar
-  let ty ← mkFreshExprMVar (mkSort (.succ u))
-  let x ← Elab.Term.elabTerm t (mkApp (.const ``Finset [u]) ty)
-  let xty ← whnfR (← inferType x)
-  if xty.isAppOfArity ``Set 1 then
-    Elab.Term.elabAppArgs (.const ``Set.toFinset [u]) #[] #[.expr x] none false false
-  else
-    return x
-
-open Lean.Elab.Term.Quotation in
-/-- `quot_precheck` for the `finset%` syntax. -/
-@[quot_precheck ExtendedBinder2.finsetStx] def precheckFinsetStx : Precheck
-  | `(finset% $t) => precheck t
-  | _ => Elab.throwUnsupportedSyntax
-
-/-- For the `finset` domain, `(x ∈ s)` is a binder over `s` as a `Finset`. -/
-macro_rules
-  | `(binder%(finset%, $e ∈ $s)) => do
-    let (e, ty) ← destructAscription e
-    `(binderResolved%($ty, $e, finset% $s))
-end FinsetFlex
-
-notation3 "∑ " (...) ", "
-    r:(scoped finset% p => Finset.sum Finset.univ p,
-       --prop := p b => Finset.sum Finset.univ (fun (_ : PLift p) => b),
-       prop := p b => if p then b else 0,
-       bounded := s p => Finset.sum (finset% s) p) => r
-
-instance (n : Nat) : Fintype (Fin n) := .mk (.mk fun _ => False)
-instance {p : Prop} [Decidable p] : Fintype (PLift p) := .mk (.mk fun _ => False)
-section
-variable (s : Finset Nat) (s' : Set Nat) [Fintype s']
-
-/-- info: ∑ (x : Fin 37) (y ∈ s), ↑x + y : ℕ -/
-#guard_msgs in #check ∑ (x : Fin 37) (y ∈ s), x + y
-/-- info: ∑ x ∈ Set.toFinset s', x : ℕ -/
-#guard_msgs in #check ∑ x ∈ s', x
-/-- info: ∑ (x : Fin 37), if x < 10 then ∑ (y : Fin 37), if y < 10 then ↑x + ↑y else 0 else 0 : ℕ -/
-#guard_msgs in #check ∑ (x y : Fin 37) < 10, x + y
-
-/-- info: MyPi x ∈ s', 0 < x : Prop -/
-#guard_msgs in #check MyPi x ∈ s', 0 < x
-end
-
-/-
-variable (s : Finset α) (u : α → Finset β) (f : α → β → ℕ)
-#check ∑ (x ∈ s) × (y ∈ u x), f x y
-/-
-∑ x ∈ Finset.sigma s fun x ↦ u x,
-  match x with
-  | { fst := x, snd := y } => f x y : ℕ
--/
-#test_flexible_binders finset% => x y ∈ s when x = x
-
-variable (s : Finset Nat)
-#check ∑ x ∈ s when x < 10, 2 * x
-/-
-∑ x ∈ Finset.filter (fun x ↦ x < 10) s, 2 * x : ℕ
--/
-#check ∑ x y ∈ s when x < y, 2 * x * y
-/-
-∑ (x ∈ s) (y ∈ Finset.filter (fun y ↦ x < y) s), 2 * x * y : ℕ
--/
-
-#test_flexible_binders finset% => (x ∈ s) × (y ∈ u x)
--/
-=======
 section test_scoped
 
 scoped[MyNotation] notation3 "π" => (3 : Nat)
@@ -336,5 +175,4 @@
 /-- info: π : ℕ -/
 #guard_msgs in #check π
 
-end test_scoped
->>>>>>> 3831ec37
+end test_scoped