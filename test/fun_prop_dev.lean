/-
Copyright (c) 2024 Tomáš Skřivan All rights reserved.
Released under Apache 2.0 license as described in the file LICENSE.
Authors: Tomáš Skřivan
-/
import Mathlib.Tactic.FunProp
import Mathlib.Logic.Function.Basic
import Mathlib.Data.FunLike.Basic

/-! # Tests for the `fun_prop` tactic

This file is designed for development of fun_prop and does not depend on most of mathlib. It defines
two function properties `Con` and `Lin` which roughly correspond to `Continuity` and `IsLinearMap`.
-/

open Function

variable {α β γ δ ι : Type _} {E : α → Type _}

instance [Add α] : Add (ι → α) := ⟨fun f g i => f i + g i⟩

axiom silentSorry {α} : α
set_option linter.unusedVariables false

-- define function propositions --
----------------------------------

class Obj (α : Type _) : Type where

instance [Obj α] [Obj β] : Obj (α × β) := ⟨⟩
instance [∀ x, Obj (E x)] : Obj ((x' : α) → E x') := ⟨⟩
instance : Obj Nat := ⟨⟩

@[fun_prop] opaque Con {α β} [Obj α] [Obj β] (f : α → β) : Prop
@[fun_prop] opaque Lin {α β} [Obj α] [Obj β] (f : α → β) : Prop

-- state basic lambda calculus rules --
---------------------------------------

variable [Obj α] [Obj β] [Obj γ] [Obj δ] [∀ x, Obj (E x)]

@[fun_prop] theorem Con_id : Con (id : α → α) := silentSorry
@[fun_prop] theorem Con_const (y : β) : Con (fun x : α => y) := silentSorry
@[fun_prop] theorem Con_apply (x : α) : Con (fun f : α → β => f x) := silentSorry
@[fun_prop] theorem Con_applyDep (x : α) : Con (fun f : (x' : α) → E x' => f x) := silentSorry
@[fun_prop] theorem Con_comp (f : β → γ) (g : α → β) (hf : Con f) (hg : Con g) : Con (fun x => f (g x)) := silentSorry
@[fun_prop] theorem Con_let (f : α → β → γ) (g : α → β) (hf : Con (fun (x,y) => f x y)) (hg : Con g) : Con (fun x => let y:= g x; f x y) := silentSorry
@[fun_prop] theorem Con_pi (f : β → (i : α) → (E i)) (hf : ∀ i, Con (fun x => f x i)) : Con (fun x i => f x i) := silentSorry

-- Lin is missing `const` theorem
@[fun_prop] theorem Lin_id : Lin (fun x : α => x) := silentSorry
@[fun_prop] theorem Lin_apply (x : α) : Lin (fun f : α → β => f x) := silentSorry
@[fun_prop] theorem Lin_applyDep (x : α) : Lin (fun f : (x' : α) → E x' => f x) := silentSorry
@[fun_prop] theorem Lin_comp (f : β → γ) (g : α → β) (hf : Lin f) (hg : Lin g) : Lin (f ∘ g) := silentSorry
@[fun_prop] theorem Lin_pi {ι} (f : α → ι → γ) (hf : ∀ i, Lin (fun x => f x i)) : Lin (fun x i => f x i) := silentSorry



-- transition theorem --
------------------------
@[fun_prop] theorem lin_to_con (f : α → β) (hf : Lin f) : Con f := silentSorry


-- theorems about function in the environment --
------------------------------------------------
@[fun_prop]
theorem prod_mk_Con (fst : α → β) (snd : α → γ) (hfst : Con fst) (hsnd : Con snd)
  : Con fun x => (fst x, snd x) := silentSorry
@[fun_prop]
theorem prod_mk_Lin (fst : α → β) (snd : α → γ) (hfst : Lin fst) (hsnd : Lin snd)
  : Lin fun x => (fst x, snd x) := silentSorry


variable [Add α] [Add β]

-- "simple form" of theorems
@[fun_prop] theorem fst_Con : Con fun x : α×β => x.1 := silentSorry
@[fun_prop] theorem snd_Con : Con fun x : α×β => x.2 := silentSorry
@[fun_prop] theorem add_Con : Con (Function.uncurry (fun x y : α => x + y)) := silentSorry
@[fun_prop] theorem add_Lin : Lin ↿(fun x y : α => x + y) := silentSorry


-- "compositional form" of theorems
@[fun_prop] theorem fst_Con' (self : α → β×γ) (hself : Con self) : Con fun x => (self x).1 := by fun_prop
@[fun_prop] theorem snd_Con' (self : α → β×γ) (hself : Con self) : Con fun x => (self x).2 := by fun_prop
@[fun_prop] theorem add_Con' (x y : α → β) (hx : Con x) (hy : Con y) : Con (fun w => x w + y w) := by fun_prop
@[fun_prop] theorem add_Lin' (x y : α → β) (hx : Lin x) (hy : Lin y) : Lin (fun w => x w + y w) := by fun_prop



-- set up hom objects/bundled morphisms --
------------------------------------------

structure ConHom (α β) [Obj α] [Obj β] where
  toFun : α → β
  con : Con toFun

infixr:25 " ->> " => ConHom

structure LinHom (α β) [Obj α] [Obj β] where
  toFun : α → β
  lin : Lin toFun

infixr:25 " -o " => LinHom

instance : CoeFun (α ->> β) (fun _ => α → β) where
  coe := fun f => f.toFun

instance : FunLike (α -o β) α β where
  coe := fun f => f.toFun
  coe_injective' := silentSorry

<<<<<<< HEAD
attribute [fun_prop_coe] DFunLike.coe
=======
>>>>>>> 6c6777a2
attribute [fun_prop_coe] ConHom.toFun

instance : HasUncurry (α ->> β) α β :=
  ⟨fun f x => f x⟩
instance [Obj β] [HasUncurry β γ δ] : HasUncurry (α ->> β) (α × γ) δ :=
  ⟨fun f p ↦ (↿(f p.1)) p.2⟩

instance : HasUncurry (α -o β) α β :=
  ⟨fun f x => f x⟩
instance [Obj β] [HasUncurry β γ δ] : HasUncurry (α -o β) (α × γ) δ :=
  ⟨fun f p ↦ (↿(f p.1)) p.2⟩


instance : Obj (α ->> β) := ⟨⟩
instance : Obj (α -o β) := ⟨⟩

-- morphism theorems i.e. theorems about `FunLike.coe` --
---------------------------------------------------------

-- this is some form of cartesion closedness with homs `α ->> β`
@[fun_prop] theorem conHom_con' (f : α → β ->> γ) (g : α → β) (hf : Con f) (hg : Con g) : Con (fun x => (f x) (g x)) := silentSorry

@[fun_prop] theorem conHom_lin_in_fn' (f : α → β ->> γ) (y : β) (hf : Lin f) : Lin (fun x => f x y) := silentSorry

-- analogous theorem with `α -o β` does no hold
@[fun_prop] theorem linHom_lin (f : α -o β) : Lin f := silentSorry
@[fun_prop] theorem linHom_lin_in_fn' (f : α → β -o γ) (y : β) (hf : Lin f) : Lin (fun x => f x y) := silentSorry


def LinHom.mk' (f : α → β) (hf : Lin f := by fun_prop) : α -o β := mk f hf

@[fun_prop] theorem linHom_mk' (f : α → β → γ) (hx : ∀ y, Lin (f · y)) (hy : ∀ x, Lin (f x ·)) : Lin (fun x => LinHom.mk' (f x)) := silentSorry


section Notation
open Lean Syntax Parser
open TSyntax.Compat
macro "fun" xs:explicitBinders " ⊸ " b:term : term => expandExplicitBinders ``LinHom.mk' xs b
macro "fun" xs:explicitBinders " -o " b:term : term => expandExplicitBinders ``LinHom.mk' xs b
end Notation


example (f : α → β → γ) (hx : ∀ y, Lin (f · y)) (hy : ∀ x, Lin (f x ·)) :
  Lin (fun x => fun y ⊸ f y (x+x)) := by fun_prop

example (f : α → α → α → α) (hx : ∀ x y, Lin (f x y ·)) (hy : ∀ x z, Lin (f x · z)) (hz : ∀ y z, Lin (f · y z)) :
    Lin (fun x => fun y z ⊸ f z (x+x) y) := by fun_prop

-- the only analoge is this theorem but that is alredy provable
example (f : α → β -o γ) (g : α → β) (hf : Lin (fun (x,y) => f x y)) (hg : Lin g) : Lin (fun x => (f x) (g x)) := by fun_prop



----------------------------------------------------------------------------------------------------

example (f : α → β → γ) (hf : Con fun (x,y) => f x y) : Con f := by fun_prop

example : Con (fun x : α => x) := by fun_prop
example (y : β) : Con (fun _ : α => y) := by fun_prop
example (x : α) : Con (fun f : α → β => f x) := by fun_prop
example (x : α) : Con (fun f : (x' : α) → E x' => f x) := by fun_prop
example (x : α) (y : β) : Con (fun f : α → β → γ => f x y) := by fun_prop
example (x : α) (y : β) : Con (fun f : α → β → (x' : α) → E x' => f x y x) := by fun_prop
example (y : β) : Con (fun (f : α → β → (x' : α) → E x') x => f x y x) := by fun_prop
example : Con (fun (f : α → β → (x' : α) → E x') x y => f x y x) := by fun_prop

example (x : α) [Add α] : Con (let y := x + x; fun x' : α => x' + y) := by fun_prop

example (f : β → γ) (g : α → β) (hf : Con f) (hg : Con g) : Con (fun x => f (g x)) := by fun_prop
example (f : α → β → γ) (g : α → β) (hf : Con (fun (x,y) => f x y)) (hg : Con g) : Con (fun x => f x (g x)) := by fun_prop
example (f : α → β → γ) (g : α → β) (hf : Con (fun (x,y) => f x y)) (hg : Con g) : Con (fun x => let y := g x; f x y) := by fun_prop
example {ι} (f : α → ι → γ) (hf : ∀ i, Con (fun x => f x i)) : Con (fun x i => f x i) := by fun_prop

example : Con (fun (f : α → β → γ) x y => f x y) := by fun_prop
example : Con (fun (f : α → β → γ) y x => f x y) := by fun_prop
example : Con (fun (f : α → α → α → α → α) y x => f x y x y) := by fun_prop

-- set_option pp.notation false


-- local hypothesis are assumed to be always in fully applied form
-- so `(hf : Con f)` is not considered valid
-- is this valid assumption?
example (f : α → β → γ) (hf : Con f) : Con f := by fun_prop
example (f : α → β → γ) (hf : Con f) : Con (fun x => f x) := by fun_prop
example (f : α → β → γ) (hf : Con f) : Con (fun x y => f x y) := by fun_prop
example (f : α → β → γ) (hf : Con f) (y) : Con (fun x => f x y) := by fun_prop

example (f : α → β → γ) (hf : Con fun (x,y) => f x y) (x) : Con fun y => f x y := by fun_prop
example (f : α → β → γ) (hf : Con fun (x,y) => f x y) (y) : Con fun x => f x y := by fun_prop
example (f : α → β → γ) (hf : Con fun (x,y) => f x y)  : Con f := by fun_prop

example (f : α → β → γ) (hf : Con ↿f) (x : α) : Con fun y => f x y := by fun_prop
example (f : α → β → γ) (hf : Con ↿f) (y : β) : Con fun x => f x y := by fun_prop
example (f : α → β → γ) (hf : Con ↿f) : Con f := by fun_prop

example (f : α → β → γ) (hf : ∀ x, Con fun y => f x y) (x) : Con fun y => f x y := by fun_prop
example (f : α → β → γ) (hf : ∀ x, Con fun y => f x y) (x) : Con (f x) := by fun_prop
example (f : α → β → γ) (hf : ∀ y, Con fun x => f x y) (y) : Con fun x => f x y := by fun_prop
example (f : α → β → γ) (hf : ∀ y, Con fun x => f x y) : Con fun x => f x := by fun_prop

example (f : α → β → γ) (hf : Con fun (x,y) => f x y) (y) : Con fun x => f x y := by fun_prop
example (f : α → β → γ) (hf : Con fun (x,y) => f x y) : Con f := by fun_prop
example (f : α → α → β) (hf : Con fun (x,y) => f x y) : Con (fun x => f x x) := by fun_prop

example (f : α → β → γ → δ) (hf : ∀ x, Con fun (y,z) => f x y z) (x z) : Con (fun y => f x y z)  := by fun_prop
example (f : α → β → γ → δ) (hf : ∀ x, Con fun (y,z) => f x y z) (x y) : Con (fun z => f x y z)  := by fun_prop
example (f : α → β → γ → δ) (hf : ∀ x, Con fun (y,z) => f x y z) (x) : Con (fun z y => f x y z)  := by fun_prop
example (f : α → β → γ → δ) (hf : ∀ x, Con fun (y,z) => f x y z) (x y) : Con (f x y)  := by fun_prop
example (f : α → β → γ → δ) (hf : ∀ x, Con fun (y,z) => f x y z) (x) : Con (fun y => f x y)  := by fun_prop

example (f : α → Nat → Nat → β) (hf : ∀ i j, Con (f · i j)) : Con (fun x i j => f x (i+j) j)  := by fun_prop
example (f : α → Nat → Nat → β) (hf : ∀ i j, Con (f · i j)) (i j) : Con (fun x => f x (i+j) j)  := by fun_prop
example (f : α → Nat → Nat → β) (hf : Con f) : Con (fun x i j => f x (i+j) j)  := by fun_prop
example (f : α → Nat → Nat → β) (hf : Con f) (i j) : Con (fun x => f x (i+j) j)  := by fun_prop

example (f : α → β → γ → δ) (hf : ∀ y, Con fun (x,z) => f x y z) : Con f := by fun_prop
example (f : α → β → γ → δ) (hf : ∀ y, Con fun (x,z) => f x y z) : Con f := by fun_prop


example (f : α → β ->> γ) (hf : Con f) (y) : Con (fun x => f x y) := by fun_prop
example (f : α → β ->> γ) (hf : Con f) : Con (fun x y => f x y) := by fun_prop
example (f : α → β ->> γ) (hf : Con fun (x,y) => f x y) (y) : Con fun x => f x y := by fun_prop
example (f : α → β ->> γ) (hf : Con fun (x,y) => f x y) : Con fun x y => f x y := by fun_prop
example (f : α → β ->> γ) (hf : Con fun (x,y) => f x y) (x) : Con fun y => f x y := by fun_prop
example (f : α → α ->> (α → α)) (hf : Con fun (x,y,z) => f x y z) (x) : Con fun y => f x y := by fun_prop
example (f : α → α ->> (α → α)) (hf : Con fun (x,y,z) => f x y z) : Con fun x y => f y x x := by fun_prop

example (f : α → β ->> γ) (hf : Con ↿f) (y) : Con fun x => f x y := by fun_prop
example (f : α → β ->> γ) (x) : Con fun y : β => f x := by fun_prop
example (f : α → β ->> γ) (x) : Con fun y : β => (f x : β → γ) := by fun_prop
example (f : α → β ->> γ) (x) : Con fun y => f x y := by fun_prop
example (f : α → α ->> (α → α)) (x) : Con fun y => f x y := by fun_prop
example (f : α → α ->> (α → α)) (hf : Con ↿f) : Con fun x y => f y x x := by fun_prop


example (f : α → β ->> γ) (hf : Con f) : Con ↿f := by fun_prop

example : Con (HAdd.hAdd : α → α → α) := by fun_prop  -- under applied constant
example : Con (fun x => (HAdd.hAdd : α → α → α) x) := by fun_prop  -- under applied constant

example : Con (fun x => (HAdd.hAdd : ((ι→α) → (ι→α) → (ι→α))) x) := by fun_prop
example : Con (fun x y => (HAdd.hAdd : ((ι→α) → (ι→α) → (ι→α))) x y) := by fun_prop
example : Con (fun x y i => (HAdd.hAdd : ((ι→α) → (ι→α) → (ι→α))) x y i) := by fun_prop
example (y) : Con (fun x i => (HAdd.hAdd : ((ι→α) → (ι→α) → (ι→α))) x y i) := by fun_prop
example (y i) : Con (fun x => (HAdd.hAdd : ((ι→α) → (ι→α) → (ι→α))) x y i) := by fun_prop

-- example (f : β → γ) (x) (hf : Lin f)  : Lin (fun (g : α → β) => f (g x)) := by fun_prop


-- apply theorems about FunLike.coe
example (f : α ->> β) : Con f := by fun_prop
example (f : α -o β) : Con f := by fun_prop
example (f : α → β) (hf : Lin f) : Con f := by fun_prop
example (f : β → γ) (g : α ->> β) (hf: Con f) : Con (fun x => f (g x)) := by fun_prop
example (f : β ->> γ) (g : α → β) (hg: Con g) : Con (fun x => f (g x)) := by fun_prop
example (f : β -o γ) (g : α → β) (hg : Con g) : Con fun x => f (g x) := by fun_prop

-- set_option trace.Meta.Tactic.fun_prop true in
example (f : α → β ->> γ) (hf : Con f) (g : α → β) (hg : Lin g)  : Con (fun x => f x (g x)) := by fun_prop
example (f : α → β ->> γ) (hf : Lin (fun (x,y) => f x y)) (g : α → β) (hg : Lin g)  : Con (fun x => f x (g x)) := by fun_prop
example (f : α → β ->> γ) (hf : Lin (fun (x,y) => f x y)) (g : α → β) (hg : Lin g)  : Lin (fun x => f x (g x)) := by fun_prop

-- remove arguments before applying morphism rules
example (f : α ->> (β → γ)) (y) : Con (fun x => f x y) := by fun_prop


example (g : α → β) (hg : Con g) : Con fun (fx : (β ->> γ)×α) => fx.1 (g fx.2) := by fun_prop


-- sometimes unfold constants
example (f : α → β) (hf : Con f) : Con (fun x => id f x) := by fun_prop
example (f : α → β) (hf : Con f) : Con (fun x => (id id) f x) := by fun_prop
example (f : α → α → α) (hf : Con (fun (x,y) => f x y)) : Con (fun x => id (id f x) x) := by fun_prop
example (f : α → α → α) (hf : Con (fun (x,y) => f x y)) : Con (fun x => (id id) ((id id) f x) x) := by fun_prop
example (f : α → α → α) (hf : Con (fun (x,y) => f x y)) : Con (fun x : α×α => id (f x.1) x.2) := by fun_prop

-- this used to time out
example (f : α → β -o γ) (hf : Lin (fun (x,y) => f x y)) (g : α → β) (hg : Lin g)  : Lin (fun x => f x (g x)) := by fun_prop


example : Con fun (a : α ->> α) => a x := by fun_prop

-- this used to crash
example (f : α → (α ->> α)) (hf : Con f) : Con fun x => ((f x) : α → α) := by fun_prop
example : Con (fun f : (α ->> α ->> α) => (f x : α → α)) := by fun_prop


example : Lin (fun f : (α ->> α ->> α) => (f x : α → α)) := by fun_prop
example (y): Lin (fun f : (α ->> α ->> α) => f x y) := by fun_prop
example : Lin (fun f : (α -o α ->> α) => (f x : α → α)) := by fun_prop
example (y): Lin (fun f : (α ->> α -o α) => f x y) := by fun_prop


example (f : α -o α ->> α) (y) : Lin (fun x  => f x y) := by fun_prop
example (f : α ->> α -o α ->> α) (y) : Lin (fun x  => f y x y) := by fun_prop

example (x) : Con fun (f : α ->> α) => f (f x) := by fun_prop
example (x) : Con fun (f : α ->> α) => f (f (f x)) := by fun_prop


noncomputable
def foo : α ->> α ->> α := silentSorry
noncomputable
def bar : α ->> α ->> α := silentSorry

@[fun_prop]
theorem foo_lin : Lin fun x : α => foo x := silentSorry
@[fun_prop]
theorem bar_lin (y) : Lin fun x : α => bar x y := silentSorry

example : Lin (foo : α → α ->> α) := by fun_prop
example : Con (foo : α → α ->> α) := by fun_prop
example : Lin (fun x : α => (foo x : α → α)) := by fun_prop
example : Lin (fun x y : α => foo x y) := by fun_prop
example (y) : Lin (fun x : α => foo x y) := by fun_prop

example : Lin (fun x : α => (bar x : α → α)) := by fun_prop
example : Lin (fun x y : α => bar x y) := by fun_prop
example (y) : Lin (fun x : α => bar x y) := by fun_prop

example : Lin (fun (f : α ->> α) => (f : α → α)) := by fun_prop
example : Con (fun (f : α ->> α) => (f : α → α)) := by fun_prop
example : Lin (fun (f : α -o α) => (f : α → α)) := by fun_prop

example : Con (fun fx : (α ->> β)×α => fx.1 fx.2) := by fun_prop


def iterate (n : Nat) (f : α → α) (x : α) : α :=
  match n with
  | 0 => x
  | n+1 => iterate n f (f x)

theorem iterate_con (n : Nat) (f : α → α) (hf : Con f) : Con (iterate n f) := by
  induction n <;> (simp[iterate]; fun_prop)


example : let f := fun x : α => x; Con f := by fun_prop


example (f g : α → β) (hf : Con f := by fun_prop) (hg : outParam (Con g)) :
  Con (fun x => f x + g x) := by fun_prop
<<<<<<< HEAD
=======


opaque foo1 : α → α := id
opaque foo2 : α → α := id

@[fun_prop]
theorem foo1_lin : Lin (foo1 : α → α) := silentSorry
@[fun_prop]
theorem foo2_lin : Lin (foo2 : α → α) := silentSorry

example : Con (fun x : α => foo1 (foo2 x)) := by fun_prop
>>>>>>> 6c6777a2
<|MERGE_RESOLUTION|>--- conflicted
+++ resolved
@@ -110,10 +110,6 @@
   coe := fun f => f.toFun
   coe_injective' := silentSorry
 
-<<<<<<< HEAD
-attribute [fun_prop_coe] DFunLike.coe
-=======
->>>>>>> 6c6777a2
 attribute [fun_prop_coe] ConHom.toFun
 
 instance : HasUncurry (α ->> β) α β :=
@@ -356,8 +352,6 @@
 
 example (f g : α → β) (hf : Con f := by fun_prop) (hg : outParam (Con g)) :
   Con (fun x => f x + g x) := by fun_prop
-<<<<<<< HEAD
-=======
 
 
 opaque foo1 : α → α := id
@@ -368,5 +362,4 @@
 @[fun_prop]
 theorem foo2_lin : Lin (foo2 : α → α) := silentSorry
 
-example : Con (fun x : α => foo1 (foo2 x)) := by fun_prop
->>>>>>> 6c6777a2
+example : Con (fun x : α => foo1 (foo2 x)) := by fun_prop