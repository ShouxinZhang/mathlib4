Mathlib/Algebra/BigOperators/Group/Finset.lean : line 1 : ERR_NUM_LIN : 2400 file contains 2245 lines, try to split it up
Mathlib/Algebra/Group/Subgroup/Basic.lean : line 1 : ERR_NUM_LIN : 3000 file contains 2893 lines, try to split it up
Mathlib/Algebra/MonoidAlgebra/Basic.lean : line 1 : ERR_NUM_LIN : 2100 file contains 1965 lines, try to split it up
Mathlib/Algebra/MvPolynomial/Basic.lean : line 1 : ERR_NUM_LIN : 1700 file contains 1544 lines, try to split it up
Mathlib/Algebra/Order/Floor.lean : line 1 : ERR_NUM_LIN : 1700 file contains 1593 lines, try to split it up
Mathlib/AlgebraicGeometry/EllipticCurve/Jacobian.lean : line 1 : ERR_NUM_LIN : 1700 file contains 1511 lines, try to split it up
Mathlib/Analysis/Asymptotics/Asymptotics.lean : line 1 : ERR_NUM_LIN : 2100 file contains 1955 lines, try to split it up
Mathlib/Analysis/Calculus/ContDiff/Basic.lean : line 1 : ERR_NUM_LIN : 2100 file contains 1952 lines, try to split it up
Mathlib/Analysis/Calculus/ContDiff/Defs.lean : line 1 : ERR_NUM_LIN : 1700 file contains 1595 lines, try to split it up
Mathlib/Analysis/InnerProductSpace/Basic.lean : line 1 : ERR_NUM_LIN : 2500 file contains 2433 lines, try to split it up
Mathlib/CategoryTheory/Limits/Shapes/Biproducts.lean : line 1 : ERR_NUM_LIN : 2100 file contains 1998 lines, try to split it up
Mathlib/Computability/TMToPartrec.lean : line 1 : ERR_NUM_LIN : 2200 file contains 2071 lines, try to split it up
Mathlib/Computability/TuringMachine.lean : line 1 : ERR_NUM_LIN : 2700 file contains 2561 lines, try to split it up
Mathlib/Data/DFinsupp/Basic.lean : line 1 : ERR_NUM_LIN : 2200 file contains 2078 lines, try to split it up
Mathlib/Data/Fin/Basic.lean : line 1 : ERR_NUM_LIN : 1700 file contains 1524 lines, try to split it up
Mathlib/Data/Finset/Basic.lean : line 1 : ERR_NUM_LIN : 3200 file contains 3057 lines, try to split it up
Mathlib/Data/Finset/Lattice.lean : line 1 : ERR_NUM_LIN : 2100 file contains 1968 lines, try to split it up
Mathlib/Data/Finset/Pointwise/Basic.lean : line 1 : ERR_NUM_LIN : 2100 file contains 1997 lines, try to split it up
Mathlib/Data/Finsupp/Basic.lean : line 1 : ERR_NUM_LIN : 1900 file contains 1703 lines, try to split it up
Mathlib/Data/List/Basic.lean : line 1 : ERR_NUM_LIN : 2700 file contains 2598 lines, try to split it up
Mathlib/Data/Matrix/Basic.lean : line 1 : ERR_NUM_LIN : 2700 file contains 2519 lines, try to split it up
Mathlib/Data/Multiset/Basic.lean : line 1 : ERR_NUM_LIN : 2900 file contains 2725 lines, try to split it up
Mathlib/Data/Num/Lemmas.lean : line 1 : ERR_NUM_LIN : 1700 file contains 1576 lines, try to split it up
Mathlib/Data/Ordmap/Ordset.lean : line 1 : ERR_NUM_LIN : 1700 file contains 1580 lines, try to split it up
Mathlib/Data/QPF/Multivariate/Basic.lean : line 76 : ERR_LIN : Line has 127 characters, which is more than 100
Mathlib/Data/Real/EReal.lean : line 1 : ERR_NUM_LIN : 1900 file contains 1778 lines, try to split it up
Mathlib/Data/Seq/WSeq.lean : line 1 : ERR_NUM_LIN : 1800 file contains 1622 lines, try to split it up
Mathlib/Data/Set/Basic.lean : line 1 : ERR_NUM_LIN : 2300 file contains 2170 lines, try to split it up
Mathlib/Data/Set/Finite.lean : line 1 : ERR_NUM_LIN : 1700 file contains 1535 lines, try to split it up
Mathlib/Data/Set/Function.lean : line 1 : ERR_NUM_LIN : 1900 file contains 1740 lines, try to split it up
Mathlib/Data/Set/Lattice.lean : line 1 : ERR_NUM_LIN : 2100 file contains 1932 lines, try to split it up
Mathlib/LinearAlgebra/AffineSpace/AffineSubspace.lean : line 1 : ERR_NUM_LIN : 1800 file contains 1693 lines, try to split it up
Mathlib/LinearAlgebra/Dual.lean : line 1 : ERR_NUM_LIN : 1900 file contains 1738 lines, try to split it up
Mathlib/LinearAlgebra/Multilinear/Basic.lean : line 1 : ERR_NUM_LIN : 1900 file contains 1775 lines, try to split it up
Mathlib/Logic/Equiv/Basic.lean : line 1 : ERR_NUM_LIN : 2000 file contains 1806 lines, try to split it up
Mathlib/MeasureTheory/Function/LpSpace.lean : line 1 : ERR_NUM_LIN : 2100 file contains 1978 lines, try to split it up
Mathlib/MeasureTheory/Function/StronglyMeasurable/Basic.lean : line 1 : ERR_NUM_LIN : 2000 file contains 1879 lines, try to split it up
Mathlib/MeasureTheory/Integral/Bochner.lean : line 1 : ERR_NUM_LIN : 2100 file contains 1947 lines, try to split it up
Mathlib/MeasureTheory/Integral/FundThmCalculus.lean : line 1 : ERR_NUM_LIN : 1800 file contains 1647 lines, try to split it up
Mathlib/MeasureTheory/Integral/Lebesgue.lean : line 1 : ERR_NUM_LIN : 2200 file contains 2051 lines, try to split it up
Mathlib/MeasureTheory/Integral/SetIntegral.lean : line 1 : ERR_NUM_LIN : 1700 file contains 1579 lines, try to split it up
Mathlib/MeasureTheory/Integral/SetToL1.lean : line 1 : ERR_NUM_LIN : 1800 file contains 1640 lines, try to split it up
Mathlib/MeasureTheory/Measure/MeasureSpace.lean : line 1 : ERR_NUM_LIN : 2200 file contains 2008 lines, try to split it up
Mathlib/Order/CompleteLattice.lean : line 1 : ERR_NUM_LIN : 1900 file contains 1709 lines, try to split it up
Mathlib/Order/ConditionallyCompleteLattice/Basic.lean : line 1 : ERR_NUM_LIN : 1700 file contains 1549 lines, try to split it up
Mathlib/Order/Filter/AtTopBot.lean : line 1 : ERR_NUM_LIN : 2000 file contains 1828 lines, try to split it up
Mathlib/Order/Filter/Basic.lean : line 1 : ERR_NUM_LIN : 3000 file contains 2898 lines, try to split it up
Mathlib/Order/Hom/Lattice.lean : line 1 : ERR_NUM_LIN : 1800 file contains 1661 lines, try to split it up
Mathlib/Order/Interval/Set/Basic.lean : line 1 : ERR_NUM_LIN : 1800 file contains 1652 lines, try to split it up
Mathlib/Order/LiminfLimsup.lean : line 1 : ERR_NUM_LIN : 1900 file contains 1791 lines, try to split it up
Mathlib/Order/UpperLower/Basic.lean : line 1 : ERR_NUM_LIN : 1900 file contains 1795 lines, try to split it up
Mathlib/RingTheory/UniqueFactorizationDomain.lean : line 1 : ERR_NUM_LIN : 2100 file contains 1982 lines, try to split it up
Mathlib/SetTheory/Cardinal/Basic.lean : line 1 : ERR_NUM_LIN : 2200 file contains 2004 lines, try to split it up
<<<<<<< HEAD
Mathlib/SetTheory/Cardinal/Ordinal.lean : line 1 : ERR_NUM_LIN : 1700 file contains 1501 lines, try to split it up
Mathlib/SetTheory/Game/PGame.lean : line 1 : ERR_NUM_LIN : 2600 file contains 2464 lines, try to split it up
=======
Mathlib/SetTheory/Game/PGame.lean : line 1 : ERR_NUM_LIN : 1900 file contains 1753 lines, try to split it up
>>>>>>> 99d679b4
Mathlib/SetTheory/Ordinal/Arithmetic.lean : line 1 : ERR_NUM_LIN : 2400 file contains 2269 lines, try to split it up
Mathlib/SetTheory/ZFC/Basic.lean : line 1 : ERR_NUM_LIN : 1700 file contains 1549 lines, try to split it up
Mathlib/Tactic/CC/Addition.lean : line 1 : ERR_NUM_LIN : 2300 file contains 2100 lines, try to split it up
Mathlib/Tactic/ToAdditive/Frontend.lean : line 1 : ERR_NUM_LIN : 1700 file contains 1502 lines, try to split it up
Mathlib/Topology/Algebra/Group/Basic.lean : line 1 : ERR_NUM_LIN : 2100 file contains 1932 lines, try to split it up
Mathlib/Topology/Algebra/Module/Basic.lean : line 1 : ERR_NUM_LIN : 2600 file contains 2405 lines, try to split it up
Mathlib/Topology/Basic.lean : line 1 : ERR_NUM_LIN : 1900 file contains 1731 lines, try to split it up
Mathlib/Topology/Category/Profinite/Nobeling.lean : line 1 : ERR_NUM_LIN : 2000 file contains 1806 lines, try to split it up
Mathlib/Topology/Constructions.lean : line 1 : ERR_NUM_LIN : 1700 file contains 1591 lines, try to split it up
Mathlib/Topology/ContinuousFunction/Bounded.lean : line 1 : ERR_NUM_LIN : 1800 file contains 1682 lines, try to split it up
Mathlib/Topology/Instances/ENNReal.lean : line 1 : ERR_NUM_LIN : 1700 file contains 1513 lines, try to split it up
Mathlib/Topology/Separation.lean : line 1 : ERR_NUM_LIN : 2900 file contains 2716 lines, try to split it up
Mathlib/Topology/UniformSpace/Basic.lean : line 1 : ERR_NUM_LIN : 1900 file contains 1768 lines, try to split it up<|MERGE_RESOLUTION|>--- conflicted
+++ resolved
@@ -51,12 +51,7 @@
 Mathlib/Order/UpperLower/Basic.lean : line 1 : ERR_NUM_LIN : 1900 file contains 1795 lines, try to split it up
 Mathlib/RingTheory/UniqueFactorizationDomain.lean : line 1 : ERR_NUM_LIN : 2100 file contains 1982 lines, try to split it up
 Mathlib/SetTheory/Cardinal/Basic.lean : line 1 : ERR_NUM_LIN : 2200 file contains 2004 lines, try to split it up
-<<<<<<< HEAD
-Mathlib/SetTheory/Cardinal/Ordinal.lean : line 1 : ERR_NUM_LIN : 1700 file contains 1501 lines, try to split it up
 Mathlib/SetTheory/Game/PGame.lean : line 1 : ERR_NUM_LIN : 2600 file contains 2464 lines, try to split it up
-=======
-Mathlib/SetTheory/Game/PGame.lean : line 1 : ERR_NUM_LIN : 1900 file contains 1753 lines, try to split it up
->>>>>>> 99d679b4
 Mathlib/SetTheory/Ordinal/Arithmetic.lean : line 1 : ERR_NUM_LIN : 2400 file contains 2269 lines, try to split it up
 Mathlib/SetTheory/ZFC/Basic.lean : line 1 : ERR_NUM_LIN : 1700 file contains 1549 lines, try to split it up
 Mathlib/Tactic/CC/Addition.lean : line 1 : ERR_NUM_LIN : 2300 file contains 2100 lines, try to split it up
