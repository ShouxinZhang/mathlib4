# Miscellaneous scripts for working on mathlib

This directory contains miscellaneous scripts that are useful for working on or with mathlib.
When adding a new script, please make sure to document it here, so other readers have a chance
to learn about it as well!


## Current scripts and their purpose

**Installation scripts**
- `install_debian.sh`, `install_macos.sh`
  Installation scripts referenced from the leanprover community install pages.
  https://leanprover-community.github.io/install/debian.html
  https://leanprover-community.github.io/install/macos.html
  If these web pages are deprecated or removed, we should remove these scripts.

**Tool for manual maintenance**
- `fix_unused.py`
  Bulk processing of unused variable warnings, replacing them with `_`.
- `add_deprecations.sh` is a text-based script that automatically adds deprecation statements.
  It assumes that the only difference between master and the current status of the PR consists
  of renames. More precisely, any change on a line that contains a declaration name
  and is not a rename, will likely confuse the script.

**Analyzing Mathlib's import structure**
- `unused_in_pole.sh` (followed by an optional `<target>`, defaulting to `Mathlib`)
  calls `lake exe pole --loc --to <target>` to compute the longest
  pole to a given target module, and then feeds this into
  `lake exe unused` to analyze transitively unused imports.
  Generates `unused.md` containing a markdown table showing the unused imports,
  and suggests `lake exe graph` commands to visualize the largest "rectangles" of unused imports.

**CI workflow**
- `mk_all.lean`
  run via `lake exe mk_all`, regenerates the import-only files
  `Mathlib.lean`, `Mathlib/Tactic.lean`, `Archive.lean` and `Counterexamples.lean`
- `lint-style.lean`, `lint-style.py`, `print-style-errors.sh`
  style linters, written in Python and Lean. Run via `lake exe lint-style`.
  Medium-term, the latter two scripts should be rewritten and incorporated in `lint-style.lean`.
- `lint-bib.sh`
  normalize the BibTeX file `docs/references.bib` using `bibtool`.
- `yaml_check.py`, `check-yaml.lean`
  Sanity checks for `undergrad.yaml`, `overview.yaml`, and `100.yaml`.
- `lean-pr-testing-comments.sh`
  Generate comments and labels on a Lean or Batteries PR after CI has finished on a
  `*-pr-testing-NNNN` branch.
- `update_nolints_CI.sh`
  Update the `nolints.json` file to remove unneeded entries. Automatically run once a week.
- `bench_summary.lean`
  Convert data retrieved from the speed center into a shorter, more accessible format,
  and post a comment with this summary on github.
- `declarations_diff.sh`
  Attempts to find which declarations have been removed and which have been added in the current PR
  with respect to `master`, and posts a comment on github with the result.
- `autolabel.lean` is the Lean script in charge of automatically adding a `t-`label on eligible PRs.
  Autolabelling is inferred by which directories the current PR modifies.

**Managing nightly-testing and bump branches**
- `create-adaptation-pr.sh` implements some of the steps in the workflow described at
  https://leanprover-community.github.io/contribute/tags_and_branches.html#mathlib-nightly-and-bump-branches
  Specifically, it will:
  - merge `master` into `bump/v4.x.y`
  - create a new branch from `bump/v4.x.y`, called `bump/nightly-YYYY-MM-DD`
  - merge `nightly-testing` into the new branch
  - open a PR to merge the new branch back into `bump/v4.x.y`
  - announce the PR on zulip
  - finally, merge the new branch back into `nightly-testing`, if conflict resolution was required.

  If there are merge conflicts, it pauses and asks for help from the human driver.

**Managing and tracking technical debt**
- `technical-debt-metrics.sh`
  Prints information on certain kind of technical debt in Mathlib.
  This output is automatically posted to zulip once a week.

**Mathlib tactics**
- `polyrith_sage.py`, `polyrith_sage_helper.py` are required for `polyrith`
  to communication with the Sage server.

**Data files with linter exceptions**
- `nolints.json` contains exceptions for all `env_linter`s in mathlib.
  For permanent and deliberate exceptions, add a `@[nolint lintername]` in the .lean file instead.
- `nolints_prime_decls.txt` contains temporary exceptions for the `docPrime` linter

Both of these files should tend to zero over time;
please do not add new entries to these files. PRs removing (the need for) entries are welcome.

**API surrounding CI**
- `update_PR_comment.sh` is a script that edits an existing message (or creates a new one).
  It is used by the `PR_summary` workflow to maintain an up-to-date report with a searchable history.
- `get_tlabel.sh` extracts the `t-`label that a PR has (assuming that there is exactly one).
  It is used by the `maintainer_merge` family of workflows to dispatch `maintainer merge` requests
  to the appropriate topic on zulip.
- `count-trans-deps.py`, `import-graph-report.py` and `import_trans_difference.sh` produce various
  summaries of changes in transitive imports that the `PR_summary` message incorporates.
<<<<<<< HEAD
- `late_importers.sh` is the main shell script: it formats the `linter.minImports` output,
  summarizing the data in a table.  See the module docs of `late_importers.sh` for further details.
  `downstream_counts.lean` is used by `late_importers.sh` to retrieve the number of downstream
  imports of the modules that the action reports on Zulip.
=======
- `zulip_emoji_merge_delegate.py` is called every hour by a Github action cronjob.
  It looks through the latest 200 zulip posts: if a message mentions a PR that is delegated, or sent to bors, or merged,
  then this script will post an emoji reaction `:peace_sign:`, or `:bors:`, or `:merge:` respectively to the message.
>>>>>>> 55a97c9b
- `late_importers.sh` is the main script used by the `latest_import.yml` action: it formats
  the `linter.minImports` output, summarizing the data in a table.  See the module docs of
  `late_importers.sh` for further details.
- `maintainer_merge_message.sh` contains a shell script that produces the Zulip message for a
  `maintainer merge`/`maintainer delegate` comment.

**Docker images**
- `docker_build.sh` builds the `lean4`, `gitpod4`, and `gitpod4-blueprint` Docker images.
  These are used by some CI workflows, as well as places such as Gitpod.
- `docker_push.sh` first runs `docker_build.sh`, and then pushes the images to Docker Hub,
  appropriately tagged with the date on which the images were built.
  This should be re-run after breaking changes to `elan`, so that CI and Gitpod have access to
  updated versions of `elan`.<|MERGE_RESOLUTION|>--- conflicted
+++ resolved
@@ -93,19 +93,13 @@
   to the appropriate topic on zulip.
 - `count-trans-deps.py`, `import-graph-report.py` and `import_trans_difference.sh` produce various
   summaries of changes in transitive imports that the `PR_summary` message incorporates.
-<<<<<<< HEAD
 - `late_importers.sh` is the main shell script: it formats the `linter.minImports` output,
   summarizing the data in a table.  See the module docs of `late_importers.sh` for further details.
   `downstream_counts.lean` is used by `late_importers.sh` to retrieve the number of downstream
   imports of the modules that the action reports on Zulip.
-=======
 - `zulip_emoji_merge_delegate.py` is called every hour by a Github action cronjob.
   It looks through the latest 200 zulip posts: if a message mentions a PR that is delegated, or sent to bors, or merged,
   then this script will post an emoji reaction `:peace_sign:`, or `:bors:`, or `:merge:` respectively to the message.
->>>>>>> 55a97c9b
-- `late_importers.sh` is the main script used by the `latest_import.yml` action: it formats
-  the `linter.minImports` output, summarizing the data in a table.  See the module docs of
-  `late_importers.sh` for further details.
 - `maintainer_merge_message.sh` contains a shell script that produces the Zulip message for a
   `maintainer merge`/`maintainer delegate` comment.
 
