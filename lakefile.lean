--- conflicted
+++ resolved
@@ -42,19 +42,11 @@
 ## Mathlib dependencies on upstream projects.
 -/
 
-<<<<<<< HEAD
 require "leanprover-community" / "batteries" @ "git#nightly-testing-2024-07-27"
 require "leanprover-community" / "Qq" @ "git#master"
 require "leanprover-community" / "aesop" @ "git#master"
 require "leanprover-community" / "proofwidgets" @ "git#v0.0.40"
 require "leanprover-community" / "importGraph" @ "git#nightly-testing"
-=======
-require "leanprover-community" / "batteries" @ git "nightly-testing"
-require "leanprover-community" / "Qq" @ git "nightly-testing"
-require "leanprover-community" / "aesop" @ git "nightly-testing"
-require "leanprover-community" / "proofwidgets" @ git "v0.0.42-pre2"
-require "leanprover-community" / "importGraph" @ git "main"
->>>>>>> 5608be65
 
 /-!
 ## Mathlib libraries
