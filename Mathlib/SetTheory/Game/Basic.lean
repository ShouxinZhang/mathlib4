/-
Copyright (c) 2019 Mario Carneiro. All rights reserved.
Released under Apache 2.0 license as described in the file LICENSE.
Authors: Reid Barton, Mario Carneiro, Isabel Longbottom, Scott Morrison, Apurva Nakade, Yuyang Zhao
-/
import Mathlib.Algebra.Order.Group.Defs
import Mathlib.Algebra.Ring.Int
import Mathlib.SetTheory.Game.PGame
import Mathlib.Tactic.Abel

/-!
# Combinatorial games.

In this file we construct an instance `OrderedAddCommGroup SetTheory.Game`.

## Multiplication on pre-games

We define the operations of multiplication and inverse on pre-games, and prove a few basic theorems
about them. Multiplication is not well-behaved under equivalence of pre-games i.e. `x ≈ y` does not
imply `x * z ≈ y * z`. Hence, multiplication is not a well-defined operation on games. Nevertheless,
the abelian group structure on games allows us to simplify many proofs for pre-games.
-/

-- Porting note: many definitions here are noncomputable as the compiler does not support PGame.rec
noncomputable section

namespace SetTheory

open Function PGame

universe u

-- Porting note: moved the setoid instance to PGame.lean

/-- The type of combinatorial games. In ZFC, a combinatorial game is constructed from
  two sets of combinatorial games that have been constructed at an earlier
  stage. To do this in type theory, we say that a combinatorial pre-game is built
  inductively from two families of combinatorial games indexed over any type
  in Type u. The resulting type `PGame.{u}` lives in `Type (u+1)`,
  reflecting that it is a proper class in ZFC.
  A combinatorial game is then constructed by quotienting by the equivalence
  `x ≈ y ↔ x ≤ y ∧ y ≤ x`. -/
abbrev Game :=
  Quotient PGame.setoid

namespace Game

-- Porting note (#11445): added this definition
/-- Negation of games. -/
instance : Neg Game where
  neg := Quot.map Neg.neg <| fun _ _ => (neg_equiv_neg_iff).2

instance : Zero Game where zero := ⟦0⟧
instance : Add Game where
  add := Quotient.map₂ HAdd.hAdd <| fun _ _ hx _ _ hy => PGame.add_congr hx hy

instance instAddCommGroupWithOneGame : AddCommGroupWithOne Game where
  zero := ⟦0⟧
  one := ⟦1⟧
  add_zero := by
    rintro ⟨x⟩
    exact Quot.sound (add_zero_equiv x)
  zero_add := by
    rintro ⟨x⟩
    exact Quot.sound (zero_add_equiv x)
  add_assoc := by
    rintro ⟨x⟩ ⟨y⟩ ⟨z⟩
    exact Quot.sound add_assoc_equiv
  neg_add_cancel := Quotient.ind <| fun x => Quot.sound (neg_add_cancel_equiv x)
  add_comm := by
    rintro ⟨x⟩ ⟨y⟩
    exact Quot.sound add_comm_equiv
  nsmul := nsmulRec
  zsmul := zsmulRec

instance : Inhabited Game :=
  ⟨0⟩

instance instPartialOrderGame : PartialOrder Game where
  le := Quotient.lift₂ (· ≤ ·) fun x₁ y₁ x₂ y₂ hx hy => propext (le_congr hx hy)
  le_refl := by
    rintro ⟨x⟩
    exact le_refl x
  le_trans := by
    rintro ⟨x⟩ ⟨y⟩ ⟨z⟩
    exact @le_trans _ _ x y z
  le_antisymm := by
    rintro ⟨x⟩ ⟨y⟩ h₁ h₂
    apply Quot.sound
    exact ⟨h₁, h₂⟩
  lt := Quotient.lift₂ (· < ·) fun x₁ y₁ x₂ y₂ hx hy => propext (lt_congr hx hy)
  lt_iff_le_not_le := by
    rintro ⟨x⟩ ⟨y⟩
    exact @lt_iff_le_not_le _ _ x y

/-- The less or fuzzy relation on games.

If `0 ⧏ x` (less or fuzzy with), then Left can win `x` as the first player. -/
def LF : Game → Game → Prop :=
  Quotient.lift₂ PGame.LF fun _ _ _ _ hx hy => propext (lf_congr hx hy)

/-- On `Game`, simp-normal inequalities should use as few negations as possible. -/
@[simp]
theorem not_le : ∀ {x y : Game}, ¬x ≤ y ↔ Game.LF y x := by
  rintro ⟨x⟩ ⟨y⟩
  exact PGame.not_le

/-- On `Game`, simp-normal inequalities should use as few negations as possible. -/
@[simp]
theorem not_lf : ∀ {x y : Game}, ¬Game.LF x y ↔ y ≤ x := by
  rintro ⟨x⟩ ⟨y⟩
  exact PGame.not_lf

/-- The fuzzy, confused, or incomparable relation on games.

If `x ‖ 0`, then the first player can always win `x`. -/
def Fuzzy : Game → Game → Prop :=
  Quotient.lift₂ PGame.Fuzzy fun _ _ _ _ hx hy => propext (fuzzy_congr hx hy)

-- Porting note: had to replace ⧏ with LF, otherwise cannot differentiate with the operator on PGame
instance : IsTrichotomous Game LF :=
  ⟨by
    rintro ⟨x⟩ ⟨y⟩
    change _ ∨ ⟦x⟧ = ⟦y⟧ ∨ _
    rw [Quotient.eq]
    apply lf_or_equiv_or_gf⟩

/-! It can be useful to use these lemmas to turn `PGame` inequalities into `Game` inequalities, as
the `AddCommGroup` structure on `Game` often simplifies many proofs. -/

end Game

namespace PGame

-- Porting note: In a lot of places, I had to add explicitly that the quotient element was a Game.
-- In Lean4, quotients don't have the setoid as an instance argument,
-- but as an explicit argument, see https://leanprover.zulipchat.com/#narrow/stream/113489-new-members/topic/confusion.20between.20equivalence.20and.20instance.20setoid/near/360822354
theorem le_iff_game_le {x y : PGame} : x ≤ y ↔ (⟦x⟧ : Game) ≤ ⟦y⟧ :=
  Iff.rfl

theorem lf_iff_game_lf {x y : PGame} : x ⧏ y ↔ Game.LF ⟦x⟧ ⟦y⟧ :=
  Iff.rfl

theorem lt_iff_game_lt {x y : PGame} : x < y ↔ (⟦x⟧ : Game) < ⟦y⟧ :=
  Iff.rfl

theorem equiv_iff_game_eq {x y : PGame} : x ≈ y ↔ (⟦x⟧ : Game) = ⟦y⟧ :=
  (@Quotient.eq' _ _ x y).symm

alias ⟨game_eq, _⟩ := equiv_iff_game_eq

theorem fuzzy_iff_game_fuzzy {x y : PGame} : x ‖ y ↔ Game.Fuzzy ⟦x⟧ ⟦y⟧ :=
  Iff.rfl

end PGame

namespace Game

local infixl:50 " ⧏ " => LF
local infixl:50 " ‖ " => Fuzzy

instance covariantClass_add_le : CovariantClass Game Game (· + ·) (· ≤ ·) :=
  ⟨by
    rintro ⟨a⟩ ⟨b⟩ ⟨c⟩ h
    exact @add_le_add_left _ _ _ _ b c h a⟩

instance covariantClass_swap_add_le : CovariantClass Game Game (swap (· + ·)) (· ≤ ·) :=
  ⟨by
    rintro ⟨a⟩ ⟨b⟩ ⟨c⟩ h
    exact @add_le_add_right _ _ _ _ b c h a⟩

instance covariantClass_add_lt : CovariantClass Game Game (· + ·) (· < ·) :=
  ⟨by
    rintro ⟨a⟩ ⟨b⟩ ⟨c⟩ h
    exact @add_lt_add_left _ _ _ _ b c h a⟩

instance covariantClass_swap_add_lt : CovariantClass Game Game (swap (· + ·)) (· < ·) :=
  ⟨by
    rintro ⟨a⟩ ⟨b⟩ ⟨c⟩ h
    exact @add_lt_add_right _ _ _ _ b c h a⟩

theorem add_lf_add_right : ∀ {b c : Game} (_ : b ⧏ c) (a), (b + a : Game) ⧏ c + a := by
  rintro ⟨b⟩ ⟨c⟩ h ⟨a⟩
  apply PGame.add_lf_add_right h

theorem add_lf_add_left : ∀ {b c : Game} (_ : b ⧏ c) (a), (a + b : Game) ⧏ a + c := by
  rintro ⟨b⟩ ⟨c⟩ h ⟨a⟩
  apply PGame.add_lf_add_left h

instance orderedAddCommGroup : OrderedAddCommGroup Game :=
  { Game.instAddCommGroupWithOneGame, Game.instPartialOrderGame with
    add_le_add_left := @add_le_add_left _ _ _ Game.covariantClass_add_le }

/-- A small family of games is bounded above. -/
lemma bddAbove_range_of_small {ι : Type*} [Small.{u} ι] (f : ι → Game.{u}) :
    BddAbove (Set.range f) := by
  obtain ⟨x, hx⟩ := PGame.bddAbove_range_of_small (Quotient.out ∘ f)
  refine ⟨⟦x⟧, Set.forall_mem_range.2 fun i ↦ ?_⟩
  simpa [PGame.le_iff_game_le] using hx <| Set.mem_range_self i

/-- A small set of games is bounded above. -/
lemma bddAbove_of_small (s : Set Game.{u}) [Small.{u} s] : BddAbove s := by
  simpa using bddAbove_range_of_small (Subtype.val : s → Game.{u})

/-- A small family of games is bounded below. -/
lemma bddBelow_range_of_small {ι : Type*} [Small.{u} ι] (f : ι → Game.{u}) :
    BddBelow (Set.range f) := by
  obtain ⟨x, hx⟩ := PGame.bddBelow_range_of_small (Quotient.out ∘ f)
  refine ⟨⟦x⟧, Set.forall_mem_range.2 fun i ↦ ?_⟩
  simpa [PGame.le_iff_game_le] using hx <| Set.mem_range_self i

/-- A small set of games is bounded below. -/
lemma bddBelow_of_small (s : Set Game.{u}) [Small.{u} s] : BddBelow s := by
  simpa using bddBelow_range_of_small (Subtype.val : s → Game.{u})

end Game

namespace PGame

@[simp] theorem quot_zero : (⟦0⟧ : Game) = 0 := rfl
@[simp] theorem quot_one : (⟦1⟧ : Game) = 1 := rfl
@[simp] theorem quot_neg (a : PGame) : (⟦-a⟧ : Game) = -⟦a⟧ := rfl
@[simp] theorem quot_add (a b : PGame) : ⟦a + b⟧ = (⟦a⟧ : Game) + ⟦b⟧ := rfl
@[simp] theorem quot_sub (a b : PGame) : ⟦a - b⟧ = (⟦a⟧ : Game) - ⟦b⟧ := rfl

theorem quot_eq_of_mk'_quot_eq {x y : PGame} (L : x.LeftMoves ≃ y.LeftMoves)
    (R : x.RightMoves ≃ y.RightMoves) (hl : ∀ i, (⟦x.moveLeft i⟧ : Game) = ⟦y.moveLeft (L i)⟧)
<<<<<<< HEAD
    (hr : ∀ j, (⟦x.moveRight j⟧ : Game) = ⟦y.moveRight (R j)⟧) : (⟦x⟧ : Game) = ⟦y⟧ := by
  exact Quot.sound (.of_equiv L R (fun _ => equiv_iff_game_eq.2 (hl _))
                                  (fun _ => equiv_iff_game_eq.2 (hr _)))
=======
    (hr : ∀ j, (⟦x.moveRight j⟧ : Game) = ⟦y.moveRight (R j)⟧) : (⟦x⟧ : Game) = ⟦y⟧ :=
  game_eq (equiv_of_mk_equiv L R (fun _ => equiv_iff_game_eq.2 (hl _))
    (fun _ => equiv_iff_game_eq.2 (hr _)))
>>>>>>> 247ff18e

/-! Multiplicative operations can be defined at the level of pre-games,
but to prove their properties we need to use the abelian group structure of games.
Hence we define them here. -/


/-- The product of `x = {xL | xR}` and `y = {yL | yR}` is
`{xL*y + x*yL - xL*yL, xR*y + x*yR - xR*yR | xL*y + x*yR - xL*yR, xR*y + x*yL - xR*yL}`. -/
instance : Mul PGame.{u} :=
  ⟨fun x y => by
    induction x generalizing y with | mk xl xr _ _ IHxl IHxr => _
    induction y with | mk yl yr yL yR IHyl IHyr => _
    have y := mk yl yr yL yR
    refine ⟨(xl × yl) ⊕ (xr × yr), (xl × yr) ⊕ (xr × yl), ?_, ?_⟩ <;> rintro (⟨i, j⟩ | ⟨i, j⟩)
    · exact IHxl i y + IHyl j - IHxl i (yL j)
    · exact IHxr i y + IHyr j - IHxr i (yR j)
    · exact IHxl i y + IHyr j - IHxl i (yR j)
    · exact IHxr i y + IHyl j - IHxr i (yL j)⟩

theorem leftMoves_mul :
    ∀ x y : PGame.{u},
      (x * y).LeftMoves = (x.LeftMoves × y.LeftMoves ⊕ x.RightMoves × y.RightMoves)
  | ⟨_, _, _, _⟩, ⟨_, _, _, _⟩ => rfl

theorem rightMoves_mul :
    ∀ x y : PGame.{u},
      (x * y).RightMoves = (x.LeftMoves × y.RightMoves ⊕ x.RightMoves × y.LeftMoves)
  | ⟨_, _, _, _⟩, ⟨_, _, _, _⟩ => rfl

/-- Turns two left or right moves for `x` and `y` into a left move for `x * y` and vice versa.

Even though these types are the same (not definitionally so), this is the preferred way to convert
between them. -/
def toLeftMovesMul {x y : PGame} :
    (x.LeftMoves × y.LeftMoves) ⊕ (x.RightMoves × y.RightMoves) ≃ (x * y).LeftMoves :=
  Equiv.cast (leftMoves_mul x y).symm

/-- Turns a left and a right move for `x` and `y` into a right move for `x * y` and vice versa.

Even though these types are the same (not definitionally so), this is the preferred way to convert
between them. -/
def toRightMovesMul {x y : PGame} :
    (x.LeftMoves × y.RightMoves) ⊕ (x.RightMoves × y.LeftMoves) ≃ (x * y).RightMoves :=
  Equiv.cast (rightMoves_mul x y).symm

@[simp]
theorem mk_mul_moveLeft_inl {xl xr yl yr} {xL xR yL yR} {i j} :
    (mk xl xr xL xR * mk yl yr yL yR).moveLeft (Sum.inl (i, j)) =
      xL i * mk yl yr yL yR + mk xl xr xL xR * yL j - xL i * yL j :=
  rfl

@[simp]
theorem mul_moveLeft_inl {x y : PGame} {i j} :
    (x * y).moveLeft (toLeftMovesMul (Sum.inl (i, j))) =
      x.moveLeft i * y + x * y.moveLeft j - x.moveLeft i * y.moveLeft j := by
  cases x
  cases y
  rfl

@[simp]
theorem mk_mul_moveLeft_inr {xl xr yl yr} {xL xR yL yR} {i j} :
    (mk xl xr xL xR * mk yl yr yL yR).moveLeft (Sum.inr (i, j)) =
      xR i * mk yl yr yL yR + mk xl xr xL xR * yR j - xR i * yR j :=
  rfl

@[simp]
theorem mul_moveLeft_inr {x y : PGame} {i j} :
    (x * y).moveLeft (toLeftMovesMul (Sum.inr (i, j))) =
      x.moveRight i * y + x * y.moveRight j - x.moveRight i * y.moveRight j := by
  cases x
  cases y
  rfl

@[simp]
theorem mk_mul_moveRight_inl {xl xr yl yr} {xL xR yL yR} {i j} :
    (mk xl xr xL xR * mk yl yr yL yR).moveRight (Sum.inl (i, j)) =
      xL i * mk yl yr yL yR + mk xl xr xL xR * yR j - xL i * yR j :=
  rfl

@[simp]
theorem mul_moveRight_inl {x y : PGame} {i j} :
    (x * y).moveRight (toRightMovesMul (Sum.inl (i, j))) =
      x.moveLeft i * y + x * y.moveRight j - x.moveLeft i * y.moveRight j := by
  cases x
  cases y
  rfl

@[simp]
theorem mk_mul_moveRight_inr {xl xr yl yr} {xL xR yL yR} {i j} :
    (mk xl xr xL xR * mk yl yr yL yR).moveRight (Sum.inr (i, j)) =
      xR i * mk yl yr yL yR + mk xl xr xL xR * yL j - xR i * yL j :=
  rfl

@[simp]
theorem mul_moveRight_inr {x y : PGame} {i j} :
    (x * y).moveRight (toRightMovesMul (Sum.inr (i, j))) =
      x.moveRight i * y + x * y.moveLeft j - x.moveRight i * y.moveLeft j := by
  cases x
  cases y
  rfl

@[simp]
theorem neg_mk_mul_moveLeft_inl {xl xr yl yr} {xL xR yL yR} {i j} :
    (-(mk xl xr xL xR * mk yl yr yL yR)).moveLeft (Sum.inl (i, j)) =
      -(xL i * mk yl yr yL yR + mk xl xr xL xR * yR j - xL i * yR j) :=
  rfl

@[simp]
theorem neg_mk_mul_moveLeft_inr {xl xr yl yr} {xL xR yL yR} {i j} :
    (-(mk xl xr xL xR * mk yl yr yL yR)).moveLeft (Sum.inr (i, j)) =
      -(xR i * mk yl yr yL yR + mk xl xr xL xR * yL j - xR i * yL j) :=
  rfl

@[simp]
theorem neg_mk_mul_moveRight_inl {xl xr yl yr} {xL xR yL yR} {i j} :
    (-(mk xl xr xL xR * mk yl yr yL yR)).moveRight (Sum.inl (i, j)) =
      -(xL i * mk yl yr yL yR + mk xl xr xL xR * yL j - xL i * yL j) :=
  rfl

@[simp]
theorem neg_mk_mul_moveRight_inr {xl xr yl yr} {xL xR yL yR} {i j} :
    (-(mk xl xr xL xR * mk yl yr yL yR)).moveRight (Sum.inr (i, j)) =
      -(xR i * mk yl yr yL yR + mk xl xr xL xR * yR j - xR i * yR j) :=
  rfl

theorem leftMoves_mul_cases {x y : PGame} (k) {P : (x * y).LeftMoves → Prop}
    (hl : ∀ ix iy, P <| toLeftMovesMul (Sum.inl ⟨ix, iy⟩))
    (hr : ∀ jx jy, P <| toLeftMovesMul (Sum.inr ⟨jx, jy⟩)) : P k := by
  rw [← toLeftMovesMul.apply_symm_apply k]
  rcases toLeftMovesMul.symm k with (⟨ix, iy⟩ | ⟨jx, jy⟩)
  · apply hl
  · apply hr

theorem rightMoves_mul_cases {x y : PGame} (k) {P : (x * y).RightMoves → Prop}
    (hl : ∀ ix jy, P <| toRightMovesMul (Sum.inl ⟨ix, jy⟩))
    (hr : ∀ jx iy, P <| toRightMovesMul (Sum.inr ⟨jx, iy⟩)) : P k := by
  rw [← toRightMovesMul.apply_symm_apply k]
  rcases toRightMovesMul.symm k with (⟨ix, iy⟩ | ⟨jx, jy⟩)
  · apply hl
  · apply hr

/-- `x * y` and `y * x` have the same moves. -/
protected lemma mul_comm (x y : PGame) : x * y ≡ y * x :=
  match x, y with
  | ⟨xl, xr, xL, xR⟩, ⟨yl, yr, yL, yR⟩ => by
    refine Identical.of_equiv ((Equiv.prodComm _ _).sumCongr (Equiv.prodComm _ _))
      ((Equiv.sumComm _ _).trans ((Equiv.prodComm _ _).sumCongr (Equiv.prodComm _ _))) ?_ ?_ <;>
    · rintro (⟨_, _⟩ | ⟨_, _⟩) <;>
      exact ((((PGame.mul_comm _ (mk _ _ _ _)).add (PGame.mul_comm (mk _ _ _ _) _)).trans
        (PGame.add_comm _ _)).sub (PGame.mul_comm _ _))
  termination_by (x, y)

theorem quot_mul_comm (x y : PGame.{u}) : (⟦x * y⟧ : Game) = ⟦y * x⟧ :=
<<<<<<< HEAD
  Quot.sound (x.mul_comm y).equiv
=======
  game_eq (mulCommRelabelling x y).equiv
>>>>>>> 247ff18e

/-- `x * y` is equivalent to `y * x`. -/
theorem mul_comm_equiv (x y : PGame) : x * y ≈ y * x :=
  Quotient.exact <| quot_mul_comm _ _

instance isEmpty_leftMoves_mul (x y : PGame.{u})
    [IsEmpty (x.LeftMoves × y.LeftMoves ⊕ x.RightMoves × y.RightMoves)] :
    IsEmpty (x * y).LeftMoves := by
  cases x
  cases y
  assumption

instance isEmpty_rightMoves_mul (x y : PGame.{u})
    [IsEmpty (x.LeftMoves × y.RightMoves ⊕ x.RightMoves × y.LeftMoves)] :
    IsEmpty (x * y).RightMoves := by
  cases x
  cases y
  assumption

/-- `x * 0` has exactly the same moves as `0`. -/
protected lemma mul_zero (x : PGame) : x * 0 ≡ 0 := identical_zero _

/-- `x * 0` is equivalent to `0`. -/
theorem mul_zero_equiv (x : PGame) : x * 0 ≈ 0 :=
  x.mul_zero.equiv

@[simp]
theorem quot_mul_zero (x : PGame) : (⟦x * 0⟧ : Game) = 0 :=
  game_eq x.mul_zero_equiv

/-- `0 * x` has exactly the same moves as `0`. -/
protected lemma zero_mul (x : PGame) : 0 * x ≡ 0 := identical_zero _

/-- `0 * x` is equivalent to `0`. -/
theorem zero_mul_equiv (x : PGame) : 0 * x ≈ 0 :=
  x.zero_mul.equiv

@[simp]
theorem quot_zero_mul (x : PGame) : (⟦0 * x⟧ : Game) = 0 :=
  game_eq x.zero_mul_equiv

/-- `x * -y` and `-(x * y)` have the same moves. -/
lemma mul_neg (x y : PGame) : x * -y = -(x * y) :=
  match x, y with
  | mk xl xr xL xR, mk yl yr yL yR => by
    refine ext rfl rfl ?_ ?_
    · rintro (⟨i, j⟩ | ⟨i, j⟩) _ ⟨rfl⟩
      · refine (@mul_moveLeft_inl (mk xl xr xL xR) (-mk yl yr yL yR) i j).trans ?_
        dsimp
        rw [PGame.neg_sub', PGame.neg_add]
        congr
        exacts [mul_neg _ (mk _ _ _ _), mul_neg _ _, mul_neg _ _]
      · refine (@mul_moveLeft_inr (mk xl xr xL xR) (-mk yl yr yL yR) i j).trans ?_
        dsimp
        rw [PGame.neg_sub', PGame.neg_add]
        congr
        exacts [mul_neg _ (mk _ _ _ _), mul_neg _ _, mul_neg _ _]
    · rintro (⟨i, j⟩ | ⟨i, j⟩) _ ⟨rfl⟩
      · refine (@mul_moveRight_inl (mk xl xr xL xR) (-mk yl yr yL yR) i j).trans ?_
        dsimp
        rw [PGame.neg_sub', PGame.neg_add]
        congr
        exacts [mul_neg _ (mk _ _ _ _), mul_neg _ _, mul_neg _ _]
      · refine (@mul_moveRight_inr (mk xl xr xL xR) (-mk yl yr yL yR) i j).trans ?_
        dsimp
        rw [PGame.neg_sub', PGame.neg_add]
        congr
        exacts [mul_neg _ (mk _ _ _ _), mul_neg _ _, mul_neg _ _]
  termination_by (x, y)

/-- `-x * y` and `-(x * y)` have the same moves. -/
lemma neg_mul (x y : PGame) : -x * y ≡ -(x * y) :=
  ((PGame.mul_comm _ _).trans (of_eq (mul_neg _ _))).trans (PGame.mul_comm _ _).neg

@[simp]
theorem quot_neg_mul (x y : PGame) : (⟦-x * y⟧ : Game) = -⟦x * y⟧ :=
<<<<<<< HEAD
  Quot.sound (x.neg_mul y).equiv

@[simp]
theorem quot_mul_neg (x y : PGame) : ⟦x * -y⟧ = (-⟦x * y⟧ : Game) :=
  Quot.sound (x.mul_neg y ▸ Setoid.refl _) -- Porting note: was `of_eq (x.mul_neg y)`
=======
  game_eq (negMulRelabelling x y).equiv

/-- `x * -y` and `-(x * y)` have the same moves. -/
def mulNegRelabelling (x y : PGame) : x * -y ≡r -(x * y) :=
  (mulCommRelabelling x _).trans <| (negMulRelabelling _ x).trans (mulCommRelabelling y x).negCongr

@[simp]
theorem quot_mul_neg (x y : PGame) : ⟦x * -y⟧ = (-⟦x * y⟧ : Game) :=
  game_eq (mulNegRelabelling x y).equiv
>>>>>>> 247ff18e

theorem quot_neg_mul_neg (x y : PGame) : ⟦-x * -y⟧ = (⟦x * y⟧ : Game) := by simp

@[simp]
theorem quot_left_distrib (x y z : PGame) : (⟦x * (y + z)⟧ : Game) = ⟦x * y⟧ + ⟦x * z⟧ :=
  match x, y, z with
  | mk xl xr xL xR, mk yl yr yL yR, mk zl zr zL zR => by
    let x := mk xl xr xL xR
    let y := mk yl yr yL yR
    let z := mk zl zr zL zR
    refine quot_eq_of_mk'_quot_eq ?_ ?_ ?_ ?_
    · fconstructor
      · rintro (⟨_, _ | _⟩ | ⟨_, _ | _⟩) <;>
          -- Porting note: we've increased `maxDepth` here from `5` to `6`.
          -- Likely this sort of off-by-one error is just a change in the implementation
          -- of `solve_by_elim`.
          solve_by_elim (config := { maxDepth := 6 }) [Sum.inl, Sum.inr, Prod.mk]
      · rintro (⟨⟨_, _⟩ | ⟨_, _⟩⟩ | ⟨_, _⟩ | ⟨_, _⟩) <;>
          solve_by_elim (config := { maxDepth := 6 }) [Sum.inl, Sum.inr, Prod.mk]
      · rintro (⟨_, _ | _⟩ | ⟨_, _ | _⟩) <;> rfl
      · rintro (⟨⟨_, _⟩ | ⟨_, _⟩⟩ | ⟨_, _⟩ | ⟨_, _⟩) <;> rfl
    · fconstructor
      · rintro (⟨_, _ | _⟩ | ⟨_, _ | _⟩) <;>
          solve_by_elim (config := { maxDepth := 6 }) [Sum.inl, Sum.inr, Prod.mk]
      · rintro (⟨⟨_, _⟩ | ⟨_, _⟩⟩ | ⟨_, _⟩ | ⟨_, _⟩) <;>
          solve_by_elim (config := { maxDepth := 6 }) [Sum.inl, Sum.inr, Prod.mk]
      · rintro (⟨_, _ | _⟩ | ⟨_, _ | _⟩) <;> rfl
      · rintro (⟨⟨_, _⟩ | ⟨_, _⟩⟩ | ⟨_, _⟩ | ⟨_, _⟩) <;> rfl
    -- Porting note: explicitly wrote out arguments to each recursive
    -- quot_left_distrib reference below, because otherwise the decreasing_by block
    -- failed. Previously, each branch ended with: `simp [quot_left_distrib]; abel`
    -- See https://github.com/leanprover/lean4/issues/2288
    · rintro (⟨i, j | k⟩ | ⟨i, j | k⟩)
      · change
          ⟦xL i * (y + z) + x * (yL j + z) - xL i * (yL j + z)⟧ =
            ⟦xL i * y + x * yL j - xL i * yL j + x * z⟧
        simp only [quot_sub, quot_add]
        rw [quot_left_distrib (xL i) (mk yl yr yL yR) (mk zl zr zL zR)]
        rw [quot_left_distrib (mk xl xr xL xR) (yL j) (mk zl zr zL zR)]
        rw [quot_left_distrib (xL i) (yL j) (mk zl zr zL zR)]
        abel
      · change
          ⟦xL i * (y + z) + x * (y + zL k) - xL i * (y + zL k)⟧ =
            ⟦x * y + (xL i * z + x * zL k - xL i * zL k)⟧
        simp only [quot_sub, quot_add]
        rw [quot_left_distrib (xL i) (mk yl yr yL yR) (mk zl zr zL zR)]
        rw [quot_left_distrib (mk xl xr xL xR) (mk yl yr yL yR) (zL k)]
        rw [quot_left_distrib (xL i) (mk yl yr yL yR) (zL k)]
        abel
      · change
          ⟦xR i * (y + z) + x * (yR j + z) - xR i * (yR j + z)⟧ =
            ⟦xR i * y + x * yR j - xR i * yR j + x * z⟧
        simp only [quot_sub, quot_add]
        rw [quot_left_distrib (xR i) (mk yl yr yL yR) (mk zl zr zL zR)]
        rw [quot_left_distrib (mk xl xr xL xR) (yR j) (mk zl zr zL zR)]
        rw [quot_left_distrib (xR i) (yR j) (mk zl zr zL zR)]
        abel
      · change
          ⟦xR i * (y + z) + x * (y + zR k) - xR i * (y + zR k)⟧ =
            ⟦x * y + (xR i * z + x * zR k - xR i * zR k)⟧
        simp only [quot_sub, quot_add]
        rw [quot_left_distrib (xR i) (mk yl yr yL yR) (mk zl zr zL zR)]
        rw [quot_left_distrib (mk xl xr xL xR) (mk yl yr yL yR) (zR k)]
        rw [quot_left_distrib (xR i) (mk yl yr yL yR) (zR k)]
        abel
    · rintro (⟨i, j | k⟩ | ⟨i, j | k⟩)
      · change
          ⟦xL i * (y + z) + x * (yR j + z) - xL i * (yR j + z)⟧ =
            ⟦xL i * y + x * yR j - xL i * yR j + x * z⟧
        simp only [quot_sub, quot_add]
        rw [quot_left_distrib (xL i) (mk yl yr yL yR) (mk zl zr zL zR)]
        rw [quot_left_distrib (mk xl xr xL xR) (yR j) (mk zl zr zL zR)]
        rw [quot_left_distrib (xL i) (yR j) (mk zl zr zL zR)]
        abel
      · change
          ⟦xL i * (y + z) + x * (y + zR k) - xL i * (y + zR k)⟧ =
            ⟦x * y + (xL i * z + x * zR k - xL i * zR k)⟧
        simp only [quot_sub, quot_add]
        rw [quot_left_distrib (xL i) (mk yl yr yL yR) (mk zl zr zL zR)]
        rw [quot_left_distrib (mk xl xr xL xR) (mk yl yr yL yR) (zR k)]
        rw [quot_left_distrib (xL i) (mk yl yr yL yR) (zR k)]
        abel
      · change
          ⟦xR i * (y + z) + x * (yL j + z) - xR i * (yL j + z)⟧ =
            ⟦xR i * y + x * yL j - xR i * yL j + x * z⟧
        simp only [quot_sub, quot_add]
        rw [quot_left_distrib (xR i) (mk yl yr yL yR) (mk zl zr zL zR)]
        rw [quot_left_distrib (mk xl xr xL xR) (yL j) (mk zl zr zL zR)]
        rw [quot_left_distrib (xR i) (yL j) (mk zl zr zL zR)]
        abel
      · change
          ⟦xR i * (y + z) + x * (y + zL k) - xR i * (y + zL k)⟧ =
            ⟦x * y + (xR i * z + x * zL k - xR i * zL k)⟧
        simp only [quot_sub, quot_add]
        rw [quot_left_distrib (xR i) (mk yl yr yL yR) (mk zl zr zL zR)]
        rw [quot_left_distrib (mk xl xr xL xR) (mk yl yr yL yR) (zL k)]
        rw [quot_left_distrib (xR i) (mk yl yr yL yR) (zL k)]
        abel
  termination_by (x, y, z)

/-- `x * (y + z)` is equivalent to `x * y + x * z.`-/
theorem left_distrib_equiv (x y z : PGame) : x * (y + z) ≈ x * y + x * z :=
  Quotient.exact <| quot_left_distrib _ _ _

@[simp]
theorem quot_left_distrib_sub (x y z : PGame) : (⟦x * (y - z)⟧ : Game) = ⟦x * y⟧ - ⟦x * z⟧ := by
  change (⟦x * (y + -z)⟧ : Game) = ⟦x * y⟧ + -⟦x * z⟧
  rw [quot_left_distrib, quot_mul_neg]

@[simp]
theorem quot_right_distrib (x y z : PGame) : (⟦(x + y) * z⟧ : Game) = ⟦x * z⟧ + ⟦y * z⟧ := by
  simp only [quot_mul_comm, quot_left_distrib]

/-- `(x + y) * z` is equivalent to `x * z + y * z.`-/
theorem right_distrib_equiv (x y z : PGame) : (x + y) * z ≈ x * z + y * z :=
  Quotient.exact <| quot_right_distrib _ _ _

@[simp]
theorem quot_right_distrib_sub (x y z : PGame) : (⟦(y - z) * x⟧ : Game) = ⟦y * x⟧ - ⟦z * x⟧ := by
  change (⟦(y + -z) * x⟧ : Game) = ⟦y * x⟧ + -⟦z * x⟧
  rw [quot_right_distrib, quot_neg_mul]

/-- `1 * x` has the same moves as `x`. -/
protected lemma one_mul : ∀ (x : PGame), 1 * x ≡ x
  | ⟨xl, xr, xL, xR⟩ => by
    refine Identical.of_equiv ((Equiv.sumEmpty _ _).trans (Equiv.punitProd _))
      ((Equiv.sumEmpty _ _).trans (Equiv.punitProd _)) ?_ ?_ <;>
    · rintro (⟨⟨⟩, _⟩ | ⟨⟨⟩, _⟩)
      exact ((((PGame.zero_mul (mk _ _ _ _)).add (PGame.one_mul _)).trans (PGame.zero_add _)).sub
        (PGame.zero_mul _)).trans (PGame.sub_zero _)

/-- `x * 1` has the same moves as `x`. -/
protected lemma mul_one (x : PGame) : x * 1 ≡ x := (x.mul_comm _).trans x.one_mul

@[simp]
theorem quot_mul_one (x : PGame) : (⟦x * 1⟧ : Game) = ⟦x⟧ :=
<<<<<<< HEAD
  Quot.sound x.mul_one.equiv
=======
  game_eq <| PGame.Relabelling.equiv <| mulOneRelabelling x
>>>>>>> 247ff18e

/-- `x * 1` is equivalent to `x`. -/
theorem mul_one_equiv (x : PGame) : x * 1 ≈ x :=
  Quotient.exact <| quot_mul_one x

@[simp]
theorem quot_one_mul (x : PGame) : (⟦1 * x⟧ : Game) = ⟦x⟧ :=
<<<<<<< HEAD
  Quot.sound x.one_mul.equiv
=======
  game_eq <| PGame.Relabelling.equiv <| oneMulRelabelling x
>>>>>>> 247ff18e

/-- `1 * x` is equivalent to `x`. -/
theorem one_mul_equiv (x : PGame) : 1 * x ≈ x :=
  Quotient.exact <| quot_one_mul x

theorem quot_mul_assoc (x y z : PGame) : (⟦x * y * z⟧ : Game) = ⟦x * (y * z)⟧ :=
  match x, y, z with
  | mk xl xr xL xR, mk yl yr yL yR, mk zl zr zL zR => by
    let x := mk xl xr xL xR
    let y := mk yl yr yL yR
    let z := mk zl zr zL zR
    refine quot_eq_of_mk'_quot_eq ?_ ?_ ?_ ?_
    · fconstructor
      · rintro (⟨⟨_, _⟩ | ⟨_, _⟩, _⟩ | ⟨⟨_, _⟩ | ⟨_, _⟩, _⟩) <;>
          -- Porting note: as above, increased the `maxDepth` here by 1.
          solve_by_elim (config := { maxDepth := 8 }) [Sum.inl, Sum.inr, Prod.mk]
      · rintro (⟨_, ⟨_, _⟩ | ⟨_, _⟩⟩ | ⟨_, ⟨_, _⟩ | ⟨_, _⟩⟩) <;>
          solve_by_elim (config := { maxDepth := 8 }) [Sum.inl, Sum.inr, Prod.mk]
      · rintro (⟨⟨_, _⟩ | ⟨_, _⟩, _⟩ | ⟨⟨_, _⟩ | ⟨_, _⟩, _⟩) <;> rfl
      · rintro (⟨_, ⟨_, _⟩ | ⟨_, _⟩⟩ | ⟨_, ⟨_, _⟩ | ⟨_, _⟩⟩) <;> rfl
    · fconstructor
      · rintro (⟨⟨_, _⟩ | ⟨_, _⟩, _⟩ | ⟨⟨_, _⟩ | ⟨_, _⟩, _⟩) <;>
          solve_by_elim (config := { maxDepth := 8 }) [Sum.inl, Sum.inr, Prod.mk]
      · rintro (⟨_, ⟨_, _⟩ | ⟨_, _⟩⟩ | ⟨_, ⟨_, _⟩ | ⟨_, _⟩⟩) <;>
          solve_by_elim (config := { maxDepth := 8 }) [Sum.inl, Sum.inr, Prod.mk]
      · rintro (⟨⟨_, _⟩ | ⟨_, _⟩, _⟩ | ⟨⟨_, _⟩ | ⟨_, _⟩, _⟩) <;> rfl
      · rintro (⟨_, ⟨_, _⟩ | ⟨_, _⟩⟩ | ⟨_, ⟨_, _⟩ | ⟨_, _⟩⟩) <;> rfl
    -- Porting note: explicitly wrote out arguments to each recursive
    -- quot_mul_assoc reference below, because otherwise the decreasing_by block
    -- failed. Each branch previously ended with: `simp [quot_mul_assoc]; abel`
    -- See https://github.com/leanprover/lean4/issues/2288
    · rintro (⟨⟨i, j⟩ | ⟨i, j⟩, k⟩ | ⟨⟨i, j⟩ | ⟨i, j⟩, k⟩)
      · change
          ⟦(xL i * y + x * yL j - xL i * yL j) * z + x * y * zL k -
                (xL i * y + x * yL j - xL i * yL j) * zL k⟧ =
            ⟦xL i * (y * z) + x * (yL j * z + y * zL k - yL j * zL k) -
                xL i * (yL j * z + y * zL k - yL j * zL k)⟧
        simp only [quot_sub, quot_add, quot_right_distrib_sub, quot_right_distrib,
                   quot_left_distrib_sub, quot_left_distrib]
        rw [quot_mul_assoc (xL i) (mk yl yr yL yR) (mk zl zr zL zR)]
        rw [quot_mul_assoc (mk xl xr xL xR) (yL j) (mk zl zr zL zR)]
        rw [quot_mul_assoc (xL i) (yL j) (mk zl zr zL zR)]
        rw [quot_mul_assoc (mk xl xr xL xR) (mk yl yr yL yR) (zL k)]
        rw [quot_mul_assoc (xL i) (mk yl yr yL yR) (zL k)]
        rw [quot_mul_assoc (mk xl xr xL xR) (yL j) (zL k)]
        rw [quot_mul_assoc (xL i) (yL j) (zL k)]
        abel
      · change
          ⟦(xR i * y + x * yR j - xR i * yR j) * z + x * y * zL k -
                (xR i * y + x * yR j - xR i * yR j) * zL k⟧ =
            ⟦xR i * (y * z) + x * (yR j * z + y * zL k - yR j * zL k) -
                xR i * (yR j * z + y * zL k - yR j * zL k)⟧
        simp only [quot_sub, quot_add, quot_right_distrib_sub, quot_right_distrib,
                   quot_left_distrib_sub, quot_left_distrib]
        rw [quot_mul_assoc (xR i) (mk yl yr yL yR) (mk zl zr zL zR)]
        rw [quot_mul_assoc (mk xl xr xL xR) (yR j) (mk zl zr zL zR)]
        rw [quot_mul_assoc (xR i) (yR j) (mk zl zr zL zR)]
        rw [quot_mul_assoc (mk xl xr xL xR) (mk yl yr yL yR) (zL k)]
        rw [quot_mul_assoc (xR i) (mk yl yr yL yR) (zL k)]
        rw [quot_mul_assoc (mk xl xr xL xR) (yR j) (zL k)]
        rw [quot_mul_assoc (xR i) (yR j) (zL k)]
        abel
      · change
          ⟦(xL i * y + x * yR j - xL i * yR j) * z + x * y * zR k -
                (xL i * y + x * yR j - xL i * yR j) * zR k⟧ =
            ⟦xL i * (y * z) + x * (yR j * z + y * zR k - yR j * zR k) -
                xL i * (yR j * z + y * zR k - yR j * zR k)⟧
        simp only [quot_sub, quot_add, quot_right_distrib_sub, quot_right_distrib,
                   quot_left_distrib_sub, quot_left_distrib]
        rw [quot_mul_assoc (xL i) (mk yl yr yL yR) (mk zl zr zL zR)]
        rw [quot_mul_assoc (mk xl xr xL xR) (yR j) (mk zl zr zL zR)]
        rw [quot_mul_assoc (xL i) (yR j) (mk zl zr zL zR)]
        rw [quot_mul_assoc (mk xl xr xL xR) (mk yl yr yL yR) (zR k)]
        rw [quot_mul_assoc (xL i) (mk yl yr yL yR) (zR k)]
        rw [quot_mul_assoc (mk xl xr xL xR) (yR j) (zR k)]
        rw [quot_mul_assoc (xL i) (yR j) (zR k)]
        abel
      · change
          ⟦(xR i * y + x * yL j - xR i * yL j) * z + x * y * zR k -
                (xR i * y + x * yL j - xR i * yL j) * zR k⟧ =
            ⟦xR i * (y * z) + x * (yL j * z + y * zR k - yL j * zR k) -
                xR i * (yL j * z + y * zR k - yL j * zR k)⟧
        simp only [quot_sub, quot_add, quot_right_distrib_sub, quot_right_distrib,
                   quot_left_distrib_sub, quot_left_distrib]
        rw [quot_mul_assoc (xR i) (mk yl yr yL yR) (mk zl zr zL zR)]
        rw [quot_mul_assoc (mk xl xr xL xR) (yL j) (mk zl zr zL zR)]
        rw [quot_mul_assoc (xR i) (yL j) (mk zl zr zL zR)]
        rw [quot_mul_assoc (mk xl xr xL xR) (mk yl yr yL yR) (zR k)]
        rw [quot_mul_assoc (xR i) (mk yl yr yL yR) (zR k)]
        rw [quot_mul_assoc (mk xl xr xL xR) (yL j) (zR k)]
        rw [quot_mul_assoc (xR i) (yL j) (zR k)]
        abel
    · rintro (⟨⟨i, j⟩ | ⟨i, j⟩, k⟩ | ⟨⟨i, j⟩ | ⟨i, j⟩, k⟩)
      · change
          ⟦(xL i * y + x * yL j - xL i * yL j) * z + x * y * zR k -
                (xL i * y + x * yL j - xL i * yL j) * zR k⟧ =
            ⟦xL i * (y * z) + x * (yL j * z + y * zR k - yL j * zR k) -
                xL i * (yL j * z + y * zR k - yL j * zR k)⟧
        simp only [quot_sub, quot_add, quot_right_distrib_sub, quot_right_distrib,
                   quot_left_distrib_sub, quot_left_distrib]
        rw [quot_mul_assoc (xL i) (mk yl yr yL yR) (mk zl zr zL zR)]
        rw [quot_mul_assoc (mk xl xr xL xR) (yL j) (mk zl zr zL zR)]
        rw [quot_mul_assoc (xL i) (yL j) (mk zl zr zL zR)]
        rw [quot_mul_assoc (mk xl xr xL xR) (mk yl yr yL yR) (zR k)]
        rw [quot_mul_assoc (xL i) (mk yl yr yL yR) (zR k)]
        rw [quot_mul_assoc (mk xl xr xL xR) (yL j) (zR k)]
        rw [quot_mul_assoc (xL i) (yL j) (zR k)]
        abel
      · change
          ⟦(xR i * y + x * yR j - xR i * yR j) * z + x * y * zR k -
                (xR i * y + x * yR j - xR i * yR j) * zR k⟧ =
            ⟦xR i * (y * z) + x * (yR j * z + y * zR k - yR j * zR k) -
                xR i * (yR j * z + y * zR k - yR j * zR k)⟧
        simp only [quot_sub, quot_add, quot_right_distrib_sub, quot_right_distrib,
                   quot_left_distrib_sub, quot_left_distrib]
        rw [quot_mul_assoc (xR i) (mk yl yr yL yR) (mk zl zr zL zR)]
        rw [quot_mul_assoc (mk xl xr xL xR) (yR j) (mk zl zr zL zR)]
        rw [quot_mul_assoc (xR i) (yR j) (mk zl zr zL zR)]
        rw [quot_mul_assoc (mk xl xr xL xR) (mk yl yr yL yR) (zR k)]
        rw [quot_mul_assoc (xR i) (mk yl yr yL yR) (zR k)]
        rw [quot_mul_assoc (mk xl xr xL xR) (yR j) (zR k)]
        rw [quot_mul_assoc (xR i) (yR j) (zR k)]
        abel
      · change
          ⟦(xL i * y + x * yR j - xL i * yR j) * z + x * y * zL k -
                (xL i * y + x * yR j - xL i * yR j) * zL k⟧ =
            ⟦xL i * (y * z) + x * (yR j * z + y * zL k - yR j * zL k) -
                xL i * (yR j * z + y * zL k - yR j * zL k)⟧
        simp only [quot_sub, quot_add, quot_right_distrib_sub, quot_right_distrib,
                   quot_left_distrib_sub, quot_left_distrib]
        rw [quot_mul_assoc (xL i) (mk yl yr yL yR) (mk zl zr zL zR)]
        rw [quot_mul_assoc (mk xl xr xL xR) (yR j) (mk zl zr zL zR)]
        rw [quot_mul_assoc (xL i) (yR j) (mk zl zr zL zR)]
        rw [quot_mul_assoc (mk xl xr xL xR) (mk yl yr yL yR) (zL k)]
        rw [quot_mul_assoc (xL i) (mk yl yr yL yR) (zL k)]
        rw [quot_mul_assoc (mk xl xr xL xR) (yR j) (zL k)]
        rw [quot_mul_assoc (xL i) (yR j) (zL k)]
        abel
      · change
          ⟦(xR i * y + x * yL j - xR i * yL j) * z + x * y * zL k -
                (xR i * y + x * yL j - xR i * yL j) * zL k⟧ =
            ⟦xR i * (y * z) + x * (yL j * z + y * zL k - yL j * zL k) -
                xR i * (yL j * z + y * zL k - yL j * zL k)⟧
        simp only [quot_sub, quot_add, quot_right_distrib_sub, quot_right_distrib,
                   quot_left_distrib_sub, quot_left_distrib]
        rw [quot_mul_assoc (xR i) (mk yl yr yL yR) (mk zl zr zL zR)]
        rw [quot_mul_assoc (mk xl xr xL xR) (yL j) (mk zl zr zL zR)]
        rw [quot_mul_assoc (xR i) (yL j) (mk zl zr zL zR)]
        rw [quot_mul_assoc (mk xl xr xL xR) (mk yl yr yL yR) (zL k)]
        rw [quot_mul_assoc (xR i) (mk yl yr yL yR) (zL k)]
        rw [quot_mul_assoc (mk xl xr xL xR) (yL j) (zL k)]
        rw [quot_mul_assoc (xR i) (yL j) (zL k)]
        abel
  termination_by (x, y, z)

/-- `x * y * z` is equivalent to `x * (y * z).`-/
theorem mul_assoc_equiv (x y z : PGame) : x * y * z ≈ x * (y * z) :=
  Quotient.exact <| quot_mul_assoc _ _ _

/-- The left options of `x * y` of the first kind, i.e. of the form `xL * y + x * yL - xL * yL`. -/
def mulOption (x y : PGame) (i : LeftMoves x) (j : LeftMoves y) : PGame :=
  x.moveLeft i * y + x * y.moveLeft j - x.moveLeft i * y.moveLeft j

/-- Any left option of `x * y` of the first kind is also a left option of `x * -(-y)` of
  the first kind. -/
lemma mulOption_neg_neg {x} (y) {i j} :
    mulOption x y i j = mulOption x (-(-y)) i (toLeftMovesNeg <| toRightMovesNeg j) := by
  simp [mulOption]

/-- The left options of `x * y` agree with that of `y * x` up to equivalence. -/
lemma mulOption_symm (x y) {i j} : ⟦mulOption x y i j⟧ = (⟦mulOption y x j i⟧ : Game) := by
  dsimp only [mulOption, quot_sub, quot_add]
  rw [add_comm]
  congr 1
  on_goal 1 => congr 1
  all_goals rw [quot_mul_comm]

/-- The left options of `x * y` of the second kind are the left options of `(-x) * (-y)` of the
  first kind, up to equivalence. -/
lemma leftMoves_mul_iff {x y : PGame} (P : Game → Prop) :
    (∀ k, P ⟦(x * y).moveLeft k⟧) ↔
    (∀ i j, P ⟦mulOption x y i j⟧) ∧ (∀ i j, P ⟦mulOption (-x) (-y) i j⟧) := by
  cases x; cases y
  constructor <;> intro h
  on_goal 1 =>
    constructor <;> intros i j
    · exact h (Sum.inl (i, j))
    convert h (Sum.inr (i, j)) using 1
  on_goal 2 =>
    rintro (⟨i, j⟩ | ⟨i, j⟩)
    · exact h.1 i j
    convert h.2 i j using 1
  all_goals
    dsimp only [mk_mul_moveLeft_inr, quot_sub, quot_add, neg_def, mulOption, moveLeft_mk]
    rw [← neg_def, ← neg_def]
    congr 1
    on_goal 1 => congr 1
    all_goals rw [quot_neg_mul_neg]

/-- The right options of `x * y` are the left options of `x * (-y)` and of `(-x) * y` of the first
  kind, up to equivalence. -/
lemma rightMoves_mul_iff {x y : PGame} (P : Game → Prop) :
    (∀ k, P ⟦(x * y).moveRight k⟧) ↔
    (∀ i j, P (-⟦mulOption x (-y) i j⟧)) ∧ (∀ i j, P (-⟦mulOption (-x) y i j⟧)) := by
  cases x; cases y
  constructor <;> intro h
  on_goal 1 =>
    constructor <;> intros i j
    on_goal 1 => convert h (Sum.inl (i, j))
  on_goal 2 => convert h (Sum.inr (i, j))
  on_goal 3 =>
    rintro (⟨i, j⟩ | ⟨i, j⟩)
    on_goal 1 => convert h.1 i j using 1
    on_goal 2 => convert h.2 i j using 1
  all_goals
    dsimp [mulOption]
    rw [neg_sub', neg_add, ← neg_def]
    congr 1
    on_goal 1 => congr 1
  any_goals rw [quot_neg_mul, neg_neg]
  iterate 6 rw [quot_mul_neg, neg_neg]

/-- Because the two halves of the definition of `inv` produce more elements
on each side, we have to define the two families inductively.
This is the indexing set for the function, and `invVal` is the function part. -/
inductive InvTy (l r : Type u) : Bool → Type u
  | zero : InvTy l r false
  | left₁ : r → InvTy l r false → InvTy l r false
  | left₂ : l → InvTy l r true → InvTy l r false
  | right₁ : l → InvTy l r false → InvTy l r true
  | right₂ : r → InvTy l r true → InvTy l r true

instance (l r : Type u) [IsEmpty l] [IsEmpty r] : IsEmpty (InvTy l r true) :=
  ⟨by rintro (_ | _ | _ | a | a) <;> exact isEmptyElim a⟩

instance InvTy.instInhabited (l r : Type u) : Inhabited (InvTy l r false) :=
  ⟨InvTy.zero⟩

instance uniqueInvTy (l r : Type u) [IsEmpty l] [IsEmpty r] : Unique (InvTy l r false) :=
  { InvTy.instInhabited l r with
    uniq := by
      rintro (a | a | a)
      · rfl
      all_goals exact isEmptyElim a }

/-- Because the two halves of the definition of `inv` produce more elements
of each side, we have to define the two families inductively.
This is the function part, defined by recursion on `InvTy`. -/
def invVal {l r} (L : l → PGame) (R : r → PGame) (IHl : l → PGame) (IHr : r → PGame)
    (x : PGame) : ∀ {b}, InvTy l r b → PGame
  | _, InvTy.zero => 0
  | _, InvTy.left₁ i j => (1 + (R i - x) * invVal L R IHl IHr x j) * IHr i
  | _, InvTy.left₂ i j => (1 + (L i - x) * invVal L R IHl IHr x j) * IHl i
  | _, InvTy.right₁ i j => (1 + (L i - x) * invVal L R IHl IHr x j) * IHl i
  | _, InvTy.right₂ i j => (1 + (R i - x) * invVal L R IHl IHr x j) * IHr i

@[simp]
theorem invVal_isEmpty {l r : Type u} {b} (L R IHl IHr) (i : InvTy l r b) (x) [IsEmpty l]
    [IsEmpty r] : invVal L R IHl IHr x i = 0 := by
  cases' i with a _ a _ a _ a
  · rfl
  all_goals exact isEmptyElim a

/-- The inverse of a positive surreal number `x = {L | R}` is
given by `x⁻¹ = {0,
  (1 + (R - x) * x⁻¹L) * R, (1 + (L - x) * x⁻¹R) * L |
  (1 + (L - x) * x⁻¹L) * L, (1 + (R - x) * x⁻¹R) * R}`.
Because the two halves `x⁻¹L, x⁻¹R` of `x⁻¹` are used in their own
definition, the sets and elements are inductively generated. -/
def inv' : PGame → PGame
  | ⟨l, r, L, R⟩ =>
    let l' := { i // 0 < L i }
    let L' : l' → PGame := fun i => L i.1
    let IHl' : l' → PGame := fun i => inv' (L i.1)
    let IHr i := inv' (R i)
    let x := mk l r L R
    ⟨InvTy l' r false, InvTy l' r true, invVal L' R IHl' IHr x, invVal L' R IHl' IHr x⟩

theorem zero_lf_inv' : ∀ x : PGame, 0 ⧏ inv' x
  | ⟨xl, xr, xL, xR⟩ => by
    convert lf_mk _ _ InvTy.zero
    rfl

/-- `inv' 1` has exactly the same moves as `1`. -/
lemma inv'_one : inv' 1 ≡ 1 := by
  rw [Identical.ext_iff]
  constructor
  · simp [memₗ_def, inv']
  · simp [memᵣ_def, inv']

theorem inv'_one_equiv : inv' 1 ≈ 1 :=
  inv'_one.equiv

/-- The inverse of a pre-game in terms of the inverse on positive pre-games. -/
noncomputable instance : Inv PGame :=
  ⟨by classical exact fun x => if x ≈ 0 then 0 else if 0 < x then inv' x else -inv' (-x)⟩

noncomputable instance : Div PGame :=
  ⟨fun x y => x * y⁻¹⟩

theorem inv_eq_of_equiv_zero {x : PGame} (h : x ≈ 0) : x⁻¹ = 0 := by classical exact if_pos h

@[simp]
theorem inv_zero : (0 : PGame)⁻¹ = 0 :=
  inv_eq_of_equiv_zero (equiv_refl _)

theorem inv_eq_of_pos {x : PGame} (h : 0 < x) : x⁻¹ = inv' x := by
  classical exact (if_neg h.lf.not_equiv').trans (if_pos h)

theorem inv_eq_of_lf_zero {x : PGame} (h : x ⧏ 0) : x⁻¹ = -inv' (-x) := by
  classical exact (if_neg h.not_equiv).trans (if_neg h.not_gt)

/-- `1⁻¹` has exactly the same moves as `1`. -/
lemma inv_one : 1⁻¹ ≡ 1 := by
  rw [inv_eq_of_pos PGame.zero_lt_one]
  exact inv'_one

theorem inv_one_equiv : (1⁻¹ : PGame) ≈ 1 :=
  inv_one.equiv

end PGame

end SetTheory<|MERGE_RESOLUTION|>--- conflicted
+++ resolved
@@ -4,7 +4,7 @@
 Authors: Reid Barton, Mario Carneiro, Isabel Longbottom, Scott Morrison, Apurva Nakade, Yuyang Zhao
 -/
 import Mathlib.Algebra.Order.Group.Defs
-import Mathlib.Algebra.Ring.Int
+-- import Mathlib.Algebra.Ring.Int
 import Mathlib.SetTheory.Game.PGame
 import Mathlib.Tactic.Abel
 
@@ -225,15 +225,9 @@
 
 theorem quot_eq_of_mk'_quot_eq {x y : PGame} (L : x.LeftMoves ≃ y.LeftMoves)
     (R : x.RightMoves ≃ y.RightMoves) (hl : ∀ i, (⟦x.moveLeft i⟧ : Game) = ⟦y.moveLeft (L i)⟧)
-<<<<<<< HEAD
-    (hr : ∀ j, (⟦x.moveRight j⟧ : Game) = ⟦y.moveRight (R j)⟧) : (⟦x⟧ : Game) = ⟦y⟧ := by
-  exact Quot.sound (.of_equiv L R (fun _ => equiv_iff_game_eq.2 (hl _))
-                                  (fun _ => equiv_iff_game_eq.2 (hr _)))
-=======
     (hr : ∀ j, (⟦x.moveRight j⟧ : Game) = ⟦y.moveRight (R j)⟧) : (⟦x⟧ : Game) = ⟦y⟧ :=
-  game_eq (equiv_of_mk_equiv L R (fun _ => equiv_iff_game_eq.2 (hl _))
+  game_eq (Equiv.of_equiv L R (fun _ => equiv_iff_game_eq.2 (hl _))
     (fun _ => equiv_iff_game_eq.2 (hr _)))
->>>>>>> 247ff18e
 
 /-! Multiplicative operations can be defined at the level of pre-games,
 but to prove their properties we need to use the abelian group structure of games.
@@ -387,11 +381,7 @@
   termination_by (x, y)
 
 theorem quot_mul_comm (x y : PGame.{u}) : (⟦x * y⟧ : Game) = ⟦y * x⟧ :=
-<<<<<<< HEAD
-  Quot.sound (x.mul_comm y).equiv
-=======
-  game_eq (mulCommRelabelling x y).equiv
->>>>>>> 247ff18e
+  game_eq (x.mul_comm y).equiv
 
 /-- `x * y` is equivalent to `y * x`. -/
 theorem mul_comm_equiv (x y : PGame) : x * y ≈ y * x :=
@@ -468,23 +458,11 @@
 
 @[simp]
 theorem quot_neg_mul (x y : PGame) : (⟦-x * y⟧ : Game) = -⟦x * y⟧ :=
-<<<<<<< HEAD
-  Quot.sound (x.neg_mul y).equiv
+  game_eq (x.neg_mul y).equiv
 
 @[simp]
 theorem quot_mul_neg (x y : PGame) : ⟦x * -y⟧ = (-⟦x * y⟧ : Game) :=
-  Quot.sound (x.mul_neg y ▸ Setoid.refl _) -- Porting note: was `of_eq (x.mul_neg y)`
-=======
-  game_eq (negMulRelabelling x y).equiv
-
-/-- `x * -y` and `-(x * y)` have the same moves. -/
-def mulNegRelabelling (x y : PGame) : x * -y ≡r -(x * y) :=
-  (mulCommRelabelling x _).trans <| (negMulRelabelling _ x).trans (mulCommRelabelling y x).negCongr
-
-@[simp]
-theorem quot_mul_neg (x y : PGame) : ⟦x * -y⟧ = (-⟦x * y⟧ : Game) :=
-  game_eq (mulNegRelabelling x y).equiv
->>>>>>> 247ff18e
+  game_eq (x.mul_neg y ▸ Setoid.refl _) -- Porting note: was `of_eq (x.mul_neg y)`
 
 theorem quot_neg_mul_neg (x y : PGame) : ⟦-x * -y⟧ = (⟦x * y⟧ : Game) := by simp
 
@@ -621,11 +599,7 @@
 
 @[simp]
 theorem quot_mul_one (x : PGame) : (⟦x * 1⟧ : Game) = ⟦x⟧ :=
-<<<<<<< HEAD
-  Quot.sound x.mul_one.equiv
-=======
-  game_eq <| PGame.Relabelling.equiv <| mulOneRelabelling x
->>>>>>> 247ff18e
+  game_eq x.mul_one.equiv
 
 /-- `x * 1` is equivalent to `x`. -/
 theorem mul_one_equiv (x : PGame) : x * 1 ≈ x :=
@@ -633,11 +607,7 @@
 
 @[simp]
 theorem quot_one_mul (x : PGame) : (⟦1 * x⟧ : Game) = ⟦x⟧ :=
-<<<<<<< HEAD
-  Quot.sound x.one_mul.equiv
-=======
-  game_eq <| PGame.Relabelling.equiv <| oneMulRelabelling x
->>>>>>> 247ff18e
+  game_eq x.one_mul.equiv
 
 /-- `1 * x` is equivalent to `x`. -/
 theorem one_mul_equiv (x : PGame) : 1 * x ≈ x :=
