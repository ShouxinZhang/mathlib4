--- conflicted
+++ resolved
@@ -79,13 +79,8 @@
 -- todo: generalize `Ordinal.IsLimit` and this lemma to a `SuccOrder`
 theorem isOpen_iff : IsOpen s ↔ ∀ o ∈ s, IsSuccLimit o → ∃ a < o, Set.Ioo a o ⊆ s := by
   refine isOpen_iff_mem_nhds.trans <| forall₂_congr fun o ho => ?_
-<<<<<<< HEAD
   by_cases ho' : IsSuccLimit o
-  · simp only [(nhdsBasis_Ioc ho'.ne_bot).mem_iff, ho', true_implies]
-=======
-  by_cases ho' : IsLimit o
-  · simp only [(hasBasis_nhds_Ioc ho'.ne_zero).mem_iff, ho', true_implies]
->>>>>>> 9837ca9d
+  · simp only [(hasBasis_nhds_Ioc ho'.ne_bot).mem_iff, ho', true_implies]
     refine exists_congr fun a => and_congr_right fun ha => ?_
     simp only [← Set.Ioo_insert_right ha, Set.insert_subset_iff, ho, true_and]
   · simp [nhds_eq_pure.2 ho', ho, ho']
