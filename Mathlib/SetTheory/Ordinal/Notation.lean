/-
Copyright (c) 2018 Mario Carneiro. All rights reserved.
Released under Apache 2.0 license as described in the file LICENSE.
Authors: Mario Carneiro
-/
import Mathlib.Data.Ordering.Lemmas
import Mathlib.Data.PNat.Basic
import Mathlib.SetTheory.Ordinal.Principal
import Mathlib.Tactic.NormNum

/-!
# Ordinal notation

Constructive ordinal arithmetic for ordinals below `ε₀`.

We define a type `ONote`, with constructors `0 : ONote` and `ONote.oadd e n a` representing
`ω ^ e * n + a`.
We say that `o` is in Cantor normal form - `ONote.NF o` - if either `o = 0` or
`o = ω ^ e * n + a` with `a < ω ^ e` and `a` in Cantor normal form.

The type `NONote` is the type of ordinals below `ε₀` in Cantor normal form.
Various operations (addition, subtraction, multiplication, exponentiation)
are defined on `ONote` and `NONote`.
-/



open Ordinal Order

-- The generated theorem `ONote.zero.sizeOf_spec` is flagged by `simpNF`,
-- and we don't otherwise need it.
set_option genSizeOfSpec false in
/-- Recursive definition of an ordinal notation. `zero` denotes the ordinal 0, and `oadd e n a` is
intended to refer to `ω ^ e * n + a`. For this to be a valid Cantor normal form, we must have the
exponents decrease to the right, but we can't state this condition until we've defined `repr`, so we
make it a separate definition `NF`. -/
inductive ONote : Type
  | zero : ONote
  | oadd : ONote → ℕ+ → ONote → ONote
  deriving DecidableEq

compile_inductive% ONote

namespace ONote

/-- Notation for 0 -/
instance : Zero ONote :=
  ⟨zero⟩

@[simp]
theorem zero_def : zero = 0 :=
  rfl

instance : Inhabited ONote :=
  ⟨0⟩

/-- Notation for 1 -/
instance : One ONote :=
  ⟨oadd 0 1 0⟩

/-- Notation for ω -/
def omega : ONote :=
  oadd 1 1 0

/-- The ordinal denoted by a notation -/
@[simp]
noncomputable def repr : ONote → Ordinal.{0}
  | 0 => 0
  | oadd e n a => ω ^ repr e * n + repr a

/-- Print `ω^s*n`, omitting `s` if `e = 0` or `e = 1`, and omitting `n` if `n = 1` -/
private def toString_aux (e : ONote) (n : ℕ) (s : String) : String :=
  if e = 0 then toString n
  else (if e = 1 then "ω" else "ω^(" ++ s ++ ")") ++ if n = 1 then "" else "*" ++ toString n

/-- Print an ordinal notation -/
def toString : ONote → String
  | zero => "0"
  | oadd e n 0 => toString_aux e n (toString e)
  | oadd e n a => toString_aux e n (toString e) ++ " + " ++ toString a

open Lean in
/-- Print an ordinal notation -/
def repr' (prec : ℕ) : ONote → Format
  | zero => "0"
  | oadd e n a =>
    Repr.addAppParen
      ("oadd " ++ (repr' max_prec e) ++ " " ++ Nat.repr (n : ℕ) ++ " " ++ (repr' max_prec a))
      prec

instance : ToString ONote :=
  ⟨toString⟩

instance : Repr ONote where
  reprPrec o prec := repr' prec o

instance : Preorder ONote where
  le x y := repr x ≤ repr y
  lt x y := repr x < repr y
  le_refl _ := @le_refl Ordinal _ _
  le_trans _ _ _ := @le_trans Ordinal _ _ _ _
  lt_iff_le_not_le _ _ := @lt_iff_le_not_le Ordinal _ _ _

theorem lt_def {x y : ONote} : x < y ↔ repr x < repr y :=
  Iff.rfl

theorem le_def {x y : ONote} : x ≤ y ↔ repr x ≤ repr y :=
  Iff.rfl

instance : WellFoundedRelation ONote :=
  ⟨(· < ·), InvImage.wf repr Ordinal.lt_wf⟩

/-- Convert a `Nat` into an ordinal -/
@[coe]
def ofNat : ℕ → ONote
  | 0 => 0
  | Nat.succ n => oadd 0 n.succPNat 0

-- Porting note (https://github.com/leanprover-community/mathlib4/pull/11467): during the port we marked these lemmas with `@[eqns]`
-- to emulate the old Lean 3 behaviour.

@[simp] theorem ofNat_zero : ofNat 0 = 0 :=
  rfl

@[simp] theorem ofNat_succ (n) : ofNat (Nat.succ n) = oadd 0 n.succPNat 0 :=
  rfl

instance nat (n : ℕ) : OfNat ONote n where
  ofNat := ofNat n

@[simp 1200]
theorem ofNat_one : ofNat 1 = 1 :=
  rfl

@[simp]
theorem repr_ofNat (n : ℕ) : repr (ofNat n) = n := by cases n <;> simp

theorem repr_one : repr (ofNat 1) = (1 : ℕ) := repr_ofNat 1

theorem omega0_le_oadd (e n a) : ω ^ repr e ≤ repr (oadd e n a) := by
  refine le_trans ?_ (le_add_right _ _)
  simpa using (Ordinal.mul_le_mul_iff_left <| opow_pos (repr e) omega0_pos).2 (Nat.cast_le.2 n.2)

@[deprecated (since := "2024-09-30")]
alias omega_le_oadd := omega0_le_oadd

theorem oadd_pos (e n a) : 0 < oadd e n a :=
  @lt_of_lt_of_le _ _ _ (ω ^ repr e) _ (opow_pos (repr e) omega0_pos) (omega0_le_oadd e n a)

/-- Comparison of ordinal notations:

`ω ^ e₁ * n₁ + a₁` is less than `ω ^ e₂ * n₂ + a₂` when either `e₁ < e₂`, or `e₁ = e₂` and
`n₁ < n₂`, or `e₁ = e₂`, `n₁ = n₂`, and `a₁ < a₂`. -/
def cmp : ONote → ONote → Ordering
  | 0, 0 => Ordering.eq
  | _, 0 => Ordering.gt
  | 0, _ => Ordering.lt
  | _o₁@(oadd e₁ n₁ a₁), _o₂@(oadd e₂ n₂ a₂) =>
    (cmp e₁ e₂).then <| (_root_.cmp (n₁ : ℕ) n₂).then (cmp a₁ a₂)

theorem eq_of_cmp_eq : ∀ {o₁ o₂}, cmp o₁ o₂ = Ordering.eq → o₁ = o₂
  | 0, 0, _ => rfl
  | oadd e n a, 0, h => by injection h
  | 0, oadd e n a, h => by injection h
  | oadd e₁ n₁ a₁, oadd e₂ n₂ a₂, h => by
    revert h; simp only [cmp]
    cases h₁ : cmp e₁ e₂ <;> intro h <;> try cases h
    obtain rfl := eq_of_cmp_eq h₁
    revert h; cases h₂ : _root_.cmp (n₁ : ℕ) n₂ <;> intro h <;> try cases h
    obtain rfl := eq_of_cmp_eq h
    rw [_root_.cmp, cmpUsing_eq_eq, not_lt, not_lt, ← le_antisymm_iff] at h₂
    obtain rfl := Subtype.eq h₂
    simp

protected theorem zero_lt_one : (0 : ONote) < 1 := by
  simp only [lt_def, repr, opow_zero, Nat.succPNat_coe, Nat.cast_one, mul_one, add_zero,
    zero_lt_one]

/-- `NFBelow o b` says that `o` is a normal form ordinal notation satisfying `repr o < ω ^ b`. -/
inductive NFBelow : ONote → Ordinal.{0} → Prop
  | zero {b} : NFBelow 0 b
  | oadd' {e n a eb b} : NFBelow e eb → NFBelow a (repr e) → repr e < b → NFBelow (oadd e n a) b

/-- A normal form ordinal notation has the form

`ω ^ a₁ * n₁ + ω ^ a₂ * n₂ + ⋯ + ω ^ aₖ * nₖ`

where `a₁ > a₂ > ⋯ > aₖ` and all the `aᵢ` are also in normal form.

We will essentially only be interested in normal form ordinal notations, but to avoid complicating
the algorithms, we define everything over general ordinal notations and only prove correctness with
normal form as an invariant. -/
class NF (o : ONote) : Prop where
  out : Exists (NFBelow o)

instance NF.zero : NF 0 :=
  ⟨⟨0, NFBelow.zero⟩⟩

theorem NFBelow.oadd {e n a b} : NF e → NFBelow a (repr e) → repr e < b → NFBelow (oadd e n a) b
  | ⟨⟨_, h⟩⟩ => NFBelow.oadd' h

theorem NFBelow.fst {e n a b} (h : NFBelow (ONote.oadd e n a) b) : NF e := by
  cases' h with _ _ _ _ eb _ h₁ h₂ h₃; exact ⟨⟨_, h₁⟩⟩

theorem NF.fst {e n a} : NF (oadd e n a) → NF e
  | ⟨⟨_, h⟩⟩ => h.fst

theorem NFBelow.snd {e n a b} (h : NFBelow (ONote.oadd e n a) b) : NFBelow a (repr e) := by
  cases' h with _ _ _ _ eb _ h₁ h₂ h₃; exact h₂

theorem NF.snd' {e n a} : NF (oadd e n a) → NFBelow a (repr e)
  | ⟨⟨_, h⟩⟩ => h.snd

theorem NF.snd {e n a} (h : NF (oadd e n a)) : NF a :=
  ⟨⟨_, h.snd'⟩⟩

theorem NF.oadd {e a} (h₁ : NF e) (n) (h₂ : NFBelow a (repr e)) : NF (oadd e n a) :=
  ⟨⟨_, NFBelow.oadd h₁ h₂ (lt_succ _)⟩⟩

instance NF.oadd_zero (e n) [h : NF e] : NF (ONote.oadd e n 0) :=
  h.oadd _ NFBelow.zero

theorem NFBelow.lt {e n a b} (h : NFBelow (ONote.oadd e n a) b) : repr e < b := by
  cases' h with _ _ _ _ eb _ h₁ h₂ h₃; exact h₃

theorem NFBelow_zero : ∀ {o}, NFBelow o 0 ↔ o = 0
  | 0 => ⟨fun _ => rfl, fun _ => NFBelow.zero⟩
  | oadd _ _ _ =>
    ⟨fun h => (not_le_of_lt h.lt).elim (Ordinal.zero_le _), fun e => e.symm ▸ NFBelow.zero⟩

theorem NF.zero_of_zero {e n a} (h : NF (ONote.oadd e n a)) (e0 : e = 0) : a = 0 := by
  simpa [e0, NFBelow_zero] using h.snd'

theorem NFBelow.repr_lt {o b} (h : NFBelow o b) : repr o < ω ^ b := by
  induction h with
<<<<<<< HEAD
  | zero => exact opow_pos _ omega_pos
=======
  | zero => exact opow_pos _ omega0_pos
>>>>>>> d0df76bd
  | oadd' _ _ h₃ _ IH =>
    rw [repr]
    apply ((add_lt_add_iff_left _).2 IH).trans_le
    rw [← mul_succ]
    apply (mul_le_mul_left' (succ_le_of_lt (nat_lt_omega0 _)) _).trans
    rw [← opow_succ]
    exact opow_le_opow_right omega0_pos (succ_le_of_lt h₃)

theorem NFBelow.mono {o b₁ b₂} (bb : b₁ ≤ b₂) (h : NFBelow o b₁) : NFBelow o b₂ := by
  induction h with
  | zero => exact zero
  | oadd' h₁ h₂ h₃ _ _ => constructor; exacts [h₁, h₂, lt_of_lt_of_le h₃ bb]

theorem NF.below_of_lt {e n a b} (H : repr e < b) :
    NF (ONote.oadd e n a) → NFBelow (ONote.oadd e n a) b
  | ⟨⟨b', h⟩⟩ => by (cases' h with _ _ _ _ eb _ h₁ h₂ h₃; exact NFBelow.oadd' h₁ h₂ H)

theorem NF.below_of_lt' : ∀ {o b}, repr o < ω ^ b → NF o → NFBelow o b
  | 0, _, _, _ => NFBelow.zero
  | ONote.oadd _ _ _, _, H, h =>
    h.below_of_lt <|
      (opow_lt_opow_iff_right one_lt_omega0).1 <| lt_of_le_of_lt (omega0_le_oadd _ _ _) H

theorem nfBelow_ofNat : ∀ n, NFBelow (ofNat n) 1
  | 0 => NFBelow.zero
  | Nat.succ _ => NFBelow.oadd NF.zero NFBelow.zero zero_lt_one

instance nf_ofNat (n) : NF (ofNat n) :=
  ⟨⟨_, nfBelow_ofNat n⟩⟩

instance nf_one : NF 1 := by rw [← ofNat_one]; infer_instance

theorem oadd_lt_oadd_1 {e₁ n₁ o₁ e₂ n₂ o₂} (h₁ : NF (oadd e₁ n₁ o₁)) (h : e₁ < e₂) :
    oadd e₁ n₁ o₁ < oadd e₂ n₂ o₂ :=
  @lt_of_lt_of_le _ _ (repr (oadd e₁ n₁ o₁)) _ _
    (NF.below_of_lt h h₁).repr_lt (omega0_le_oadd e₂ n₂ o₂)

theorem oadd_lt_oadd_2 {e o₁ o₂ : ONote} {n₁ n₂ : ℕ+} (h₁ : NF (oadd e n₁ o₁)) (h : (n₁ : ℕ) < n₂) :
    oadd e n₁ o₁ < oadd e n₂ o₂ := by
  simp only [lt_def, repr]
  refine lt_of_lt_of_le ((add_lt_add_iff_left _).2 h₁.snd'.repr_lt) (le_trans ?_ (le_add_right _ _))
  rwa [← mul_succ,Ordinal.mul_le_mul_iff_left (opow_pos _ omega0_pos), succ_le_iff, Nat.cast_lt]

theorem oadd_lt_oadd_3 {e n a₁ a₂} (h : a₁ < a₂) : oadd e n a₁ < oadd e n a₂ := by
  rw [lt_def]; unfold repr
  exact @add_lt_add_left _ _ _ _ (repr a₁) _ h _

theorem cmp_compares : ∀ (a b : ONote) [NF a] [NF b], (cmp a b).Compares a b
  | 0, 0, _, _ => rfl
  | oadd _ _ _, 0, _, _ => oadd_pos _ _ _
  | 0, oadd _ _ _, _, _ => oadd_pos _ _ _
  | o₁@(oadd e₁ n₁ a₁), o₂@(oadd e₂ n₂ a₂), h₁, h₂ => by -- TODO: golf
    rw [cmp]
    have IHe := @cmp_compares _ _ h₁.fst h₂.fst
    simp only [Ordering.Compares, gt_iff_lt] at IHe; revert IHe
    cases cmp e₁ e₂
    case lt => intro IHe; exact oadd_lt_oadd_1 h₁ IHe
    case gt => intro IHe; exact oadd_lt_oadd_1 h₂ IHe
    case eq =>
      intro IHe; dsimp at IHe; subst IHe
      unfold _root_.cmp; cases nh : cmpUsing (· < ·) (n₁ : ℕ) n₂ <;>
      rw [cmpUsing, ite_eq_iff, not_lt] at nh
      case lt =>
        cases' nh with nh nh
        · exact oadd_lt_oadd_2 h₁ nh.left
        · rw [ite_eq_iff] at nh; cases' nh.right with nh nh <;> cases nh <;> contradiction
      case gt =>
        cases' nh with nh nh
        · cases nh; contradiction
        · cases' nh with _ nh
          rw [ite_eq_iff] at nh; cases' nh with nh nh
          · exact oadd_lt_oadd_2 h₂ nh.left
          · cases nh; contradiction
      cases' nh with nh nh
      · cases nh; contradiction
      cases' nh with nhl nhr
      rw [ite_eq_iff] at nhr
      cases' nhr with nhr nhr
      · cases nhr; contradiction
      obtain rfl := Subtype.eq (nhl.eq_of_not_lt nhr.1)
      have IHa := @cmp_compares _ _ h₁.snd h₂.snd
      revert IHa; cases cmp a₁ a₂ <;> intro IHa <;> dsimp at IHa
      case lt => exact oadd_lt_oadd_3 IHa
      case gt => exact oadd_lt_oadd_3 IHa
      subst IHa; exact rfl

theorem repr_inj {a b} [NF a] [NF b] : repr a = repr b ↔ a = b :=
  ⟨fun e => match cmp a b, cmp_compares a b with
    | Ordering.lt, (h : repr a < repr b) => (ne_of_lt h e).elim
    | Ordering.gt, (h : repr a > repr b)=> (ne_of_gt h e).elim
    | Ordering.eq, h => h,
    congr_arg _⟩

theorem NF.of_dvd_omega0_opow {b e n a} (h : NF (ONote.oadd e n a))
    (d : ω ^ b ∣ repr (ONote.oadd e n a)) :
    b ≤ repr e ∧ ω ^ b ∣ repr a := by
  have := mt repr_inj.1 (fun h => by injection h : ONote.oadd e n a ≠ 0)
  have L := le_of_not_lt fun l => not_le_of_lt (h.below_of_lt l).repr_lt (le_of_dvd this d)
  simp only [repr] at d
  exact ⟨L, (dvd_add_iff <| (opow_dvd_opow _ L).mul_right _).1 d⟩

@[deprecated (since := "2024-09-30")]
alias NF.of_dvd_omega_opow := NF.of_dvd_omega0_opow

theorem NF.of_dvd_omega0 {e n a} (h : NF (ONote.oadd e n a)) :
    ω ∣ repr (ONote.oadd e n a) → repr e ≠ 0 ∧ ω ∣ repr a := by
  (rw [← opow_one ω, ← one_le_iff_ne_zero]; exact h.of_dvd_omega0_opow)

@[deprecated (since := "2024-09-30")]
alias NF.of_dvd_omega := NF.of_dvd_omega0

/-- `TopBelow b o` asserts that the largest exponent in `o`, if it exists, is less than `b`. This is
an auxiliary definition for decidability of `NF`. -/
def TopBelow (b : ONote) : ONote → Prop
  | 0 => True
  | oadd e _ _ => cmp e b = Ordering.lt

instance decidableTopBelow : DecidableRel TopBelow := by
  intro b o
  cases o <;> delta TopBelow <;> infer_instance

theorem nfBelow_iff_topBelow {b} [NF b] : ∀ {o}, NFBelow o (repr b) ↔ NF o ∧ TopBelow b o
  | 0 => ⟨fun h => ⟨⟨⟨_, h⟩⟩, trivial⟩, fun _ => NFBelow.zero⟩
  | oadd _ _ _ =>
    ⟨fun h => ⟨⟨⟨_, h⟩⟩, (@cmp_compares _ b h.fst _).eq_lt.2 h.lt⟩, fun ⟨h₁, h₂⟩ =>
      h₁.below_of_lt <| (@cmp_compares _ b h₁.fst _).eq_lt.1 h₂⟩

instance decidableNF : DecidablePred NF
  | 0 => isTrue NF.zero
  | oadd e n a => by
    have := decidableNF e
    have := decidableNF a
    apply decidable_of_iff (NF e ∧ NF a ∧ TopBelow e a)
    rw [← and_congr_right fun h => @nfBelow_iff_topBelow _ h _]
    exact ⟨fun ⟨h₁, h₂⟩ => NF.oadd h₁ n h₂, fun h => ⟨h.fst, h.snd'⟩⟩

/-- Auxiliary definition for `add` -/
def addAux (e : ONote) (n : ℕ+) (o : ONote) : ONote :=
    match o with
    | 0 => oadd e n 0
    | o'@(oadd e' n' a') =>
      match cmp e e' with
      | Ordering.lt => o'
      | Ordering.eq => oadd e (n + n') a'
      | Ordering.gt => oadd e n o'

/-- Addition of ordinal notations (correct only for normal input) -/
def add : ONote → ONote → ONote
  | 0, o => o
  | oadd e n a, o => addAux e n (add a o)

instance : Add ONote :=
  ⟨add⟩

@[simp]
theorem zero_add (o : ONote) : 0 + o = o :=
  rfl

theorem oadd_add (e n a o) : oadd e n a + o = addAux e n (a + o) :=
  rfl

/-- Subtraction of ordinal notations (correct only for normal input) -/
def sub : ONote → ONote → ONote
  | 0, _ => 0
  | o, 0 => o
  | o₁@(oadd e₁ n₁ a₁), oadd e₂ n₂ a₂ =>
    match cmp e₁ e₂ with
    | Ordering.lt => 0
    | Ordering.gt => o₁
    | Ordering.eq =>
      match (n₁ : ℕ) - n₂ with
      | 0 => if n₁ = n₂ then sub a₁ a₂ else 0
      | Nat.succ k => oadd e₁ k.succPNat a₁

instance : Sub ONote :=
  ⟨sub⟩

theorem add_nfBelow {b} : ∀ {o₁ o₂}, NFBelow o₁ b → NFBelow o₂ b → NFBelow (o₁ + o₂) b
  | 0, _, _, h₂ => h₂
  | oadd e n a, o, h₁, h₂ => by
    have h' := add_nfBelow (h₁.snd.mono <| le_of_lt h₁.lt) h₂
    simp only [oadd_add]; revert h'; cases' a + o with e' n' a' <;> intro h'
    · exact NFBelow.oadd h₁.fst NFBelow.zero h₁.lt
    have : ((e.cmp e').Compares e e') := @cmp_compares _ _ h₁.fst h'.fst
    cases h : cmp e e' <;> dsimp [addAux] <;> simp only [h]
    · exact h'
    · simp only [h] at this
      subst e'
      exact NFBelow.oadd h'.fst h'.snd h'.lt
    · simp only [h] at this
      exact NFBelow.oadd h₁.fst (NF.below_of_lt this ⟨⟨_, h'⟩⟩) h₁.lt

instance add_nf (o₁ o₂) : ∀ [NF o₁] [NF o₂], NF (o₁ + o₂)
  | ⟨⟨b₁, h₁⟩⟩, ⟨⟨b₂, h₂⟩⟩ =>
    ⟨(le_total b₁ b₂).elim (fun h => ⟨b₂, add_nfBelow (h₁.mono h) h₂⟩) fun h =>
        ⟨b₁, add_nfBelow h₁ (h₂.mono h)⟩⟩

@[simp]
theorem repr_add : ∀ (o₁ o₂) [NF o₁] [NF o₂], repr (o₁ + o₂) = repr o₁ + repr o₂
  | 0, o, _, _ => by simp
  | oadd e n a, o, h₁, h₂ => by
    haveI := h₁.snd; have h' := repr_add a o
    conv_lhs at h' => simp [HAdd.hAdd, Add.add]
    have nf := ONote.add_nf a o
    conv at nf => simp [HAdd.hAdd, Add.add]
    conv in _ + o => simp [HAdd.hAdd, Add.add]
    cases' h : add a o with e' n' a' <;>
      simp only [Add.add, add, addAux, h'.symm, h, add_assoc, repr] at nf h₁ ⊢
    have := h₁.fst; haveI := nf.fst; have ee := cmp_compares e e'
    cases he : cmp e e' <;> simp only [he, Ordering.compares_gt, Ordering.compares_lt,
        Ordering.compares_eq, repr, gt_iff_lt, PNat.add_coe, Nat.cast_add] at ee ⊢
    · rw [← add_assoc, @add_absorp _ (repr e') (ω ^ repr e' * (n' : ℕ))]
      · have := (h₁.below_of_lt ee).repr_lt
        unfold repr at this
        cases he' : e' <;> simp only [he', zero_def, opow_zero, repr, gt_iff_lt] at this ⊢ <;>
        exact lt_of_le_of_lt (le_add_right _ _) this
      · simpa using (Ordinal.mul_le_mul_iff_left <| opow_pos (repr e') omega0_pos).2
          (Nat.cast_le.2 n'.pos)
    · rw [ee, ← add_assoc, ← mul_add]

theorem sub_nfBelow : ∀ {o₁ o₂ b}, NFBelow o₁ b → NF o₂ → NFBelow (o₁ - o₂) b
  | 0, o, b, _, h₂ => by cases o <;> exact NFBelow.zero
  | oadd _ _ _, 0, _, h₁, _ => h₁
  | oadd e₁ n₁ a₁, oadd e₂ n₂ a₂, b, h₁, h₂ => by
    have h' := sub_nfBelow h₁.snd h₂.snd
    simp only [HSub.hSub, Sub.sub, sub] at h' ⊢
    have := @cmp_compares _ _ h₁.fst h₂.fst
    cases h : cmp e₁ e₂
    · apply NFBelow.zero
    · rw [Nat.sub_eq]
      simp only [h, Ordering.compares_eq] at this
      subst e₂
      cases (n₁ : ℕ) - n₂
      · by_cases en : n₁ = n₂ <;> simp only [en, ↓reduceIte]
        · exact h'.mono (le_of_lt h₁.lt)
        · exact NFBelow.zero
      · exact NFBelow.oadd h₁.fst h₁.snd h₁.lt
    · exact h₁

instance sub_nf (o₁ o₂) : ∀ [NF o₁] [NF o₂], NF (o₁ - o₂)
  | ⟨⟨b₁, h₁⟩⟩, h₂ => ⟨⟨b₁, sub_nfBelow h₁ h₂⟩⟩

@[simp]
theorem repr_sub : ∀ (o₁ o₂) [NF o₁] [NF o₂], repr (o₁ - o₂) = repr o₁ - repr o₂
  | 0, o, _, h₂ => by cases o <;> exact (Ordinal.zero_sub _).symm
  | oadd _ _ _, 0, _, _ => (Ordinal.sub_zero _).symm
  | oadd e₁ n₁ a₁, oadd e₂ n₂ a₂, h₁, h₂ => by
    haveI := h₁.snd; haveI := h₂.snd; have h' := repr_sub a₁ a₂
    conv_lhs at h' => dsimp [HSub.hSub, Sub.sub, sub]
    conv_lhs => dsimp only [HSub.hSub, Sub.sub]; dsimp only [sub]
    have ee := @cmp_compares _ _ h₁.fst h₂.fst
    cases h : cmp e₁ e₂ <;> simp only [h] at ee
    · rw [Ordinal.sub_eq_zero_iff_le.2]
      · rfl
      exact le_of_lt (oadd_lt_oadd_1 h₁ ee)
    · change e₁ = e₂ at ee
      subst e₂
      dsimp only
      cases mn : (n₁ : ℕ) - n₂ <;> dsimp only
      · by_cases en : n₁ = n₂
        · simpa [en]
        · simp only [en, ite_false]
          exact
            (Ordinal.sub_eq_zero_iff_le.2 <|
                le_of_lt <|
                  oadd_lt_oadd_2 h₁ <|
                    lt_of_le_of_ne (tsub_eq_zero_iff_le.1 mn) (mt PNat.eq en)).symm
      · simp [Nat.succPNat]
        rw [(tsub_eq_iff_eq_add_of_le <| le_of_lt <| Nat.lt_of_sub_eq_succ mn).1 mn, add_comm,
          Nat.cast_add, mul_add, add_assoc, add_sub_add_cancel]
        refine
          (Ordinal.sub_eq_of_add_eq <|
              add_absorp h₂.snd'.repr_lt <| le_trans ?_ (le_add_right _ _)).symm
        exact Ordinal.le_mul_left _ (Nat.cast_lt.2 <| Nat.succ_pos _)
    · exact
        (Ordinal.sub_eq_of_add_eq <|
            add_absorp (h₂.below_of_lt ee).repr_lt <| omega0_le_oadd _ _ _).symm

/-- Multiplication of ordinal notations (correct only for normal input) -/
def mul : ONote → ONote → ONote
  | 0, _ => 0
  | _, 0 => 0
  | o₁@(oadd e₁ n₁ a₁), oadd e₂ n₂ a₂ =>
    if e₂ = 0 then oadd e₁ (n₁ * n₂) a₁ else oadd (e₁ + e₂) n₂ (mul o₁ a₂)

instance : Mul ONote :=
  ⟨mul⟩

instance : MulZeroClass ONote where
  mul := (· * ·)
  zero := 0
  zero_mul o := by cases o <;> rfl
  mul_zero o := by cases o <;> rfl

theorem oadd_mul (e₁ n₁ a₁ e₂ n₂ a₂) :
    oadd e₁ n₁ a₁ * oadd e₂ n₂ a₂ =
      if e₂ = 0 then oadd e₁ (n₁ * n₂) a₁ else oadd (e₁ + e₂) n₂ (oadd e₁ n₁ a₁ * a₂) :=
  rfl

theorem oadd_mul_nfBelow {e₁ n₁ a₁ b₁} (h₁ : NFBelow (oadd e₁ n₁ a₁) b₁) :
    ∀ {o₂ b₂}, NFBelow o₂ b₂ → NFBelow (oadd e₁ n₁ a₁ * o₂) (repr e₁ + b₂)
  | 0, _, _ => NFBelow.zero
  | oadd e₂ n₂ a₂, b₂, h₂ => by
    have IH := oadd_mul_nfBelow h₁ h₂.snd
    by_cases e0 : e₂ = 0 <;> simp only [e0, oadd_mul, ↓reduceIte]
    · apply NFBelow.oadd h₁.fst h₁.snd
      simpa using (add_lt_add_iff_left (repr e₁)).2 (lt_of_le_of_lt (Ordinal.zero_le _) h₂.lt)
    · haveI := h₁.fst
      haveI := h₂.fst
      apply NFBelow.oadd
      · infer_instance
      · rwa [repr_add]
      · rw [repr_add, add_lt_add_iff_left]
        exact h₂.lt

instance mul_nf : ∀ (o₁ o₂) [NF o₁] [NF o₂], NF (o₁ * o₂)
  | 0, o, _, h₂ => by cases o <;> exact NF.zero
  | oadd _ _ _, _, ⟨⟨_, hb₁⟩⟩, ⟨⟨_, hb₂⟩⟩ => ⟨⟨_, oadd_mul_nfBelow hb₁ hb₂⟩⟩

@[simp]
theorem repr_mul : ∀ (o₁ o₂) [NF o₁] [NF o₂], repr (o₁ * o₂) = repr o₁ * repr o₂
  | 0, o, _, h₂ => by cases o <;> exact (zero_mul _).symm
  | oadd _ _ _, 0, _, _ => (mul_zero _).symm
  | oadd e₁ n₁ a₁, oadd e₂ n₂ a₂, h₁, h₂ => by
    have IH : repr (mul _ _) = _ := @repr_mul _ _ h₁ h₂.snd
    conv =>
      lhs
      simp [(· * ·)]
    have ao : repr a₁ + ω ^ repr e₁ * (n₁ : ℕ) = ω ^ repr e₁ * (n₁ : ℕ) := by
      apply add_absorp h₁.snd'.repr_lt
      simpa using (Ordinal.mul_le_mul_iff_left <| opow_pos _ omega0_pos).2 (Nat.cast_le.2 n₁.2)
    by_cases e0 : e₂ = 0
    · cases' Nat.exists_eq_succ_of_ne_zero n₂.ne_zero with x xe
      simp only [e0, repr, PNat.mul_coe, natCast_mul, opow_zero, one_mul]
      simp only [xe, h₂.zero_of_zero e0, repr, add_zero]
      rw [natCast_succ x, add_mul_succ _ ao, mul_assoc]
    · simp only [repr]
      haveI := h₁.fst
      haveI := h₂.fst
      simp only [Mul.mul, mul, e0, ite_false, repr.eq_2, repr_add, opow_add, IH, repr, mul_add]
      rw [← mul_assoc]
      congr 2
      have := mt repr_inj.1 e0
      rw [add_mul_limit ao (isLimit_opow_left isLimit_omega0 this), mul_assoc,
        mul_omega0_dvd (Nat.cast_pos'.2 n₁.pos) (nat_lt_omega0 _)]
      simpa using opow_dvd_opow ω (one_le_iff_ne_zero.2 this)

/-- Calculate division and remainder of `o` mod `ω`:

`split' o = (a, n)` means `o = ω * a + n`. -/
def split' : ONote → ONote × ℕ
  | 0 => (0, 0)
  | oadd e n a =>
    if e = 0 then (0, n)
    else
      let (a', m) := split' a
      (oadd (e - 1) n a', m)

/-- Calculate division and remainder of `o` mod `ω`:

`split o = (a, n)` means `o = a + n`, where `ω ∣ a`. -/
def split : ONote → ONote × ℕ
  | 0 => (0, 0)
  | oadd e n a =>
    if e = 0 then (0, n)
    else
      let (a', m) := split a
      (oadd e n a', m)

/-- `scale x o` is the ordinal notation for `ω ^ x * o`. -/
def scale (x : ONote) : ONote → ONote
  | 0 => 0
  | oadd e n a => oadd (x + e) n (scale x a)

/-- `mulNat o n` is the ordinal notation for `o * n`. -/
def mulNat : ONote → ℕ → ONote
  | 0, _ => 0
  | _, 0 => 0
  | oadd e n a, m + 1 => oadd e (n * m.succPNat) a

/-- Auxiliary definition to compute the ordinal notation for the ordinal exponentiation in `opow` -/
def opowAux (e a0 a : ONote) : ℕ → ℕ → ONote
  | _, 0 => 0
  | 0, m + 1 => oadd e m.succPNat 0
  | k + 1, m => scale (e + mulNat a0 k) a + (opowAux e a0 a k m)

/-- Auxiliary definition to compute the ordinal notation for the ordinal exponentiation in `opow` -/
def opowAux2 (o₂ : ONote) (o₁ : ONote × ℕ) : ONote :=
  match o₁ with
  | (0, 0) => if o₂ = 0 then 1 else 0
  | (0, 1) => 1
  | (0, m + 1) =>
    let (b', k) := split' o₂
    oadd b' (m.succPNat ^ k) 0
  | (a@(oadd a0 _ _), m) =>
    match split o₂ with
    | (b, 0) => oadd (a0 * b) 1 0
    | (b, k + 1) =>
      let eb := a0 * b
      scale (eb + mulNat a0 k) a + opowAux eb a0 (mulNat a m) k m

/-- `opow o₁ o₂` calculates the ordinal notation for the ordinal exponential `o₁ ^ o₂`. -/
def opow (o₁ o₂ : ONote) : ONote := opowAux2 o₂ (split o₁)

instance : Pow ONote ONote :=
  ⟨opow⟩

theorem opow_def (o₁ o₂ : ONote) : o₁ ^ o₂ = opowAux2 o₂ (split o₁) :=
  rfl

theorem split_eq_scale_split' : ∀ {o o' m} [NF o], split' o = (o', m) → split o = (scale 1 o', m)
  | 0, o', m, _, p => by injection p; substs o' m; rfl
  | oadd e n a, o', m, h, p => by
    by_cases e0 : e = 0 <;> simp only [split', e0, ↓reduceIte, Prod.mk.injEq, split] at p ⊢
    · rcases p with ⟨rfl, rfl⟩
      exact ⟨rfl, rfl⟩
    · revert p
      cases' h' : split' a with a' m'
      haveI := h.fst
      haveI := h.snd
      simp only [split_eq_scale_split' h', and_imp]
      have : 1 + (e - 1) = e := by
        refine repr_inj.1 ?_
        simp only [repr_add, repr, opow_zero, Nat.succPNat_coe, Nat.cast_one, mul_one, add_zero,
          repr_sub]
        have := mt repr_inj.1 e0
        exact Ordinal.add_sub_cancel_of_le <| one_le_iff_ne_zero.2 this
      intros
      substs o' m
      simp [scale, this]

theorem nf_repr_split' : ∀ {o o' m} [NF o], split' o = (o', m) → NF o' ∧ repr o = ω * repr o' + m
  | 0, o', m, _, p => by injection p; substs o' m; simp [NF.zero]
  | oadd e n a, o', m, h, p => by
    by_cases e0 : e = 0 <;> simp [e0, split, split'] at p ⊢
    · rcases p with ⟨rfl, rfl⟩
      simp [h.zero_of_zero e0, NF.zero]
    · revert p
      cases' h' : split' a with a' m'
      haveI := h.fst
      haveI := h.snd
      cases' nf_repr_split' h' with IH₁ IH₂
      simp only [IH₂, and_imp]
      intros
      substs o' m
      have : (ω : Ordinal.{0}) ^ repr e = ω ^ (1 : Ordinal.{0}) * ω ^ (repr e - 1) := by
        have := mt repr_inj.1 e0
        rw [← opow_add, Ordinal.add_sub_cancel_of_le (one_le_iff_ne_zero.2 this)]
      refine ⟨NF.oadd (by infer_instance) _ ?_, ?_⟩
      · simp at this ⊢
        refine
          IH₁.below_of_lt'
            ((Ordinal.mul_lt_mul_iff_left omega0_pos).1 <| lt_of_le_of_lt (le_add_right _ m') ?_)
        rw [← this, ← IH₂]
        exact h.snd'.repr_lt
      · rw [this]
        simp [mul_add, mul_assoc, add_assoc]

theorem scale_eq_mul (x) [NF x] : ∀ (o) [NF o], scale x o = oadd x 1 0 * o
  | 0, _ => rfl
  | oadd e n a, h => by
    simp only [HMul.hMul]; simp only [scale]
    haveI := h.snd
    by_cases e0 : e = 0
    · simp_rw [scale_eq_mul]
      simp [Mul.mul, mul, scale_eq_mul, e0, h.zero_of_zero,
        show x + 0 = x from repr_inj.1 (by simp)]
    · simp [e0, Mul.mul, mul, scale_eq_mul, (· * ·)]

instance nf_scale (x) [NF x] (o) [NF o] : NF (scale x o) := by
  rw [scale_eq_mul]
  infer_instance

@[simp]
theorem repr_scale (x) [NF x] (o) [NF o] : repr (scale x o) = ω ^ repr x * repr o := by
  simp only [scale_eq_mul, repr_mul, repr, PNat.one_coe, Nat.cast_one, mul_one, add_zero]

theorem nf_repr_split {o o' m} [NF o] (h : split o = (o', m)) : NF o' ∧ repr o = repr o' + m := by
  cases' e : split' o with a n
  cases' nf_repr_split' e with s₁ s₂
  rw [split_eq_scale_split' e] at h
  injection h; substs o' n
  simp only [repr_scale, repr, opow_zero, Nat.succPNat_coe, Nat.cast_one, mul_one, add_zero,
    opow_one, s₂.symm, and_true]
  infer_instance

theorem split_dvd {o o' m} [NF o] (h : split o = (o', m)) : ω ∣ repr o' := by
  cases' e : split' o with a n
  rw [split_eq_scale_split' e] at h
  injection h; subst o'
  cases nf_repr_split' e; simp

theorem split_add_lt {o e n a m} [NF o] (h : split o = (oadd e n a, m)) :
    repr a + m < ω ^ repr e := by
  cases' nf_repr_split h with h₁ h₂
  cases' h₁.of_dvd_omega0 (split_dvd h) with e0 d
  apply principal_add_omega0_opow _ h₁.snd'.repr_lt (lt_of_lt_of_le (nat_lt_omega0 _) _)
  simpa using opow_le_opow_right omega0_pos (one_le_iff_ne_zero.2 e0)

@[simp]
theorem mulNat_eq_mul (n o) : mulNat o n = o * ofNat n := by cases o <;> cases n <;> rfl

instance nf_mulNat (o) [NF o] (n) : NF (mulNat o n) := by simpa using ONote.mul_nf o (ofNat n)

instance nf_opowAux (e a0 a) [NF e] [NF a0] [NF a] : ∀ k m, NF (opowAux e a0 a k m) := by
  intro k m
  unfold opowAux
  cases' m with m m
  · cases k <;> exact NF.zero
  cases' k with k k
  · exact NF.oadd_zero _ _
  · haveI := nf_opowAux e a0 a k
    simp only [Nat.succ_ne_zero m, IsEmpty.forall_iff, mulNat_eq_mul]; infer_instance

instance nf_opow (o₁ o₂) [NF o₁] [NF o₂] : NF (o₁ ^ o₂) := by
  cases' e₁ : split o₁ with a m
  have na := (nf_repr_split e₁).1
  cases' e₂ : split' o₂ with b' k
  haveI := (nf_repr_split' e₂).1
  cases' a with a0 n a'
  · cases' m with m
    · by_cases o₂ = 0 <;> simp only [(· ^ ·), Pow.pow, pow, opow, opowAux2, *] <;> decide
    · by_cases m = 0
      · simp only [(· ^ ·), Pow.pow, pow, opow, opowAux2, *, zero_def]
        decide
      · simp only [(· ^ ·), Pow.pow, pow, opow, opowAux2, mulNat_eq_mul, ofNat, *]
        infer_instance
  · simp only [(· ^ ·), Pow.pow, opow, opowAux2, e₁, split_eq_scale_split' e₂, mulNat_eq_mul]
    have := na.fst
    cases' k with k
    · infer_instance
    · cases k <;> cases m <;> infer_instance

theorem scale_opowAux (e a0 a : ONote) [NF e] [NF a0] [NF a] :
    ∀ k m, repr (opowAux e a0 a k m) = ω ^ repr e * repr (opowAux 0 a0 a k m)
  | 0, m => by cases m <;> simp [opowAux]
  | k + 1, m => by
    by_cases h : m = 0
    · simp [h, opowAux, mul_add, opow_add, mul_assoc, scale_opowAux _ _ _ k]
    · -- Porting note: rewrote proof
      rw [opowAux]; swap
      · assumption
      rw [opowAux]; swap
      · assumption
      rw [repr_add, repr_scale, scale_opowAux _ _ _ k]
      simp only [repr_add, repr_scale, opow_add, mul_assoc, zero_add, mul_add]

theorem repr_opow_aux₁ {e a} [Ne : NF e] [Na : NF a] {a' : Ordinal} (e0 : repr e ≠ 0)
    (h : a' < (ω : Ordinal.{0}) ^ repr e) (aa : repr a = a') (n : ℕ+) :
    ((ω : Ordinal.{0}) ^ repr e * (n : ℕ) + a') ^ (ω : Ordinal.{0}) =
      (ω ^ repr e) ^ (ω : Ordinal.{0}) := by
  subst aa
  have No := Ne.oadd n (Na.below_of_lt' h)
  have := omega0_le_oadd e n a
  rw [repr] at this
  refine le_antisymm ?_ (opow_le_opow_left _ this)
  apply (opow_le_of_limit ((opow_pos _ omega0_pos).trans_le this).ne' isLimit_omega0).2
  intro b l
  have := (No.below_of_lt (lt_succ _)).repr_lt
  rw [repr] at this
  apply (opow_le_opow_left b <| this.le).trans
  rw [← opow_mul, ← opow_mul]
  apply opow_le_opow_right omega0_pos
  rcases le_or_lt ω (repr e) with h | h
  · apply (mul_le_mul_left' (le_succ b) _).trans
    rw [← add_one_eq_succ, add_mul_succ _ (one_add_of_omega0_le h), add_one_eq_succ, succ_le_iff,
      Ordinal.mul_lt_mul_iff_left (Ordinal.pos_iff_ne_zero.2 e0)]
    exact isLimit_omega0.2 _ l
  · apply (principal_mul_omega0 (isLimit_omega0.2 _ h) l).le.trans
    simpa using mul_le_mul_right' (one_le_iff_ne_zero.2 e0) ω

section

-- Porting note: `R'` is used in the proof but marked as an unused variable.
set_option linter.unusedVariables false in
theorem repr_opow_aux₂ {a0 a'} [N0 : NF a0] [Na' : NF a'] (m : ℕ) (d : ω ∣ repr a')
    (e0 : repr a0 ≠ 0) (h : repr a' + m < (ω ^ repr a0)) (n : ℕ+) (k : ℕ) :
    let R := repr (opowAux 0 a0 (oadd a0 n a' * ofNat m) k m)
    (k ≠ 0 → R < ((ω ^ repr a0) ^ succ (k : Ordinal))) ∧
      ((ω ^ repr a0) ^ (k : Ordinal)) * ((ω ^ repr a0) * (n : ℕ) + repr a') + R =
        ((ω ^ repr a0) * (n : ℕ) + repr a' + m) ^ succ (k : Ordinal) := by
  intro R'
  haveI No : NF (oadd a0 n a') :=
    N0.oadd n (Na'.below_of_lt' <| lt_of_le_of_lt (le_add_right _ _) h)
  induction' k with k IH
  · cases m <;> simp [R', opowAux]
  -- rename R => R'
  let R := repr (opowAux 0 a0 (oadd a0 n a' * ofNat m) k m)
  let ω0 := ω ^ repr a0
  let α' := ω0 * n + repr a'
  change (k ≠ 0 → R < (ω0 ^ succ (k : Ordinal))) ∧ (ω0 ^ (k : Ordinal)) * α' + R
    = (α' + m) ^ (succ ↑k : Ordinal) at IH
  have RR : R' = ω0 ^ (k : Ordinal) * (α' * m) + R := by
    by_cases h : m = 0
    · simp only [R, R', h, ONote.ofNat, Nat.cast_zero, zero_add, ONote.repr, mul_zero,
        ONote.opowAux, add_zero]
    · simp only [R', ONote.repr_scale, ONote.repr, ONote.mulNat_eq_mul, ONote.opowAux,
        ONote.repr_ofNat, ONote.repr_mul, ONote.repr_add, Ordinal.opow_mul, ONote.zero_add]
  have α0 : 0 < α' := by simpa [lt_def, repr] using oadd_pos a0 n a'
  have ω00 : 0 < ω0 ^ (k : Ordinal) := opow_pos _ (opow_pos _ omega0_pos)
  have Rl : R < ω ^ (repr a0 * succ ↑k) := by
    by_cases k0 : k = 0
    · simp only [k0, Nat.cast_zero, succ_zero, mul_one, R]
      refine lt_of_lt_of_le ?_ (opow_le_opow_right omega0_pos (one_le_iff_ne_zero.2 e0))
      cases' m with m <;> simp [opowAux, omega0_pos]
      rw [← add_one_eq_succ, ← Nat.cast_succ]
      apply nat_lt_omega0
    · rw [opow_mul]
      exact IH.1 k0
  refine ⟨fun _ => ?_, ?_⟩
  · rw [RR, ← opow_mul _ _ (succ k.succ)]
    have e0 := Ordinal.pos_iff_ne_zero.2 e0
    have rr0 : 0 < repr a0 + repr a0 := lt_of_lt_of_le e0 (le_add_left _ _)
<<<<<<< HEAD
    apply principal_add_omega_opow
=======
    apply principal_add_omega0_opow
>>>>>>> d0df76bd
    · simp only [Nat.succ_eq_add_one, Nat.cast_add, Nat.cast_one, add_one_eq_succ,
        opow_mul, opow_succ, mul_assoc]
      rw [Ordinal.mul_lt_mul_iff_left ω00, ← Ordinal.opow_add]
      have : _ < ω ^ (repr a0 + repr a0) := (No.below_of_lt ?_).repr_lt
      · exact mul_lt_omega0_opow rr0 this (nat_lt_omega0 _)
      · simpa using (add_lt_add_iff_left (repr a0)).2 e0
    · exact
        lt_of_lt_of_le Rl
          (opow_le_opow_right omega0_pos <|
            mul_le_mul_left' (succ_le_succ_iff.2 (Nat.cast_le.2 (le_of_lt k.lt_succ_self))) _)
  calc
    (ω0 ^ (k.succ : Ordinal)) * α' + R'
    _ = (ω0 ^ succ (k : Ordinal)) * α' + ((ω0 ^ (k : Ordinal)) * α' * m + R) := by
        rw [natCast_succ, RR, ← mul_assoc]
    _ = ((ω0 ^ (k : Ordinal)) * α' + R) * α' + ((ω0 ^ (k : Ordinal)) * α' + R) * m := ?_
    _ = (α' + m) ^ succ (k.succ : Ordinal) := by rw [← mul_add, natCast_succ, opow_succ, IH.2]
  congr 1
  · have αd : ω ∣ α' :=
      dvd_add (dvd_mul_of_dvd_left (by simpa using opow_dvd_opow ω (one_le_iff_ne_zero.2 e0)) _) d
    rw [mul_add (ω0 ^ (k : Ordinal)), add_assoc, ← mul_assoc, ← opow_succ,
      add_mul_limit _ (isLimit_iff_omega0_dvd.2 ⟨ne_of_gt α0, αd⟩), mul_assoc,
      @mul_omega0_dvd n (Nat.cast_pos'.2 n.pos) (nat_lt_omega0 _) _ αd]
    apply @add_absorp _ (repr a0 * succ ↑k)
    · refine principal_add_omega0_opow _ ?_ Rl
      rw [opow_mul, opow_succ, Ordinal.mul_lt_mul_iff_left ω00]
      exact No.snd'.repr_lt
    · have := mul_le_mul_left' (one_le_iff_pos.2 <| Nat.cast_pos'.2 n.pos) (ω0 ^ succ (k : Ordinal))
      rw [opow_mul]
      simpa [-opow_succ]
  · cases m
    · have : R = 0 := by cases k <;> simp [R, opowAux]
      simp [this]
    · rw [natCast_succ, add_mul_succ]
      apply add_absorp Rl
      rw [opow_mul, opow_succ]
      apply mul_le_mul_left'
      simpa [repr] using omega0_le_oadd a0 n a'

end

theorem repr_opow (o₁ o₂) [NF o₁] [NF o₂] : repr (o₁ ^ o₂) = repr o₁ ^ repr o₂ := by
  cases' e₁ : split o₁ with a m
  cases' nf_repr_split e₁ with N₁ r₁
  cases' a with a0 n a'
  · cases' m with m
    · by_cases h : o₂ = 0 <;> simp [opow_def, opowAux2, opow, e₁, h, r₁]
      have := mt repr_inj.1 h
      rw [zero_opow this]
    · cases' e₂ : split' o₂ with b' k
      cases' nf_repr_split' e₂ with _ r₂
      by_cases h : m = 0
      · simp [opow_def, opow, e₁, h, r₁, e₂, r₂]
      simp only [opow_def, opowAux2, opow, e₁, h, r₁, e₂, r₂, repr,
          opow_zero, Nat.succPNat_coe, Nat.cast_succ, Nat.cast_zero, _root_.zero_add, mul_one,
          add_zero, one_opow, npow_eq_pow]
      rw [opow_add, opow_mul, opow_omega0, add_one_eq_succ]
      · congr
        conv_lhs =>
          dsimp [(· ^ ·)]
          simp [Pow.pow, opow, Ordinal.succ_ne_zero]
        rw [opow_natCast]
      · simpa [Nat.one_le_iff_ne_zero]
      · rw [← Nat.cast_succ, lt_omega0]
        exact ⟨_, rfl⟩
  · haveI := N₁.fst
    haveI := N₁.snd
    cases' N₁.of_dvd_omega0 (split_dvd e₁) with a00 ad
    have al := split_add_lt e₁
    have aa : repr (a' + ofNat m) = repr a' + m := by
      simp only [eq_self_iff_true, ONote.repr_ofNat, ONote.repr_add]
    cases' e₂ : split' o₂ with b' k
    cases' nf_repr_split' e₂ with _ r₂
    simp only [opow_def, opow, e₁, r₁, split_eq_scale_split' e₂, opowAux2, repr]
    cases' k with k
    · simp [r₂, opow_mul, repr_opow_aux₁ a00 al aa, add_assoc]
    · simp? [r₂, opow_add, opow_mul, mul_assoc, add_assoc, -repr, -opow_natCast] says
        simp only [mulNat_eq_mul, repr_add, repr_scale, repr_mul, repr_ofNat, opow_add, opow_mul,
          mul_assoc, add_assoc, r₂, Nat.cast_add, Nat.cast_one, add_one_eq_succ, opow_succ]
      simp only [repr, opow_zero, Nat.succPNat_coe, Nat.cast_one, mul_one, add_zero, opow_one]
      rw [repr_opow_aux₁ a00 al aa, scale_opowAux]
      simp only [repr_mul, repr_scale, repr, opow_zero, Nat.succPNat_coe, Nat.cast_one, mul_one,
        add_zero, opow_one, opow_mul]
      rw [← mul_add, ← add_assoc ((ω : Ordinal.{0}) ^ repr a0 * (n : ℕ))]
      congr 1
      rw [← opow_succ]
      exact (repr_opow_aux₂ _ ad a00 al _ _).2

/-- Given an ordinal, returns:

* `inl none` for `0`
* `inl (some a)` for `a + 1`
* `inr f` for a limit ordinal `a`, where `f i` is a sequence converging to `a` -/
def fundamentalSequence : ONote → (Option ONote) ⊕ (ℕ → ONote)
  | zero => Sum.inl none
  | oadd a m b =>
    match fundamentalSequence b with
    | Sum.inr f => Sum.inr fun i => oadd a m (f i)
    | Sum.inl (some b') => Sum.inl (some (oadd a m b'))
    | Sum.inl none =>
      match fundamentalSequence a, m.natPred with
      | Sum.inl none, 0 => Sum.inl (some zero)
      | Sum.inl none, m + 1 => Sum.inl (some (oadd zero m.succPNat zero))
      | Sum.inl (some a'), 0 => Sum.inr fun i => oadd a' i.succPNat zero
      | Sum.inl (some a'), m + 1 => Sum.inr fun i => oadd a m.succPNat (oadd a' i.succPNat zero)
      | Sum.inr f, 0 => Sum.inr fun i => oadd (f i) 1 zero
      | Sum.inr f, m + 1 => Sum.inr fun i => oadd a m.succPNat (oadd (f i) 1 zero)

private theorem exists_lt_add {α} [hα : Nonempty α] {o : Ordinal} {f : α → Ordinal}
    (H : ∀ ⦃a⦄, a < o → ∃ i, a < f i) {b : Ordinal} ⦃a⦄ (h : a < b + o) : ∃ i, a < b + f i := by
  cases' lt_or_le a b with h h'
  · obtain ⟨i⟩ := id hα
    exact ⟨i, h.trans_le (le_add_right _ _)⟩
  · rw [← Ordinal.add_sub_cancel_of_le h', add_lt_add_iff_left] at h
    refine (H h).imp fun i H => ?_
    rwa [← Ordinal.add_sub_cancel_of_le h', add_lt_add_iff_left]

private theorem exists_lt_mul_omega0' {o : Ordinal} ⦃a⦄ (h : a < o * ω) :
    ∃ i : ℕ, a < o * ↑i + o := by
  obtain ⟨i, hi, h'⟩ := (lt_mul_of_limit isLimit_omega0).1 h
  obtain ⟨i, rfl⟩ := lt_omega0.1 hi
  exact ⟨i, h'.trans_le (le_add_right _ _)⟩

private theorem exists_lt_omega0_opow' {α} {o b : Ordinal} (hb : 1 < b) (ho : o.IsLimit)
    {f : α → Ordinal} (H : ∀ ⦃a⦄, a < o → ∃ i, a < f i) ⦃a⦄ (h : a < b ^ o) :
        ∃ i, a < b ^ f i := by
  obtain ⟨d, hd, h'⟩ := (lt_opow_of_limit (zero_lt_one.trans hb).ne' ho).1 h
  exact (H hd).imp fun i hi => h'.trans <| (opow_lt_opow_iff_right hb).2 hi

/-- The property satisfied by `fundamentalSequence o`:

* `inl none` means `o = 0`
* `inl (some a)` means `o = succ a`
* `inr f` means `o` is a limit ordinal and `f` is a strictly increasing sequence which converges to
  `o` -/
def FundamentalSequenceProp (o : ONote) : (Option ONote) ⊕ (ℕ → ONote) → Prop
  | Sum.inl none => o = 0
  | Sum.inl (some a) => o.repr = succ a.repr ∧ (o.NF → a.NF)
  | Sum.inr f =>
    o.repr.IsLimit ∧
      (∀ i, f i < f (i + 1) ∧ f i < o ∧ (o.NF → (f i).NF)) ∧ ∀ a, a < o.repr → ∃ i, a < (f i).repr

theorem fundamentalSequenceProp_inl_none (o) :
    FundamentalSequenceProp o (Sum.inl none) ↔ o = 0 :=
  Iff.rfl

theorem fundamentalSequenceProp_inl_some (o a) :
    FundamentalSequenceProp o (Sum.inl (some a)) ↔ o.repr = succ a.repr ∧ (o.NF → a.NF) :=
  Iff.rfl

theorem fundamentalSequenceProp_inr (o f) :
    FundamentalSequenceProp o (Sum.inr f) ↔
      o.repr.IsLimit ∧
        (∀ i, f i < f (i + 1) ∧ f i < o ∧ (o.NF → (f i).NF)) ∧
        ∀ a, a < o.repr → ∃ i, a < (f i).repr :=
  Iff.rfl

theorem fundamentalSequence_has_prop (o) : FundamentalSequenceProp o (fundamentalSequence o) := by
  induction' o with a m b iha ihb; · exact rfl
  rw [fundamentalSequence]
  rcases e : b.fundamentalSequence with (⟨_ | b'⟩ | f) <;>
    simp only [FundamentalSequenceProp] <;>
    rw [e, FundamentalSequenceProp] at ihb
  · rcases e : a.fundamentalSequence with (⟨_ | a'⟩ | f) <;> cases' e' : m.natPred with m' <;>
      simp only [FundamentalSequenceProp] <;>
      rw [e, FundamentalSequenceProp] at iha <;>
      (try rw [show m = 1 by
            have := PNat.natPred_add_one m; rw [e'] at this; exact PNat.coe_inj.1 this.symm]) <;>
      (try rw [show m = (m' + 1).succPNat by
              rw [← e', ← PNat.coe_inj, Nat.succPNat_coe, ← Nat.add_one, PNat.natPred_add_one]]) <;>
<<<<<<< HEAD
      simp only [repr, iha, ihb, opow_lt_opow_iff_right one_lt_omega, add_lt_add_iff_left, add_zero,
        eq_self_iff_true, lt_add_iff_pos_right, lt_def, mul_one, Nat.cast_zero, Nat.cast_succ,
        Nat.succPNat_coe, opow_succ, opow_zero, mul_add_one, PNat.one_coe, succ_zero,
=======
      simp only [repr, iha, ihb, opow_lt_opow_iff_right one_lt_omega0, add_lt_add_iff_left,
        add_zero, eq_self_iff_true, lt_add_iff_pos_right, lt_def, mul_one, Nat.cast_zero,
        Nat.cast_succ, Nat.succPNat_coe, opow_succ, opow_zero, mul_add_one, PNat.one_coe, succ_zero,
>>>>>>> d0df76bd
        _root_.zero_add, zero_def]
    · decide
    · exact ⟨rfl, inferInstance⟩
    · have := opow_pos (repr a') omega0_pos
      refine
        ⟨isLimit_mul this isLimit_omega0, fun i =>
          ⟨this, ?_, fun H => @NF.oadd_zero _ _ (iha.2 H.fst)⟩, exists_lt_mul_omega0'⟩
      rw [← mul_succ, ← natCast_succ, Ordinal.mul_lt_mul_iff_left this]
      apply nat_lt_omega0
    · have := opow_pos (repr a') omega0_pos
      refine
        ⟨isLimit_add _ (isLimit_mul this isLimit_omega0), fun i => ⟨this, ?_, ?_⟩,
          exists_lt_add exists_lt_mul_omega0'⟩
      · rw [← mul_succ, ← natCast_succ, Ordinal.mul_lt_mul_iff_left this]
        apply nat_lt_omega0
      · refine fun H => H.fst.oadd _ (NF.below_of_lt' ?_ (@NF.oadd_zero _ _ (iha.2 H.fst)))
        rw [repr, ← zero_def, repr, add_zero, iha.1, opow_succ, Ordinal.mul_lt_mul_iff_left this]
        apply nat_lt_omega0
    · rcases iha with ⟨h1, h2, h3⟩
      refine ⟨isLimit_opow one_lt_omega0 h1, fun i => ?_,
        exists_lt_omega0_opow' one_lt_omega0 h1 h3⟩
      obtain ⟨h4, h5, h6⟩ := h2 i
      exact ⟨h4, h5, fun H => @NF.oadd_zero _ _ (h6 H.fst)⟩
    · rcases iha with ⟨h1, h2, h3⟩
      refine
        ⟨isLimit_add _ (isLimit_opow one_lt_omega0 h1), fun i => ?_,
          exists_lt_add (exists_lt_omega0_opow' one_lt_omega0 h1 h3)⟩
      obtain ⟨h4, h5, h6⟩ := h2 i
      refine ⟨h4, h5, fun H => H.fst.oadd _ (NF.below_of_lt' ?_ (@NF.oadd_zero _ _ (h6 H.fst)))⟩
      rwa [repr, ← zero_def, repr, add_zero, PNat.one_coe, Nat.cast_one, mul_one,
        opow_lt_opow_iff_right one_lt_omega0]
  · refine ⟨by
      rw [repr, ihb.1, add_succ, repr], fun H => H.fst.oadd _ (NF.below_of_lt' ?_ (ihb.2 H.snd))⟩
    have := H.snd'.repr_lt
    rw [ihb.1] at this
    exact (lt_succ _).trans this
  · rcases ihb with ⟨h1, h2, h3⟩
    simp only [repr]
    exact
      ⟨Ordinal.isLimit_add _ h1, fun i =>
        ⟨oadd_lt_oadd_3 (h2 i).1, oadd_lt_oadd_3 (h2 i).2.1, fun H =>
          H.fst.oadd _ (NF.below_of_lt' (lt_trans (h2 i).2.1 H.snd'.repr_lt) ((h2 i).2.2 H.snd))⟩,
        exists_lt_add h3⟩

/-- The fast growing hierarchy for ordinal notations `< ε₀`. This is a sequence of functions `ℕ → ℕ`
indexed by ordinals, with the definition:

* `f_0(n) = n + 1`
* `f_(α + 1)(n) = f_α^[n](n)`
* `f_α(n) = f_(α[n])(n)` where `α` is a limit ordinal and `α[i]` is the fundamental sequence
  converging to `α` -/
def fastGrowing : ONote → ℕ → ℕ
  | o =>
    match fundamentalSequence o, fundamentalSequence_has_prop o with
    | Sum.inl none, _ => Nat.succ
    | Sum.inl (some a), h =>
      have : a < o := by rw [lt_def, h.1]; apply lt_succ
      fun i => (fastGrowing a)^[i] i
    | Sum.inr f, h => fun i =>
      have : f i < o := (h.2.1 i).2.1
      fastGrowing (f i) i
  termination_by o => o

-- Porting note: the linter bug should be fixed.
@[nolint unusedHavesSuffices]
theorem fastGrowing_def {o : ONote} {x} (e : fundamentalSequence o = x) :
    fastGrowing o =
      match
        (motive := (x : Option ONote ⊕ (ℕ → ONote)) → FundamentalSequenceProp o x → ℕ → ℕ)
        x, e ▸ fundamentalSequence_has_prop o with
      | Sum.inl none, _ => Nat.succ
      | Sum.inl (some a), _ =>
        fun i => (fastGrowing a)^[i] i
      | Sum.inr f, _ => fun i =>
        fastGrowing (f i) i := by
  subst x
  rw [fastGrowing]

theorem fastGrowing_zero' (o : ONote) (h : fundamentalSequence o = Sum.inl none) :
    fastGrowing o = Nat.succ := by
  rw [fastGrowing_def h]

theorem fastGrowing_succ (o) {a} (h : fundamentalSequence o = Sum.inl (some a)) :
    fastGrowing o = fun i => (fastGrowing a)^[i] i := by
  rw [fastGrowing_def h]

theorem fastGrowing_limit (o) {f} (h : fundamentalSequence o = Sum.inr f) :
    fastGrowing o = fun i => fastGrowing (f i) i := by
  rw [fastGrowing_def h]

@[simp]
theorem fastGrowing_zero : fastGrowing 0 = Nat.succ :=
  fastGrowing_zero' _ rfl

@[simp]
theorem fastGrowing_one : fastGrowing 1 = fun n => 2 * n := by
  rw [@fastGrowing_succ 1 0 rfl]; funext i; rw [two_mul, fastGrowing_zero]
  suffices ∀ a b, Nat.succ^[a] b = b + a from this _ _
  intro a b; induction a <;> simp [*, Function.iterate_succ', Nat.add_assoc, -Function.iterate_succ]

@[simp]
theorem fastGrowing_two : fastGrowing 2 = fun n => (2 ^ n) * n := by
  rw [@fastGrowing_succ 2 1 rfl]; funext i; rw [fastGrowing_one]
  suffices ∀ a b, (fun n : ℕ => 2 * n)^[a] b = (2 ^ a) * b from this _ _
  intro a b; induction a <;>
    simp [*, Function.iterate_succ, pow_succ, mul_assoc, -Function.iterate_succ]

/-- We can extend the fast growing hierarchy one more step to `ε₀` itself, using `ω ^ (ω ^ (⋯ ^ ω))`
as the fundamental sequence converging to `ε₀` (which is not an `ONote`). Extending the fast
growing hierarchy beyond this requires a definition of fundamental sequence for larger ordinals. -/
def fastGrowingε₀ (i : ℕ) : ℕ :=
  fastGrowing ((fun a => a.oadd 1 0)^[i] 0) i

theorem fastGrowingε₀_zero : fastGrowingε₀ 0 = 1 := by simp [fastGrowingε₀]

theorem fastGrowingε₀_one : fastGrowingε₀ 1 = 2 := by
  simp [fastGrowingε₀, show oadd 0 1 0 = 1 from rfl]

theorem fastGrowingε₀_two : fastGrowingε₀ 2 = 2048 := by
  norm_num [fastGrowingε₀, show oadd 0 1 0 = 1 from rfl, @fastGrowing_limit (oadd 1 1 0) _ rfl,
    show oadd 0 (2 : Nat).succPNat 0 = 3 from rfl, @fastGrowing_succ 3 2 rfl]

end ONote

/-- The type of normal ordinal notations.

It would have been nicer to define this right in the inductive type, but `NF o` requires `repr`
which requires `ONote`, so all these things would have to be defined at once, which messes up the VM
representation. -/
def NONote :=
  { o : ONote // o.NF }

instance : DecidableEq NONote := by unfold NONote; infer_instance

namespace NONote

open ONote

instance NF (o : NONote) : NF o.1 :=
  o.2

/-- Construct a `NONote` from an ordinal notation (and infer normality) -/
def mk (o : ONote) [h : ONote.NF o] : NONote :=
  ⟨o, h⟩

/-- The ordinal represented by an ordinal notation.

This function is noncomputable because ordinal arithmetic is noncomputable. In computational
applications `NONote` can be used exclusively without reference to `Ordinal`, but this function
allows for correctness results to be stated. -/
noncomputable def repr (o : NONote) : Ordinal :=
  o.1.repr

instance : ToString NONote :=
  ⟨fun x => x.1.toString⟩

instance : Repr NONote :=
  ⟨fun x prec => x.1.repr' prec⟩

instance : Preorder NONote where
  le x y := repr x ≤ repr y
  lt x y := repr x < repr y
  le_refl _ := @le_refl Ordinal _ _
  le_trans _ _ _ := @le_trans Ordinal _ _ _ _
  lt_iff_le_not_le _ _ := @lt_iff_le_not_le Ordinal _ _ _

instance : Zero NONote :=
  ⟨⟨0, NF.zero⟩⟩

instance : Inhabited NONote :=
  ⟨0⟩

theorem lt_wf : @WellFounded NONote (· < ·) :=
  InvImage.wf repr Ordinal.lt_wf

instance : WellFoundedLT NONote :=
  ⟨lt_wf⟩

instance : WellFoundedRelation NONote :=
  ⟨(· < ·), lt_wf⟩

/-- Convert a natural number to an ordinal notation -/
def ofNat (n : ℕ) : NONote :=
  ⟨ONote.ofNat n, ⟨⟨_, nfBelow_ofNat _⟩⟩⟩

/-- Compare ordinal notations -/
def cmp (a b : NONote) : Ordering :=
  ONote.cmp a.1 b.1

theorem cmp_compares : ∀ a b : NONote, (cmp a b).Compares a b
  | ⟨a, ha⟩, ⟨b, hb⟩ => by
    dsimp [cmp]
    have := ONote.cmp_compares a b
    cases h : ONote.cmp a b <;> simp only [h] at this <;> try exact this
    exact Subtype.mk_eq_mk.2 this

instance : LinearOrder NONote :=
  linearOrderOfCompares cmp cmp_compares

/-- Asserts that `repr a < ω ^ repr b`. Used in `NONote.recOn`. -/
def below (a b : NONote) : Prop :=
  NFBelow a.1 (repr b)

/-- The `oadd` pseudo-constructor for `NONote` -/
def oadd (e : NONote) (n : ℕ+) (a : NONote) (h : below a e) : NONote :=
  ⟨_, NF.oadd e.2 n h⟩

/-- This is a recursor-like theorem for `NONote` suggesting an inductive definition, which can't
actually be defined this way due to conflicting dependencies. -/
@[elab_as_elim]
def recOn {C : NONote → Sort*} (o : NONote) (H0 : C 0)
    (H1 : ∀ e n a h, C e → C a → C (oadd e n a h)) : C o := by
  cases' o with o h; induction' o with e n a IHe IHa
  · exact H0
  · exact H1 ⟨e, h.fst⟩ n ⟨a, h.snd⟩ h.snd' (IHe _) (IHa _)

/-- Addition of ordinal notations -/
instance : Add NONote :=
  ⟨fun x y => mk (x.1 + y.1)⟩

theorem repr_add (a b) : repr (a + b) = repr a + repr b :=
  ONote.repr_add a.1 b.1

/-- Subtraction of ordinal notations -/
instance : Sub NONote :=
  ⟨fun x y => mk (x.1 - y.1)⟩

theorem repr_sub (a b) : repr (a - b) = repr a - repr b :=
  ONote.repr_sub a.1 b.1

/-- Multiplication of ordinal notations -/
instance : Mul NONote :=
  ⟨fun x y => mk (x.1 * y.1)⟩

theorem repr_mul (a b) : repr (a * b) = repr a * repr b :=
  ONote.repr_mul a.1 b.1

/-- Exponentiation of ordinal notations -/
def opow (x y : NONote) :=
  mk (x.1 ^ y.1)

theorem repr_opow (a b) : repr (opow a b) = repr a ^ repr b :=
  ONote.repr_opow a.1 b.1

end NONote<|MERGE_RESOLUTION|>--- conflicted
+++ resolved
@@ -233,11 +233,7 @@
 
 theorem NFBelow.repr_lt {o b} (h : NFBelow o b) : repr o < ω ^ b := by
   induction h with
-<<<<<<< HEAD
-  | zero => exact opow_pos _ omega_pos
-=======
   | zero => exact opow_pos _ omega0_pos
->>>>>>> d0df76bd
   | oadd' _ _ h₃ _ IH =>
     rw [repr]
     apply ((add_lt_add_iff_left _).2 IH).trans_le
@@ -851,11 +847,7 @@
   · rw [RR, ← opow_mul _ _ (succ k.succ)]
     have e0 := Ordinal.pos_iff_ne_zero.2 e0
     have rr0 : 0 < repr a0 + repr a0 := lt_of_lt_of_le e0 (le_add_left _ _)
-<<<<<<< HEAD
-    apply principal_add_omega_opow
-=======
     apply principal_add_omega0_opow
->>>>>>> d0df76bd
     · simp only [Nat.succ_eq_add_one, Nat.cast_add, Nat.cast_one, add_one_eq_succ,
         opow_mul, opow_succ, mul_assoc]
       rw [Ordinal.mul_lt_mul_iff_left ω00, ← Ordinal.opow_add]
@@ -1025,15 +1017,9 @@
             have := PNat.natPred_add_one m; rw [e'] at this; exact PNat.coe_inj.1 this.symm]) <;>
       (try rw [show m = (m' + 1).succPNat by
               rw [← e', ← PNat.coe_inj, Nat.succPNat_coe, ← Nat.add_one, PNat.natPred_add_one]]) <;>
-<<<<<<< HEAD
-      simp only [repr, iha, ihb, opow_lt_opow_iff_right one_lt_omega, add_lt_add_iff_left, add_zero,
-        eq_self_iff_true, lt_add_iff_pos_right, lt_def, mul_one, Nat.cast_zero, Nat.cast_succ,
-        Nat.succPNat_coe, opow_succ, opow_zero, mul_add_one, PNat.one_coe, succ_zero,
-=======
       simp only [repr, iha, ihb, opow_lt_opow_iff_right one_lt_omega0, add_lt_add_iff_left,
         add_zero, eq_self_iff_true, lt_add_iff_pos_right, lt_def, mul_one, Nat.cast_zero,
         Nat.cast_succ, Nat.succPNat_coe, opow_succ, opow_zero, mul_add_one, PNat.one_coe, succ_zero,
->>>>>>> d0df76bd
         _root_.zero_add, zero_def]
     · decide
     · exact ⟨rfl, inferInstance⟩
