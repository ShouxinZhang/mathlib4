/-
Copyright (c) 2017 Johannes Hölzl. All rights reserved.
Released under Apache 2.0 license as described in the file LICENSE.
Authors: Johannes Hölzl, Mario Carneiro, Floris van Doorn
-/
import Mathlib.Data.Fintype.BigOperators
import Mathlib.Data.Set.Countable
import Mathlib.Logic.Small.Set
import Mathlib.Order.SuccPred.CompleteLinearOrder
import Mathlib.SetTheory.Cardinal.SchroederBernstein
import Mathlib.Algebra.Order.Ring.Nat
import Mathlib.Data.Nat.Cast.Order.Basic

/-!
# Cardinal Numbers

We define cardinal numbers as a quotient of types under the equivalence relation of equinumerity.

## Main definitions

* `Cardinal` is the type of cardinal numbers (in a given universe).
* `Cardinal.mk α` or `#α` is the cardinality of `α`. The notation `#` lives in the locale
  `Cardinal`.
* Addition `c₁ + c₂` is defined by `Cardinal.add_def α β : #α + #β = #(α ⊕ β)`.
* Multiplication `c₁ * c₂` is defined by `Cardinal.mul_def : #α * #β = #(α × β)`.
* The order `c₁ ≤ c₂` is defined by `Cardinal.le_def α β : #α ≤ #β ↔ Nonempty (α ↪ β)`.
* Exponentiation `c₁ ^ c₂` is defined by `Cardinal.power_def α β : #α ^ #β = #(β → α)`.
* `Cardinal.isLimit c` means that `c` is a (weak) limit cardinal: `c ≠ 0 ∧ ∀ x < c, succ x < c`.
* `Cardinal.aleph0` or `ℵ₀` is the cardinality of `ℕ`. This definition is universe polymorphic:
  `Cardinal.aleph0.{u} : Cardinal.{u}` (contrast with `ℕ : Type`, which lives in a specific
  universe). In some cases the universe level has to be given explicitly.
* `Cardinal.sum` is the sum of an indexed family of cardinals, i.e. the cardinality of the
  corresponding sigma type.
* `Cardinal.prod` is the product of an indexed family of cardinals, i.e. the cardinality of the
  corresponding pi type.
* `Cardinal.powerlt a b` or `a ^< b` is defined as the supremum of `a ^ c` for `c < b`.

## Main instances

* Cardinals form a `CanonicallyOrderedCommSemiring` with the aforementioned sum and product.
* Cardinals form a `SuccOrder`. Use `Order.succ c` for the smallest cardinal greater than `c`.
* The less than relation on cardinals forms a well-order.
* Cardinals form a `ConditionallyCompleteLinearOrderBot`. Bounded sets for cardinals in universe
  `u` are precisely the sets indexed by some type in universe `u`, see
  `Cardinal.bddAbove_iff_small`. One can use `sSup` for the cardinal supremum, and `sInf` for the
  minimum of a set of cardinals.

## Main Statements

* Cantor's theorem: `Cardinal.cantor c : c < 2 ^ c`.
* König's theorem: `Cardinal.sum_lt_prod`

## Implementation notes

* There is a type of cardinal numbers in every universe level:
  `Cardinal.{u} : Type (u + 1)` is the quotient of types in `Type u`.
  The operation `Cardinal.lift` lifts cardinal numbers to a higher level.
* Cardinal arithmetic specifically for infinite cardinals (like `κ * κ = κ`) is in the file
  `Mathlib/SetTheory/Cardinal/Ordinal.lean`.
* There is an instance `Pow Cardinal`, but this will only fire if Lean already knows that both
  the base and the exponent live in the same universe. As a workaround, you can add
  ```
    local infixr:80 " ^' " => @HPow.hPow Cardinal Cardinal Cardinal _
  ```
  to a file. This notation will work even if Lean doesn't know yet that the base and the exponent
  live in the same universe (but no exponents in other types can be used).
  (Porting note: This last point might need to be updated.)

## References

* <https://en.wikipedia.org/wiki/Cardinal_number>

## Tags

cardinal number, cardinal arithmetic, cardinal exponentiation, aleph,
Cantor's theorem, König's theorem, Konig's theorem
-/

assert_not_exists Field

open Mathlib (Vector)
open Function Set Order

noncomputable section

universe u v w v' w'

variable {α β : Type u}

/-! ### Definition of cardinals -/

/-- The equivalence relation on types given by equivalence (bijective correspondence) of types.
  Quotienting by this equivalence relation gives the cardinal numbers.
-/
instance Cardinal.isEquivalent : Setoid (Type u) where
  r α β := Nonempty (α ≃ β)
  iseqv := ⟨
    fun α => ⟨Equiv.refl α⟩,
    fun ⟨e⟩ => ⟨e.symm⟩,
    fun ⟨e₁⟩ ⟨e₂⟩ => ⟨e₁.trans e₂⟩⟩

/-- `Cardinal.{u}` is the type of cardinal numbers in `Type u`,
  defined as the quotient of `Type u` by existence of an equivalence
  (a bijection with explicit inverse). -/
@[pp_with_univ]
def Cardinal : Type (u + 1) :=
  Quotient Cardinal.isEquivalent

namespace Cardinal

/-- The cardinal number of a type -/
@[deprecated (since := "2024-09-04")]
def mk : Type u → Cardinal :=
  Quotient.mk'

instance instQuotLike : QuotLike Cardinal (Type _) Cardinal.isEquivalent where

/-- The cardinal number of a type -/
scoped prefix:max "#" => (@mkQ Cardinal (Type _) Cardinal.isEquivalent instQuotLike)

open Lean PrettyPrinter.Delaborator SubExpr in
/-- Delaborator for `mkQ (Q := Cardinal)` -/
@[delab app.QuotLike.QuotLike.mkQ]
def delabInner : Delab := do
  guard <| (← getExpr).isAppOfArity' ``mkQ 5
  let .const ``Cardinal _ ← withNaryArg 0 getExpr | failure
  let α ← withNaryArg 4 delab
  `(#$α)

instance canLiftCardinalType : CanLift Cardinal.{u} (Type u) mkQ fun _ => True :=
  ⟨fun c _ => Quot.inductionOn c fun α => ⟨α, rfl⟩⟩

@[elab_as_elim]
theorem inductionOn {p : Cardinal → Prop} (c : Cardinal) (h : ∀ α, p #α) : p c :=
  Quotient.inductionOn c h

@[elab_as_elim]
theorem inductionOn₂ {p : Cardinal → Cardinal → Prop} (c₁ : Cardinal) (c₂ : Cardinal)
    (h : ∀ α β, p #α #β) : p c₁ c₂ :=
  Quotient.inductionOn₂ c₁ c₂ h

@[elab_as_elim]
theorem inductionOn₃ {p : Cardinal → Cardinal → Cardinal → Prop} (c₁ : Cardinal) (c₂ : Cardinal)
    (c₃ : Cardinal) (h : ∀ α β γ, p #α #β #γ) : p c₁ c₂ c₃ :=
  Quotient.inductionOn₃ c₁ c₂ c₃ h

theorem induction_on_pi {ι : Type u} {p : (ι → Cardinal.{v}) → Prop}
    (f : ι → Cardinal.{v}) (h : ∀ f : ι → Type v, p fun i ↦ #(f i)) : p f :=
  Quotient.induction_on_pi f h

protected theorem eq : #α = #β ↔ Nonempty (α ≃ β) :=
  Quotient.eq'

@[simp]
theorem mk'_def (α : Type u) : @Eq Cardinal (Quotient.mk _ α) #α :=
  rfl

@[simp]
theorem mk_out (c : Cardinal) : #c.out = c :=
  Quotient.out_eq _

/-- The representative of the cardinal of a type is equivalent to the original type. -/
def outMkEquiv {α : Type v} : (#α).out ≃ α :=
  Nonempty.some <| Cardinal.eq.mp (by simp)

theorem mk_congr (e : α ≃ β) : #α = #β :=
  Quot.sound ⟨e⟩

alias _root_.Equiv.cardinal_eq := mk_congr

/-- Lift a function between `Type*`s to a function between `Cardinal`s. -/
def map (f : Type u → Type v) (hf : ∀ α β, α ≃ β → f α ≃ f β) : Cardinal.{u} → Cardinal.{v} :=
  Quotient.map f fun α β ⟨e⟩ => ⟨hf α β e⟩

@[simp]
theorem map_mk (f : Type u → Type v) (hf : ∀ α β, α ≃ β → f α ≃ f β) (α : Type u) :
    map f hf #α = #(f α) :=
  rfl

/-- Lift a binary operation `Type* → Type* → Type*` to a binary operation on `Cardinal`s. -/
def map₂ (f : Type u → Type v → Type w) (hf : ∀ α β γ δ, α ≃ β → γ ≃ δ → f α γ ≃ f β δ) :
    Cardinal.{u} → Cardinal.{v} → Cardinal.{w} :=
  Quotient.map₂ f fun α β ⟨e₁⟩ γ δ ⟨e₂⟩ => ⟨hf α β γ δ e₁ e₂⟩

/-- We define the order on cardinal numbers by `#α ≤ #β` if and only if
  there exists an embedding (injective function) from α to β. -/
instance : LE Cardinal.{u} :=
  ⟨fun q₁ q₂ =>
    Quotient.liftOn₂ q₁ q₂ (fun α β => Nonempty <| α ↪ β) fun _ _ _ _ ⟨e₁⟩ ⟨e₂⟩ =>
      propext ⟨fun ⟨e⟩ => ⟨e.congr e₁ e₂⟩, fun ⟨e⟩ => ⟨e.congr e₁.symm e₂.symm⟩⟩⟩

instance partialOrder : PartialOrder Cardinal.{u} where
  le := (· ≤ ·)
  le_refl := by
    rintro ⟨α⟩
    exact ⟨Embedding.refl _⟩
  le_trans := by
    rintro ⟨α⟩ ⟨β⟩ ⟨γ⟩ ⟨e₁⟩ ⟨e₂⟩
    exact ⟨e₁.trans e₂⟩
  le_antisymm := by
    rintro ⟨α⟩ ⟨β⟩ ⟨e₁⟩ ⟨e₂⟩
    exact Quotient.sound (e₁.antisymm e₂)

instance linearOrder : LinearOrder Cardinal.{u} :=
  { Cardinal.partialOrder with
    le_total := by
      rintro ⟨α⟩ ⟨β⟩
      apply Embedding.total
    decidableLE := Classical.decRel _ }

theorem le_def (α β : Type u) : #α ≤ #β ↔ Nonempty (α ↪ β) :=
  Iff.rfl

theorem mk_le_of_injective {α β : Type u} {f : α → β} (hf : Injective f) : #α ≤ #β :=
  ⟨⟨f, hf⟩⟩

theorem _root_.Function.Embedding.cardinal_le {α β : Type u} (f : α ↪ β) : #α ≤ #β :=
  ⟨f⟩

theorem mk_le_of_surjective {α β : Type u} {f : α → β} (hf : Surjective f) : #β ≤ #α :=
  ⟨Embedding.ofSurjective f hf⟩

theorem le_mk_iff_exists_set {c : Cardinal} {α : Type u} : c ≤ #α ↔ ∃ p : Set α, #p = c :=
  ⟨inductionOn c fun _ ⟨⟨f, hf⟩⟩ => ⟨Set.range f, (Equiv.ofInjective f hf).cardinal_eq.symm⟩,
    fun ⟨_, e⟩ => e ▸ ⟨⟨Subtype.val, fun _ _ => Subtype.eq⟩⟩⟩

theorem mk_subtype_le {α : Type u} (p : α → Prop) : #(Subtype p) ≤ #α :=
  ⟨Embedding.subtype p⟩

theorem mk_set_le (s : Set α) : #s ≤ #α :=
  mk_subtype_le s

/-! ### Lifting cardinals to a higher universe -/

/-- The universe lift operation on cardinals. You can specify the universes explicitly with
  `lift.{u v} : Cardinal.{v} → Cardinal.{max v u}` -/
@[pp_with_univ]
def lift (c : Cardinal.{v}) : Cardinal.{max v u} :=
  map ULift.{u, v} (fun _ _ e => Equiv.ulift.trans <| e.trans Equiv.ulift.symm) c

@[simp]
theorem mk_uLift (α) : #(ULift.{v, u} α) = lift.{v} #α :=
  rfl

-- Porting note: simpNF is not happy with universe levels, but this is needed as simp lemma
-- further down in this file
/-- `lift.{max u v, u}` equals `lift.{v, u}`. -/
@[simp, nolint simpNF]
theorem lift_umax : lift.{max u v, u} = lift.{v, u} :=
  funext fun a => inductionOn a fun _ => (Equiv.ulift.trans Equiv.ulift.symm).cardinal_eq

-- Porting note: simpNF is not happy with universe levels, but this is needed as simp lemma
-- further down in this file
/-- `lift.{max v u, u}` equals `lift.{v, u}`. -/
@[simp, nolint simpNF]
theorem lift_umax' : lift.{max v u, u} = lift.{v, u} :=
  lift_umax

-- Porting note: simpNF is not happy with universe levels, but this is needed as simp lemma
-- further down in this file
/-- A cardinal lifted to a lower or equal universe equals itself. -/
@[simp, nolint simpNF]
theorem lift_id' (a : Cardinal.{max u v}) : lift.{u} a = a :=
  inductionOn a fun _ => mk_congr Equiv.ulift

/-- A cardinal lifted to the same universe equals itself. -/
@[simp]
theorem lift_id (a : Cardinal) : lift.{u, u} a = a :=
  lift_id'.{u, u} a

/-- A cardinal lifted to the zero universe equals itself. -/
-- porting note (#10618): simp can prove this
-- @[simp]
theorem lift_uzero (a : Cardinal.{u}) : lift.{0} a = a :=
  lift_id'.{0, u} a

@[simp]
theorem lift_lift.{u_1} (a : Cardinal.{u_1}) : lift.{w} (lift.{v} a) = lift.{max v w} a :=
  inductionOn a fun _ => (Equiv.ulift.trans <| Equiv.ulift.trans Equiv.ulift.symm).cardinal_eq

@[simp]
lemma mk_preimage_down {s : Set α} : #(ULift.down.{v} ⁻¹' s) = lift.{v} (#s) := by
  rw [← mk_uLift, Cardinal.eq]
  constructor
  let f : ULift.down ⁻¹' s → ULift s := fun x ↦ ULift.up (restrictPreimage s ULift.down x)
  have : Function.Bijective f :=
    ULift.up_bijective.comp (restrictPreimage_bijective _ (ULift.down_bijective))
  exact Equiv.ofBijective f this

theorem out_embedding {c c' : Cardinal} : c ≤ c' ↔ Nonempty (c.out ↪ c'.out) := by
  trans
  · rw [← Quotient.out_eq c, ← Quotient.out_eq c']
  · rw [mk'_def, mk'_def, le_def]

theorem lift_mk_le {α : Type v} {β : Type w} :
    lift.{max u w} #α ≤ lift.{max u v} #β ↔ Nonempty (α ↪ β) :=
  ⟨fun ⟨f⟩ => ⟨Embedding.congr Equiv.ulift Equiv.ulift f⟩, fun ⟨f⟩ =>
    ⟨Embedding.congr Equiv.ulift.symm Equiv.ulift.symm f⟩⟩

/-- A variant of `Cardinal.lift_mk_le` with specialized universes.
Because Lean often can not realize it should use this specialization itself,
we provide this statement separately so you don't have to solve the specialization problem either.
-/
theorem lift_mk_le' {α : Type u} {β : Type v} : lift.{v} #α ≤ lift.{u} #β ↔ Nonempty (α ↪ β) :=
  lift_mk_le.{0}

theorem lift_mk_eq {α : Type u} {β : Type v} :
    lift.{max v w} #α = lift.{max u w} #β ↔ Nonempty (α ≃ β) :=
  Quotient.eq'.trans
    ⟨fun ⟨f⟩ => ⟨Equiv.ulift.symm.trans <| f.trans Equiv.ulift⟩, fun ⟨f⟩ =>
      ⟨Equiv.ulift.trans <| f.trans Equiv.ulift.symm⟩⟩

/-- A variant of `Cardinal.lift_mk_eq` with specialized universes.
Because Lean often can not realize it should use this specialization itself,
we provide this statement separately so you don't have to solve the specialization problem either.
-/
theorem lift_mk_eq' {α : Type u} {β : Type v} : lift.{v} #α = lift.{u} #β ↔ Nonempty (α ≃ β) :=
  lift_mk_eq.{u, v, 0}

@[simp]
theorem lift_le {a b : Cardinal.{v}} : lift.{u, v} a ≤ lift.{u, v} b ↔ a ≤ b :=
  inductionOn₂ a b fun α β => by
    rw [← lift_umax]
    exact lift_mk_le.{u}

-- Porting note: simpNF is not happy with universe levels.
@[simp, nolint simpNF]
theorem lift_mk_shrink (α : Type u) [Small.{v} α] :
    Cardinal.lift.{max u w} #(Shrink.{v} α) = Cardinal.lift.{max v w} #α :=
  lift_mk_eq.2 ⟨(equivShrink α).symm⟩

@[simp]
theorem lift_mk_shrink' (α : Type u) [Small.{v} α] :
    Cardinal.lift.{u} #(Shrink.{v} α) = Cardinal.lift.{v} #α :=
  lift_mk_shrink.{u, v, 0} α

@[simp]
theorem lift_mk_shrink'' (α : Type max u v) [Small.{v} α] :
    Cardinal.lift.{u} #(Shrink.{v} α) = #α := by
  rw [← lift_umax', lift_mk_shrink.{max u v, v, 0} α, ← lift_umax, lift_id]

theorem lift_down {a : Cardinal.{u}} {b : Cardinal.{max u v}} :
    b ≤ lift.{v,u} a → ∃ a', lift.{v,u} a' = b :=
  inductionOn₂ a b fun α β => by
    rw [← lift_id #β, ← lift_umax, ← lift_umax.{u, v}, lift_mk_le.{v}]
    exact fun ⟨f⟩ =>
      ⟨#(Set.range f),
        Eq.symm <| lift_mk_eq.{_, _, v}.2
          ⟨Function.Embedding.equivOfSurjective (Embedding.codRestrict _ f Set.mem_range_self)
              fun ⟨a, ⟨b, e⟩⟩ => ⟨b, Subtype.eq e⟩⟩⟩

-- Porting note: changed `simps` to `simps!` because the linter told to do so.
/-- `Cardinal.lift` as an `OrderEmbedding`. -/
@[simps! (config := .asFn)]
def liftOrderEmbedding : Cardinal.{v} ↪o Cardinal.{max v u} :=
  OrderEmbedding.ofMapLEIff lift.{u, v} fun _ _ => lift_le

theorem lift_injective : Injective lift.{u, v} :=
  liftOrderEmbedding.injective

@[simp]
theorem lift_inj {a b : Cardinal.{u}} : lift.{v, u} a = lift.{v, u} b ↔ a = b :=
  lift_injective.eq_iff

@[simp]
theorem lift_lt {a b : Cardinal.{u}} : lift.{v, u} a < lift.{v, u} b ↔ a < b :=
  liftOrderEmbedding.lt_iff_lt

theorem lift_strictMono : StrictMono lift := fun _ _ => lift_lt.2

theorem lift_monotone : Monotone lift :=
  lift_strictMono.monotone

@[simp]
theorem lift_min {a b : Cardinal} : lift.{u, v} (min a b) = min (lift.{u, v} a) (lift.{u, v} b) :=
  lift_monotone.map_min

@[simp]
theorem lift_max {a b : Cardinal} : lift.{u, v} (max a b) = max (lift.{u, v} a) (lift.{u, v} b) :=
  lift_monotone.map_max

-- Porting note: simpNF is not happy with universe levels.
@[simp, nolint simpNF]
theorem lift_umax_eq {a : Cardinal.{u}} {b : Cardinal.{v}} :
    lift.{max v w} a = lift.{max u w} b ↔ lift.{v} a = lift.{u} b := by
  rw [← lift_lift.{v, w, u}, ← lift_lift.{u, w, v}, lift_inj]

theorem le_lift_iff {a : Cardinal.{u}} {b : Cardinal.{max u v}} :
    b ≤ lift.{v, u} a ↔ ∃ a', lift.{v, u} a' = b ∧ a' ≤ a :=
  ⟨fun h =>
    let ⟨a', e⟩ := lift_down h
    ⟨a', e, lift_le.1 <| e.symm ▸ h⟩,
    fun ⟨_, e, h⟩ => e ▸ lift_le.2 h⟩

theorem lt_lift_iff {a : Cardinal.{u}} {b : Cardinal.{max u v}} :
    b < lift.{v, u} a ↔ ∃ a', lift.{v, u} a' = b ∧ a' < a :=
  ⟨fun h =>
    let ⟨a', e⟩ := lift_down h.le
    ⟨a', e, lift_lt.1 <| e.symm ▸ h⟩,
    fun ⟨_, e, h⟩ => e ▸ lift_lt.2 h⟩

/-! ### Basic cardinals -/

instance : Zero Cardinal.{u} :=
  -- `PEmpty` might be more canonical, but this is convenient for defeq with natCast
  ⟨lift #(Fin 0)⟩

instance : Inhabited Cardinal.{u} :=
  ⟨0⟩

@[simp]
theorem mk_eq_zero (α : Type u) [IsEmpty α] : #α = 0 :=
  (Equiv.equivOfIsEmpty α (ULift (Fin 0))).cardinal_eq

@[simp]
theorem lift_zero : lift 0 = 0 := mk_eq_zero _

@[simp]
theorem lift_eq_zero {a : Cardinal.{v}} : lift.{u} a = 0 ↔ a = 0 :=
  lift_injective.eq_iff' lift_zero

theorem mk_eq_zero_iff {α : Type u} : #α = 0 ↔ IsEmpty α :=
  ⟨fun e =>
    let ⟨h⟩ := Quotient.exact e
    h.isEmpty,
    @mk_eq_zero α⟩

theorem mk_ne_zero_iff {α : Type u} : #α ≠ 0 ↔ Nonempty α :=
  (not_iff_not.2 mk_eq_zero_iff).trans not_isEmpty_iff

@[simp]
theorem mk_ne_zero (α : Type u) [Nonempty α] : #α ≠ 0 :=
  mk_ne_zero_iff.2 ‹_›

instance : One Cardinal.{u} :=
  -- `PUnit` might be more canonical, but this is convenient for defeq with natCast
  ⟨lift #(Fin 1)⟩

instance : Nontrivial Cardinal.{u} :=
  ⟨⟨1, 0, mk_ne_zero _⟩⟩

theorem mk_eq_one (α : Type u) [Unique α] : #α = 1 :=
  (Equiv.equivOfUnique α (ULift (Fin 1))).cardinal_eq

theorem le_one_iff_subsingleton {α : Type u} : #α ≤ 1 ↔ Subsingleton α :=
  ⟨fun ⟨f⟩ => ⟨fun _ _ => f.injective (Subsingleton.elim _ _)⟩, fun ⟨h⟩ =>
    ⟨fun _ => ULift.up 0, fun _ _ _ => h _ _⟩⟩

@[simp]
theorem mk_le_one_iff_set_subsingleton {s : Set α} : #s ≤ 1 ↔ s.Subsingleton :=
  le_one_iff_subsingleton.trans s.subsingleton_coe

alias ⟨_, _root_.Set.Subsingleton.cardinal_mk_le_one⟩ := mk_le_one_iff_set_subsingleton

instance : Add Cardinal.{u} :=
  ⟨map₂ Sum fun _ _ _ _ => Equiv.sumCongr⟩

theorem add_def (α β : Type u) : #α + #β = #(α ⊕ β) :=
  rfl

instance : NatCast Cardinal.{u} :=
  ⟨fun n => lift #(Fin n)⟩

@[simp]
theorem mk_sum (α : Type u) (β : Type v) : #(α ⊕ β) = lift.{v, u} #α + lift.{u, v} #β :=
  mk_congr (Equiv.ulift.symm.sumCongr Equiv.ulift.symm)

@[simp]
theorem mk_option {α : Type u} : #(Option α) = #α + 1 := by
  rw [(Equiv.optionEquivSumPUnit.{u, u} α).cardinal_eq, mk_sum, mk_eq_one PUnit, lift_id, lift_id]

@[simp]
theorem mk_psum (α : Type u) (β : Type v) : #(α ⊕' β) = lift.{v} #α + lift.{u} #β :=
  (mk_congr (Equiv.psumEquivSum α β)).trans (mk_sum α β)

@[simp]
theorem mk_fintype (α : Type u) [h : Fintype α] : #α = Fintype.card α :=
  mk_congr (Fintype.equivOfCardEq (by simp))

instance : Mul Cardinal.{u} :=
  ⟨map₂ Prod fun _ _ _ _ => Equiv.prodCongr⟩

theorem mul_def (α β : Type u) : #α * #β = #(α × β) :=
  rfl

@[simp]
theorem mk_prod (α : Type u) (β : Type v) : #(α × β) = lift.{v, u} #α * lift.{u, v} #β :=
  mk_congr (Equiv.ulift.symm.prodCongr Equiv.ulift.symm)

/-- The cardinal exponential. `#α ^ #β` is the cardinal of `β → α`. -/
instance instPowCardinal : Pow Cardinal.{u} Cardinal.{u} :=
  ⟨map₂ (fun α β => β → α) fun _ _ _ _ e₁ e₂ => e₂.arrowCongr e₁⟩

theorem power_def (α β : Type u) : #α ^ #β = #(β → α) :=
  rfl

theorem mk_arrow (α : Type u) (β : Type v) : #(α → β) = (lift.{u} #β^lift.{v} #α) :=
  mk_congr (Equiv.ulift.symm.arrowCongr Equiv.ulift.symm)

@[simp]
theorem lift_power (a b : Cardinal.{u}) : lift.{v} (a ^ b) = lift.{v} a ^ lift.{v} b :=
  inductionOn₂ a b fun _ _ =>
    mk_congr <| Equiv.ulift.trans (Equiv.ulift.arrowCongr Equiv.ulift).symm

@[simp]
theorem power_zero (a : Cardinal) : a ^ (0 : Cardinal) = 1 :=
  inductionOn a fun _ => mk_eq_one _

@[simp]
theorem power_one (a : Cardinal.{u}) : a ^ (1 : Cardinal) = a :=
  inductionOn a fun α => mk_congr (Equiv.funUnique (ULift.{u} (Fin 1)) α)

theorem power_add (a b c : Cardinal) : a ^ (b + c) = a ^ b * a ^ c :=
  inductionOn₃ a b c fun α β γ => mk_congr <| Equiv.sumArrowEquivProdArrow β γ α

private theorem cast_succ (n : ℕ) : ((n + 1 : ℕ) : Cardinal.{u}) = n + 1 := by
  change #(ULift.{u} _) = #(ULift.{u} _) + 1
  rw [← mk_option]
  simp

instance commSemiring : CommSemiring Cardinal.{u} where
  zero := 0
  one := 1
  add := (· + ·)
  mul := (· * ·)
  zero_add a := inductionOn a fun α => mk_congr <| Equiv.emptySum _ α
  add_zero a := inductionOn a fun α => mk_congr <| Equiv.sumEmpty α _
  add_assoc a b c := inductionOn₃ a b c fun α β γ => mk_congr <| Equiv.sumAssoc α β γ
  add_comm a b := inductionOn₂ a b fun α β => mk_congr <| Equiv.sumComm α β
  zero_mul a := inductionOn a fun α => mk_eq_zero _
  mul_zero a := inductionOn a fun α => mk_eq_zero _
  one_mul a := inductionOn a fun α => mk_congr <| Equiv.uniqueProd α _
  mul_one a := inductionOn a fun α => mk_congr <| Equiv.prodUnique α _
  mul_assoc a b c := inductionOn₃ a b c fun α β γ => mk_congr <| Equiv.prodAssoc α β γ
  mul_comm a b := inductionOn₂ a b fun α β => mk_congr <| Equiv.prodComm α β
  left_distrib a b c := inductionOn₃ a b c fun α β γ => mk_congr <| Equiv.prodSumDistrib α β γ
  right_distrib a b c := inductionOn₃ a b c fun α β γ => mk_congr <| Equiv.sumProdDistrib α β γ
  nsmul := nsmulRec
  npow n c := c ^ (n : Cardinal)
  npow_zero := power_zero
  npow_succ n c := by dsimp; rw [cast_succ, power_add, power_one]
  natCast n := lift #(Fin n)
  natCast_zero := rfl
  natCast_succ n := cast_succ n

@[simp]
theorem one_power {a : Cardinal} : (1 : Cardinal) ^ a = 1 :=
  inductionOn a fun _ => mk_eq_one _

-- porting note (#10618): simp can prove this
-- @[simp]
theorem mk_bool : #Bool = 2 := by simp

-- porting note (#10618): simp can prove this
-- @[simp]
theorem mk_Prop : #Prop = 2 := by simp

@[simp]
theorem zero_power {a : Cardinal} : a ≠ 0 → (0 : Cardinal) ^ a = 0 :=
  inductionOn a fun _ heq =>
    mk_eq_zero_iff.2 <|
      isEmpty_pi.2 <|
        let ⟨a⟩ := mk_ne_zero_iff.1 heq
        ⟨a, inferInstance⟩

theorem power_ne_zero {a : Cardinal} (b : Cardinal) : a ≠ 0 → a ^ b ≠ 0 :=
  inductionOn₂ a b fun _ _ h =>
    let ⟨a⟩ := mk_ne_zero_iff.1 h
    mk_ne_zero_iff.2 ⟨fun _ => a⟩

theorem mul_power {a b c : Cardinal} : (a * b) ^ c = a ^ c * b ^ c :=
  inductionOn₃ a b c fun α β γ => mk_congr <| Equiv.arrowProdEquivProdArrow α β γ

theorem power_mul {a b c : Cardinal} : a ^ (b * c) = (a ^ b) ^ c := by
  rw [mul_comm b c]
  exact inductionOn₃ a b c fun α β γ => mk_congr <| Equiv.curry γ β α

@[simp]
theorem pow_cast_right (a : Cardinal.{u}) (n : ℕ) : a ^ (↑n : Cardinal.{u}) = a ^ n :=
  rfl

@[simp]
theorem lift_one : lift 1 = 1 := mk_eq_one _

@[simp]
theorem lift_eq_one {a : Cardinal.{v}} : lift.{u} a = 1 ↔ a = 1 :=
  lift_injective.eq_iff' lift_one

@[simp]
theorem lift_add (a b : Cardinal.{u}) : lift.{v} (a + b) = lift.{v} a + lift.{v} b :=
  inductionOn₂ a b fun _ _ =>
    mk_congr <| Equiv.ulift.trans (Equiv.sumCongr Equiv.ulift Equiv.ulift).symm

@[simp]
theorem lift_mul (a b : Cardinal.{u}) : lift.{v} (a * b) = lift.{v} a * lift.{v} b :=
  inductionOn₂ a b fun _ _ =>
    mk_congr <| Equiv.ulift.trans (Equiv.prodCongr Equiv.ulift Equiv.ulift).symm

-- Porting note: Proof used to be simp, needed to remind simp that 1 + 1 = 2
theorem lift_two : lift.{u, v} 2 = 2 := by simp [← one_add_one_eq_two]

@[simp]
theorem mk_set {α : Type u} : #(Set α) = 2 ^ #α := by simp [← one_add_one_eq_two, Set, mk_arrow]

/-- A variant of `Cardinal.mk_set` expressed in terms of a `Set` instead of a `Type`. -/
@[simp]
theorem mk_powerset {α : Type u} (s : Set α) : #(↥(𝒫 s)) = 2 ^ #(↥s) :=
  (mk_congr (Equiv.Set.powerset s)).trans mk_set

theorem lift_two_power (a : Cardinal) : lift.{v} (2 ^ a) = 2 ^ lift.{v} a := by
  simp [← one_add_one_eq_two]

/-! ### Order properties -/

protected theorem zero_le : ∀ a : Cardinal, 0 ≤ a := by
  rintro ⟨α⟩
  exact ⟨Embedding.ofIsEmpty⟩

private theorem add_le_add' : ∀ {a b c d : Cardinal}, a ≤ b → c ≤ d → a + c ≤ b + d := by
  rintro ⟨α⟩ ⟨β⟩ ⟨γ⟩ ⟨δ⟩ ⟨e₁⟩ ⟨e₂⟩; exact ⟨e₁.sumMap e₂⟩

instance add_covariantClass : CovariantClass Cardinal Cardinal (· + ·) (· ≤ ·) :=
  ⟨fun _ _ _ => add_le_add' le_rfl⟩

instance add_swap_covariantClass : CovariantClass Cardinal Cardinal (swap (· + ·)) (· ≤ ·) :=
  ⟨fun _ _ _ h => add_le_add' h le_rfl⟩

instance canonicallyOrderedCommSemiring : CanonicallyOrderedCommSemiring Cardinal.{u} :=
  { Cardinal.commSemiring,
    Cardinal.partialOrder with
    bot := 0
    bot_le := Cardinal.zero_le
    add_le_add_left := fun a b => add_le_add_left
    exists_add_of_le := fun {a b} =>
      inductionOn₂ a b fun α β ⟨⟨f, hf⟩⟩ =>
        have : α ⊕ ((range f)ᶜ : Set β) ≃ β := by
          classical
          exact (Equiv.sumCongr (Equiv.ofInjective f hf) (Equiv.refl _)).trans <|
            Equiv.Set.sumCompl (range f)
        ⟨#(↥(range f)ᶜ), mk_congr this.symm⟩
    le_self_add := fun a b => (add_zero a).ge.trans <| add_le_add_left (Cardinal.zero_le _) _
    eq_zero_or_eq_zero_of_mul_eq_zero := fun {a b} =>
      inductionOn₂ a b fun α β => by
        simpa only [mul_def, mk_eq_zero_iff, isEmpty_prod] using id }

instance : CanonicallyLinearOrderedAddCommMonoid Cardinal.{u} :=
  { Cardinal.canonicallyOrderedCommSemiring, Cardinal.linearOrder with }

-- Computable instance to prevent a non-computable one being found via the one above
instance : CanonicallyOrderedAddCommMonoid Cardinal.{u} :=
  { Cardinal.canonicallyOrderedCommSemiring with }

instance : LinearOrderedCommMonoidWithZero Cardinal.{u} :=
  { Cardinal.commSemiring,
    Cardinal.linearOrder with
    mul_le_mul_left := @mul_le_mul_left' _ _ _ _
    zero_le_one := zero_le _ }

-- Computable instance to prevent a non-computable one being found via the one above
instance : CommMonoidWithZero Cardinal.{u} :=
  { Cardinal.canonicallyOrderedCommSemiring with }

-- Porting note: new
-- Computable instance to prevent a non-computable one being found via the one above
instance : CommMonoid Cardinal.{u} :=
  { Cardinal.canonicallyOrderedCommSemiring with }

theorem zero_power_le (c : Cardinal.{u}) : (0 : Cardinal.{u}) ^ c ≤ 1 := by
  by_cases h : c = 0
  · rw [h, power_zero]
  · rw [zero_power h]
    apply zero_le

theorem power_le_power_left : ∀ {a b c : Cardinal}, a ≠ 0 → b ≤ c → a ^ b ≤ a ^ c := by
  rintro ⟨α⟩ ⟨β⟩ ⟨γ⟩ hα ⟨e⟩
  let ⟨a⟩ := mk_ne_zero_iff.1 hα
  exact ⟨@Function.Embedding.arrowCongrLeft _ _ _ ⟨a⟩ e⟩

theorem self_le_power (a : Cardinal) {b : Cardinal} (hb : 1 ≤ b) : a ≤ a ^ b := by
  rcases eq_or_ne a 0 with (rfl | ha)
  · exact zero_le _
  · convert power_le_power_left ha hb
    exact (power_one a).symm

/-- **Cantor's theorem** -/
theorem cantor (a : Cardinal.{u}) : a < 2 ^ a := by
  induction' a using Cardinal.inductionOn with α
  rw [← mk_set]
  refine ⟨⟨⟨singleton, fun a b => singleton_eq_singleton_iff.1⟩⟩, ?_⟩
  rintro ⟨⟨f, hf⟩⟩
  exact cantor_injective f hf

instance : NoMaxOrder Cardinal.{u} where exists_gt a := ⟨_, cantor a⟩

-- short-circuit type class inference
instance : DistribLattice Cardinal.{u} := inferInstance

theorem one_lt_iff_nontrivial {α : Type u} : 1 < #α ↔ Nontrivial α := by
  rw [← not_le, le_one_iff_subsingleton, ← not_nontrivial_iff_subsingleton, Classical.not_not]

theorem power_le_max_power_one {a b c : Cardinal} (h : b ≤ c) : a ^ b ≤ max (a ^ c) 1 := by
  by_cases ha : a = 0
  · simp [ha, zero_power_le]
  · exact (power_le_power_left ha h).trans (le_max_left _ _)

theorem power_le_power_right {a b c : Cardinal} : a ≤ b → a ^ c ≤ b ^ c :=
  inductionOn₃ a b c fun _ _ _ ⟨e⟩ => ⟨Embedding.arrowCongrRight e⟩

theorem power_pos {a : Cardinal} (b : Cardinal) (ha : 0 < a) : 0 < a ^ b :=
  (power_ne_zero _ ha.ne').bot_lt

protected theorem lt_wf : @WellFounded Cardinal.{u} (· < ·) :=
  ⟨fun a =>
    by_contradiction fun h => by
      let ι := { c : Cardinal // ¬Acc (· < ·) c }
      let f : ι → Cardinal := Subtype.val
      haveI hι : Nonempty ι := ⟨⟨_, h⟩⟩
      obtain ⟨⟨c : Cardinal, hc : ¬Acc (· < ·) c⟩, ⟨h_1 : ∀ j, (f ⟨c, hc⟩).out ↪ (f j).out⟩⟩ :=
        Embedding.min_injective fun i => (f i).out
      refine hc (Acc.intro _ fun j h' => by_contradiction fun hj => h'.2 ?_)
      have : #_ ≤ #_ := ⟨h_1 ⟨j, hj⟩⟩
      simpa only [mk_out] using this⟩

instance : WellFoundedRelation Cardinal.{u} :=
  ⟨(· < ·), Cardinal.lt_wf⟩

-- Porting note: this no longer is automatically inferred.
instance : WellFoundedLT Cardinal.{u} :=
  ⟨Cardinal.lt_wf⟩

instance wo : @IsWellOrder Cardinal.{u} (· < ·) where

instance : ConditionallyCompleteLinearOrderBot Cardinal :=
  WellFoundedLT.conditionallyCompleteLinearOrderBot _

@[simp]
theorem sInf_empty : sInf (∅ : Set Cardinal.{u}) = 0 :=
  dif_neg Set.not_nonempty_empty

lemma sInf_eq_zero_iff {s : Set Cardinal} : sInf s = 0 ↔ s = ∅ ∨ ∃ a ∈ s, a = 0 := by
  refine ⟨fun h ↦ ?_, fun h ↦ ?_⟩
  · rcases s.eq_empty_or_nonempty with rfl | hne
    · exact Or.inl rfl
    · exact Or.inr ⟨sInf s, csInf_mem hne, h⟩
  · rcases h with rfl | ⟨a, ha, rfl⟩
    · exact Cardinal.sInf_empty
    · exact eq_bot_iff.2 (csInf_le' ha)

lemma iInf_eq_zero_iff {ι : Sort*} {f : ι → Cardinal} :
    (⨅ i, f i) = 0 ↔ IsEmpty ι ∨ ∃ i, f i = 0 := by
  simp [iInf, sInf_eq_zero_iff]

/-- A variant of `ciSup_of_empty` but with `0` on the RHS for convenience -/
protected theorem iSup_of_empty {ι} (f : ι → Cardinal) [IsEmpty ι] : iSup f = 0 :=
  ciSup_of_empty f

@[simp]
theorem lift_sInf (s : Set Cardinal) : lift.{u, v} (sInf s) = sInf (lift.{u, v} '' s) := by
  rcases eq_empty_or_nonempty s with (rfl | hs)
  · simp
  · exact lift_monotone.map_csInf hs

@[simp]
theorem lift_iInf {ι} (f : ι → Cardinal) : lift.{u, v} (iInf f) = ⨅ i, lift.{u, v} (f i) := by
  unfold iInf
  convert lift_sInf (range f)
  simp_rw [← comp_apply (f := lift), range_comp]

/-- Note that the successor of `c` is not the same as `c + 1` except in the case of finite `c`. -/
instance : SuccOrder Cardinal := ConditionallyCompleteLinearOrder.toSuccOrder

theorem succ_def (c : Cardinal) : succ c = sInf { c' | c < c' } :=
  dif_neg <| not_isMax c

theorem succ_pos : ∀ c : Cardinal, 0 < succ c :=
  bot_lt_succ

theorem succ_ne_zero (c : Cardinal) : succ c ≠ 0 :=
  (succ_pos _).ne'

theorem add_one_le_succ (c : Cardinal.{u}) : c + 1 ≤ succ c := by
  -- Porting note: rewrote the next three lines to avoid defeq abuse.
  have : Set.Nonempty { c' | c < c' } := exists_gt c
  simp_rw [succ_def, le_csInf_iff'' this, mem_setOf]
  intro b hlt
  rcases b, c with ⟨⟨β⟩, ⟨γ⟩⟩
  cases' le_of_lt hlt with f
  have : ¬Surjective f := fun hn => (not_le_of_lt hlt) (mk_le_of_surjective hn)
  simp only [Surjective, not_forall] at this
  rcases this with ⟨b, hb⟩
  calc
    #γ + 1 = #(Option γ) := mk_option.symm
    _ ≤ #β := (f.optionElim b hb).cardinal_le

@[simp]
theorem lift_succ (a) : lift.{v, u} (succ a) = succ (lift.{v, u} a) :=
  le_antisymm
    (le_of_not_gt fun h => by
      rcases lt_lift_iff.1 h with ⟨b, e, h⟩
      rw [lt_succ_iff, ← lift_le, e] at h
      exact h.not_lt (lt_succ _))
    (succ_le_of_lt <| lift_lt.2 <| lt_succ a)

/-- A cardinal is a limit if it is not zero or a successor cardinal. Note that `ℵ₀` is a limit
  cardinal by this definition, but `0` isn't.
Deprecated. Use `Order.IsSuccLimit` instead. -/
@[deprecated IsSuccLimit (since := "2024-09-17")]
def IsLimit (c : Cardinal) : Prop :=
  c ≠ 0 ∧ IsSuccPrelimit c

theorem ne_zero_of_isSuccLimit {c} (h : IsSuccLimit c) : c ≠ 0 :=
  h.ne_bot

theorem isSuccPrelimit_zero : IsSuccPrelimit (0 : Cardinal) :=
  isSuccPrelimit_bot

protected theorem isSuccLimit_iff {c : Cardinal} : IsSuccLimit c ↔ c ≠ 0 ∧ IsSuccPrelimit c :=
  isSuccLimit_iff

section deprecated

set_option linter.deprecated false

@[deprecated IsSuccLimit.isSuccPrelimit (since := "2024-09-17")]
protected theorem IsLimit.isSuccPrelimit {c} (h : IsLimit c) : IsSuccPrelimit c :=
  h.2

@[deprecated ne_zero_of_isSuccLimit (since := "2024-09-17")]
protected theorem IsLimit.ne_zero {c} (h : IsLimit c) : c ≠ 0 :=
  h.1

@[deprecated IsLimit.isSuccPrelimit (since := "2024-09-05")]
alias IsLimit.isSuccLimit := IsLimit.isSuccPrelimit

@[deprecated IsSuccLimit.succ_lt (since := "2024-09-17")]
theorem IsLimit.succ_lt {x c} (h : IsLimit c) : x < c → succ x < c :=
  h.isSuccPrelimit.succ_lt

@[deprecated isSuccPrelimit_zero (since := "2024-09-05")]
alias isSuccLimit_zero := isSuccPrelimit_zero

end deprecated

/-! ### Indexed cardinal `sum` -/

/-- The indexed sum of cardinals is the cardinality of the
  indexed disjoint union, i.e. sigma type. -/
def sum {ι} (f : ι → Cardinal) : Cardinal :=
<<<<<<< HEAD
  #(Σi, (f i).out)
=======
  mk (Σ i, (f i).out)
>>>>>>> 5063953f

theorem le_sum {ι} (f : ι → Cardinal) (i) : f i ≤ sum f := by
  rw [← Quotient.out_eq (f i)]
  exact ⟨⟨fun a => ⟨i, a⟩, fun a b h => by injection h⟩⟩

theorem iSup_le_sum {ι} (f : ι → Cardinal) : iSup f ≤ sum f :=
  ciSup_le' <| le_sum _

@[simp]
theorem mk_sigma {ι} (f : ι → Type*) : #(Σ i, f i) = sum fun i => #(f i) :=
  mk_congr <| Equiv.sigmaCongrRight fun _ => outMkEquiv.symm

theorem mk_sigma_arrow {ι} (α : Type*) (f : ι → Type*) :
    #(Sigma f → α) = #(Π i, f i → α) := mk_congr <| Equiv.piCurry fun _ _ ↦ α

@[simp]
theorem sum_const (ι : Type u) (a : Cardinal.{v}) :
    (sum fun _ : ι => a) = lift.{v} #ι * lift.{u} a :=
  inductionOn a fun α =>
    mk_congr <|
      calc
        (Σ _ : ι, Quotient.out #α) ≃ ι × Quotient.out #α := Equiv.sigmaEquivProd _ _
        _ ≃ ULift ι × ULift α := Equiv.ulift.symm.prodCongr (outMkEquiv.trans Equiv.ulift.symm)

theorem sum_const' (ι : Type u) (a : Cardinal.{u}) : (sum fun _ : ι => a) = #ι * a := by simp

@[simp]
theorem sum_add_distrib {ι} (f g : ι → Cardinal) : sum (f + g) = sum f + sum g := by
  have := mk_congr (Equiv.sigmaSumDistrib (Quotient.out ∘ f) (Quotient.out ∘ g))
  simp only [comp_apply, mk_sigma, mk_sum, mk_out, lift_id] at this
  exact this

@[simp]
theorem sum_add_distrib' {ι} (f g : ι → Cardinal) :
    (Cardinal.sum fun i => f i + g i) = sum f + sum g :=
  sum_add_distrib f g

@[simp]
theorem lift_sum {ι : Type u} (f : ι → Cardinal.{v}) :
    Cardinal.lift.{w} (Cardinal.sum f) = Cardinal.sum fun i => Cardinal.lift.{w} (f i) :=
  Equiv.cardinal_eq <|
    Equiv.ulift.trans <|
      Equiv.sigmaCongrRight fun a =>
    -- Porting note: Inserted universe hint .{_,_,v} below
        Nonempty.some <| by rw [← lift_mk_eq.{_,_,v}, mk_out, mk_out, lift_lift]

theorem sum_le_sum {ι} (f g : ι → Cardinal) (H : ∀ i, f i ≤ g i) : sum f ≤ sum g :=
  ⟨(Embedding.refl _).sigmaMap fun i =>
      Classical.choice <| by have := H i; rwa [← Quot.out_eq (f i), ← Quot.out_eq (g i)] at this⟩

theorem mk_le_mk_mul_of_mk_preimage_le {c : Cardinal} (f : α → β) (hf : ∀ b : β, #(f ⁻¹' {b}) ≤ c) :
    #α ≤ #β * c := by
  simpa only [← mk_congr (@Equiv.sigmaFiberEquiv α β f), mk_sigma, ← sum_const'] using
    sum_le_sum _ _ hf

theorem lift_mk_le_lift_mk_mul_of_lift_mk_preimage_le {α : Type u} {β : Type v} {c : Cardinal}
    (f : α → β) (hf : ∀ b : β, lift.{v} #(f ⁻¹' {b}) ≤ c) : lift.{v} #α ≤ lift.{u} #β * c :=
  (mk_le_mk_mul_of_mk_preimage_le fun x : ULift.{v} α => ULift.up.{u} (f x.1)) <|
    ULift.forall.2 fun b =>
      (mk_congr <|
            (Equiv.ulift.image _).trans
              (Equiv.trans
                (by
                  rw [Equiv.image_eq_preimage]
                  /- Porting note: Need to insert the following `have` b/c bad fun coercion
                   behaviour for Equivs -/
                  have : DFunLike.coe (Equiv.symm (Equiv.ulift (α := α))) = ULift.up (α := α) := rfl
                  rw [this]
                  simp only [preimage, mem_singleton_iff, ULift.up_inj, mem_setOf_eq, coe_setOf]
                  exact Equiv.refl _)
                Equiv.ulift.symm)).trans_le
        (hf b)

theorem sum_nat_eq_add_sum_succ (f : ℕ → Cardinal.{u}) :
    Cardinal.sum f = f 0 + Cardinal.sum fun i => f (i + 1) := by
  refine (Equiv.sigmaNatSucc fun i => Quotient.out (f i)).cardinal_eq.trans ?_
  simp only [mk_sum, mk_out, lift_id, mk_sigma]

end Cardinal

/-! ### Well-ordering theorem -/

open Cardinal in
theorem nonempty_embedding_to_cardinal : Nonempty (α ↪ Cardinal.{u}) :=
  (Embedding.total _ _).resolve_left fun ⟨⟨f, hf⟩⟩ =>
    let g : α → Cardinal.{u} := invFun f
    let ⟨x, (hx : g x = 2 ^ sum g)⟩ := invFun_surjective hf (2 ^ sum g)
    have : g x ≤ sum g := le_sum.{u, u} g x
    not_le_of_gt (by rw [hx]; exact cantor _) this

/-- An embedding of any type to the set of cardinals in its universe. -/
def embeddingToCardinal : α ↪ Cardinal.{u} :=
  Classical.choice nonempty_embedding_to_cardinal

/-- Any type can be endowed with a well order, obtained by pulling back the well order over
cardinals by some embedding. -/
def WellOrderingRel : α → α → Prop :=
  embeddingToCardinal ⁻¹'o (· < ·)

instance WellOrderingRel.isWellOrder : IsWellOrder α WellOrderingRel :=
  (RelEmbedding.preimage _ _).isWellOrder

instance IsWellOrder.subtype_nonempty : Nonempty { r // IsWellOrder α r } :=
  ⟨⟨WellOrderingRel, inferInstance⟩⟩

/-! ### Small sets of cardinals -/

namespace Cardinal

/-- The range of an indexed cardinal function, whose outputs live in a higher universe than the
    inputs, is always bounded above. -/
theorem bddAbove_range {ι : Type u} (f : ι → Cardinal.{max u v}) : BddAbove (Set.range f) :=
  ⟨sum f, by
    rintro a ⟨i, rfl⟩
    exact le_sum f i⟩

instance small_Iic (a : Cardinal.{u}) : Small.{u} (Iic a) := by
  rw [← mk_out a]
  apply @small_of_surjective (Set a.out) (Iic #a.out) _ fun x => ⟨#x, mk_set_le x⟩
  rintro ⟨x, hx⟩
  simpa using le_mk_iff_exists_set.1 hx

instance small_Iio (a : Cardinal.{u}) : Small.{u} (Iio a) := small_subset Iio_subset_Iic_self
instance small_Icc (a b : Cardinal.{u}) : Small.{u} (Icc a b) := small_subset Icc_subset_Iic_self
instance small_Ico (a b : Cardinal.{u}) : Small.{u} (Ico a b) := small_subset Ico_subset_Iio_self
instance small_Ioc (a b : Cardinal.{u}) : Small.{u} (Ioc a b) := small_subset Ioc_subset_Iic_self
instance small_Ioo (a b : Cardinal.{u}) : Small.{u} (Ioo a b) := small_subset Ioo_subset_Iio_self

/-- A set of cardinals is bounded above iff it's small, i.e. it corresponds to a usual ZFC set. -/
theorem bddAbove_iff_small {s : Set Cardinal.{u}} : BddAbove s ↔ Small.{u} s :=
  ⟨fun ⟨a, ha⟩ => @small_subset _ (Iic a) s (fun x h => ha h) _, by
    rintro ⟨ι, ⟨e⟩⟩
    suffices (range fun x : ι => (e.symm x).1) = s by
      rw [← this]
      apply bddAbove_range.{u, u}
    ext x
    refine ⟨?_, fun hx => ⟨e ⟨x, hx⟩, ?_⟩⟩
    · rintro ⟨a, rfl⟩
      exact (e.symm a).2
    · simp_rw [Equiv.symm_apply_apply]⟩

theorem bddAbove_of_small (s : Set Cardinal.{u}) [h : Small.{u} s] : BddAbove s :=
  bddAbove_iff_small.2 h

theorem bddAbove_image (f : Cardinal.{u} → Cardinal.{max u v}) {s : Set Cardinal.{u}}
    (hs : BddAbove s) : BddAbove (f '' s) := by
  rw [bddAbove_iff_small] at hs ⊢
  exact small_lift _

theorem bddAbove_range_comp {ι : Type u} {f : ι → Cardinal.{v}} (hf : BddAbove (range f))
    (g : Cardinal.{v} → Cardinal.{max v w}) : BddAbove (range (g ∘ f)) := by
  rw [range_comp]
  exact bddAbove_image g hf

/-! ### Bounds on suprema -/

theorem sum_le_iSup_lift {ι : Type u}
    (f : ι → Cardinal.{max u v}) : sum f ≤ Cardinal.lift #ι * iSup f := by
  rw [← (iSup f).lift_id, ← lift_umax, lift_umax.{max u v, u}, ← sum_const]
  exact sum_le_sum _ _ (le_ciSup <| bddAbove_range f)

theorem sum_le_iSup {ι : Type u} (f : ι → Cardinal.{u}) : sum f ≤ #ι * iSup f := by
  rw [← lift_id #ι]
  exact sum_le_iSup_lift f

/-- The lift of a supremum is the supremum of the lifts. -/
theorem lift_sSup {s : Set Cardinal} (hs : BddAbove s) :
    lift.{u} (sSup s) = sSup (lift.{u} '' s) := by
  apply ((le_csSup_iff' (bddAbove_image.{_,u} _ hs)).2 fun c hc => _).antisymm (csSup_le' _)
  · intro c hc
    by_contra h
    obtain ⟨d, rfl⟩ := Cardinal.lift_down (not_le.1 h).le
    simp_rw [lift_le] at h hc
    rw [csSup_le_iff' hs] at h
    exact h fun a ha => lift_le.1 <| hc (mem_image_of_mem _ ha)
  · rintro i ⟨j, hj, rfl⟩
    exact lift_le.2 (le_csSup hs hj)

/-- The lift of a supremum is the supremum of the lifts. -/
theorem lift_iSup {ι : Type v} {f : ι → Cardinal.{w}} (hf : BddAbove (range f)) :
    lift.{u} (iSup f) = ⨆ i, lift.{u} (f i) := by
  rw [iSup, iSup, lift_sSup hf, ← range_comp]
  simp [Function.comp_def]

/-- To prove that the lift of a supremum is bounded by some cardinal `t`,
it suffices to show that the lift of each cardinal is bounded by `t`. -/
theorem lift_iSup_le {ι : Type v} {f : ι → Cardinal.{w}} {t : Cardinal} (hf : BddAbove (range f))
    (w : ∀ i, lift.{u} (f i) ≤ t) : lift.{u} (iSup f) ≤ t := by
  rw [lift_iSup hf]
  exact ciSup_le' w

@[simp]
theorem lift_iSup_le_iff {ι : Type v} {f : ι → Cardinal.{w}} (hf : BddAbove (range f))
    {t : Cardinal} : lift.{u} (iSup f) ≤ t ↔ ∀ i, lift.{u} (f i) ≤ t := by
  rw [lift_iSup hf]
  exact ciSup_le_iff' (bddAbove_range_comp.{_,_,u} hf _)

/-- To prove an inequality between the lifts to a common universe of two different supremums,
it suffices to show that the lift of each cardinal from the smaller supremum
if bounded by the lift of some cardinal from the larger supremum.
-/
theorem lift_iSup_le_lift_iSup {ι : Type v} {ι' : Type v'} {f : ι → Cardinal.{w}}
    {f' : ι' → Cardinal.{w'}} (hf : BddAbove (range f)) (hf' : BddAbove (range f')) {g : ι → ι'}
    (h : ∀ i, lift.{w'} (f i) ≤ lift.{w} (f' (g i))) : lift.{w'} (iSup f) ≤ lift.{w} (iSup f') := by
  rw [lift_iSup hf, lift_iSup hf']
  exact ciSup_mono' (bddAbove_range_comp.{_,_,w} hf' _) fun i => ⟨_, h i⟩

/-- A variant of `lift_iSup_le_lift_iSup` with universes specialized via `w = v` and `w' = v'`.
This is sometimes necessary to avoid universe unification issues. -/
theorem lift_iSup_le_lift_iSup' {ι : Type v} {ι' : Type v'} {f : ι → Cardinal.{v}}
    {f' : ι' → Cardinal.{v'}} (hf : BddAbove (range f)) (hf' : BddAbove (range f')) (g : ι → ι')
    (h : ∀ i, lift.{v'} (f i) ≤ lift.{v} (f' (g i))) : lift.{v'} (iSup f) ≤ lift.{v} (iSup f') :=
  lift_iSup_le_lift_iSup hf hf' h

lemma exists_eq_of_iSup_eq_of_not_isSuccPrelimit
    {ι : Type u} (f : ι → Cardinal.{v}) (ω : Cardinal.{v})
    (hω : ¬ IsSuccPrelimit ω)
    (h : ⨆ i : ι, f i = ω) : ∃ i, f i = ω := by
  subst h
  refine (isLUB_csSup' ?_).exists_of_not_isSuccPrelimit hω
  contrapose! hω with hf
  rw [iSup, csSup_of_not_bddAbove hf, csSup_empty]
  exact isSuccPrelimit_bot

lemma exists_eq_of_iSup_eq_of_not_isSuccLimit
    {ι : Type u} [hι : Nonempty ι] (f : ι → Cardinal.{v}) (hf : BddAbove (range f))
    {c : Cardinal.{v}} (hc : ¬ IsSuccLimit c)
    (h : ⨆ i, f i = c) : ∃ i, f i = c := by
  rw [Cardinal.isSuccLimit_iff] at hc
  refine (not_and_or.mp hc).elim (fun e ↦ ⟨hι.some, ?_⟩)
    (Cardinal.exists_eq_of_iSup_eq_of_not_isSuccPrelimit.{u, v} f c · h)
  cases not_not.mp e
  rw [← le_zero_iff] at h ⊢
  exact (le_ciSup hf _).trans h

set_option linter.deprecated false in
@[deprecated exists_eq_of_iSup_eq_of_not_isSuccLimit (since := "2024-09-17")]
lemma exists_eq_of_iSup_eq_of_not_isLimit
    {ι : Type u} [hι : Nonempty ι] (f : ι → Cardinal.{v}) (hf : BddAbove (range f))
    (ω : Cardinal.{v}) (hω : ¬ ω.IsLimit)
    (h : ⨆ i : ι, f i = ω) : ∃ i, f i = ω := by
  refine (not_and_or.mp hω).elim (fun e ↦ ⟨hι.some, ?_⟩)
    (Cardinal.exists_eq_of_iSup_eq_of_not_isSuccPrelimit.{u, v} f ω · h)
  cases not_not.mp e
  rw [← le_zero_iff] at h ⊢
  exact (le_ciSup hf _).trans h

/-! ### Indexed cardinal `prod` -/

/-- The indexed product of cardinals is the cardinality of the Pi type
  (dependent product). -/
def prod {ι : Type u} (f : ι → Cardinal) : Cardinal :=
  #(Π i, (f i).out)

@[simp]
theorem mk_pi {ι : Type u} (α : ι → Type v) : #(Π i, α i) = prod fun i => #(α i) :=
  mk_congr <| Equiv.piCongrRight fun _ => outMkEquiv.symm

@[simp]
theorem prod_const (ι : Type u) (a : Cardinal.{v}) :
    (prod fun _ : ι => a) = lift.{u} a ^ lift.{v} #ι :=
  inductionOn a fun _ =>
    mk_congr <| Equiv.piCongr Equiv.ulift.symm fun _ => outMkEquiv.trans Equiv.ulift.symm

theorem prod_const' (ι : Type u) (a : Cardinal.{u}) : (prod fun _ : ι => a) = a ^ #ι :=
  inductionOn a fun _ => (mk_pi _).symm

theorem prod_le_prod {ι} (f g : ι → Cardinal) (H : ∀ i, f i ≤ g i) : prod f ≤ prod g :=
  ⟨Embedding.piCongrRight fun i =>
      Classical.choice <| by have := H i; rwa [← mk_out (f i), ← mk_out (g i)] at this⟩

@[simp]
theorem prod_eq_zero {ι} (f : ι → Cardinal.{u}) : prod f = 0 ↔ ∃ i, f i = 0 := by
  lift f to ι → Type u using fun _ => trivial
  simp only [mk_eq_zero_iff, ← mk_pi, isEmpty_pi]

theorem prod_ne_zero {ι} (f : ι → Cardinal) : prod f ≠ 0 ↔ ∀ i, f i ≠ 0 := by simp [prod_eq_zero]

theorem power_sum {ι} (a : Cardinal) (f : ι → Cardinal) :
    a ^ sum f = prod fun i ↦ a ^ f i := by
  induction a using Cardinal.inductionOn with | _ α =>
  induction f using induction_on_pi with | _ f =>
  simp_rw [prod, sum, power_def]
  apply mk_congr
  refine (Equiv.piCurry fun _ _ => α).trans ?_
  refine Equiv.piCongrRight fun b => ?_
  refine (Equiv.arrowCongr outMkEquiv (Equiv.refl α)).trans ?_
  exact outMkEquiv.symm

@[simp]
theorem lift_prod {ι : Type u} (c : ι → Cardinal.{v}) :
    lift.{w} (prod c) = prod fun i => lift.{w} (c i) := by
  lift c to ι → Type v using fun _ => trivial
  simp only [← mk_pi, ← mk_uLift]
  exact mk_congr (Equiv.ulift.trans <| Equiv.piCongrRight fun i => Equiv.ulift.symm)

theorem prod_eq_of_fintype {α : Type u} [h : Fintype α] (f : α → Cardinal.{v}) :
    prod f = Cardinal.lift.{u} (∏ i, f i) := by
  revert f
  refine Fintype.induction_empty_option ?_ ?_ ?_ α (h_fintype := h)
  · intro α β hβ e h f
    letI := Fintype.ofEquiv β e.symm
    rw [← e.prod_comp f, ← h]
    exact mk_congr (e.piCongrLeft _).symm
  · intro f
    rw [Fintype.univ_pempty, Finset.prod_empty, lift_one, Cardinal.prod, mk_eq_one]
  · intro α hα h f
    rw [Cardinal.prod, mk_congr Equiv.piOptionEquivProd, mk_prod, lift_umax'.{v, u}, mk_out, ←
        Cardinal.prod, lift_prod, Fintype.prod_option, lift_mul, ← h fun a => f (some a)]
    simp only [lift_id]

/-- **König's theorem** -/
theorem sum_lt_prod {ι} (f g : ι → Cardinal) (H : ∀ i, f i < g i) : sum f < prod g :=
  lt_of_not_ge fun ⟨F⟩ => by
    have : Inhabited (∀ i : ι, (g i).out) := by
      refine ⟨fun i => Classical.choice <| mk_ne_zero_iff.1 ?_⟩
      rw [mk_out]
      exact (H i).ne_bot
    let G := invFun F
    have sG : Surjective G := invFun_surjective F.2
    choose C hc using
      show ∀ i, ∃ b, ∀ a, G ⟨i, a⟩ i ≠ b by
        intro i
        simp only [not_exists.symm, not_forall.symm]
        refine fun h => (H i).not_le ?_
        rw [← mk_out (f i), ← mk_out (g i)]
        exact ⟨Embedding.ofSurjective _ h⟩
    let ⟨⟨i, a⟩, h⟩ := sG C
    exact hc i a (congr_fun h _)

/-! ### The first infinite cardinal `aleph0` -/

/-- `ℵ₀` is the smallest infinite cardinal. -/
def aleph0 : Cardinal.{u} :=
  lift #ℕ

@[inherit_doc]
scoped notation "ℵ₀" => Cardinal.aleph0

theorem mk_nat : #ℕ = ℵ₀ :=
  (lift_id _).symm

theorem aleph0_ne_zero : ℵ₀ ≠ 0 :=
  mk_ne_zero _

theorem aleph0_pos : 0 < ℵ₀ :=
  pos_iff_ne_zero.2 aleph0_ne_zero

@[simp]
theorem lift_aleph0 : lift ℵ₀ = ℵ₀ :=
  lift_lift _

@[simp]
theorem aleph0_le_lift {c : Cardinal.{u}} : ℵ₀ ≤ lift.{v} c ↔ ℵ₀ ≤ c := by
  rw [← lift_aleph0.{v, u}, lift_le]

@[simp]
theorem lift_le_aleph0 {c : Cardinal.{u}} : lift.{v} c ≤ ℵ₀ ↔ c ≤ ℵ₀ := by
  rw [← lift_aleph0.{v, u}, lift_le]

@[simp]
theorem aleph0_lt_lift {c : Cardinal.{u}} : ℵ₀ < lift.{v} c ↔ ℵ₀ < c := by
  rw [← lift_aleph0.{v, u}, lift_lt]

@[simp]
theorem lift_lt_aleph0 {c : Cardinal.{u}} : lift.{v} c < ℵ₀ ↔ c < ℵ₀ := by
  rw [← lift_aleph0.{v, u}, lift_lt]

/-! ### Properties about the cast from `ℕ` -/

-- porting note (#10618): simp can prove this
-- @[simp]
theorem mk_fin (n : ℕ) : #(Fin n) = n := by simp

@[simp]
theorem lift_natCast (n : ℕ) : lift.{u} (n : Cardinal.{v}) = n := by induction n <;> simp [*]

-- See note [no_index around OfNat.ofNat]
@[simp]
theorem lift_ofNat (n : ℕ) [n.AtLeastTwo] :
    lift.{u} (no_index (OfNat.ofNat n : Cardinal.{v})) = OfNat.ofNat n :=
  lift_natCast n

@[simp]
theorem lift_eq_nat_iff {a : Cardinal.{u}} {n : ℕ} : lift.{v} a = n ↔ a = n :=
  lift_injective.eq_iff' (lift_natCast n)

@[simp]
theorem lift_eq_ofNat_iff {a : Cardinal.{u}} {n : ℕ} [n.AtLeastTwo] :
    lift.{v} a = (no_index (OfNat.ofNat n)) ↔ a = OfNat.ofNat n :=
  lift_eq_nat_iff

@[simp]
theorem nat_eq_lift_iff {n : ℕ} {a : Cardinal.{u}} :
    (n : Cardinal) = lift.{v} a ↔ (n : Cardinal) = a := by
  rw [← lift_natCast.{v,u} n, lift_inj]

@[simp]
theorem zero_eq_lift_iff {a : Cardinal.{u}} :
    (0 : Cardinal) = lift.{v} a ↔ 0 = a := by
  simpa using nat_eq_lift_iff (n := 0)

@[simp]
theorem one_eq_lift_iff {a : Cardinal.{u}} :
    (1 : Cardinal) = lift.{v} a ↔ 1 = a := by
  simpa using nat_eq_lift_iff (n := 1)

-- See note [no_index around OfNat.ofNat]
@[simp]
theorem ofNat_eq_lift_iff {a : Cardinal.{u}} {n : ℕ} [n.AtLeastTwo] :
    (no_index (OfNat.ofNat n : Cardinal)) = lift.{v} a ↔ (OfNat.ofNat n : Cardinal) = a :=
  nat_eq_lift_iff

@[simp]
theorem lift_le_nat_iff {a : Cardinal.{u}} {n : ℕ} : lift.{v} a ≤ n ↔ a ≤ n := by
  rw [← lift_natCast.{v,u}, lift_le]

@[simp]
theorem lift_le_one_iff {a : Cardinal.{u}} :
    lift.{v} a ≤ 1 ↔ a ≤ 1 := by
  simpa using lift_le_nat_iff (n := 1)

-- See note [no_index around OfNat.ofNat]
@[simp]
theorem lift_le_ofNat_iff {a : Cardinal.{u}} {n : ℕ} [n.AtLeastTwo] :
    lift.{v} a ≤ (no_index (OfNat.ofNat n)) ↔ a ≤ OfNat.ofNat n :=
  lift_le_nat_iff

@[simp]
theorem nat_le_lift_iff {n : ℕ} {a : Cardinal.{u}} : n ≤ lift.{v} a ↔ n ≤ a := by
  rw [← lift_natCast.{v,u}, lift_le]

@[simp]
theorem one_le_lift_iff {a : Cardinal.{u}} :
    (1 : Cardinal) ≤ lift.{v} a ↔ 1 ≤ a := by
  simpa using nat_le_lift_iff (n := 1)

-- See note [no_index around OfNat.ofNat]
@[simp]
theorem ofNat_le_lift_iff {a : Cardinal.{u}} {n : ℕ} [n.AtLeastTwo] :
    (no_index (OfNat.ofNat n : Cardinal)) ≤ lift.{v} a ↔ (OfNat.ofNat n : Cardinal) ≤ a :=
  nat_le_lift_iff

@[simp]
theorem lift_lt_nat_iff {a : Cardinal.{u}} {n : ℕ} : lift.{v} a < n ↔ a < n := by
  rw [← lift_natCast.{v,u}, lift_lt]

-- See note [no_index around OfNat.ofNat]
@[simp]
theorem lift_lt_ofNat_iff {a : Cardinal.{u}} {n : ℕ} [n.AtLeastTwo] :
    lift.{v} a < (no_index (OfNat.ofNat n)) ↔ a < OfNat.ofNat n :=
  lift_lt_nat_iff

@[simp]
theorem nat_lt_lift_iff {n : ℕ} {a : Cardinal.{u}} : n < lift.{v} a ↔ n < a := by
  rw [← lift_natCast.{v,u}, lift_lt]

-- See note [no_index around OfNat.ofNat]
@[simp]
theorem zero_lt_lift_iff {a : Cardinal.{u}} :
    (0 : Cardinal) < lift.{v} a ↔ 0 < a := by
  simpa using nat_lt_lift_iff (n := 0)

@[simp]
theorem one_lt_lift_iff {a : Cardinal.{u}} :
    (1 : Cardinal) < lift.{v} a ↔ 1 < a := by
  simpa using nat_lt_lift_iff (n := 1)

-- See note [no_index around OfNat.ofNat]
@[simp]
theorem ofNat_lt_lift_iff {a : Cardinal.{u}} {n : ℕ} [n.AtLeastTwo] :
    (no_index (OfNat.ofNat n : Cardinal)) < lift.{v} a ↔ (OfNat.ofNat n : Cardinal) < a :=
  nat_lt_lift_iff

theorem lift_mk_fin (n : ℕ) : lift #(Fin n) = n := rfl

theorem mk_coe_finset {α : Type u} {s : Finset α} : #s = ↑(Finset.card s) := by simp

theorem mk_finset_of_fintype [Fintype α] : #(Finset α) = 2 ^ Fintype.card α := by
  simp [Pow.pow]

theorem card_le_of_finset {α} (s : Finset α) : (s.card : Cardinal) ≤ #α :=
  @mk_coe_finset _ s ▸ mk_set_le _

-- Porting note: was `simp`. LHS is not normal form.
-- @[simp, norm_cast]
@[norm_cast]
theorem natCast_pow {m n : ℕ} : (↑(m ^ n) : Cardinal) = (↑m : Cardinal) ^ (↑n : Cardinal) := by
  induction n <;> simp [pow_succ, power_add, *, Pow.pow]

-- porting note (#10618): simp can prove this
-- @[simp, norm_cast]
@[norm_cast]
theorem natCast_le {m n : ℕ} : (m : Cardinal) ≤ n ↔ m ≤ n := by
  rw [← lift_mk_fin, ← lift_mk_fin, lift_le, le_def, Function.Embedding.nonempty_iff_card_le,
    Fintype.card_fin, Fintype.card_fin]

-- porting note (#10618): simp can prove this
-- @[simp, norm_cast]
@[norm_cast]
theorem natCast_lt {m n : ℕ} : (m : Cardinal) < n ↔ m < n := by
  rw [lt_iff_le_not_le, ← not_le]
  simp only [natCast_le, not_le, and_iff_right_iff_imp]
  exact fun h ↦ le_of_lt h

instance : CharZero Cardinal :=
  ⟨StrictMono.injective fun _ _ => natCast_lt.2⟩

theorem natCast_inj {m n : ℕ} : (m : Cardinal) = n ↔ m = n :=
  Nat.cast_inj

theorem natCast_injective : Injective ((↑) : ℕ → Cardinal) :=
  Nat.cast_injective

@[norm_cast]
theorem nat_succ (n : ℕ) : (n.succ : Cardinal) = succ ↑n := by
  rw [Nat.cast_succ]
  refine (add_one_le_succ _).antisymm (succ_le_of_lt ?_)
  rw [← Nat.cast_succ]
  exact natCast_lt.2 (Nat.lt_succ_self _)

lemma succ_natCast (n : ℕ) : Order.succ (n : Cardinal) = n + 1 := by
  rw [← Cardinal.nat_succ]
  norm_cast

lemma natCast_add_one_le_iff {n : ℕ} {c : Cardinal} : n + 1 ≤ c ↔ n < c := by
  rw [← Order.succ_le_iff, Cardinal.succ_natCast]

lemma two_le_iff_one_lt {c : Cardinal} : 2 ≤ c ↔ 1 < c := by
  convert natCast_add_one_le_iff
  norm_cast

@[simp]
theorem succ_zero : succ (0 : Cardinal) = 1 := by norm_cast

theorem exists_finset_le_card (α : Type*) (n : ℕ) (h : n ≤ #α) :
    ∃ s : Finset α, n ≤ s.card := by
  obtain hα|hα := finite_or_infinite α
  · let hα := Fintype.ofFinite α
    use Finset.univ
    simpa only [mk_fintype, Nat.cast_le] using h
  · obtain ⟨s, hs⟩ := Infinite.exists_subset_card_eq α n
    exact ⟨s, hs.ge⟩

theorem card_le_of {α : Type u} {n : ℕ} (H : ∀ s : Finset α, s.card ≤ n) : #α ≤ n := by
  contrapose! H
  apply exists_finset_le_card α (n+1)
  simpa only [nat_succ, succ_le_iff] using H

theorem cantor' (a) {b : Cardinal} (hb : 1 < b) : a < b ^ a := by
  rw [← succ_le_iff, (by norm_cast : succ (1 : Cardinal) = 2)] at hb
  exact (cantor a).trans_le (power_le_power_right hb)

theorem one_le_iff_pos {c : Cardinal} : 1 ≤ c ↔ 0 < c := by
  rw [← succ_zero, succ_le_iff]

theorem one_le_iff_ne_zero {c : Cardinal} : 1 ≤ c ↔ c ≠ 0 := by
  rw [one_le_iff_pos, pos_iff_ne_zero]

@[simp]
theorem lt_one_iff_zero {c : Cardinal} : c < 1 ↔ c = 0 := by
  simpa using lt_succ_bot_iff (a := c)

/-! ### Properties about `aleph0` -/

theorem nat_lt_aleph0 (n : ℕ) : (n : Cardinal.{u}) < ℵ₀ :=
  succ_le_iff.1
    (by
      rw [← nat_succ, ← lift_mk_fin, aleph0, lift_mk_le.{u}]
      exact ⟨⟨(↑), fun a b => Fin.ext⟩⟩)

@[simp]
theorem one_lt_aleph0 : 1 < ℵ₀ := by simpa using nat_lt_aleph0 1

theorem one_le_aleph0 : 1 ≤ ℵ₀ :=
  one_lt_aleph0.le

theorem lt_aleph0 {c : Cardinal} : c < ℵ₀ ↔ ∃ n : ℕ, c = n :=
  ⟨fun h => by
    rcases lt_lift_iff.1 h with ⟨c, rfl, h'⟩
    rcases le_mk_iff_exists_set.1 h'.1 with ⟨S, rfl⟩
    suffices S.Finite by
      lift S to Finset ℕ using this
      simp
    contrapose! h'
    haveI := Infinite.to_subtype h'
    exact ⟨Infinite.natEmbedding S⟩, fun ⟨n, e⟩ => e.symm ▸ nat_lt_aleph0 _⟩

lemma succ_eq_of_lt_aleph0 {c : Cardinal} (h : c < ℵ₀) : Order.succ c = c + 1 := by
  obtain ⟨n, hn⟩ := Cardinal.lt_aleph0.mp h
  rw [hn, succ_natCast]

theorem aleph0_le {c : Cardinal} : ℵ₀ ≤ c ↔ ∀ n : ℕ, ↑n ≤ c :=
  ⟨fun h n => (nat_lt_aleph0 _).le.trans h, fun h =>
    le_of_not_lt fun hn => by
      rcases lt_aleph0.1 hn with ⟨n, rfl⟩
      exact (Nat.lt_succ_self _).not_le (natCast_le.1 (h (n + 1)))⟩

theorem isSuccPrelimit_aleph0 : IsSuccPrelimit ℵ₀ :=
  isSuccPrelimit_of_succ_lt fun a ha => by
    rcases lt_aleph0.1 ha with ⟨n, rfl⟩
    rw [← nat_succ]
    apply nat_lt_aleph0

theorem isSuccLimit_aleph0 : IsSuccLimit ℵ₀ := by
  rw [Cardinal.isSuccLimit_iff]
  exact ⟨aleph0_ne_zero, isSuccPrelimit_aleph0⟩

lemma not_isSuccLimit_natCast : (n : ℕ) → ¬ IsSuccLimit (n : Cardinal.{u})
  | 0, e => e.1 isMin_bot
  | Nat.succ n, e => Order.not_isSuccPrelimit_succ _ (nat_succ n ▸ e.2)

theorem not_isSuccLimit_of_lt_aleph0 {c : Cardinal} (h : c < ℵ₀) : ¬ IsSuccLimit c := by
  obtain ⟨n, rfl⟩ := lt_aleph0.1 h
  exact not_isSuccLimit_natCast n

theorem aleph0_le_of_isSuccLimit {c : Cardinal} (h : IsSuccLimit c) : ℵ₀ ≤ c := by
  contrapose! h
  exact not_isSuccLimit_of_lt_aleph0 h

section deprecated

set_option linter.deprecated false

@[deprecated isSuccLimit_aleph0 (since := "2024-09-17")]
theorem isLimit_aleph0 : IsLimit ℵ₀ :=
  ⟨aleph0_ne_zero, isSuccPrelimit_aleph0⟩

@[deprecated not_isSuccLimit_natCast (since := "2024-09-17")]
lemma not_isLimit_natCast : (n : ℕ) → ¬ IsLimit (n : Cardinal.{u})
  | 0, e => e.1 rfl
  | Nat.succ n, e => Order.not_isSuccPrelimit_succ _ (nat_succ n ▸ e.2)

@[deprecated aleph0_le_of_isSuccLimit (since := "2024-09-17")]
theorem IsLimit.aleph0_le {c : Cardinal} (h : IsLimit c) : ℵ₀ ≤ c := by
  by_contra! h'
  rcases lt_aleph0.1 h' with ⟨n, rfl⟩
  exact not_isLimit_natCast n h

end deprecated

lemma exists_eq_natCast_of_iSup_eq {ι : Type u} [Nonempty ι] (f : ι → Cardinal.{v})
    (hf : BddAbove (range f)) (n : ℕ) (h : ⨆ i, f i = n) : ∃ i, f i = n :=
  exists_eq_of_iSup_eq_of_not_isSuccLimit.{u, v} f hf (not_isSuccLimit_natCast n) h

@[simp]
theorem range_natCast : range ((↑) : ℕ → Cardinal) = Iio ℵ₀ :=
  ext fun x => by simp only [mem_Iio, mem_range, eq_comm, lt_aleph0]

theorem mk_eq_nat_iff {α : Type u} {n : ℕ} : #α = n ↔ Nonempty (α ≃ Fin n) := by
  rw [← lift_mk_fin, ← lift_uzero #α, lift_mk_eq']

theorem lt_aleph0_iff_finite {α : Type u} : #α < ℵ₀ ↔ Finite α := by
  simp only [lt_aleph0, mk_eq_nat_iff, finite_iff_exists_equiv_fin]

theorem lt_aleph0_iff_fintype {α : Type u} : #α < ℵ₀ ↔ Nonempty (Fintype α) :=
  lt_aleph0_iff_finite.trans (finite_iff_nonempty_fintype _)

theorem lt_aleph0_of_finite (α : Type u) [Finite α] : #α < ℵ₀ :=
  lt_aleph0_iff_finite.2 ‹_›

-- porting note (#10618): simp can prove this
-- @[simp]
theorem lt_aleph0_iff_set_finite {S : Set α} : #S < ℵ₀ ↔ S.Finite :=
  lt_aleph0_iff_finite.trans finite_coe_iff

alias ⟨_, _root_.Set.Finite.lt_aleph0⟩ := lt_aleph0_iff_set_finite

@[simp]
theorem lt_aleph0_iff_subtype_finite {p : α → Prop} : #{ x // p x } < ℵ₀ ↔ { x | p x }.Finite :=
  lt_aleph0_iff_set_finite

theorem mk_le_aleph0_iff : #α ≤ ℵ₀ ↔ Countable α := by
  rw [countable_iff_nonempty_embedding, aleph0, ← lift_uzero #α, lift_mk_le']

@[simp]
theorem mk_le_aleph0 [Countable α] : #α ≤ ℵ₀ :=
  mk_le_aleph0_iff.mpr ‹_›

-- porting note (#10618): simp can prove this
-- @[simp]
theorem le_aleph0_iff_set_countable {s : Set α} : #s ≤ ℵ₀ ↔ s.Countable := mk_le_aleph0_iff

alias ⟨_, _root_.Set.Countable.le_aleph0⟩ := le_aleph0_iff_set_countable

@[simp]
theorem le_aleph0_iff_subtype_countable {p : α → Prop} :
    #{ x // p x } ≤ ℵ₀ ↔ { x | p x }.Countable :=
  le_aleph0_iff_set_countable

instance canLiftCardinalNat : CanLift Cardinal ℕ (↑) fun x => x < ℵ₀ :=
  ⟨fun _ hx =>
    let ⟨n, hn⟩ := lt_aleph0.mp hx
    ⟨n, hn.symm⟩⟩

theorem add_lt_aleph0 {a b : Cardinal} (ha : a < ℵ₀) (hb : b < ℵ₀) : a + b < ℵ₀ :=
  match a, b, lt_aleph0.1 ha, lt_aleph0.1 hb with
  | _, _, ⟨m, rfl⟩, ⟨n, rfl⟩ => by rw [← Nat.cast_add]; apply nat_lt_aleph0

theorem add_lt_aleph0_iff {a b : Cardinal} : a + b < ℵ₀ ↔ a < ℵ₀ ∧ b < ℵ₀ :=
  ⟨fun h => ⟨(self_le_add_right _ _).trans_lt h, (self_le_add_left _ _).trans_lt h⟩,
   fun ⟨h1, h2⟩ => add_lt_aleph0 h1 h2⟩

theorem aleph0_le_add_iff {a b : Cardinal} : ℵ₀ ≤ a + b ↔ ℵ₀ ≤ a ∨ ℵ₀ ≤ b := by
  simp only [← not_lt, add_lt_aleph0_iff, not_and_or]

/-- See also `Cardinal.nsmul_lt_aleph0_iff_of_ne_zero` if you already have `n ≠ 0`. -/
theorem nsmul_lt_aleph0_iff {n : ℕ} {a : Cardinal} : n • a < ℵ₀ ↔ n = 0 ∨ a < ℵ₀ := by
  cases n with
  | zero => simpa using nat_lt_aleph0 0
  | succ n =>
      simp only [Nat.succ_ne_zero, false_or]
      induction' n with n ih
      · simp
      rw [succ_nsmul, add_lt_aleph0_iff, ih, and_self_iff]

/-- See also `Cardinal.nsmul_lt_aleph0_iff` for a hypothesis-free version. -/
theorem nsmul_lt_aleph0_iff_of_ne_zero {n : ℕ} {a : Cardinal} (h : n ≠ 0) : n • a < ℵ₀ ↔ a < ℵ₀ :=
  nsmul_lt_aleph0_iff.trans <| or_iff_right h

theorem mul_lt_aleph0 {a b : Cardinal} (ha : a < ℵ₀) (hb : b < ℵ₀) : a * b < ℵ₀ :=
  match a, b, lt_aleph0.1 ha, lt_aleph0.1 hb with
  | _, _, ⟨m, rfl⟩, ⟨n, rfl⟩ => by rw [← Nat.cast_mul]; apply nat_lt_aleph0

theorem mul_lt_aleph0_iff {a b : Cardinal} : a * b < ℵ₀ ↔ a = 0 ∨ b = 0 ∨ a < ℵ₀ ∧ b < ℵ₀ := by
  refine ⟨fun h => ?_, ?_⟩
  · by_cases ha : a = 0
    · exact Or.inl ha
    right
    by_cases hb : b = 0
    · exact Or.inl hb
    right
    rw [← Ne, ← one_le_iff_ne_zero] at ha hb
    constructor
    · rw [← mul_one a]
      exact (mul_le_mul' le_rfl hb).trans_lt h
    · rw [← one_mul b]
      exact (mul_le_mul' ha le_rfl).trans_lt h
  rintro (rfl | rfl | ⟨ha, hb⟩) <;> simp only [*, mul_lt_aleph0, aleph0_pos, zero_mul, mul_zero]

/-- See also `Cardinal.aleph0_le_mul_iff`. -/
theorem aleph0_le_mul_iff {a b : Cardinal} : ℵ₀ ≤ a * b ↔ a ≠ 0 ∧ b ≠ 0 ∧ (ℵ₀ ≤ a ∨ ℵ₀ ≤ b) := by
  let h := (@mul_lt_aleph0_iff a b).not
  rwa [not_lt, not_or, not_or, not_and_or, not_lt, not_lt] at h

/-- See also `Cardinal.aleph0_le_mul_iff'`. -/
theorem aleph0_le_mul_iff' {a b : Cardinal.{u}} : ℵ₀ ≤ a * b ↔ a ≠ 0 ∧ ℵ₀ ≤ b ∨ ℵ₀ ≤ a ∧ b ≠ 0 := by
  have : ∀ {a : Cardinal.{u}}, ℵ₀ ≤ a → a ≠ 0 := fun a => ne_bot_of_le_ne_bot aleph0_ne_zero a
  simp only [aleph0_le_mul_iff, and_or_left, and_iff_right_of_imp this, @and_left_comm (a ≠ 0)]
  simp only [and_comm, or_comm]

theorem mul_lt_aleph0_iff_of_ne_zero {a b : Cardinal} (ha : a ≠ 0) (hb : b ≠ 0) :
    a * b < ℵ₀ ↔ a < ℵ₀ ∧ b < ℵ₀ := by simp [mul_lt_aleph0_iff, ha, hb]

theorem power_lt_aleph0 {a b : Cardinal} (ha : a < ℵ₀) (hb : b < ℵ₀) : a ^ b < ℵ₀ :=
  match a, b, lt_aleph0.1 ha, lt_aleph0.1 hb with
  | _, _, ⟨m, rfl⟩, ⟨n, rfl⟩ => by rw [← natCast_pow]; apply nat_lt_aleph0

theorem eq_one_iff_unique {α : Type*} : #α = 1 ↔ Subsingleton α ∧ Nonempty α :=
  calc
    #α = 1 ↔ #α ≤ 1 ∧ 1 ≤ #α := le_antisymm_iff
    _ ↔ Subsingleton α ∧ Nonempty α :=
      le_one_iff_subsingleton.and (one_le_iff_ne_zero.trans mk_ne_zero_iff)

theorem infinite_iff {α : Type u} : Infinite α ↔ ℵ₀ ≤ #α := by
  rw [← not_lt, lt_aleph0_iff_finite, not_finite_iff_infinite]

lemma aleph0_le_mk_iff : ℵ₀ ≤ #α ↔ Infinite α := infinite_iff.symm
lemma mk_lt_aleph0_iff : #α < ℵ₀ ↔ Finite α := by simp [← not_le, aleph0_le_mk_iff]

@[simp]
theorem aleph0_le_mk (α : Type u) [Infinite α] : ℵ₀ ≤ #α :=
  infinite_iff.1 ‹_›

@[simp]
theorem mk_eq_aleph0 (α : Type*) [Countable α] [Infinite α] : #α = ℵ₀ :=
  mk_le_aleph0.antisymm <| aleph0_le_mk _

theorem denumerable_iff {α : Type u} : Nonempty (Denumerable α) ↔ #α = ℵ₀ :=
  ⟨fun ⟨h⟩ => mk_congr ((@Denumerable.eqv α h).trans Equiv.ulift.symm), fun h => by
    cases' Quotient.exact h with f
    exact ⟨Denumerable.mk' <| f.trans Equiv.ulift⟩⟩

-- porting note (#10618): simp can prove this
-- @[simp]
theorem mk_denumerable (α : Type u) [Denumerable α] : #α = ℵ₀ :=
  denumerable_iff.1 ⟨‹_›⟩

theorem _root_.Set.countable_infinite_iff_nonempty_denumerable {α : Type*} {s : Set α} :
    s.Countable ∧ s.Infinite ↔ Nonempty (Denumerable s) := by
  rw [nonempty_denumerable_iff, ← Set.infinite_coe_iff, countable_coe_iff]

@[simp]
theorem aleph0_add_aleph0 : ℵ₀ + ℵ₀ = ℵ₀ :=
  mk_denumerable _

theorem aleph0_mul_aleph0 : ℵ₀ * ℵ₀ = ℵ₀ :=
  mk_denumerable _

@[simp]
theorem nat_mul_aleph0 {n : ℕ} (hn : n ≠ 0) : ↑n * ℵ₀ = ℵ₀ :=
  le_antisymm (lift_mk_fin n ▸ mk_le_aleph0) <|
    le_mul_of_one_le_left (zero_le _) <| by
      rwa [← Nat.cast_one, natCast_le, Nat.one_le_iff_ne_zero]

@[simp]
theorem aleph0_mul_nat {n : ℕ} (hn : n ≠ 0) : ℵ₀ * n = ℵ₀ := by rw [mul_comm, nat_mul_aleph0 hn]

-- See note [no_index around OfNat.ofNat]
@[simp]
theorem ofNat_mul_aleph0 {n : ℕ} [Nat.AtLeastTwo n] : no_index (OfNat.ofNat n) * ℵ₀ = ℵ₀ :=
  nat_mul_aleph0 (NeZero.ne n)

-- See note [no_index around OfNat.ofNat]
@[simp]
theorem aleph0_mul_ofNat {n : ℕ} [Nat.AtLeastTwo n] : ℵ₀ * no_index (OfNat.ofNat n) = ℵ₀ :=
  aleph0_mul_nat (NeZero.ne n)

@[simp]
theorem add_le_aleph0 {c₁ c₂ : Cardinal} : c₁ + c₂ ≤ ℵ₀ ↔ c₁ ≤ ℵ₀ ∧ c₂ ≤ ℵ₀ :=
  ⟨fun h => ⟨le_self_add.trans h, le_add_self.trans h⟩, fun h =>
    aleph0_add_aleph0 ▸ add_le_add h.1 h.2⟩

@[simp]
theorem aleph0_add_nat (n : ℕ) : ℵ₀ + n = ℵ₀ :=
  (add_le_aleph0.2 ⟨le_rfl, (nat_lt_aleph0 n).le⟩).antisymm le_self_add

@[simp]
theorem nat_add_aleph0 (n : ℕ) : ↑n + ℵ₀ = ℵ₀ := by rw [add_comm, aleph0_add_nat]

-- See note [no_index around OfNat.ofNat]
@[simp]
theorem ofNat_add_aleph0 {n : ℕ} [Nat.AtLeastTwo n] : no_index (OfNat.ofNat n) + ℵ₀ = ℵ₀ :=
  nat_add_aleph0 n

-- See note [no_index around OfNat.ofNat]
@[simp]
theorem aleph0_add_ofNat {n : ℕ} [Nat.AtLeastTwo n] : ℵ₀ + no_index (OfNat.ofNat n) = ℵ₀ :=
  aleph0_add_nat n

theorem exists_nat_eq_of_le_nat {c : Cardinal} {n : ℕ} (h : c ≤ n) : ∃ m, m ≤ n ∧ c = m := by
  lift c to ℕ using h.trans_lt (nat_lt_aleph0 _)
  exact ⟨c, mod_cast h, rfl⟩

theorem mk_int : #ℤ = ℵ₀ :=
  mk_denumerable ℤ

theorem mk_pNat : #ℕ+ = ℵ₀ :=
  mk_denumerable ℕ+

/-! ### Cardinalities of basic sets and types -/

-- porting note (#10618): simp can prove this
-- @[simp]
theorem mk_empty : #Empty = 0 :=
  mk_eq_zero _

-- porting note (#10618): simp can prove this
-- @[simp]
theorem mk_pempty : #PEmpty = 0 :=
  mk_eq_zero _

-- porting note (#10618): simp can prove this
-- @[simp]
theorem mk_punit : #PUnit = 1 :=
  mk_eq_one PUnit

theorem mk_unit : #Unit = 1 :=
  mk_punit

-- porting note (#10618): simp can prove this
-- @[simp]
theorem mk_singleton {α : Type u} (x : α) : #({x} : Set α) = 1 :=
  mk_eq_one _

-- porting note (#10618): simp can prove this
-- @[simp]
theorem mk_plift_true : #(PLift True) = 1 :=
  mk_eq_one _

-- porting note (#10618): simp can prove this
-- @[simp]
theorem mk_plift_false : #(PLift False) = 0 :=
  mk_eq_zero _

@[simp]
theorem mk_vector (α : Type u) (n : ℕ) : #(Vector α n) = #α ^ n :=
  (mk_congr (Equiv.vectorEquivFin α n)).trans <| by simp

theorem mk_list_eq_sum_pow (α : Type u) : #(List α) = sum fun n : ℕ => #α ^ n :=
  calc
    #(List α) = #(Σn, Vector α n) := mk_congr (Equiv.sigmaFiberEquiv List.length).symm
    _ = sum fun n : ℕ => #α ^ n := by simp

theorem mk_quot_le {α : Type u} {r : α → α → Prop} : #(Quot r) ≤ #α :=
  mk_le_of_surjective Quot.exists_rep

theorem mk_quotient_le {α : Type u} {s : Setoid α} : #(Quotient s) ≤ #α :=
  mk_quot_le

theorem mk_subtype_le_of_subset {α : Type u} {p q : α → Prop} (h : ∀ ⦃x⦄, p x → q x) :
    #(Subtype p) ≤ #(Subtype q) :=
  ⟨Embedding.subtypeMap (Embedding.refl α) h⟩

-- porting note (#10618): simp can prove this
-- @[simp]
theorem mk_emptyCollection (α : Type u) : #(∅ : Set α) = 0 :=
  mk_eq_zero _

theorem mk_emptyCollection_iff {α : Type u} {s : Set α} : #s = 0 ↔ s = ∅ := by
  constructor
  · intro h
    rw [mk_eq_zero_iff] at h
    exact eq_empty_iff_forall_not_mem.2 fun x hx => h.elim' ⟨x, hx⟩
  · rintro rfl
    exact mk_emptyCollection _

@[simp]
theorem mk_univ {α : Type u} : #(@univ α) = #α :=
  mk_congr (Equiv.Set.univ α)

theorem mk_image_le {α β : Type u} {f : α → β} {s : Set α} : #(f '' s) ≤ #s :=
  mk_le_of_surjective surjective_onto_image

theorem mk_image_le_lift {α : Type u} {β : Type v} {f : α → β} {s : Set α} :
    lift.{u} #(f '' s) ≤ lift.{v} #s :=
  lift_mk_le.{0}.mpr ⟨Embedding.ofSurjective _ surjective_onto_image⟩

theorem mk_range_le {α β : Type u} {f : α → β} : #(range f) ≤ #α :=
  mk_le_of_surjective surjective_onto_range

theorem mk_range_le_lift {α : Type u} {β : Type v} {f : α → β} :
    lift.{u} #(range f) ≤ lift.{v} #α :=
  lift_mk_le.{0}.mpr ⟨Embedding.ofSurjective _ surjective_onto_range⟩

theorem mk_range_eq (f : α → β) (h : Injective f) : #(range f) = #α :=
  mk_congr (Equiv.ofInjective f h).symm

theorem mk_range_eq_lift {α : Type u} {β : Type v} {f : α → β} (hf : Injective f) :
    lift.{max u w} #(range f) = lift.{max v w} #α :=
  lift_mk_eq.{v,u,w}.mpr ⟨(Equiv.ofInjective f hf).symm⟩

theorem mk_range_eq_of_injective {α : Type u} {β : Type v} {f : α → β} (hf : Injective f) :
    lift.{u} #(range f) = lift.{v} #α :=
  lift_mk_eq'.mpr ⟨(Equiv.ofInjective f hf).symm⟩

lemma lift_mk_le_lift_mk_of_injective {α : Type u} {β : Type v} {f : α → β} (hf : Injective f) :
    Cardinal.lift.{v} (#α) ≤ Cardinal.lift.{u} (#β) := by
  rw [← Cardinal.mk_range_eq_of_injective hf]
  exact Cardinal.lift_le.2 (Cardinal.mk_set_le _)

lemma lift_mk_le_lift_mk_of_surjective {α : Type u} {β : Type v} {f : α → β} (hf : Surjective f) :
    Cardinal.lift.{u} (#β) ≤ Cardinal.lift.{v} (#α) :=
  lift_mk_le_lift_mk_of_injective (injective_surjInv hf)

theorem mk_image_eq_of_injOn {α β : Type u} (f : α → β) (s : Set α) (h : InjOn f s) :
    #(f '' s) = #s :=
  mk_congr (Equiv.Set.imageOfInjOn f s h).symm

theorem mk_image_eq_of_injOn_lift {α : Type u} {β : Type v} (f : α → β) (s : Set α)
    (h : InjOn f s) : lift.{u} #(f '' s) = lift.{v} #s :=
  lift_mk_eq.{v, u, 0}.mpr ⟨(Equiv.Set.imageOfInjOn f s h).symm⟩

theorem mk_image_eq {α β : Type u} {f : α → β} {s : Set α} (hf : Injective f) : #(f '' s) = #s :=
  mk_image_eq_of_injOn _ _ hf.injOn

theorem mk_image_eq_lift {α : Type u} {β : Type v} (f : α → β) (s : Set α) (h : Injective f) :
    lift.{u} #(f '' s) = lift.{v} #s :=
  mk_image_eq_of_injOn_lift _ _ h.injOn

theorem mk_iUnion_le_sum_mk {α ι : Type u} {f : ι → Set α} : #(⋃ i, f i) ≤ sum fun i => #(f i) :=
  calc
    #(⋃ i, f i) ≤ #(Σi, f i) := mk_le_of_surjective (Set.sigmaToiUnion_surjective f)
    _ = sum fun i => #(f i) := mk_sigma _

theorem mk_iUnion_le_sum_mk_lift {α : Type u} {ι : Type v} {f : ι → Set α} :
    lift.{v} #(⋃ i, f i) ≤ sum fun i => #(f i) :=
  calc
    lift.{v} #(⋃ i, f i) ≤ #(Σi, f i) :=
      mk_le_of_surjective <| ULift.up_surjective.comp (Set.sigmaToiUnion_surjective f)
    _ = sum fun i => #(f i) := mk_sigma _

theorem mk_iUnion_eq_sum_mk {α ι : Type u} {f : ι → Set α}
    (h : Pairwise fun i j => Disjoint (f i) (f j)) : #(⋃ i, f i) = sum fun i => #(f i) :=
  calc
    #(⋃ i, f i) = #(Σi, f i) := mk_congr (Set.unionEqSigmaOfDisjoint h)
    _ = sum fun i => #(f i) := mk_sigma _

theorem mk_iUnion_eq_sum_mk_lift {α : Type u} {ι : Type v} {f : ι → Set α}
    (h : Pairwise fun i j => Disjoint (f i) (f j)) :
    lift.{v} #(⋃ i, f i) = sum fun i => #(f i) :=
  calc
    lift.{v} #(⋃ i, f i) = #(Σi, f i) :=
      mk_congr <| .trans Equiv.ulift (Set.unionEqSigmaOfDisjoint h)
    _ = sum fun i => #(f i) := mk_sigma _

theorem mk_iUnion_le {α ι : Type u} (f : ι → Set α) : #(⋃ i, f i) ≤ #ι * ⨆ i, #(f i) :=
  mk_iUnion_le_sum_mk.trans (sum_le_iSup _)

theorem mk_iUnion_le_lift {α : Type u} {ι : Type v} (f : ι → Set α) :
    lift.{v} #(⋃ i, f i) ≤ lift.{u} #ι * ⨆ i, lift.{v} #(f i) := by
  refine mk_iUnion_le_sum_mk_lift.trans <| Eq.trans_le ?_ (sum_le_iSup_lift _)
  rw [← lift_sum, lift_id'.{_,u}]

theorem mk_sUnion_le {α : Type u} (A : Set (Set α)) : #(⋃₀ A) ≤ #A * ⨆ s : A, #s := by
  rw [sUnion_eq_iUnion]
  apply mk_iUnion_le

theorem mk_biUnion_le {ι α : Type u} (A : ι → Set α) (s : Set ι) :
    #(⋃ x ∈ s, A x) ≤ #s * ⨆ x : s, #(A x.1) := by
  rw [biUnion_eq_iUnion]
  apply mk_iUnion_le

theorem mk_biUnion_le_lift {α : Type u} {ι : Type v} (A : ι → Set α) (s : Set ι) :
    lift.{v} #(⋃ x ∈ s, A x) ≤ lift.{u} #s * ⨆ x : s, lift.{v} #(A x.1) := by
  rw [biUnion_eq_iUnion]
  apply mk_iUnion_le_lift

theorem finset_card_lt_aleph0 (s : Finset α) : #(↑s : Set α) < ℵ₀ :=
  lt_aleph0_of_finite _

theorem mk_set_eq_nat_iff_finset {α} {s : Set α} {n : ℕ} :
    #s = n ↔ ∃ t : Finset α, (t : Set α) = s ∧ t.card = n := by
  constructor
  · intro h
    lift s to Finset α using lt_aleph0_iff_set_finite.1 (h.symm ▸ nat_lt_aleph0 n)
    simpa using h
  · rintro ⟨t, rfl, rfl⟩
    exact mk_coe_finset

theorem mk_eq_nat_iff_finset {n : ℕ} :
    #α = n ↔ ∃ t : Finset α, (t : Set α) = univ ∧ t.card = n := by
  rw [← mk_univ, mk_set_eq_nat_iff_finset]

theorem mk_eq_nat_iff_fintype {n : ℕ} : #α = n ↔ ∃ h : Fintype α, @Fintype.card α h = n := by
  rw [mk_eq_nat_iff_finset]
  constructor
  · rintro ⟨t, ht, hn⟩
    exact ⟨⟨t, eq_univ_iff_forall.1 ht⟩, hn⟩
  · rintro ⟨⟨t, ht⟩, hn⟩
    exact ⟨t, eq_univ_iff_forall.2 ht, hn⟩

theorem mk_union_add_mk_inter {α : Type u} {S T : Set α} :
    #(S ∪ T : Set α) + #(S ∩ T : Set α) = #S + #T := by
  classical
  exact Quot.sound ⟨Equiv.Set.unionSumInter S T⟩

/-- The cardinality of a union is at most the sum of the cardinalities
of the two sets. -/
theorem mk_union_le {α : Type u} (S T : Set α) : #(S ∪ T : Set α) ≤ #S + #T :=
  @mk_union_add_mk_inter α S T ▸ self_le_add_right #(S ∪ T : Set α) #(S ∩ T : Set α)

theorem mk_union_of_disjoint {α : Type u} {S T : Set α} (H : Disjoint S T) :
    #(S ∪ T : Set α) = #S + #T := by
  classical
  exact Quot.sound ⟨Equiv.Set.union H.le_bot⟩

theorem mk_insert {α : Type u} {s : Set α} {a : α} (h : a ∉ s) :
    #(insert a s : Set α) = #s + 1 := by
  rw [← union_singleton, mk_union_of_disjoint, mk_singleton]
  simpa

theorem mk_insert_le {α : Type u} {s : Set α} {a : α} : #(insert a s : Set α) ≤ #s + 1 := by
  by_cases h : a ∈ s
  · simp only [insert_eq_of_mem h, self_le_add_right]
  · rw [mk_insert h]

theorem mk_sum_compl {α} (s : Set α) : #s + #(sᶜ : Set α) = #α := by
  classical
  exact mk_congr (Equiv.Set.sumCompl s)

theorem mk_le_mk_of_subset {α} {s t : Set α} (h : s ⊆ t) : #s ≤ #t :=
  ⟨Set.embeddingOfSubset s t h⟩

theorem mk_le_iff_forall_finset_subset_card_le {α : Type u} {n : ℕ} {t : Set α} :
    #t ≤ n ↔ ∀ s : Finset α, (s : Set α) ⊆ t → s.card ≤ n := by
  refine ⟨fun H s hs ↦ by simpa using (mk_le_mk_of_subset hs).trans H, fun H ↦ ?_⟩
  apply card_le_of (fun s ↦ ?_)
  classical
  let u : Finset α := s.image Subtype.val
  have : u.card = s.card := Finset.card_image_of_injOn Subtype.coe_injective.injOn
  rw [← this]
  apply H
  simp only [u, Finset.coe_image, image_subset_iff, Subtype.coe_preimage_self, subset_univ]

theorem mk_subtype_mono {p q : α → Prop} (h : ∀ x, p x → q x) :
    #{ x // p x } ≤ #{ x // q x } :=
  ⟨embeddingOfSubset _ _ h⟩

theorem le_mk_diff_add_mk (S T : Set α) : #S ≤ #(S \ T : Set α) + #T :=
  (mk_le_mk_of_subset <| subset_diff_union _ _).trans <| mk_union_le _ _

theorem mk_diff_add_mk {S T : Set α} (h : T ⊆ S) : #(S \ T : Set α) + #T = #S := by
  refine (mk_union_of_disjoint <| ?_).symm.trans <| by rw [diff_union_of_subset h]
  exact disjoint_sdiff_self_left

theorem mk_union_le_aleph0 {α} {P Q : Set α} :
    #(P ∪ Q : Set α) ≤ ℵ₀ ↔ #P ≤ ℵ₀ ∧ #Q ≤ ℵ₀ := by
  simp only [le_aleph0_iff_subtype_countable, mem_union, setOf_mem_eq, Set.union_def,
    ← countable_union]

theorem mk_subtype_of_equiv {α β : Type u} (p : β → Prop) (e : α ≃ β) :
    #{ a : α // p (e a) } = #{ b : β // p b } :=
  mk_congr (Equiv.subtypeEquivOfSubtype e)

theorem mk_sep (s : Set α) (t : α → Prop) : #({ x ∈ s | t x } : Set α) = #{ x : s | t x.1 } :=
  mk_congr (Equiv.Set.sep s t)

theorem mk_preimage_of_injective_lift {α : Type u} {β : Type v} (f : α → β) (s : Set β)
    (h : Injective f) : lift.{v} #(f ⁻¹' s) ≤ lift.{u} #s := by
  rw [lift_mk_le.{0}]
  -- Porting note: Needed to insert `mem_preimage.mp` below
  use Subtype.coind (fun x => f x.1) fun x => mem_preimage.mp x.2
  apply Subtype.coind_injective; exact h.comp Subtype.val_injective

theorem mk_preimage_of_subset_range_lift {α : Type u} {β : Type v} (f : α → β) (s : Set β)
    (h : s ⊆ range f) : lift.{u} #s ≤ lift.{v} #(f ⁻¹' s) := by
  rw [← image_preimage_eq_iff] at h
  nth_rewrite 1 [← h]
  apply mk_image_le_lift

theorem mk_preimage_of_injective_of_subset_range_lift {β : Type v} (f : α → β) (s : Set β)
    (h : Injective f) (h2 : s ⊆ range f) : lift.{v} #(f ⁻¹' s) = lift.{u} #s :=
  le_antisymm (mk_preimage_of_injective_lift f s h) (mk_preimage_of_subset_range_lift f s h2)

theorem mk_preimage_of_injective_of_subset_range (f : α → β) (s : Set β) (h : Injective f)
    (h2 : s ⊆ range f) : #(f ⁻¹' s) = #s := by
  convert mk_preimage_of_injective_of_subset_range_lift.{u, u} f s h h2 using 1 <;> rw [lift_id]

theorem mk_preimage_of_injective (f : α → β) (s : Set β) (h : Injective f) :
    #(f ⁻¹' s) ≤ #s := by
  rw [← lift_id #(↑(f ⁻¹' s)), ← lift_id #(↑s)]
  exact mk_preimage_of_injective_lift f s h

theorem mk_preimage_of_subset_range (f : α → β) (s : Set β) (h : s ⊆ range f) :
    #s ≤ #(f ⁻¹' s) := by
  rw [← lift_id #(↑(f ⁻¹' s)), ← lift_id #(↑s)]
  exact mk_preimage_of_subset_range_lift f s h

theorem mk_subset_ge_of_subset_image_lift {α : Type u} {β : Type v} (f : α → β) {s : Set α}
    {t : Set β} (h : t ⊆ f '' s) : lift.{u} #t ≤ lift.{v} #({ x ∈ s | f x ∈ t } : Set α) := by
  rw [image_eq_range] at h
  convert mk_preimage_of_subset_range_lift _ _ h using 1
  rw [mk_sep]
  rfl

theorem mk_subset_ge_of_subset_image (f : α → β) {s : Set α} {t : Set β} (h : t ⊆ f '' s) :
    #t ≤ #({ x ∈ s | f x ∈ t } : Set α) := by
  rw [image_eq_range] at h
  convert mk_preimage_of_subset_range _ _ h using 1
  rw [mk_sep]
  rfl

theorem le_mk_iff_exists_subset {c : Cardinal} {α : Type u} {s : Set α} :
    c ≤ #s ↔ ∃ p : Set α, p ⊆ s ∧ #p = c := by
  rw [le_mk_iff_exists_set, ← Subtype.exists_set_subtype]
  apply exists_congr; intro t; rw [mk_image_eq]; apply Subtype.val_injective

theorem two_le_iff : (2 : Cardinal) ≤ #α ↔ ∃ x y : α, x ≠ y := by
  rw [← Nat.cast_two, nat_succ, succ_le_iff, Nat.cast_one, one_lt_iff_nontrivial, nontrivial_iff]

theorem two_le_iff' (x : α) : (2 : Cardinal) ≤ #α ↔ ∃ y : α, y ≠ x := by
  rw [two_le_iff, ← nontrivial_iff, nontrivial_iff_exists_ne x]

theorem mk_eq_two_iff : #α = 2 ↔ ∃ x y : α, x ≠ y ∧ ({x, y} : Set α) = univ := by
  classical
  simp only [← @Nat.cast_two Cardinal, mk_eq_nat_iff_finset, Finset.card_eq_two]
  constructor
  · rintro ⟨t, ht, x, y, hne, rfl⟩
    exact ⟨x, y, hne, by simpa using ht⟩
  · rintro ⟨x, y, hne, h⟩
    exact ⟨{x, y}, by simpa using h, x, y, hne, rfl⟩

theorem mk_eq_two_iff' (x : α) : #α = 2 ↔ ∃! y, y ≠ x := by
  rw [mk_eq_two_iff]; constructor
  · rintro ⟨a, b, hne, h⟩
    simp only [eq_univ_iff_forall, mem_insert_iff, mem_singleton_iff] at h
    rcases h x with (rfl | rfl)
    exacts [⟨b, hne.symm, fun z => (h z).resolve_left⟩, ⟨a, hne, fun z => (h z).resolve_right⟩]
  · rintro ⟨y, hne, hy⟩
    exact ⟨x, y, hne.symm, eq_univ_of_forall fun z => or_iff_not_imp_left.2 (hy z)⟩

theorem exists_not_mem_of_length_lt {α : Type*} (l : List α) (h : ↑l.length < #α) :
    ∃ z : α, z ∉ l := by
  classical
  contrapose! h
  calc
    #α = #(Set.univ : Set α) := mk_univ.symm
    _ ≤ #l.toFinset := mk_le_mk_of_subset fun x _ => List.mem_toFinset.mpr (h x)
    _ = l.toFinset.card := Cardinal.mk_coe_finset
    _ ≤ l.length := Cardinal.natCast_le.mpr (List.toFinset_card_le l)

theorem three_le {α : Type*} (h : 3 ≤ #α) (x : α) (y : α) : ∃ z : α, z ≠ x ∧ z ≠ y := by
  have : ↑(3 : ℕ) ≤ #α := by simpa using h
  have : ↑(2 : ℕ) < #α := by rwa [← succ_le_iff, ← Cardinal.nat_succ]
  have := exists_not_mem_of_length_lt [x, y] this
  simpa [not_or] using this

/-! ### `powerlt` operation -/

/-- The function `a ^< b`, defined as the supremum of `a ^ c` for `c < b`. -/
def powerlt (a b : Cardinal.{u}) : Cardinal.{u} :=
  ⨆ c : Iio b, a ^ (c : Cardinal)

@[inherit_doc]
infixl:80 " ^< " => powerlt

theorem le_powerlt {b c : Cardinal.{u}} (a) (h : c < b) : (a^c) ≤ a ^< b := by
  refine le_ciSup (f := fun y : Iio b => a ^ (y : Cardinal)) ?_ ⟨c, h⟩
  rw [← image_eq_range]
  exact bddAbove_image.{u, u} _ bddAbove_Iio

theorem powerlt_le {a b c : Cardinal.{u}} : a ^< b ≤ c ↔ ∀ x < b, a ^ x ≤ c := by
  rw [powerlt, ciSup_le_iff']
  · simp
  · rw [← image_eq_range]
    exact bddAbove_image.{u, u} _ bddAbove_Iio

theorem powerlt_le_powerlt_left {a b c : Cardinal} (h : b ≤ c) : a ^< b ≤ a ^< c :=
  powerlt_le.2 fun _ hx => le_powerlt a <| hx.trans_le h

theorem powerlt_mono_left (a) : Monotone fun c => a ^< c := fun _ _ => powerlt_le_powerlt_left

theorem powerlt_succ {a b : Cardinal} (h : a ≠ 0) : a ^< succ b = a ^ b :=
  (powerlt_le.2 fun _ h' => power_le_power_left h <| le_of_lt_succ h').antisymm <|
    le_powerlt a (lt_succ b)

theorem powerlt_min {a b c : Cardinal} : a ^< min b c = min (a ^< b) (a ^< c) :=
  (powerlt_mono_left a).map_min

theorem powerlt_max {a b c : Cardinal} : a ^< max b c = max (a ^< b) (a ^< c) :=
  (powerlt_mono_left a).map_max

theorem zero_powerlt {a : Cardinal} (h : a ≠ 0) : 0 ^< a = 1 := by
  apply (powerlt_le.2 fun c _ => zero_power_le _).antisymm
  rw [← power_zero]
  exact le_powerlt 0 (pos_iff_ne_zero.2 h)

@[simp]
theorem powerlt_zero {a : Cardinal} : a ^< 0 = 0 := by
  convert Cardinal.iSup_of_empty _
  exact Subtype.isEmpty_of_false fun x => mem_Iio.not.mpr (Cardinal.zero_le x).not_lt

end Cardinal

-- namespace Tactic

-- open Cardinal Positivity

-- Porting note: Meta code, do not port directly
-- /-- Extension for the `positivity` tactic: The cardinal power of a positive cardinal is
--  positive. -/
-- @[positivity]
-- unsafe def positivity_cardinal_pow : expr → tactic strictness
--   | q(@Pow.pow _ _ $(inst) $(a) $(b)) => do
--     let strictness_a ← core a
--     match strictness_a with
--       | positive p => positive <$> mk_app `` power_pos [b, p]
--       | _ => failed
--   |-- We already know that `0 ≤ x` for all `x : Cardinal`
--     _ =>
--     failed

-- end Tactic

set_option linter.style.longFile 2200<|MERGE_RESOLUTION|>--- conflicted
+++ resolved
@@ -846,11 +846,7 @@
 /-- The indexed sum of cardinals is the cardinality of the
   indexed disjoint union, i.e. sigma type. -/
 def sum {ι} (f : ι → Cardinal) : Cardinal :=
-<<<<<<< HEAD
-  #(Σi, (f i).out)
-=======
-  mk (Σ i, (f i).out)
->>>>>>> 5063953f
+  #(Σ i, (f i).out)
 
 theorem le_sum {ι} (f : ι → Cardinal) (i) : f i ≤ sum f := by
   rw [← Quotient.out_eq (f i)]
