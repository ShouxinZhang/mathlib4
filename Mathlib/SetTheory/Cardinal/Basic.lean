--- conflicted
+++ resolved
@@ -5,11 +5,8 @@
 -/
 import Mathlib.Algebra.Order.Ring.Nat
 import Mathlib.Data.Fintype.BigOperators
-<<<<<<< HEAD
-=======
 import Mathlib.Data.Fintype.Powerset
 import Mathlib.Data.Nat.Cast.Order.Basic
->>>>>>> d0df76bd
 import Mathlib.Data.Set.Countable
 import Mathlib.Logic.Small.Set
 import Mathlib.Logic.UnivLE
@@ -527,13 +524,8 @@
   add_zero a := inductionOn a fun α => mk_congr <| Equiv.sumEmpty α _
   add_assoc a b c := inductionOn₃ a b c fun α β γ => mk_congr <| Equiv.sumAssoc α β γ
   add_comm a b := inductionOn₂ a b fun α β => mk_congr <| Equiv.sumComm α β
-<<<<<<< HEAD
-  zero_mul a := inductionOn a fun α => mk_eq_zero _
-  mul_zero a := inductionOn a fun α => mk_eq_zero _
-=======
   zero_mul a := inductionOn a fun _ => mk_eq_zero _
   mul_zero a := inductionOn a fun _ => mk_eq_zero _
->>>>>>> d0df76bd
   one_mul a := inductionOn a fun α => mk_congr <| Equiv.uniqueProd α _
   mul_one a := inductionOn a fun α => mk_congr <| Equiv.prodUnique α _
   mul_assoc a b c := inductionOn₃ a b c fun α β γ => mk_congr <| Equiv.prodAssoc α β γ
@@ -837,21 +829,13 @@
 @[deprecated IsSuccLimit.succ_lt (since := "2024-09-17")]
 theorem IsLimit.succ_lt {x c} (h : IsLimit c) : x < c → succ x < c :=
   h.isSuccPrelimit.succ_lt
-<<<<<<< HEAD
 
 @[deprecated isSuccPrelimit_zero (since := "2024-09-05")]
 alias isSuccLimit_zero := isSuccPrelimit_zero
 
 end deprecated
-=======
-
-@[deprecated isSuccPrelimit_zero (since := "2024-09-05")]
-alias isSuccLimit_zero := isSuccPrelimit_zero
-
-end deprecated
 
 /-! ### Indexed cardinal `sum` -/
->>>>>>> d0df76bd
 
 /-- The indexed sum of cardinals is the cardinality of the
   indexed disjoint union, i.e. sigma type. -/
@@ -869,8 +853,6 @@
 theorem mk_sigma {ι} (f : ι → Type*) : #(Σ i, f i) = sum fun i => #(f i) :=
   mk_congr <| Equiv.sigmaCongrRight fun _ => outMkEquiv.symm
 
-<<<<<<< HEAD
-=======
 theorem mk_sigma_congr_lift {ι : Type v} {ι' : Type v'} {f : ι → Type w} {g : ι' → Type w'}
     (e : ι ≃ ι') (h : ∀ i, lift.{w'} #(f i) = lift.{w} #(g (e i))) :
     lift.{max v' w'} #(Σ i, f i) = lift.{max v w} #(Σ i, g i) :=
@@ -899,7 +881,6 @@
     #(Σ' i, f i) = #(Σ' i, g i) :=
   mk_congr <| .psigmaCongrRight fun i => Classical.choice <| Cardinal.eq.mp (h i)
 
->>>>>>> d0df76bd
 theorem mk_sigma_arrow {ι} (α : Type*) (f : ι → Type*) :
     #(Sigma f → α) = #(Π i, f i → α) := mk_congr <| Equiv.piCurry fun _ _ ↦ α
 
@@ -1069,8 +1050,6 @@
   rw [iSup, iSup, lift_sSup hf, ← range_comp]
   simp [Function.comp_def]
 
-<<<<<<< HEAD
-=======
 /-- To prove that the lift of a supremum is bounded by some cardinal `t`,
 it suffices to show that the lift of each cardinal is bounded by `t`. -/
 theorem lift_iSup_le {ι : Type v} {f : ι → Cardinal.{w}} {t : Cardinal} (hf : BddAbove (range f))
@@ -1101,7 +1080,6 @@
     (h : ∀ i, lift.{v'} (f i) ≤ lift.{v} (f' (g i))) : lift.{v'} (iSup f) ≤ lift.{v} (iSup f') :=
   lift_iSup_le_lift_iSup hf hf' h
 
->>>>>>> d0df76bd
 lemma exists_eq_of_iSup_eq_of_not_isSuccPrelimit
     {ι : Type u} (f : ι → Cardinal.{v}) (ω : Cardinal.{v})
     (hω : ¬ IsSuccPrelimit ω)
@@ -1227,110 +1205,6 @@
         Cardinal.prod, lift_prod, Fintype.prod_option, lift_mul, ← h fun a => f (some a)]
     simp only [lift_id]
 
-<<<<<<< HEAD
-@[simp]
-theorem lift_sInf (s : Set Cardinal) : lift.{u, v} (sInf s) = sInf (lift.{u, v} '' s) := by
-  rcases eq_empty_or_nonempty s with (rfl | hs)
-  · simp
-  · exact lift_monotone.map_csInf hs
-
-@[simp]
-theorem lift_iInf {ι} (f : ι → Cardinal) : lift.{u, v} (iInf f) = ⨅ i, lift.{u, v} (f i) := by
-  unfold iInf
-  convert lift_sInf (range f)
-  simp_rw [← comp_apply (f := lift), range_comp]
-
-theorem lift_down {a : Cardinal.{u}} {b : Cardinal.{max u v}} :
-    b ≤ lift.{v,u} a → ∃ a', lift.{v,u} a' = b :=
-  inductionOn₂ a b fun α β => by
-    rw [← lift_id #β, ← lift_umax, ← lift_umax.{u, v}, lift_mk_le.{v}]
-    exact fun ⟨f⟩ =>
-      ⟨#(Set.range f),
-        Eq.symm <| lift_mk_eq.{_, _, v}.2
-          ⟨Function.Embedding.equivOfSurjective (Embedding.codRestrict _ f Set.mem_range_self)
-              fun ⟨a, ⟨b, e⟩⟩ => ⟨b, Subtype.eq e⟩⟩⟩
-
-theorem le_lift_iff {a : Cardinal.{u}} {b : Cardinal.{max u v}} :
-    b ≤ lift.{v, u} a ↔ ∃ a', lift.{v, u} a' = b ∧ a' ≤ a :=
-  ⟨fun h =>
-    let ⟨a', e⟩ := lift_down h
-    ⟨a', e, lift_le.1 <| e.symm ▸ h⟩,
-    fun ⟨_, e, h⟩ => e ▸ lift_le.2 h⟩
-
-theorem lt_lift_iff {a : Cardinal.{u}} {b : Cardinal.{max u v}} :
-    b < lift.{v, u} a ↔ ∃ a', lift.{v, u} a' = b ∧ a' < a :=
-  ⟨fun h =>
-    let ⟨a', e⟩ := lift_down h.le
-    ⟨a', e, lift_lt.1 <| e.symm ▸ h⟩,
-    fun ⟨_, e, h⟩ => e ▸ lift_lt.2 h⟩
-
-@[simp]
-theorem lift_succ (a) : lift.{v, u} (succ a) = succ (lift.{v, u} a) :=
-  le_antisymm
-    (le_of_not_gt fun h => by
-      rcases lt_lift_iff.1 h with ⟨b, e, h⟩
-      rw [lt_succ_iff, ← lift_le, e] at h
-      exact h.not_lt (lt_succ _))
-    (succ_le_of_lt <| lift_lt.2 <| lt_succ a)
-
--- Porting note: simpNF is not happy with universe levels.
-@[simp, nolint simpNF]
-theorem lift_umax_eq {a : Cardinal.{u}} {b : Cardinal.{v}} :
-    lift.{max v w} a = lift.{max u w} b ↔ lift.{v} a = lift.{u} b := by
-  rw [← lift_lift.{v, w, u}, ← lift_lift.{u, w, v}, lift_inj]
-
-@[simp]
-theorem lift_min {a b : Cardinal} : lift.{u, v} (min a b) = min (lift.{u, v} a) (lift.{u, v} b) :=
-  lift_monotone.map_min
-
-@[simp]
-theorem lift_max {a b : Cardinal} : lift.{u, v} (max a b) = max (lift.{u, v} a) (lift.{u, v} b) :=
-  lift_monotone.map_max
-
-/-- The lift of a supremum is the supremum of the lifts. -/
-theorem lift_sSup {s : Set Cardinal} (hs : BddAbove s) :
-    lift.{u} (sSup s) = sSup (lift.{u} '' s) := by
-  apply ((le_csSup_iff' (bddAbove_image.{_,u} _ hs)).2 fun c hc => _).antisymm (csSup_le' _)
-  · intro c hc
-    by_contra h
-    obtain ⟨d, rfl⟩ := Cardinal.lift_down (not_le.1 h).le
-    simp_rw [lift_le] at h hc
-    rw [csSup_le_iff' hs] at h
-    exact h fun a ha => lift_le.1 <| hc (mem_image_of_mem _ ha)
-  · rintro i ⟨j, hj, rfl⟩
-    exact lift_le.2 (le_csSup hs hj)
-
-/-- The lift of a supremum is the supremum of the lifts. -/
-theorem lift_iSup {ι : Type v} {f : ι → Cardinal.{w}} (hf : BddAbove (range f)) :
-    lift.{u} (iSup f) = ⨆ i, lift.{u} (f i) := by
-  rw [iSup, iSup, lift_sSup hf, ← range_comp]
-  simp [Function.comp_def]
-
-/-- To prove that the lift of a supremum is bounded by some cardinal `t`,
-it suffices to show that the lift of each cardinal is bounded by `t`. -/
-theorem lift_iSup_le {ι : Type v} {f : ι → Cardinal.{w}} {t : Cardinal} (hf : BddAbove (range f))
-    (w : ∀ i, lift.{u} (f i) ≤ t) : lift.{u} (iSup f) ≤ t := by
-  rw [lift_iSup hf]
-  exact ciSup_le' w
-
-@[simp]
-theorem lift_iSup_le_iff {ι : Type v} {f : ι → Cardinal.{w}} (hf : BddAbove (range f))
-    {t : Cardinal} : lift.{u} (iSup f) ≤ t ↔ ∀ i, lift.{u} (f i) ≤ t := by
-  rw [lift_iSup hf]
-  exact ciSup_le_iff' (bddAbove_range_comp.{_,_,u} hf _)
-
-universe v' w'
-
-/-- To prove an inequality between the lifts to a common universe of two different supremums,
-it suffices to show that the lift of each cardinal from the smaller supremum
-if bounded by the lift of some cardinal from the larger supremum.
--/
-theorem lift_iSup_le_lift_iSup {ι : Type v} {ι' : Type v'} {f : ι → Cardinal.{w}}
-    {f' : ι' → Cardinal.{w'}} (hf : BddAbove (range f)) (hf' : BddAbove (range f')) {g : ι → ι'}
-    (h : ∀ i, lift.{w'} (f i) ≤ lift.{w} (f' (g i))) : lift.{w'} (iSup f) ≤ lift.{w} (iSup f') := by
-  rw [lift_iSup hf, lift_iSup hf']
-  exact ciSup_mono' (bddAbove_range_comp.{_,_,w} hf' _) fun i => ⟨_, h i⟩
-=======
 /-- **König's theorem** -/
 theorem sum_lt_prod {ι} (f g : ι → Cardinal) (H : ∀ i, f i < g i) : sum f < prod g :=
   lt_of_not_ge fun ⟨F⟩ => by
@@ -1349,7 +1223,6 @@
         exact ⟨Embedding.ofSurjective _ h⟩
     let ⟨⟨i, a⟩, h⟩ := sG C
     exact hc i a (congr_fun h _)
->>>>>>> d0df76bd
 
 /-! ### The first infinite cardinal `aleph0` -/
 
@@ -2079,11 +1952,7 @@
 theorem mk_union_of_disjoint {α : Type u} {S T : Set α} (H : Disjoint S T) :
     #(S ∪ T : Set α) = #S + #T := by
   classical
-<<<<<<< HEAD
-  exact Quot.sound ⟨Equiv.Set.union H.le_bot⟩
-=======
   exact Quot.sound ⟨Equiv.Set.union H⟩
->>>>>>> d0df76bd
 
 theorem mk_insert {α : Type u} {s : Set α} {a : α} (h : a ∉ s) :
     #(insert a s : Set α) = #s + 1 := by
@@ -2293,8 +2162,4 @@
 
 -- end Tactic
 
-<<<<<<< HEAD
-set_option linter.style.longFile 2100
-=======
-set_option linter.style.longFile 2200
->>>>>>> d0df76bd
+set_option linter.style.longFile 2200