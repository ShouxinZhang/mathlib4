/-
Copyright (c) 2021 Apurva Nakade. All rights reserved.
Released under Apache 2.0 license as described in the file LICENSE.
Authors: Apurva Nakade
-/
import Mathlib.Algebra.Algebra.Defs
import Mathlib.Algebra.Order.Group.Basic
import Mathlib.Algebra.Order.Ring.Basic
import Mathlib.RingTheory.Localization.Basic
import Mathlib.SetTheory.Game.Birthday
import Mathlib.SetTheory.Surreal.Multiplication

/-!
# Dyadic numbers
Dyadic numbers are obtained by localizing ℤ away from 2. They are the initial object in the category
of rings with no 2-torsion.

## Dyadic surreal numbers
We construct dyadic surreal numbers using the canonical map from ℤ[2 ^ {-1}] to surreals.
As we currently do not have a ring structure on `Surreal` we construct this map explicitly. Once we
have the ring structure, this map can be constructed directly by sending `2 ^ {-1}` to `half`.

## Embeddings
The above construction gives us an abelian group embedding of ℤ into `Surreal`. The goal is to
extend this to an embedding of dyadic rationals into `Surreal` and use Cauchy sequences of dyadic
rational numbers to construct an ordered field embedding of ℝ into `Surreal`.
-/


universe u

namespace SetTheory

namespace PGame

/-- For a natural number `n`, the pre-game `powHalf (n + 1)` is recursively defined as
`{0 | powHalf n}`. These are the explicit expressions of powers of `1 / 2`. By definition, we have
`powHalf 0 = 1` and `powHalf 1 ≈ 1 / 2` and we prove later on that
`powHalf (n + 1) + powHalf (n + 1) ≈ powHalf n`. -/
def powHalf : ℕ → PGame
  | 0 => 1
  | n + 1 => ⟨PUnit, PUnit, 0, fun _ => powHalf n⟩

@[simp]
theorem powHalf_zero : powHalf 0 = 1 :=
  rfl

theorem powHalf_leftMoves (n) : (powHalf n).LeftMoves = PUnit := by cases n <;> rfl

theorem powHalf_zero_rightMoves : (powHalf 0).RightMoves = PEmpty :=
  rfl

theorem powHalf_succ_rightMoves (n) : (powHalf (n + 1)).RightMoves = PUnit :=
  rfl

@[simp]
theorem powHalf_moveLeft (n i) : (powHalf n).moveLeft i = 0 := by cases n <;> cases i <;> rfl

@[simp]
theorem powHalf_succ_moveRight (n i) : (powHalf (n + 1)).moveRight i = powHalf n :=
  rfl

instance uniquePowHalfLeftMoves (n) : Unique (powHalf n).LeftMoves := by
  cases n <;> exact PUnit.unique

instance isEmpty_powHalf_zero_rightMoves : IsEmpty (powHalf 0).RightMoves :=
  inferInstanceAs (IsEmpty PEmpty)

instance uniquePowHalfSuccRightMoves (n) : Unique (powHalf (n + 1)).RightMoves :=
  PUnit.unique

@[simp]
theorem birthday_half : birthday (powHalf 1) = 2 := by
  rw [birthday_def]; simp

/-- For all natural numbers `n`, the pre-games `powHalf n` are numeric. -/
theorem numeric_powHalf (n) : (powHalf n).Numeric := by
  induction n with
  | zero => exact numeric_one
  | succ n hn =>
    constructor
    · simpa using hn.moveLeft_lt default
    · exact ⟨fun _ => numeric_zero, fun _ => hn⟩

theorem powHalf_succ_lt_powHalf (n : ℕ) : powHalf (n + 1) < powHalf n :=
  (numeric_powHalf (n + 1)).lt_moveRight default

theorem powHalf_succ_le_powHalf (n : ℕ) : powHalf (n + 1) ≤ powHalf n :=
  (powHalf_succ_lt_powHalf n).le

theorem powHalf_le_one (n : ℕ) : powHalf n ≤ 1 := by
  induction n with
  | zero => exact le_rfl
  | succ n hn => exact (powHalf_succ_le_powHalf n).trans hn

theorem powHalf_succ_lt_one (n : ℕ) : powHalf (n + 1) < 1 :=
  (powHalf_succ_lt_powHalf n).trans_le <| powHalf_le_one n

theorem powHalf_pos (n : ℕ) : 0 < powHalf n := by
  rw [← lf_iff_lt numeric_zero (numeric_powHalf n), zero_lf_le]; simp

theorem zero_le_powHalf (n : ℕ) : 0 ≤ powHalf n :=
  (powHalf_pos n).le

theorem add_powHalf_succ_self_eq_powHalf (n) : powHalf (n + 1) + powHalf (n + 1) ≈ powHalf n := by
  induction' n using Nat.strong_induction_on with n hn
  constructor <;> rw [le_iff_forall_lf] <;> constructor
  · rintro (⟨⟨⟩⟩ | ⟨⟨⟩⟩) <;> apply lf_of_lt
    · calc
        0 + powHalf n.succ ≈ powHalf n.succ := zero_add_equiv _
        _ < powHalf n := powHalf_succ_lt_powHalf n
    · calc
        powHalf n.succ + 0 ≈ powHalf n.succ := add_zero_equiv _
        _ < powHalf n := powHalf_succ_lt_powHalf n
  · cases' n with n
    · rintro ⟨⟩
    rintro ⟨⟩
    apply lf_of_moveRight_le
    swap
    · exact Sum.inl default
    calc
      powHalf n.succ + powHalf (n.succ + 1) ≤ powHalf n.succ + powHalf n.succ :=
        add_le_add_left (powHalf_succ_le_powHalf _) _
      _ ≈ powHalf n := hn _ (Nat.lt_succ_self n)
  · simp only [powHalf_moveLeft, forall_const]
    apply lf_of_lt
    calc
      0 ≈ 0 + 0 := Equiv.symm (add_zero_equiv 0)
      _ ≤ powHalf n.succ + 0 := add_le_add_right (zero_le_powHalf _) _
      _ < powHalf n.succ + powHalf n.succ := add_lt_add_left (powHalf_pos _) _
  · rintro (⟨⟨⟩⟩ | ⟨⟨⟩⟩) <;> apply lf_of_lt
    · calc
        powHalf n ≈ powHalf n + 0 := Equiv.symm (add_zero_equiv _)
        _ < powHalf n + powHalf n.succ := add_lt_add_left (powHalf_pos _) _
    · calc
        powHalf n ≈ 0 + powHalf n := Equiv.symm (zero_add_equiv _)
        _ < powHalf n.succ + powHalf n := add_lt_add_right (powHalf_pos _) _
<<<<<<< HEAD
#align pgame.add_pow_half_succ_self_eq_pow_half SetTheory.PGame.add_powHalf_succ_self_eq_powHalf
=======
>>>>>>> 99508fb5

theorem half_add_half_equiv_one : powHalf 1 + powHalf 1 ≈ 1 :=
  add_powHalf_succ_self_eq_powHalf 0

end PGame

end SetTheory

namespace Surreal

open SetTheory PGame

/-- Powers of the surreal number `half`. -/
def powHalf (n : ℕ) : Surreal :=
  ⟦⟨PGame.powHalf n, PGame.numeric_powHalf n⟩⟧

@[simp]
theorem powHalf_zero : powHalf 0 = 1 :=
  rfl

@[simp]
theorem double_powHalf_succ_eq_powHalf (n : ℕ) : 2 * powHalf (n + 1) = powHalf n := by
  rw [two_mul]; exact Quotient.sound (PGame.add_powHalf_succ_self_eq_powHalf n)

@[simp]
theorem nsmul_pow_two_powHalf (n : ℕ) : 2 ^ n * powHalf n = 1 := by
  induction' n with n hn
  · simp only [pow_zero, powHalf_zero, mul_one]
  · rw [← hn, ← double_powHalf_succ_eq_powHalf n, ← mul_assoc (2 ^ n) 2 (powHalf (n + 1)),
      pow_succ', mul_comm 2 (2 ^ n)]

@[simp]
theorem nsmul_pow_two_powHalf' (n k : ℕ) : 2 ^ n * powHalf (n + k) = powHalf k := by
  induction' k with k hk
  · simp only [add_zero, Surreal.nsmul_pow_two_powHalf, eq_self_iff_true,
      Surreal.powHalf_zero]
  · rw [← double_powHalf_succ_eq_powHalf (n + k), ← double_powHalf_succ_eq_powHalf k,
      ← mul_assoc, mul_comm (2 ^ n) 2, mul_assoc] at hk
    rw [← zsmul_eq_zsmul_iff' two_ne_zero]
    simpa only [zsmul_eq_mul, Int.cast_ofNat]

theorem zsmul_pow_two_powHalf (m : ℤ) (n k : ℕ) :
    (m * 2 ^ n) * powHalf (n + k) = m * powHalf k := by
  rw [mul_assoc]
  congr
  exact nsmul_pow_two_powHalf' n k

theorem dyadic_aux {m₁ m₂ : ℤ} {y₁ y₂ : ℕ} (h₂ : m₁ * 2 ^ y₁ = m₂ * 2 ^ y₂) :
    m₁ * powHalf y₂ = m₂ * powHalf y₁ := by
  revert m₁ m₂
  wlog h : y₁ ≤ y₂
  · intro m₁ m₂ aux; exact (this (le_of_not_le h) aux.symm).symm
  intro m₁ m₂ h₂
  obtain ⟨c, rfl⟩ := le_iff_exists_add.mp h
  rw [add_comm, pow_add, ← mul_assoc, mul_eq_mul_right_iff] at h₂
  cases' h₂ with h₂ h₂
  · rw [h₂, add_comm]
    simp_rw [Int.cast_mul, Int.cast_pow, Int.cast_ofNat, zsmul_pow_two_powHalf m₂ c y₁]
  · have := Nat.one_le_pow y₁ 2 Nat.succ_pos'
    norm_cast at h₂; omega

/-- The additive monoid morphism `dyadicMap` sends ⟦⟨m, 2^n⟩⟧ to m • half ^ n. -/
noncomputable def dyadicMap : Localization.Away (2 : ℤ) →+ Surreal where
  toFun x :=
    (Localization.liftOn x fun x y => x * powHalf (Submonoid.log y)) <| by
      intro m₁ m₂ n₁ n₂ h₁
      obtain ⟨⟨n₃, y₃, hn₃⟩, h₂⟩ := Localization.r_iff_exists.mp h₁
      simp only [Subtype.coe_mk, mul_eq_mul_left_iff] at h₂
      cases h₂
      · obtain ⟨a₁, ha₁⟩ := n₁.prop
        obtain ⟨a₂, ha₂⟩ := n₂.prop
        simp only at ha₁ ha₂ ⊢
        have hn₁ : n₁ = Submonoid.pow 2 a₁ := Subtype.ext ha₁.symm
        have hn₂ : n₂ = Submonoid.pow 2 a₂ := Subtype.ext ha₂.symm
        have h₂ : 1 < (2 : ℤ).natAbs := one_lt_two
        rw [hn₁, hn₂, Submonoid.log_pow_int_eq_self h₂, Submonoid.log_pow_int_eq_self h₂]
        apply dyadic_aux
        rwa [ha₁, ha₂, mul_comm, mul_comm m₂]
      · have : (1 : ℤ) ≤ 2 ^ y₃ := mod_cast Nat.one_le_pow y₃ 2 Nat.succ_pos'
        linarith
  map_zero' := by simp_rw [Localization.liftOn_zero _ _, Int.cast_zero, zero_mul]
  map_add' x y :=
    Localization.induction_on₂ x y <| by
      rintro ⟨a, ⟨b, ⟨b', rfl⟩⟩⟩ ⟨c, ⟨d, ⟨d', rfl⟩⟩⟩
      have h₂ : 1 < (2 : ℤ).natAbs := one_lt_two
      have hpow₂ := Submonoid.log_pow_int_eq_self h₂
      simp_rw [Submonoid.pow_apply] at hpow₂
      simp_rw [Localization.add_mk, Localization.liftOn_mk,
        Submonoid.log_mul (Int.pow_right_injective h₂), hpow₂]
      simp only [Int.cast_add, Int.cast_mul, Int.cast_pow, Int.cast_ofNat]
      calc
        (2 ^ b' * c + 2 ^ d' * a) * powHalf (b' + d') =
            (c * 2 ^ b') * powHalf (b' + d') + (a * 2 ^ d') * powHalf (d' + b') := by
          simp only [right_distrib, mul_comm, add_comm]
        _ = c * powHalf d' + a * powHalf b' := by simp only [zsmul_pow_two_powHalf]
        _ = a * powHalf b' + c * powHalf d' := add_comm _ _

@[simp]
theorem dyadicMap_apply (m : ℤ) (p : Submonoid.powers (2 : ℤ)) :
    dyadicMap (IsLocalization.mk' (Localization (Submonoid.powers 2)) m p) =
      m * powHalf (Submonoid.log p) := by
  rw [← Localization.mk_eq_mk']; rfl

-- @[simp] -- Porting note: simp normal form is `dyadicMap_apply_pow'`
theorem dyadicMap_apply_pow (m : ℤ) (n : ℕ) :
    dyadicMap (IsLocalization.mk' (Localization (Submonoid.powers 2)) m (Submonoid.pow 2 n)) =
      m • powHalf n := by
  rw [dyadicMap_apply, @Submonoid.log_pow_int_eq_self 2 one_lt_two]
  simp only [zsmul_eq_mul]

@[simp]
theorem dyadicMap_apply_pow' (m : ℤ) (n : ℕ) :
    m * Surreal.powHalf (Submonoid.log (Submonoid.pow (2 : ℤ) n)) = m * powHalf n := by
  rw [@Submonoid.log_pow_int_eq_self 2 one_lt_two]

/-- We define dyadic surreals as the range of the map `dyadicMap`. -/
def dyadic : Set Surreal :=
  Set.range dyadicMap

-- We conclude with some ideas for further work on surreals; these would make fun projects.
-- TODO show that the map from dyadic rationals to surreals is injective
-- TODO map the reals into the surreals, using dyadic Dedekind cuts
-- TODO show this is a group homomorphism, and injective
-- TODO show the maps from the dyadic rationals and from the reals
-- into the surreals are multiplicative
end Surreal<|MERGE_RESOLUTION|>--- conflicted
+++ resolved
@@ -135,10 +135,6 @@
     · calc
         powHalf n ≈ 0 + powHalf n := Equiv.symm (zero_add_equiv _)
         _ < powHalf n.succ + powHalf n := add_lt_add_right (powHalf_pos _) _
-<<<<<<< HEAD
-#align pgame.add_pow_half_succ_self_eq_pow_half SetTheory.PGame.add_powHalf_succ_self_eq_powHalf
-=======
->>>>>>> 99508fb5
 
 theorem half_add_half_equiv_one : powHalf 1 + powHalf 1 ≈ 1 :=
   add_powHalf_succ_self_eq_powHalf 0
