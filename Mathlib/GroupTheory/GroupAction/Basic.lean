--- conflicted
+++ resolved
@@ -109,16 +109,6 @@
   rcases h with ⟨g, rfl⟩
   exact mem_orbit _ _
 
-@[to_additive]
-lemma orbit_submonoid_subset (S : Submonoid M) (a : α) : orbit S a ⊆ orbit M a := by
-  rintro b ⟨g, rfl⟩
-  exact mem_orbit _ _
-
-@[to_additive]
-lemma mem_orbit_of_mem_orbit_submonoid {S : Submonoid M} {a b : α} (h : a ∈ orbit S b) :
-    a ∈ orbit M b :=
-  orbit_submonoid_subset S _ h
-
 variable (M)
 
 @[to_additive]
@@ -364,32 +354,6 @@
     subst h
     exact MulAction.mem_orbit _ g
 
-@[to_additive]
-lemma orbit_subgroup_subset (H : Subgroup G) (a : α) : orbit H a ⊆ orbit G a :=
-  orbit_submonoid_subset H.toSubmonoid a
-
-@[to_additive]
-lemma mem_orbit_of_mem_orbit_subgroup {H : Subgroup G} {a b : α} (h : a ∈ orbit H b) :
-    a ∈ orbit G b :=
-  orbit_subgroup_subset H _ h
-
-@[to_additive]
-lemma mem_orbit_symm {a₁ a₂ : α} : a₁ ∈ orbit G a₂ ↔ a₂ ∈ orbit G a₁ := by
-  simp_rw [← orbit_eq_iff, eq_comm]
-
-@[to_additive]
-lemma mem_subgroup_orbit_iff {H : Subgroup G} {x : α} {a b : orbit G x} :
-    a ∈ MulAction.orbit H b ↔ (a : α) ∈ MulAction.orbit H (b : α) := by
-  refine ⟨fun h ↦ ?_, fun h ↦ ?_⟩
-  · rcases h with ⟨g, rfl⟩
-    simp_rw [Submonoid.smul_def, Subgroup.coe_toSubmonoid, orbit.coe_smul, ← Submonoid.smul_def]
-    exact MulAction.mem_orbit _ g
-  · rcases h with ⟨g, h⟩
-    simp_rw [Submonoid.smul_def, Subgroup.coe_toSubmonoid, ← orbit.coe_smul,
-             ← Submonoid.smul_def, ← Subtype.ext_iff] at h
-    subst h
-    exact MulAction.mem_orbit _ g
-
 variable (G α)
 
 /-- The relation 'in the same orbit'. -/
@@ -409,10 +373,6 @@
 @[to_additive]
 lemma orbitRel_r_apply {a b : α} : (orbitRel G _).r a b ↔ a ∈ orbit G b :=
   Iff.rfl
-
-@[to_additive]
-lemma orbitRel_subgroup_le (H : Subgroup G) : orbitRel H α ≤ orbitRel G α :=
-  Setoid.le_def.2 mem_orbit_of_mem_orbit_subgroup
 
 @[to_additive]
 lemma orbitRel_subgroup_le (H : Subgroup G) : orbitRel H α ≤ orbitRel G α :=
@@ -438,11 +398,7 @@
     rw [Set.mem_iUnion] at hx
     obtain ⟨g, u, hu₁, hu₂⟩ := hx
     rw [Set.mem_preimage, Set.mem_image]
-<<<<<<< HEAD
-    refine' ⟨g⁻¹ • a, _, by simp only [f, Quotient.eq']; use g⁻¹⟩
-=======
     refine ⟨g⁻¹ • a, ?_, by simp only [f, Quotient.eq']; use g⁻¹⟩
->>>>>>> 59de845a
     rw [← hu₂]
     convert hu₁
     simp only [inv_smul_smul]
