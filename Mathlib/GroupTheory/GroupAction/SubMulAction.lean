/-
Copyright (c) 2020 Eric Wieser. All rights reserved.
Released under Apache 2.0 license as described in the file LICENSE.
Authors: Eric Wieser
-/
import Mathlib.Algebra.Module.Defs
import Mathlib.Data.SetLike.Basic
import Mathlib.GroupTheory.GroupAction.Basic
import Mathlib.GroupTheory.GroupAction.Hom

#align_import group_theory.group_action.sub_mul_action from "leanprover-community/mathlib"@"feb99064803fd3108e37c18b0f77d0a8344677a3"

/-!

# Sets invariant to a `MulAction`

In this file we define `SubMulAction R M`; a subset of a `MulAction R M` which is closed with
respect to scalar multiplication.

For most uses, typically `Submodule R M` is more powerful.

## Main definitions

* `SubMulAction.mulAction` - the `MulAction R M` transferred to the subtype.
* `SubMulAction.mulAction'` - the `MulAction S M` transferred to the subtype when
  `IsScalarTower S R M`.
* `SubMulAction.isScalarTower` - the `IsScalarTower S R M` transferred to the subtype.
* `SubMulAction.inclusion` — the inclusion of a submulaction, as an equivariant map

## Tags

submodule, mul_action
-/


open Function

universe u u' u'' v

variable {S : Type u'} {T : Type u''} {R : Type u} {M : Type v}

/-- `SMulMemClass S R M` says `S` is a type of subsets `s ≤ M` that are closed under the
scalar action of `R` on `M`.

Note that only `R` is marked as an `outParam` here, since `M` is supplied by the `SetLike`
class instead.
-/
class SMulMemClass (S : Type*) (R : outParam Type*) (M : Type*) [SMul R M] [SetLike S M] :
    Prop where
  /-- Multiplication by a scalar on an element of the set remains in the set. -/
  smul_mem : ∀ {s : S} (r : R) {m : M}, m ∈ s → r • m ∈ s
#align smul_mem_class SMulMemClass

/-- `VAddMemClass S R M` says `S` is a type of subsets `s ≤ M` that are closed under the
additive action of `R` on `M`.

Note that only `R` is marked as an `outParam` here, since `M` is supplied by the `SetLike`
class instead. -/
class VAddMemClass (S : Type*) (R : outParam Type*) (M : Type*) [VAdd R M] [SetLike S M] :
    Prop where
  /-- Addition by a scalar with an element of the set remains in the set. -/
  vadd_mem : ∀ {s : S} (r : R) {m : M}, m ∈ s → r +ᵥ m ∈ s
#align vadd_mem_class VAddMemClass

attribute [to_additive] SMulMemClass

attribute [aesop safe 10 apply (rule_sets := [SetLike])] SMulMemClass.smul_mem VAddMemClass.vadd_mem

/-- Not registered as an instance because `R` is an `outParam` in `SMulMemClass S R M`. -/
lemma AddSubmonoidClass.nsmulMemClass {S M : Type*} [AddMonoid M] [SetLike S M]
    [AddSubmonoidClass S M] : SMulMemClass S ℕ M where
  smul_mem n _x hx := nsmul_mem hx n

/-- Not registered as an instance because `R` is an `outParam` in `SMulMemClass S R M`. -/
lemma AddSubgroupClass.zsmulMemClass {S M : Type*} [SubNegMonoid M] [SetLike S M]
    [AddSubgroupClass S M] : SMulMemClass S ℤ M where
  smul_mem n _x hx := zsmul_mem hx n

namespace SetLike

open SMulMemClass

section SMul

variable [SMul R M] [SetLike S M] [hS : SMulMemClass S R M] (s : S)

-- lower priority so other instances are found first
/-- A subset closed under the scalar action inherits that action. -/
@[to_additive "A subset closed under the additive action inherits that action."]
instance (priority := 900) smul : SMul R s :=
  ⟨fun r x => ⟨r • x.1, smul_mem r x.2⟩⟩
#align set_like.has_smul SetLike.smul
#align set_like.has_vadd SetLike.vadd

/-- This can't be an instance because Lean wouldn't know how to find `N`, but we can still use
this to manually derive `SMulMemClass` on specific types. -/
theorem _root_.SMulMemClass.ofIsScalarTower (S M N α : Type*) [SetLike S α] [SMul M N]
    [SMul M α] [Monoid N] [MulAction N α] [SMulMemClass S N α] [IsScalarTower M N α] :
    SMulMemClass S M α :=
  { smul_mem := fun m a ha => smul_one_smul N m a ▸ SMulMemClass.smul_mem _ ha }

instance instIsScalarTower [Mul M] [MulMemClass S M] [IsScalarTower R M M]
    (s : S) : IsScalarTower R s s where
  smul_assoc r x y := Subtype.ext <| smul_assoc r (x : M) (y : M)

instance instSMulCommClass [Mul M] [MulMemClass S M] [SMulCommClass R M M]
    (s : S) : SMulCommClass R s s where
  smul_comm r x y := Subtype.ext <| smul_comm r (x : M) (y : M)

-- Porting note (#11215): TODO lower priority not actually there
-- lower priority so later simp lemmas are used first; to appease simp_nf
@[to_additive (attr := simp, norm_cast)]
protected theorem val_smul (r : R) (x : s) : (↑(r • x) : M) = r • (x : M) :=
  rfl
#align set_like.coe_smul SetLike.val_smul
#align set_like.coe_vadd SetLike.val_vadd

-- Porting note (#11215): TODO lower priority not actually there
-- lower priority so later simp lemmas are used first; to appease simp_nf
@[to_additive (attr := simp)]
theorem mk_smul_mk (r : R) (x : M) (hx : x ∈ s) : r • (⟨x, hx⟩ : s) = ⟨r • x, smul_mem r hx⟩ :=
  rfl
#align set_like.mk_smul_mk SetLike.mk_smul_mk
#align set_like.mk_vadd_mk SetLike.mk_vadd_mk

@[to_additive]
theorem smul_def (r : R) (x : s) : r • x = ⟨r • x, smul_mem r x.2⟩ :=
  rfl
#align set_like.smul_def SetLike.smul_def
#align set_like.vadd_def SetLike.vadd_def

@[simp]
theorem forall_smul_mem_iff {R M S : Type*} [Monoid R] [MulAction R M] [SetLike S M]
    [SMulMemClass S R M] {N : S} {x : M} : (∀ a : R, a • x ∈ N) ↔ x ∈ N :=
  ⟨fun h => by simpa using h 1, fun h a => SMulMemClass.smul_mem a h⟩
#align set_like.forall_smul_mem_iff SetLike.forall_smul_mem_iff

end SMul

section OfTower

variable {N α : Type*} [SetLike S α] [SMul M N] [SMul M α] [Monoid N]
    [MulAction N α] [SMulMemClass S N α] [IsScalarTower M N α] (s : S)

-- lower priority so other instances are found first
/-- A subset closed under the scalar action inherits that action. -/
@[to_additive "A subset closed under the additive action inherits that action."]
instance (priority := 900) smul' : SMul M s where
  smul r x := ⟨r • x.1, smul_one_smul N r x.1 ▸ smul_mem _ x.2⟩

@[to_additive (attr := simp, norm_cast)]
protected theorem val_smul_of_tower (r : M) (x : s) : (↑(r • x) : α) = r • (x : α) :=
  rfl

@[to_additive (attr := simp)]
theorem mk_smul_of_tower_mk (r : M) (x : α) (hx : x ∈ s) :
    r • (⟨x, hx⟩ : s) = ⟨r • x, smul_one_smul N r x ▸ smul_mem _ hx⟩ :=
  rfl

@[to_additive]
theorem smul_of_tower_def (r : M) (x : s) :
    r • x = ⟨r • x, smul_one_smul N r x.1 ▸ smul_mem _ x.2⟩ :=
  rfl

end OfTower

end SetLike

/-- A SubMulAction is a set which is closed under scalar multiplication.  -/
structure SubMulAction (R : Type u) (M : Type v) [SMul R M] : Type v where
  /-- The underlying set of a `SubMulAction`. -/
  carrier : Set M
  /-- The carrier set is closed under scalar multiplication. -/
  smul_mem' : ∀ (c : R) {x : M}, x ∈ carrier → c • x ∈ carrier
#align sub_mul_action SubMulAction

namespace SubMulAction

variable [SMul R M]

instance : SetLike (SubMulAction R M) M :=
  ⟨SubMulAction.carrier, fun p q h => by cases p; cases q; congr⟩

instance : SMulMemClass (SubMulAction R M) R M where smul_mem := smul_mem' _

@[simp]
theorem mem_carrier {p : SubMulAction R M} {x : M} : x ∈ p.carrier ↔ x ∈ (p : Set M) :=
  Iff.rfl
#align sub_mul_action.mem_carrier SubMulAction.mem_carrier

@[ext]
theorem ext {p q : SubMulAction R M} (h : ∀ x, x ∈ p ↔ x ∈ q) : p = q :=
  SetLike.ext h
#align sub_mul_action.ext SubMulAction.ext

/-- Copy of a sub_mul_action with a new `carrier` equal to the old one. Useful to fix definitional
equalities. -/
protected def copy (p : SubMulAction R M) (s : Set M) (hs : s = ↑p) : SubMulAction R M where
  carrier := s
  smul_mem' := hs.symm ▸ p.smul_mem'
#align sub_mul_action.copy SubMulAction.copy

@[simp]
theorem coe_copy (p : SubMulAction R M) (s : Set M) (hs : s = ↑p) : (p.copy s hs : Set M) = s :=
  rfl
#align sub_mul_action.coe_copy SubMulAction.coe_copy

theorem copy_eq (p : SubMulAction R M) (s : Set M) (hs : s = ↑p) : p.copy s hs = p :=
  SetLike.coe_injective hs
#align sub_mul_action.copy_eq SubMulAction.copy_eq

instance : Bot (SubMulAction R M) where
  bot :=
    { carrier := ∅
      smul_mem' := fun _c h => Set.not_mem_empty h }

instance : Inhabited (SubMulAction R M) :=
  ⟨⊥⟩

end SubMulAction

namespace SubMulAction

section SMul

variable [SMul R M]
variable (p : SubMulAction R M)
variable {r : R} {x : M}

theorem smul_mem (r : R) (h : x ∈ p) : r • x ∈ p :=
  p.smul_mem' r h
#align sub_mul_action.smul_mem SubMulAction.smul_mem

instance : SMul R p where smul c x := ⟨c • x.1, smul_mem _ c x.2⟩

variable {p}

@[simp, norm_cast]
theorem val_smul (r : R) (x : p) : (↑(r • x) : M) = r • (x : M) :=
  rfl
#align sub_mul_action.coe_smul SubMulAction.val_smul

-- Porting note: no longer needed because of defeq structure eta
#noalign sub_mul_action.coe_mk

variable (p)

/-- Embedding of a submodule `p` to the ambient space `M`. -/
protected def subtype : p →[R] M where
  toFun := Subtype.val
  map_smul' := by simp [val_smul]
#align sub_mul_action.subtype SubMulAction.subtype

@[simp]
theorem subtype_apply (x : p) : p.subtype x = x :=
  rfl
#align sub_mul_action.subtype_apply SubMulAction.subtype_apply

theorem subtype_eq_val : (SubMulAction.subtype p : p → M) = Subtype.val :=
  rfl
#align sub_mul_action.subtype_eq_val SubMulAction.subtype_eq_val

end SMul

namespace SMulMemClass

variable [Monoid R] [MulAction R M] {A : Type*} [SetLike A M]
variable [hA : SMulMemClass A R M] (S' : A)

-- Prefer subclasses of `MulAction` over `SMulMemClass`.
/-- A `SubMulAction` of a `MulAction` is a `MulAction`.  -/
instance (priority := 75) toMulAction : MulAction R S' :=
  Subtype.coe_injective.mulAction Subtype.val (SetLike.val_smul S')
#align sub_mul_action.smul_mem_class.to_mul_action SubMulAction.SMulMemClass.toMulAction

/-- The natural `MulActionHom` over `R` from a `SubMulAction` of `M` to `M`. -/
protected def subtype : S' →[R] M where
  toFun := Subtype.val; map_smul' _ _ := rfl
#align sub_mul_action.smul_mem_class.subtype SubMulAction.SMulMemClass.subtype

@[simp]
protected theorem coeSubtype : (SMulMemClass.subtype S' : S' → M) = Subtype.val :=
  rfl
#align sub_mul_action.smul_mem_class.coe_subtype SubMulAction.SMulMemClass.coeSubtype

end SMulMemClass

section MulActionMonoid

variable [Monoid R] [MulAction R M]

section

variable [SMul S R] [SMul S M] [IsScalarTower S R M]
variable (p : SubMulAction R M)

theorem smul_of_tower_mem (s : S) {x : M} (h : x ∈ p) : s • x ∈ p := by
  rw [← one_smul R x, ← smul_assoc]
  exact p.smul_mem _ h
#align sub_mul_action.smul_of_tower_mem SubMulAction.smul_of_tower_mem

instance smul' : SMul S p where smul c x := ⟨c • x.1, smul_of_tower_mem _ c x.2⟩
#align sub_mul_action.has_smul' SubMulAction.smul'

instance isScalarTower : IsScalarTower S R p where
  smul_assoc s r x := Subtype.ext <| smul_assoc s r (x : M)
#align sub_mul_action.is_scalar_tower SubMulAction.isScalarTower

instance isScalarTower' {S' : Type*} [SMul S' R] [SMul S' S] [SMul S' M] [IsScalarTower S' R M]
    [IsScalarTower S' S M] : IsScalarTower S' S p where
  smul_assoc s r x := Subtype.ext <| smul_assoc s r (x : M)
#align sub_mul_action.is_scalar_tower' SubMulAction.isScalarTower'

@[simp, norm_cast]
theorem val_smul_of_tower (s : S) (x : p) : ((s • x : p) : M) = s • (x : M) :=
  rfl
#align sub_mul_action.coe_smul_of_tower SubMulAction.val_smul_of_tower

@[simp]
theorem smul_mem_iff' {G} [Group G] [SMul G R] [MulAction G M] [IsScalarTower G R M] (g : G)
    {x : M} : g • x ∈ p ↔ x ∈ p :=
  ⟨fun h => inv_smul_smul g x ▸ p.smul_of_tower_mem g⁻¹ h, p.smul_of_tower_mem g⟩
#align sub_mul_action.smul_mem_iff' SubMulAction.smul_mem_iff'

instance isCentralScalar [SMul Sᵐᵒᵖ R] [SMul Sᵐᵒᵖ M] [IsScalarTower Sᵐᵒᵖ R M]
    [IsCentralScalar S M] :
    IsCentralScalar S p where
  op_smul_eq_smul r x := Subtype.ext <| op_smul_eq_smul r (x : M)

end

section

variable [Monoid S] [SMul S R] [MulAction S M] [IsScalarTower S R M]
variable (p : SubMulAction R M)

/-- If the scalar product forms a `MulAction`, then the subset inherits this action -/
instance mulAction' : MulAction S p where
  smul := (· • ·)
  one_smul x := Subtype.ext <| one_smul _ (x : M)
  mul_smul c₁ c₂ x := Subtype.ext <| mul_smul c₁ c₂ (x : M)
#align sub_mul_action.mul_action' SubMulAction.mulAction'

instance mulAction : MulAction R p :=
  p.mulAction'
#align sub_mul_action.mul_action SubMulAction.mulAction

end

/-- Orbits in a `SubMulAction` coincide with orbits in the ambient space. -/
theorem val_image_orbit {p : SubMulAction R M} (m : p) :
    Subtype.val '' MulAction.orbit R m = MulAction.orbit R (m : M) :=
  (Set.range_comp _ _).symm
#align sub_mul_action.coe_image_orbit SubMulAction.val_image_orbit

/- -- Previously, the relatively useless :
lemma orbit_of_sub_mul {p : SubMulAction R M} (m : p) :
    (mul_action.orbit R m : set M) = MulAction.orbit R (m : M) := rfl
-/

theorem val_preimage_orbit {p : SubMulAction R M} (m : p) :
    Subtype.val ⁻¹' MulAction.orbit R (m : M) = MulAction.orbit R m := by
  rw [← val_image_orbit, Subtype.val_injective.preimage_image]

lemma mem_orbit_subMul_iff {p : SubMulAction R M} {x m : p} :
    x ∈ MulAction.orbit R m ↔ (x : M) ∈ MulAction.orbit R (m : M) := by
  rw [← val_preimage_orbit, Set.mem_preimage]

/-- Stabilizers in monoid SubMulAction coincide with stabilizers in the ambient space -/
theorem stabilizer_of_subMul.submonoid {p : SubMulAction R M} (m : p) :
    MulAction.stabilizerSubmonoid R m = MulAction.stabilizerSubmonoid R (m : M) := by
  ext
  simp only [MulAction.mem_stabilizerSubmonoid_iff, ← SubMulAction.val_smul, SetLike.coe_eq_coe]
#align sub_mul_action.stabilizer_of_sub_mul.submonoid SubMulAction.stabilizer_of_subMul.submonoid

end MulActionMonoid

section MulActionGroup

variable [Group R] [MulAction R M]

lemma orbitRel_of_subMul (p : SubMulAction R M) :
    MulAction.orbitRel R p = (MulAction.orbitRel R M).comap Subtype.val := by
  refine Setoid.ext_iff.2 (fun x y ↦ ?_)
  rw [Setoid.comap_rel]
  exact mem_orbit_subMul_iff

/-- Stabilizers in group SubMulAction coincide with stabilizers in the ambient space -/
theorem stabilizer_of_subMul {p : SubMulAction R M} (m : p) :
    MulAction.stabilizer R m = MulAction.stabilizer R (m : M) := by
  rw [← Subgroup.toSubmonoid_eq]
  exact stabilizer_of_subMul.submonoid m
#align sub_mul_action.stabilizer_of_sub_mul SubMulAction.stabilizer_of_subMul

end MulActionGroup

section Module

variable [Semiring R] [AddCommMonoid M]
variable [Module R M]
variable (p : SubMulAction R M)

theorem zero_mem (h : (p : Set M).Nonempty) : (0 : M) ∈ p :=
  let ⟨x, hx⟩ := h
  zero_smul R (x : M) ▸ p.smul_mem 0 hx
#align sub_mul_action.zero_mem SubMulAction.zero_mem

/-- If the scalar product forms a `Module`, and the `SubMulAction` is not `⊥`, then the
subset inherits the zero. -/
instance [n_empty : Nonempty p] : Zero p where
  zero := ⟨0, n_empty.elim fun x => p.zero_mem ⟨x, x.prop⟩⟩

end Module

section AddCommGroup

variable [Ring R] [AddCommGroup M]
variable [Module R M]
variable (p p' : SubMulAction R M)
variable {r : R} {x y : M}

theorem neg_mem (hx : x ∈ p) : -x ∈ p := by
  rw [← neg_one_smul R]
  exact p.smul_mem _ hx
#align sub_mul_action.neg_mem SubMulAction.neg_mem

@[simp]
theorem neg_mem_iff : -x ∈ p ↔ x ∈ p :=
  ⟨fun h => by
    rw [← neg_neg x]
    exact neg_mem _ h, neg_mem _⟩
#align sub_mul_action.neg_mem_iff SubMulAction.neg_mem_iff

instance : Neg p :=
  ⟨fun x => ⟨-x.1, neg_mem _ x.2⟩⟩

@[simp, norm_cast]
theorem val_neg (x : p) : ((-x : p) : M) = -x :=
  rfl
#align sub_mul_action.coe_neg SubMulAction.val_neg

end AddCommGroup

end SubMulAction

namespace SubMulAction

variable [GroupWithZero S] [Monoid R] [MulAction R M]
variable [SMul S R] [MulAction S M] [IsScalarTower S R M]
variable (p : SubMulAction R M) {s : S} {x y : M}

theorem smul_mem_iff (s0 : s ≠ 0) : s • x ∈ p ↔ x ∈ p :=
  p.smul_mem_iff' (Units.mk0 s s0)
#align sub_mul_action.smul_mem_iff SubMulAction.smul_mem_iff

end SubMulAction

namespace SubMulAction

/- The inclusion of a SubMulaction, as an equivariant map -/
variable {M α : Type*} [Monoid M] [MulAction M α]


/-- The inclusion of a SubMulAction into the ambient set, as an equivariant map -/
def inclusion (s : SubMulAction M α) : s →[M] α where
-- The inclusion map of the inclusion of a SubMulAction
<<<<<<< HEAD
  toFun := fun x => x.val
=======
  toFun := Subtype.val
>>>>>>> d8dc2ab1
-- The commutation property
  map_smul' _ _ := rfl

theorem inclusion.toFun_eq_coe (s : SubMulAction M α) :
<<<<<<< HEAD
    s.inclusion.toFun = fun x => x.val := rfl

lemma image_inclusion (s : SubMulAction M α) :
    Set.range s.inclusion = s.carrier  := by
  ext a
  simp only [Set.mem_range, Subtype.exists, mem_carrier, SetLike.mem_coe]
  constructor
  · rintro ⟨a, h, rfl⟩; exact h
  · exact fun h ↦ ⟨a, h, rfl⟩

lemma inclusion_injective (s : SubMulAction M α) :
    Function.Injective s.inclusion := by
  rintro ⟨a, ha⟩ ⟨b, hb⟩ h
  simp only [Subtype.mk.injEq]
  exact h
=======
    s.inclusion.toFun = Subtype.val := rfl

theorem inclusion.coe_eq (s : SubMulAction M α) :
    ⇑s.inclusion = Subtype.val := rfl

lemma image_inclusion (s : SubMulAction M α) :
    Set.range s.inclusion = s.carrier := by
  rw [inclusion.coe_eq]
  exact Subtype.range_coe

lemma inclusion_injective (s : SubMulAction M α) :
    Function.Injective s.inclusion :=
  Subtype.val_injective
>>>>>>> d8dc2ab1

end SubMulAction<|MERGE_RESOLUTION|>--- conflicted
+++ resolved
@@ -464,32 +464,11 @@
 /-- The inclusion of a SubMulAction into the ambient set, as an equivariant map -/
 def inclusion (s : SubMulAction M α) : s →[M] α where
 -- The inclusion map of the inclusion of a SubMulAction
-<<<<<<< HEAD
-  toFun := fun x => x.val
-=======
   toFun := Subtype.val
->>>>>>> d8dc2ab1
 -- The commutation property
   map_smul' _ _ := rfl
 
 theorem inclusion.toFun_eq_coe (s : SubMulAction M α) :
-<<<<<<< HEAD
-    s.inclusion.toFun = fun x => x.val := rfl
-
-lemma image_inclusion (s : SubMulAction M α) :
-    Set.range s.inclusion = s.carrier  := by
-  ext a
-  simp only [Set.mem_range, Subtype.exists, mem_carrier, SetLike.mem_coe]
-  constructor
-  · rintro ⟨a, h, rfl⟩; exact h
-  · exact fun h ↦ ⟨a, h, rfl⟩
-
-lemma inclusion_injective (s : SubMulAction M α) :
-    Function.Injective s.inclusion := by
-  rintro ⟨a, ha⟩ ⟨b, hb⟩ h
-  simp only [Subtype.mk.injEq]
-  exact h
-=======
     s.inclusion.toFun = Subtype.val := rfl
 
 theorem inclusion.coe_eq (s : SubMulAction M α) :
@@ -503,6 +482,5 @@
 lemma inclusion_injective (s : SubMulAction M α) :
     Function.Injective s.inclusion :=
   Subtype.val_injective
->>>>>>> d8dc2ab1
 
 end SubMulAction