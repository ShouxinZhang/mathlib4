/-
Copyright (c) 2018 Chris Hughes. All rights reserved.
Released under Apache 2.0 license as described in the file LICENSE.
Authors: Chris Hughes
-/
import Mathlib.Algebra.Group.Subgroup.Basic
import Mathlib.Algebra.Group.Submonoid.Membership
import Mathlib.Data.Finset.Fin
import Mathlib.Data.Finset.Sort
import Mathlib.Data.Int.Order.Units
import Mathlib.GroupTheory.Perm.Support
import Mathlib.Logic.Equiv.Fin
import Mathlib.Tactic.NormNum.Ineq

#align_import group_theory.perm.sign from "leanprover-community/mathlib"@"f694c7dead66f5d4c80f446c796a5aad14707f0e"

/-!
# Sign of a permutation

The main definition of this file is `Equiv.Perm.sign`,
associating a `ℤˣ` sign with a permutation.

Other lemmas have been moved to `Mathlib.GroupTheory.Perm.Fintype`

-/

universe u v

open Equiv Function Fintype Finset

variable {α : Type u} [DecidableEq α] {β : Type v}

namespace Equiv.Perm

/-- `modSwap i j` contains permutations up to swapping `i` and `j`.

We use this to partition permutations in `Matrix.det_zero_of_row_eq`, such that each partition
sums up to `0`.
-/
def modSwap (i j : α) : Setoid (Perm α) :=
  ⟨fun σ τ => σ = τ ∨ σ = swap i j * τ, fun σ => Or.inl (refl σ), fun {σ τ} h =>
    Or.casesOn h (fun h => Or.inl h.symm) fun h => Or.inr (by rw [h, swap_mul_self_mul]),
    fun {σ τ υ} hστ hτυ => by
    cases' hστ with hστ hστ <;> cases' hτυ with hτυ hτυ <;> try rw [hστ, hτυ, swap_mul_self_mul] <;>
    simp [hστ, hτυ] -- Porting note: should close goals, but doesn't
    · simp [hστ, hτυ]
    · simp [hστ, hτυ]
    · simp [hστ, hτυ]⟩
#align equiv.perm.mod_swap Equiv.Perm.modSwap

noncomputable instance {α : Type*} [Fintype α] [DecidableEq α] (i j : α) :
    DecidableRel (modSwap i j).r :=
  fun _ _ => Or.decidable

/-- Given a list `l : List α` and a permutation `f : Perm α` such that the nonfixed points of `f`
  are in `l`, recursively factors `f` as a product of transpositions. -/
def swapFactorsAux :
    ∀ (l : List α) (f : Perm α),
      (∀ {x}, f x ≠ x → x ∈ l) → { l : List (Perm α) // l.prod = f ∧ ∀ g ∈ l, IsSwap g }
  | [] => fun f h =>
    ⟨[],
      Equiv.ext fun x => by
        rw [List.prod_nil]
        exact (Classical.not_not.1 (mt h (List.not_mem_nil _))).symm,
      by simp⟩
  | x::l => fun f h =>
    if hfx : x = f x then
      swapFactorsAux l f fun {y} hy =>
        List.mem_of_ne_of_mem (fun h : y = x => by simp [h, hfx.symm] at hy) (h hy)
    else
      let m :=
        swapFactorsAux l (swap x (f x) * f) fun {y} hy =>
          have : f y ≠ y ∧ y ≠ x := ne_and_ne_of_swap_mul_apply_ne_self hy
          List.mem_of_ne_of_mem this.2 (h this.1)
      ⟨swap x (f x)::m.1, by
        rw [List.prod_cons, m.2.1, ← mul_assoc, mul_def (swap x (f x)), swap_swap, ← one_def,
          one_mul],
        fun {g} hg => ((List.mem_cons).1 hg).elim (fun h => ⟨x, f x, hfx, h⟩) (m.2.2 _)⟩
#align equiv.perm.swap_factors_aux Equiv.Perm.swapFactorsAux

/-- `swapFactors` represents a permutation as a product of a list of transpositions.
The representation is non unique and depends on the linear order structure.
For types without linear order `truncSwapFactors` can be used. -/
def swapFactors [Fintype α] [LinearOrder α] (f : Perm α) :
    { l : List (Perm α) // l.prod = f ∧ ∀ g ∈ l, IsSwap g } :=
  swapFactorsAux ((@univ α _).sort (· ≤ ·)) f fun {_ _} => (mem_sort _).2 (mem_univ _)
#align equiv.perm.swap_factors Equiv.Perm.swapFactors

/-- This computably represents the fact that any permutation can be represented as the product of
  a list of transpositions. -/
def truncSwapFactors [Fintype α] (f : Perm α) :
    Trunc { l : List (Perm α) // l.prod = f ∧ ∀ g ∈ l, IsSwap g } :=
  Quotient.recOnSubsingleton (@univ α _).1 (fun l h => Trunc.mk (swapFactorsAux l f (h _)))
    (show ∀ x, f x ≠ x → x ∈ (@univ α _).1 from fun _ _ => mem_univ _)
#align equiv.perm.trunc_swap_factors Equiv.Perm.truncSwapFactors

/-- An induction principle for permutations. If `P` holds for the identity permutation, and
is preserved under composition with a non-trivial swap, then `P` holds for all permutations. -/
@[elab_as_elim]
theorem swap_induction_on [Finite α] {P : Perm α → Prop} (f : Perm α) :
    P 1 → (∀ f x y, x ≠ y → P f → P (swap x y * f)) → P f := by
  cases nonempty_fintype α
  cases' (truncSwapFactors f).out with l hl
  induction' l with g l ih generalizing f
  · simp (config := { contextual := true }) only [hl.left.symm, List.prod_nil, forall_true_iff]
  · intro h1 hmul_swap
    rcases hl.2 g (by simp) with ⟨x, y, hxy⟩
    rw [← hl.1, List.prod_cons, hxy.2]
    exact
      hmul_swap _ _ _ hxy.1
        (ih _ ⟨rfl, fun v hv => hl.2 _ (List.mem_cons_of_mem _ hv)⟩ h1 hmul_swap)
#align equiv.perm.swap_induction_on Equiv.Perm.swap_induction_on

theorem mclosure_isSwap [Finite α] : Submonoid.closure { σ : Perm α | IsSwap σ } = ⊤ := by
  cases nonempty_fintype α
  refine top_unique fun x _ ↦ ?_
  obtain ⟨h1, h2⟩ := Subtype.mem (truncSwapFactors x).out
  rw [← h1]
  exact Submonoid.list_prod_mem _ fun y hy ↦ Submonoid.subset_closure (h2 y hy)

theorem closure_isSwap [Finite α] : Subgroup.closure { σ : Perm α | IsSwap σ } = ⊤ :=
  Subgroup.closure_eq_top_of_mclosure_eq_top mclosure_isSwap
#align equiv.perm.closure_is_swap Equiv.Perm.closure_isSwap

/-- Every finite symmetric group is generated by transpositions of adjacent elements. -/
theorem mclosure_swap_castSucc_succ (n : ℕ) :
    Submonoid.closure (Set.range fun i : Fin n ↦ swap i.castSucc i.succ) = ⊤ := by
  apply top_unique
  rw [← mclosure_isSwap, Submonoid.closure_le]
  rintro _ ⟨i, j, ne, rfl⟩
  wlog lt : i < j generalizing i j
  · rw [swap_comm]; exact this _ _ ne.symm (ne.lt_or_lt.resolve_left lt)
  induction' j using Fin.induction with j ih
  · cases lt
  have mem : swap j.castSucc j.succ ∈ Submonoid.closure
      (Set.range fun (i : Fin n) ↦ swap i.castSucc i.succ) := Submonoid.subset_closure ⟨_, rfl⟩
  obtain rfl | lts := (Fin.le_castSucc_iff.mpr lt).eq_or_lt
  · exact mem
  rw [swap_comm, ← swap_mul_swap_mul_swap (y := Fin.castSucc j) lts.ne lt.ne]
  exact mul_mem (mul_mem mem <| ih lts.ne lts) mem

/-- Like `swap_induction_on`, but with the composition on the right of `f`.

An induction principle for permutations. If `P` holds for the identity permutation, and
is preserved under composition with a non-trivial swap, then `P` holds for all permutations. -/
@[elab_as_elim]
theorem swap_induction_on' [Finite α] {P : Perm α → Prop} (f : Perm α) :
    P 1 → (∀ f x y, x ≠ y → P f → P (f * swap x y)) → P f := fun h1 IH =>
  inv_inv f ▸ swap_induction_on f⁻¹ h1 fun f => IH f⁻¹
#align equiv.perm.swap_induction_on' Equiv.Perm.swap_induction_on'

theorem isConj_swap {w x y z : α} (hwx : w ≠ x) (hyz : y ≠ z) : IsConj (swap w x) (swap y z) :=
  isConj_iff.2
    (have h :
      ∀ {y z : α},
        y ≠ z → w ≠ z → swap w y * swap x z * swap w x * (swap w y * swap x z)⁻¹ = swap y z :=
      fun {y z} hyz hwz => by
      rw [mul_inv_rev, swap_inv, swap_inv, mul_assoc (swap w y), mul_assoc (swap w y), ←
        mul_assoc _ (swap x z), swap_mul_swap_mul_swap hwx hwz, ← mul_assoc,
        swap_mul_swap_mul_swap hwz.symm hyz.symm]
    if hwz : w = z then
      have hwy : w ≠ y := by rw [hwz]; exact hyz.symm
      ⟨swap w z * swap x y, by rw [swap_comm y z, h hyz.symm hwy]⟩
    else ⟨swap w y * swap x z, h hyz hwz⟩)
#align equiv.perm.is_conj_swap Equiv.Perm.isConj_swap

/-- set of all pairs (⟨a, b⟩ : Σ a : fin n, fin n) such that b < a -/
def finPairsLT (n : ℕ) : Finset (Σ_ : Fin n, Fin n) :=
  (univ : Finset (Fin n)).sigma fun a => (range a).attachFin fun _ hm => (mem_range.1 hm).trans a.2
#align equiv.perm.fin_pairs_lt Equiv.Perm.finPairsLT

theorem mem_finPairsLT {n : ℕ} {a : Σ_ : Fin n, Fin n} : a ∈ finPairsLT n ↔ a.2 < a.1 := by
  simp only [finPairsLT, Fin.lt_iff_val_lt_val, true_and_iff, mem_attachFin, mem_range, mem_univ,
    mem_sigma]
#align equiv.perm.mem_fin_pairs_lt Equiv.Perm.mem_finPairsLT

/-- `signAux σ` is the sign of a permutation on `Fin n`, defined as the parity of the number of
  pairs `(x₁, x₂)` such that `x₂ < x₁` but `σ x₁ ≤ σ x₂` -/
def signAux {n : ℕ} (a : Perm (Fin n)) : ℤˣ :=
  ∏ x ∈ finPairsLT n, if a x.1 ≤ a x.2 then -1 else 1
#align equiv.perm.sign_aux Equiv.Perm.signAux

@[simp]
theorem signAux_one (n : ℕ) : signAux (1 : Perm (Fin n)) = 1 := by
  unfold signAux
  conv => rhs; rw [← @Finset.prod_const_one _ _ (finPairsLT n)]
  exact Finset.prod_congr rfl fun a ha => if_neg (mem_finPairsLT.1 ha).not_le
#align equiv.perm.sign_aux_one Equiv.Perm.signAux_one

/-- `signBijAux f ⟨a, b⟩` returns the pair consisting of `f a` and `f b` in decreasing order. -/
def signBijAux {n : ℕ} (f : Perm (Fin n)) (a : Σ_ : Fin n, Fin n) : Σ_ : Fin n, Fin n :=
  if _ : f a.2 < f a.1 then ⟨f a.1, f a.2⟩ else ⟨f a.2, f a.1⟩
#align equiv.perm.sign_bij_aux Equiv.Perm.signBijAux

theorem signBijAux_injOn {n : ℕ} {f : Perm (Fin n)} :
    (finPairsLT n : Set (Σ _, Fin n)).InjOn (signBijAux f) := by
  rintro ⟨a₁, a₂⟩ ha ⟨b₁, b₂⟩ hb h
  dsimp [signBijAux] at h
  rw [Finset.mem_coe, mem_finPairsLT] at *
  have : ¬b₁ < b₂ := hb.le.not_lt
  split_ifs at h <;>
  simp_all [(Equiv.injective f).eq_iff, eq_self_iff_true, and_self_iff, heq_iff_eq]
  · exact absurd this (not_le.mpr ha)
  · exact absurd this (not_le.mpr ha)
#align equiv.perm.sign_bij_aux_inj Equiv.Perm.signBijAux_injOn

theorem signBijAux_surj {n : ℕ} {f : Perm (Fin n)} :
    ∀ a ∈ finPairsLT n, ∃ b ∈ finPairsLT n, signBijAux f b = a :=
  fun ⟨a₁, a₂⟩ ha =>
    if hxa : f⁻¹ a₂ < f⁻¹ a₁ then
      ⟨⟨f⁻¹ a₁, f⁻¹ a₂⟩, mem_finPairsLT.2 hxa, by
        dsimp [signBijAux]
        rw [apply_inv_self, apply_inv_self, if_pos (mem_finPairsLT.1 ha)]⟩
    else
      ⟨⟨f⁻¹ a₂, f⁻¹ a₁⟩,
        mem_finPairsLT.2 <|
          (le_of_not_gt hxa).lt_of_ne fun h => by
            simp [mem_finPairsLT, f⁻¹.injective h, lt_irrefl] at ha, by
              dsimp [signBijAux]
              rw [apply_inv_self, apply_inv_self, if_neg (mem_finPairsLT.1 ha).le.not_lt]⟩
#align equiv.perm.sign_bij_aux_surj Equiv.Perm.signBijAux_surj

theorem signBijAux_mem {n : ℕ} {f : Perm (Fin n)} :
    ∀ a : Σ_ : Fin n, Fin n, a ∈ finPairsLT n → signBijAux f a ∈ finPairsLT n :=
  fun ⟨a₁, a₂⟩ ha => by
    unfold signBijAux
    split_ifs with h
    · exact mem_finPairsLT.2 h
    · exact mem_finPairsLT.2
        ((le_of_not_gt h).lt_of_ne fun h => (mem_finPairsLT.1 ha).ne (f.injective h.symm))
#align equiv.perm.sign_bij_aux_mem Equiv.Perm.signBijAux_mem

@[simp]
theorem signAux_inv {n : ℕ} (f : Perm (Fin n)) : signAux f⁻¹ = signAux f :=
  prod_nbij (signBijAux f⁻¹) signBijAux_mem signBijAux_injOn signBijAux_surj fun ⟨a, b⟩ hab ↦
    if h : f⁻¹ b < f⁻¹ a then by
      simp_all [signBijAux, dif_pos h, if_neg h.not_le, apply_inv_self, apply_inv_self,
        if_neg (mem_finPairsLT.1 hab).not_le]
    else by
      simp_all [signBijAux, if_pos (le_of_not_gt h), dif_neg h, apply_inv_self, apply_inv_self,
        if_pos (mem_finPairsLT.1 hab).le]
#align equiv.perm.sign_aux_inv Equiv.Perm.signAux_inv

theorem signAux_mul {n : ℕ} (f g : Perm (Fin n)) : signAux (f * g) = signAux f * signAux g := by
  rw [← signAux_inv g]
  unfold signAux
  rw [← prod_mul_distrib]
  refine prod_nbij (signBijAux g) signBijAux_mem signBijAux_injOn signBijAux_surj ?_
  rintro ⟨a, b⟩ hab
  dsimp only [signBijAux]
  rw [mul_apply, mul_apply]
  rw [mem_finPairsLT] at hab
  by_cases h : g b < g a
  · rw [dif_pos h]
    simp only [not_le_of_gt hab, mul_one, mul_ite, mul_neg, Perm.inv_apply_self, if_false]
  · rw [dif_neg h, inv_apply_self, inv_apply_self, if_pos hab.le]
    by_cases h₁ : f (g b) ≤ f (g a)
    · have : f (g b) ≠ f (g a) := by
        rw [Ne, f.injective.eq_iff, g.injective.eq_iff]
        exact ne_of_lt hab
      rw [if_pos h₁, if_neg (h₁.lt_of_ne this).not_le]
      rfl
    · rw [if_neg h₁, if_pos (lt_of_not_ge h₁).le]
      rfl
#align equiv.perm.sign_aux_mul Equiv.Perm.signAux_mul

private theorem signAux_swap_zero_one' (n : ℕ) : signAux (swap (0 : Fin (n + 2)) 1) = -1 :=
  show _ = ∏ x ∈ {(⟨1, 0⟩ : Σ a : Fin (n + 2), Fin (n + 2))},
      if (Equiv.swap 0 1) x.1 ≤ swap 0 1 x.2 then (-1 : ℤˣ) else 1 by
    refine Eq.symm (prod_subset (fun ⟨x₁, x₂⟩ => by
      simp (config := { contextual := true }) [mem_finPairsLT, Fin.one_pos]) fun a ha₁ ha₂ => ?_)
    rcases a with ⟨a₁, a₂⟩
    replace ha₁ : a₂ < a₁ := mem_finPairsLT.1 ha₁
    dsimp only
    rcases a₁.zero_le.eq_or_lt with (rfl | H)
    · exact absurd a₂.zero_le ha₁.not_le
    rcases a₂.zero_le.eq_or_lt with (rfl | H')
    · simp only [and_true_iff, eq_self_iff_true, heq_iff_eq, mem_singleton, Sigma.mk.inj_iff] at ha₂
      have : 1 < a₁ := lt_of_le_of_ne (Nat.succ_le_of_lt ha₁)
        (Ne.symm (by intro h; apply ha₂; simp [h]))
      have h01 : Equiv.swap (0 : Fin (n + 2)) 1 0 = 1 := by simp
      rw [swap_apply_of_ne_of_ne (ne_of_gt H) ha₂, h01, if_neg this.not_le]
    · have le : 1 ≤ a₂ := Nat.succ_le_of_lt H'
      have lt : 1 < a₁ := le.trans_lt ha₁
      have h01 : Equiv.swap (0 : Fin (n + 2)) 1 1 = 0 := by simp only [swap_apply_right]
      rcases le.eq_or_lt with (rfl | lt')
      · rw [swap_apply_of_ne_of_ne H.ne' lt.ne', h01, if_neg H.not_le]
      · rw [swap_apply_of_ne_of_ne (ne_of_gt H) (ne_of_gt lt),
          swap_apply_of_ne_of_ne (ne_of_gt H') (ne_of_gt lt'), if_neg ha₁.not_le]

private theorem signAux_swap_zero_one {n : ℕ} (hn : 2 ≤ n) :
    signAux (swap (⟨0, lt_of_lt_of_le (by decide) hn⟩ : Fin n) ⟨1, lt_of_lt_of_le (by decide) hn⟩) =
      -1 := by
  rcases n with (_ | _ | n)
  · norm_num at hn
  · norm_num at hn
  · exact signAux_swap_zero_one' n

theorem signAux_swap : ∀ {n : ℕ} {x y : Fin n} (_hxy : x ≠ y), signAux (swap x y) = -1
  | 0, x, y => by intro; exact Fin.elim0 x
  | 1, x, y => by
    dsimp [signAux, swap, swapCore]
    simp only [eq_iff_true_of_subsingleton, not_true, ite_true, le_refl, prod_const,
               IsEmpty.forall_iff]
  | n + 2, x, y => fun hxy => by
    have h2n : 2 ≤ n + 2 := by exact le_add_self
    rw [← isConj_iff_eq, ← signAux_swap_zero_one h2n]
    exact (MonoidHom.mk' signAux signAux_mul).map_isConj
      (isConj_swap hxy (by exact of_decide_eq_true rfl))
#align equiv.perm.sign_aux_swap Equiv.Perm.signAux_swap

/-- When the list `l : List α` contains all nonfixed points of the permutation `f : Perm α`,
  `signAux2 l f` recursively calculates the sign of `f`. -/
def signAux2 : List α → Perm α → ℤˣ
  | [], _ => 1
  | x::l, f => if x = f x then signAux2 l f else -signAux2 l (swap x (f x) * f)
#align equiv.perm.sign_aux2 Equiv.Perm.signAux2

theorem signAux_eq_signAux2 {n : ℕ} :
    ∀ (l : List α) (f : Perm α) (e : α ≃ Fin n) (_h : ∀ x, f x ≠ x → x ∈ l),
      signAux ((e.symm.trans f).trans e) = signAux2 l f
  | [], f, e, h => by
    have : f = 1 := Equiv.ext fun y => Classical.not_not.1 (mt (h y) (List.not_mem_nil _))
    rw [this, one_def, Equiv.trans_refl, Equiv.symm_trans_self, ← one_def, signAux_one, signAux2]
  | x::l, f, e, h => by
    rw [signAux2]
    by_cases hfx : x = f x
    · rw [if_pos hfx]
      exact
        signAux_eq_signAux2 l f _ fun y (hy : f y ≠ y) =>
          List.mem_of_ne_of_mem (fun h : y = x => by simp [h, hfx.symm] at hy) (h y hy)
    · have hy : ∀ y : α, (swap x (f x) * f) y ≠ y → y ∈ l := fun y hy =>
        have : f y ≠ y ∧ y ≠ x := ne_and_ne_of_swap_mul_apply_ne_self hy
        List.mem_of_ne_of_mem this.2 (h _ this.1)
      have : (e.symm.trans (swap x (f x) * f)).trans e =
          swap (e x) (e (f x)) * (e.symm.trans f).trans e := by
        ext
        rw [← Equiv.symm_trans_swap_trans, mul_def, Equiv.symm_trans_swap_trans, mul_def]
        repeat (rw [trans_apply])
        simp [swap, swapCore]
        split_ifs <;> rfl
      have hefx : e x ≠ e (f x) := mt e.injective.eq_iff.1 hfx
      rw [if_neg hfx, ← signAux_eq_signAux2 _ _ e hy, this, signAux_mul, signAux_swap hefx]
      simp only [neg_neg, one_mul, neg_mul]
#align equiv.perm.sign_aux_eq_sign_aux2 Equiv.Perm.signAux_eq_signAux2

/-- When the multiset `s : Multiset α` contains all nonfixed points of the permutation `f : Perm α`,
  `signAux2 f _` recursively calculates the sign of `f`. -/
def signAux3 [Finite α] (f : Perm α) {s : Multiset α} : (∀ x, x ∈ s) → ℤˣ :=
  Quotient.hrecOn s (fun l _ => signAux2 l f) fun l₁ l₂ h ↦ by
    rcases Finite.exists_equiv_fin α with ⟨n, ⟨e⟩⟩
    refine Function.hfunext (forall_congr fun _ ↦ propext h.mem_iff) fun h₁ h₂ _ ↦ ?_
    rw [← signAux_eq_signAux2 _ _ e fun _ _ => h₁ _, ← signAux_eq_signAux2 _ _ e fun _ _ => h₂ _]
#align equiv.perm.sign_aux3 Equiv.Perm.signAux3

theorem signAux3_mul_and_swap [Finite α] (f g : Perm α) (s : Multiset α) (hs : ∀ x, x ∈ s) :
    signAux3 (f * g) hs = signAux3 f hs * signAux3 g hs ∧
      Pairwise fun x y => signAux3 (swap x y) hs = -1 := by
  obtain ⟨n, ⟨e⟩⟩ := Finite.exists_equiv_fin α
  induction s using Quotient.inductionOn with | _ l => ?_
  show
    signAux2 l (f * g) = signAux2 l f * signAux2 l g ∧
    Pairwise fun x y => signAux2 l (swap x y) = -1
  have hfg : (e.symm.trans (f * g)).trans e = (e.symm.trans f).trans e * (e.symm.trans g).trans e :=
    Equiv.ext fun h => by simp [mul_apply]
  constructor
  · rw [← signAux_eq_signAux2 _ _ e fun _ _ => hs _, ←
      signAux_eq_signAux2 _ _ e fun _ _ => hs _, ← signAux_eq_signAux2 _ _ e fun _ _ => hs _,
      hfg, signAux_mul]
  · intro x y hxy
    rw [← e.injective.ne_iff] at hxy
    rw [← signAux_eq_signAux2 _ _ e fun _ _ => hs _, symm_trans_swap_trans, signAux_swap hxy]
#align equiv.perm.sign_aux3_mul_and_swap Equiv.Perm.signAux3_mul_and_swap

theorem signAux3_symm_trans_trans [Finite α] [DecidableEq β] [Finite β] (f : Perm α) (e : α ≃ β)
    {s : Multiset α} {t : Multiset β} (hs : ∀ x, x ∈ s) (ht : ∀ x, x ∈ t) :
    signAux3 ((e.symm.trans f).trans e) ht = signAux3 f hs := by
  -- Porting note: switched from term mode to tactic mode
  induction' t, s using Quotient.inductionOn₂ with t s ht hs
  show signAux2 _ _ = signAux2 _ _
  rcases Finite.exists_equiv_fin β with ⟨n, ⟨e'⟩⟩
  rw [← signAux_eq_signAux2 _ _ e' fun _ _ => ht _,
    ← signAux_eq_signAux2 _ _ (e.trans e') fun _ _ => hs _]
  exact congr_arg signAux
    (Equiv.ext fun x => by simp [Equiv.coe_trans, apply_eq_iff_eq, symm_trans_apply])
#align equiv.perm.sign_aux3_symm_trans_trans Equiv.Perm.signAux3_symm_trans_trans

/-- `SignType.sign` of a permutation returns the signature or parity of a permutation, `1` for even
permutations, `-1` for odd permutations. It is the unique surjective group homomorphism from
`Perm α` to the group with two elements. -/
def sign [Fintype α] : Perm α →* ℤˣ :=
  MonoidHom.mk' (fun f => signAux3 f mem_univ) fun f g => (signAux3_mul_and_swap f g _ mem_univ).1
#align equiv.perm.sign Equiv.Perm.sign

section SignType.sign

variable [Fintype α]

--@[simp] Porting note (#10618): simp can prove
theorem sign_mul (f g : Perm α) : sign (f * g) = sign f * sign g :=
  MonoidHom.map_mul sign f g
#align equiv.perm.sign_mul Equiv.Perm.sign_mul

@[simp]
theorem sign_trans (f g : Perm α) : sign (f.trans g) = sign g * sign f := by
  rw [← mul_def, sign_mul]
#align equiv.perm.sign_trans Equiv.Perm.sign_trans

--@[simp] Porting note (#10618): simp can prove
theorem sign_one : sign (1 : Perm α) = 1 :=
  MonoidHom.map_one sign
#align equiv.perm.sign_one Equiv.Perm.sign_one

@[simp]
theorem sign_refl : sign (Equiv.refl α) = 1 :=
  MonoidHom.map_one sign
#align equiv.perm.sign_refl Equiv.Perm.sign_refl

--@[simp] Porting note (#10618): simp can prove
theorem sign_inv (f : Perm α) : sign f⁻¹ = sign f := by
  rw [MonoidHom.map_inv sign f, Int.units_inv_eq_self]
#align equiv.perm.sign_inv Equiv.Perm.sign_inv

@[simp]
theorem sign_symm (e : Perm α) : sign e.symm = sign e :=
  sign_inv e
#align equiv.perm.sign_symm Equiv.Perm.sign_symm

theorem sign_swap {x y : α} (h : x ≠ y) : sign (swap x y) = -1 :=
  (signAux3_mul_and_swap 1 1 _ mem_univ).2 h
#align equiv.perm.sign_swap Equiv.Perm.sign_swap

@[simp]
theorem sign_swap' {x y : α} : sign (swap x y) = if x = y then 1 else -1 :=
  if H : x = y then by simp [H, swap_self] else by simp [sign_swap H, H]
#align equiv.perm.sign_swap' Equiv.Perm.sign_swap'

theorem IsSwap.sign_eq {f : Perm α} (h : f.IsSwap) : sign f = -1 :=
  let ⟨_, _, hxy⟩ := h
  hxy.2.symm ▸ sign_swap hxy.1
#align equiv.perm.is_swap.sign_eq Equiv.Perm.IsSwap.sign_eq

@[simp]
theorem sign_symm_trans_trans [DecidableEq β] [Fintype β] (f : Perm α) (e : α ≃ β) :
    sign ((e.symm.trans f).trans e) = sign f :=
  signAux3_symm_trans_trans f e mem_univ mem_univ
#align equiv.perm.sign_symm_trans_trans Equiv.Perm.sign_symm_trans_trans

@[simp]
theorem sign_trans_trans_symm [DecidableEq β] [Fintype β] (f : Perm β) (e : α ≃ β) :
    sign ((e.trans f).trans e.symm) = sign f :=
  sign_symm_trans_trans f e.symm
#align equiv.perm.sign_trans_trans_symm Equiv.Perm.sign_trans_trans_symm

theorem sign_prod_list_swap {l : List (Perm α)} (hl : ∀ g ∈ l, IsSwap g) :
    sign l.prod = (-1) ^ l.length := by
  have h₁ : l.map sign = List.replicate l.length (-1) :=
    List.eq_replicate.2
      ⟨by simp, fun u hu =>
        let ⟨g, hg⟩ := List.mem_map.1 hu
        hg.2 ▸ (hl _ hg.1).sign_eq⟩
  rw [← List.prod_replicate, ← h₁, List.prod_hom _ (@sign α _ _)]
#align equiv.perm.sign_prod_list_swap Equiv.Perm.sign_prod_list_swap

<<<<<<< HEAD
theorem sign_natAbs (f : Perm α) :
    (Equiv.Perm.sign f : ℤ).natAbs = 1 := Int.units_natAbs _

@[simp]
theorem sign_abs (f : Perm α) :
    |(Equiv.Perm.sign f : ℤ)| = 1 := by
  rw [Int.abs_eq_natAbs, sign_natAbs, Nat.cast_one]
=======
@[simp]
theorem sign_abs (f : Perm α) :
    |(Equiv.Perm.sign f : ℤ)| = 1 := by
  rw [Int.abs_eq_natAbs, Int.units_natAbs, Nat.cast_one]
>>>>>>> 7e4afad3

variable (α)

theorem sign_surjective [Nontrivial α] : Function.Surjective (sign : Perm α → ℤˣ) := fun a =>
  (Int.units_eq_one_or a).elim (fun h => ⟨1, by simp [h]⟩) fun h =>
    let ⟨x, y, hxy⟩ := exists_pair_ne α
    ⟨swap x y, by rw [sign_swap hxy, h]⟩
#align equiv.perm.sign_surjective Equiv.Perm.sign_surjective

variable {α}

theorem eq_sign_of_surjective_hom {s : Perm α →* ℤˣ} (hs : Surjective s) : s = sign :=
  have : ∀ {f}, IsSwap f → s f = -1 := fun {f} ⟨x, y, hxy, hxy'⟩ =>
    hxy'.symm ▸
      by_contradiction fun h => by
        have : ∀ f, IsSwap f → s f = 1 := fun f ⟨a, b, hab, hab'⟩ => by
          rw [← isConj_iff_eq, ← Or.resolve_right (Int.units_eq_one_or _) h, hab']
          exact s.map_isConj (isConj_swap hab hxy)
        let ⟨g, hg⟩ := hs (-1)
        let ⟨l, hl⟩ := (truncSwapFactors g).out
        have : ∀ a ∈ l.map s, a = (1 : ℤˣ) := fun a ha =>
          let ⟨g, hg⟩ := List.mem_map.1 ha
          hg.2 ▸ this _ (hl.2 _ hg.1)
        have : s l.prod = 1 := by
          rw [← l.prod_hom s, List.eq_replicate_length.2 this, List.prod_replicate, one_pow]
        rw [hl.1, hg] at this
        exact absurd this (by simp_all)
  MonoidHom.ext fun f => by
    let ⟨l, hl₁, hl₂⟩ := (truncSwapFactors f).out
    have hsl : ∀ a ∈ l.map s, a = (-1 : ℤˣ) := fun a ha =>
      let ⟨g, hg⟩ := List.mem_map.1 ha
      hg.2 ▸ this (hl₂ _ hg.1)
    rw [← hl₁, ← l.prod_hom s, List.eq_replicate_length.2 hsl, List.length_map, List.prod_replicate,
      sign_prod_list_swap hl₂]
#align equiv.perm.eq_sign_of_surjective_hom Equiv.Perm.eq_sign_of_surjective_hom

theorem sign_subtypePerm (f : Perm α) {p : α → Prop} [DecidablePred p] (h₁ : ∀ x, p x ↔ p (f x))
    (h₂ : ∀ x, f x ≠ x → p x) : sign (subtypePerm f h₁) = sign f := by
  let l := (truncSwapFactors (subtypePerm f h₁)).out
  have hl' : ∀ g' ∈ l.1.map ofSubtype, IsSwap g' := fun g' hg' =>
    let ⟨g, hg⟩ := List.mem_map.1 hg'
    hg.2 ▸ (l.2.2 _ hg.1).of_subtype_isSwap
  have hl'₂ : (l.1.map ofSubtype).prod = f := by
    rw [l.1.prod_hom ofSubtype, l.2.1, ofSubtype_subtypePerm _ h₂]
  conv =>
    congr
    rw [← l.2.1]
  simp_rw [← hl'₂]
  rw [sign_prod_list_swap l.2.2, sign_prod_list_swap hl', List.length_map]
#align equiv.perm.sign_subtype_perm Equiv.Perm.sign_subtypePerm

theorem sign_eq_sign_of_equiv [DecidableEq β] [Fintype β] (f : Perm α) (g : Perm β) (e : α ≃ β)
    (h : ∀ x, e (f x) = g (e x)) : sign f = sign g := by
  have hg : g = (e.symm.trans f).trans e := Equiv.ext <| by simp [h]
  rw [hg, sign_symm_trans_trans]
#align equiv.perm.sign_eq_sign_of_equiv Equiv.Perm.sign_eq_sign_of_equiv

theorem sign_bij [DecidableEq β] [Fintype β] {f : Perm α} {g : Perm β} (i : ∀ x : α, f x ≠ x → β)
    (h : ∀ x hx hx', i (f x) hx' = g (i x hx)) (hi : ∀ x₁ x₂ hx₁ hx₂, i x₁ hx₁ = i x₂ hx₂ → x₁ = x₂)
    (hg : ∀ y, g y ≠ y → ∃ x hx, i x hx = y) : sign f = sign g :=
  calc
    sign f = sign (subtypePerm f <| by simp : Perm { x // f x ≠ x }) :=
      (sign_subtypePerm _ _ fun _ => id).symm
    _ = sign (subtypePerm g <| by simp : Perm { x // g x ≠ x }) :=
      sign_eq_sign_of_equiv _ _
        (Equiv.ofBijective
          (fun x : { x // f x ≠ x } =>
            (⟨i x.1 x.2, by
                have : f (f x) ≠ f x := mt (fun h => f.injective h) x.2
                rw [← h _ x.2 this]
                exact mt (hi _ _ this x.2) x.2⟩ :
              { y // g y ≠ y }))
          ⟨fun ⟨x, hx⟩ ⟨y, hy⟩ h => Subtype.eq (hi _ _ _ _ (Subtype.mk.inj h)), fun ⟨y, hy⟩ =>
            let ⟨x, hfx, hx⟩ := hg y hy
            ⟨⟨x, hfx⟩, Subtype.eq hx⟩⟩)
        fun ⟨x, _⟩ => Subtype.eq (h x _ _)
    _ = sign g := sign_subtypePerm _ _ fun _ => id
#align equiv.perm.sign_bij Equiv.Perm.sign_bij

/-- If we apply `prod_extendRight a (σ a)` for all `a : α` in turn,
we get `prod_congrRight σ`. -/
theorem prod_prodExtendRight {α : Type*} [DecidableEq α] (σ : α → Perm β) {l : List α}
    (hl : l.Nodup) (mem_l : ∀ a, a ∈ l) :
    (l.map fun a => prodExtendRight a (σ a)).prod = prodCongrRight σ := by
  ext ⟨a, b⟩ : 1
  -- We'll use induction on the list of elements,
  -- but we have to keep track of whether we already passed `a` in the list.
  suffices a ∈ l ∧ (l.map fun a => prodExtendRight a (σ a)).prod (a, b) = (a, σ a b) ∨
      a ∉ l ∧ (l.map fun a => prodExtendRight a (σ a)).prod (a, b) = (a, b) by
    obtain ⟨_, prod_eq⟩ := Or.resolve_right this (not_and.mpr fun h _ => h (mem_l a))
    rw [prod_eq, prodCongrRight_apply]
  clear mem_l
  induction' l with a' l ih
  · refine Or.inr ⟨List.not_mem_nil _, ?_⟩
    rw [List.map_nil, List.prod_nil, one_apply]
  rw [List.map_cons, List.prod_cons, mul_apply]
  rcases ih (List.nodup_cons.mp hl).2 with (⟨mem_l, prod_eq⟩ | ⟨not_mem_l, prod_eq⟩) <;>
    rw [prod_eq]
  · refine Or.inl ⟨List.mem_cons_of_mem _ mem_l, ?_⟩
    rw [prodExtendRight_apply_ne _ fun h : a = a' => (List.nodup_cons.mp hl).1 (h ▸ mem_l)]
  by_cases ha' : a = a'
  · rw [← ha'] at *
    refine Or.inl ⟨l.mem_cons_self a, ?_⟩
    rw [prodExtendRight_apply_eq]
  · refine Or.inr ⟨fun h => not_or_of_not ha' not_mem_l ((List.mem_cons).mp h), ?_⟩
    rw [prodExtendRight_apply_ne _ ha']
#align equiv.perm.prod_prod_extend_right Equiv.Perm.prod_prodExtendRight

section congr

variable [DecidableEq β] [Fintype β]

@[simp]
theorem sign_prodExtendRight (a : α) (σ : Perm β) : sign (prodExtendRight a σ) = sign σ :=
  sign_bij (fun (ab : α × β) _ => ab.snd)
    (fun ⟨a', b⟩ hab _ => by simp [eq_of_prodExtendRight_ne hab])
    (fun ⟨a₁, b₁⟩ ⟨a₂, b₂⟩ hab₁ hab₂ h => by
      simpa [eq_of_prodExtendRight_ne hab₁, eq_of_prodExtendRight_ne hab₂] using h)
    fun y hy => ⟨(a, y), by simpa, by simp⟩
#align equiv.perm.sign_prod_extend_right Equiv.Perm.sign_prodExtendRight

theorem sign_prodCongrRight (σ : α → Perm β) : sign (prodCongrRight σ) = ∏ k, sign (σ k) := by
  obtain ⟨l, hl, mem_l⟩ := Finite.exists_univ_list α
  have l_to_finset : l.toFinset = Finset.univ := by
    apply eq_top_iff.mpr
    intro b _
    exact List.mem_toFinset.mpr (mem_l b)
  rw [← prod_prodExtendRight σ hl mem_l, map_list_prod sign, List.map_map, ← l_to_finset,
    List.prod_toFinset _ hl]
  simp_rw [← fun a => sign_prodExtendRight a (σ a), Function.comp]
#align equiv.perm.sign_prod_congr_right Equiv.Perm.sign_prodCongrRight

theorem sign_prodCongrLeft (σ : α → Perm β) : sign (prodCongrLeft σ) = ∏ k, sign (σ k) := by
  refine (sign_eq_sign_of_equiv _ _ (prodComm β α) ?_).trans (sign_prodCongrRight σ)
  rintro ⟨b, α⟩
  rfl
#align equiv.perm.sign_prod_congr_left Equiv.Perm.sign_prodCongrLeft

@[simp]
theorem sign_permCongr (e : α ≃ β) (p : Perm α) : sign (e.permCongr p) = sign p :=
  sign_eq_sign_of_equiv _ _ e.symm (by simp)
#align equiv.perm.sign_perm_congr Equiv.Perm.sign_permCongr

@[simp]
theorem sign_sumCongr (σa : Perm α) (σb : Perm β) : sign (sumCongr σa σb) = sign σa * sign σb := by
  suffices sign (sumCongr σa (1 : Perm β)) = sign σa ∧ sign (sumCongr (1 : Perm α) σb) = sign σb
    by rw [← this.1, ← this.2, ← sign_mul, sumCongr_mul, one_mul, mul_one]
  constructor
  · refine σa.swap_induction_on ?_ fun σa' a₁ a₂ ha ih => ?_
    · simp
    · rw [← one_mul (1 : Perm β), ← sumCongr_mul, sign_mul, sign_mul, ih, sumCongr_swap_one,
        sign_swap ha, sign_swap (Sum.inl_injective.ne_iff.mpr ha)]
  · refine σb.swap_induction_on ?_ fun σb' b₁ b₂ hb ih => ?_
    · simp
    · rw [← one_mul (1 : Perm α), ← sumCongr_mul, sign_mul, sign_mul, ih, sumCongr_one_swap,
        sign_swap hb, sign_swap (Sum.inr_injective.ne_iff.mpr hb)]
#align equiv.perm.sign_sum_congr Equiv.Perm.sign_sumCongr

@[simp]
theorem sign_subtypeCongr {p : α → Prop} [DecidablePred p] (ep : Perm { a // p a })
    (en : Perm { a // ¬p a }) : sign (ep.subtypeCongr en) = sign ep * sign en := by
  simp [subtypeCongr]
#align equiv.perm.sign_subtype_congr Equiv.Perm.sign_subtypeCongr

@[simp]
theorem sign_extendDomain (e : Perm α) {p : β → Prop} [DecidablePred p] (f : α ≃ Subtype p) :
    Equiv.Perm.sign (e.extendDomain f) = Equiv.Perm.sign e := by
  simp only [Equiv.Perm.extendDomain, sign_subtypeCongr, sign_permCongr, sign_refl, mul_one]
#align equiv.perm.sign_extend_domain Equiv.Perm.sign_extendDomain

@[simp]
theorem sign_ofSubtype {p : α → Prop} [DecidablePred p] (f : Equiv.Perm (Subtype p)) :
    sign (ofSubtype f) = sign f :=
  sign_extendDomain f (Equiv.refl (Subtype p))
#align equiv.perm.sign_of_subtype Equiv.Perm.sign_ofSubtype

end congr

end SignType.sign

end Equiv.Perm<|MERGE_RESOLUTION|>--- conflicted
+++ resolved
@@ -462,20 +462,10 @@
   rw [← List.prod_replicate, ← h₁, List.prod_hom _ (@sign α _ _)]
 #align equiv.perm.sign_prod_list_swap Equiv.Perm.sign_prod_list_swap
 
-<<<<<<< HEAD
-theorem sign_natAbs (f : Perm α) :
-    (Equiv.Perm.sign f : ℤ).natAbs = 1 := Int.units_natAbs _
-
-@[simp]
-theorem sign_abs (f : Perm α) :
-    |(Equiv.Perm.sign f : ℤ)| = 1 := by
-  rw [Int.abs_eq_natAbs, sign_natAbs, Nat.cast_one]
-=======
 @[simp]
 theorem sign_abs (f : Perm α) :
     |(Equiv.Perm.sign f : ℤ)| = 1 := by
   rw [Int.abs_eq_natAbs, Int.units_natAbs, Nat.cast_one]
->>>>>>> 7e4afad3
 
 variable (α)
 
