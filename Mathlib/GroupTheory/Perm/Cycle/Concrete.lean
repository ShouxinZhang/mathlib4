/-
Copyright (c) 2021 Yakov Pechersky. All rights reserved.
Released under Apache 2.0 license as described in the file LICENSE.
Authors: Yakov Pechersky
-/
import Mathlib.Data.List.Cycle
import Mathlib.GroupTheory.Perm.Cycle.Type
import Mathlib.GroupTheory.Perm.List

#align_import group_theory.perm.cycle.concrete from "leanprover-community/mathlib"@"00638177efd1b2534fc5269363ebf42a7871df9a"

/-!

# Properties of cyclic permutations constructed from lists/cycles

In the following, `{α : Type*} [Fintype α] [DecidableEq α]`.

## Main definitions

* `Cycle.formPerm`: the cyclic permutation created by looping over a `Cycle α`
* `Equiv.Perm.toList`: the list formed by iterating application of a permutation
* `Equiv.Perm.toCycle`: the cycle formed by iterating application of a permutation
* `Equiv.Perm.isoCycle`: the equivalence between cyclic permutations `f : Perm α`
  and the terms of `Cycle α` that correspond to them
* `Equiv.Perm.isoCycle'`: the same equivalence as `Equiv.Perm.isoCycle`
  but with evaluation via choosing over fintypes
* The notation `c[1, 2, 3]` to emulate notation of cyclic permutations `(1 2 3)`
* A `Repr` instance for any `Perm α`, by representing the `Finset` of
  `Cycle α` that correspond to the cycle factors.

## Main results

* `List.isCycle_formPerm`: a nontrivial list without duplicates, when interpreted as
  a permutation, is cyclic
* `Equiv.Perm.IsCycle.existsUnique_cycle`: there is only one nontrivial `Cycle α`
  corresponding to each cyclic `f : Perm α`

## Implementation details

The forward direction of `Equiv.Perm.isoCycle'` uses `Fintype.choose` of the uniqueness
result, relying on the `Fintype` instance of a `Cycle.nodup` subtype.
It is unclear if this works faster than the `Equiv.Perm.toCycle`, which relies
on recursion over `Finset.univ`.

-/


open Equiv Equiv.Perm List

variable {α : Type*}

namespace List

variable [DecidableEq α] {l l' : List α}

theorem formPerm_disjoint_iff (hl : Nodup l) (hl' : Nodup l') (hn : 2 ≤ l.length)
    (hn' : 2 ≤ l'.length) : Perm.Disjoint (formPerm l) (formPerm l') ↔ l.Disjoint l' := by
  rw [disjoint_iff_eq_or_eq, List.Disjoint]
  constructor
  · rintro h x hx hx'
    specialize h x
    rw [formPerm_apply_mem_eq_self_iff _ hl _ hx, formPerm_apply_mem_eq_self_iff _ hl' _ hx'] at h
    omega
  · intro h x
    by_cases hx : x ∈ l
    on_goal 1 => by_cases hx' : x ∈ l'
    · exact (h hx hx').elim
    all_goals have := formPerm_eq_self_of_not_mem _ _ ‹_›; tauto
#align list.form_perm_disjoint_iff List.formPerm_disjoint_iff

theorem isCycle_formPerm (hl : Nodup l) (hn : 2 ≤ l.length) : IsCycle (formPerm l) := by
  cases' l with x l
  · set_option tactic.skipAssignedInstances false in norm_num at hn
  induction' l with y l generalizing x
  · set_option tactic.skipAssignedInstances false in norm_num at hn
  · use x
    constructor
    · rwa [formPerm_apply_mem_ne_self_iff _ hl _ (mem_cons_self _ _)]
    · intro w hw
      have : w ∈ x::y::l := mem_of_formPerm_ne_self _ _ hw
      obtain ⟨k, hk⟩ := get_of_mem this
      use k
      rw [← hk]
      simp only [zpow_natCast, formPerm_pow_apply_head _ _ hl k, Nat.mod_eq_of_lt k.isLt]
#align list.is_cycle_form_perm List.isCycle_formPerm

theorem pairwise_sameCycle_formPerm (hl : Nodup l) (hn : 2 ≤ l.length) :
    Pairwise l.formPerm.SameCycle l :=
  Pairwise.imp_mem.mpr
    (pairwise_of_forall fun _ _ hx hy =>
      (isCycle_formPerm hl hn).sameCycle ((formPerm_apply_mem_ne_self_iff _ hl _ hx).mpr hn)
        ((formPerm_apply_mem_ne_self_iff _ hl _ hy).mpr hn))
#align list.pairwise_same_cycle_form_perm List.pairwise_sameCycle_formPerm

theorem cycleOf_formPerm (hl : Nodup l) (hn : 2 ≤ l.length) (x) :
    cycleOf l.attach.formPerm x = l.attach.formPerm :=
  have hn : 2 ≤ l.attach.length := by rwa [← length_attach] at hn
  have hl : l.attach.Nodup := by rwa [← nodup_attach] at hl
  (isCycle_formPerm hl hn).cycleOf_eq
    ((formPerm_apply_mem_ne_self_iff _ hl _ (mem_attach _ _)).mpr hn)
#align list.cycle_of_form_perm List.cycleOf_formPerm

theorem cycleType_formPerm (hl : Nodup l) (hn : 2 ≤ l.length) :
    cycleType l.attach.formPerm = {l.length} := by
  rw [← length_attach] at hn
  rw [← nodup_attach] at hl
  rw [cycleType_eq [l.attach.formPerm]]
  · simp only [map, Function.comp_apply]
    rw [support_formPerm_of_nodup _ hl, card_toFinset, dedup_eq_self.mpr hl]
    · simp
    · intro x h
      simp [h, Nat.succ_le_succ_iff] at hn
  · simp
  · simpa using isCycle_formPerm hl hn
  · simp
#align list.cycle_type_form_perm List.cycleType_formPerm

theorem formPerm_apply_mem_eq_next (hl : Nodup l) (x : α) (hx : x ∈ l) :
    formPerm l x = next l x hx := by
  obtain ⟨k, rfl⟩ := get_of_mem hx
  rw [next_get _ hl, formPerm_apply_get _ hl]
#align list.form_perm_apply_mem_eq_next List.formPerm_apply_mem_eq_next

end List

namespace Cycle

variable [DecidableEq α] (s s' : Cycle α)

/-- A cycle `s : Cycle α`, given `Nodup s` can be interpreted as an `Equiv.Perm α`
where each element in the list is permuted to the next one, defined as `formPerm`.
-/
def formPerm : ∀ s : Cycle α, Nodup s → Equiv.Perm α :=
  fun s => Quotient.hrecOn s (fun l _ => List.formPerm l) fun l₁ l₂ (h : l₁ ~r l₂) => by
    apply Function.hfunext
    · ext
      exact h.nodup_iff
    · intro h₁ h₂ _
      exact heq_of_eq (formPerm_eq_of_isRotated h₁ h)
#align cycle.form_perm Cycle.formPerm

@[simp]
theorem formPerm_coe (l : List α) (hl : l.Nodup) : formPerm (l : Cycle α) hl = l.formPerm :=
  rfl
#align cycle.form_perm_coe Cycle.formPerm_coe

theorem formPerm_subsingleton (s : Cycle α) (h : Subsingleton s) : formPerm s h.nodup = 1 := by
  induction' s using Quot.inductionOn with s
  simp only [formPerm_coe, mk_eq_coe]
  simp only [length_subsingleton_iff, length_coe, mk_eq_coe] at h
  cases' s with hd tl
  · simp
  · simp only [length_eq_zero, add_le_iff_nonpos_left, List.length, nonpos_iff_eq_zero] at h
    simp [h]
#align cycle.form_perm_subsingleton Cycle.formPerm_subsingleton

theorem isCycle_formPerm (s : Cycle α) (h : Nodup s) (hn : Nontrivial s) :
    IsCycle (formPerm s h) := by
  induction s using Quot.inductionOn
  exact List.isCycle_formPerm h (length_nontrivial hn)
#align cycle.is_cycle_form_perm Cycle.isCycle_formPerm

theorem support_formPerm [Fintype α] (s : Cycle α) (h : Nodup s) (hn : Nontrivial s) :
    support (formPerm s h) = s.toFinset := by
  induction' s using Quot.inductionOn with s
  refine support_formPerm_of_nodup s h ?_
  rintro _ rfl
  simpa [Nat.succ_le_succ_iff] using length_nontrivial hn
#align cycle.support_form_perm Cycle.support_formPerm

theorem formPerm_eq_self_of_not_mem (s : Cycle α) (h : Nodup s) (x : α) (hx : x ∉ s) :
    formPerm s h x = x := by
  induction s using Quot.inductionOn
  simpa using List.formPerm_eq_self_of_not_mem _ _ hx
#align cycle.form_perm_eq_self_of_not_mem Cycle.formPerm_eq_self_of_not_mem

theorem formPerm_apply_mem_eq_next (s : Cycle α) (h : Nodup s) (x : α) (hx : x ∈ s) :
    formPerm s h x = next s h x hx := by
  induction s using Quot.inductionOn
  simpa using List.formPerm_apply_mem_eq_next h _ (by simp_all)
#align cycle.form_perm_apply_mem_eq_next Cycle.formPerm_apply_mem_eq_next

nonrec theorem formPerm_reverse (s : Cycle α) (h : Nodup s) :
    formPerm s.reverse (nodup_reverse_iff.mpr h) = (formPerm s h)⁻¹ := by
  induction s using Quot.inductionOn
  simpa using formPerm_reverse _
#align cycle.form_perm_reverse Cycle.formPerm_reverse

nonrec theorem formPerm_eq_formPerm_iff {α : Type*} [DecidableEq α] {s s' : Cycle α} {hs : s.Nodup}
    {hs' : s'.Nodup} :
    s.formPerm hs = s'.formPerm hs' ↔ s = s' ∨ s.Subsingleton ∧ s'.Subsingleton := by
  rw [Cycle.length_subsingleton_iff, Cycle.length_subsingleton_iff]
  revert s s'
  intro s s'
  apply @Quotient.inductionOn₂' _ _ _ _ _ s s'
  intro l l'
  -- Porting note: was `simpa using formPerm_eq_formPerm_iff`
  simp_all
  intro hs hs'
  constructor <;> intro h <;> simp_all only [formPerm_eq_formPerm_iff]
#align cycle.form_perm_eq_form_perm_iff Cycle.formPerm_eq_formPerm_iff

end Cycle

namespace Equiv.Perm

section Fintype

variable [Fintype α] [DecidableEq α] (p : Equiv.Perm α) (x : α)

/-- `Equiv.Perm.toList (f : Perm α) (x : α)` generates the list `[x, f x, f (f x), ...]`
until looping. That means when `f x = x`, `toList f x = []`.
-/
def toList : List α :=
  List.iterate p x (cycleOf p x).support.card
#align equiv.perm.to_list Equiv.Perm.toList

@[simp]
theorem toList_one : toList (1 : Perm α) x = [] := by simp [toList, cycleOf_one]
#align equiv.perm.to_list_one Equiv.Perm.toList_one

@[simp]
theorem toList_eq_nil_iff {p : Perm α} {x} : toList p x = [] ↔ x ∉ p.support := by simp [toList]
#align equiv.perm.to_list_eq_nil_iff Equiv.Perm.toList_eq_nil_iff

@[simp]
theorem length_toList : length (toList p x) = (cycleOf p x).support.card := by simp [toList]
#align equiv.perm.length_to_list Equiv.Perm.length_toList

theorem toList_ne_singleton (y : α) : toList p x ≠ [y] := by
  intro H
  simpa [card_support_ne_one] using congr_arg length H
#align equiv.perm.to_list_ne_singleton Equiv.Perm.toList_ne_singleton

theorem two_le_length_toList_iff_mem_support {p : Perm α} {x : α} :
    2 ≤ length (toList p x) ↔ x ∈ p.support := by simp
#align equiv.perm.two_le_length_to_list_iff_mem_support Equiv.Perm.two_le_length_toList_iff_mem_support

theorem length_toList_pos_of_mem_support (h : x ∈ p.support) : 0 < length (toList p x) :=
  zero_lt_two.trans_le (two_le_length_toList_iff_mem_support.mpr h)
#align equiv.perm.length_to_list_pos_of_mem_support Equiv.Perm.length_toList_pos_of_mem_support

theorem get_toList (i : Fin (length (toList p x))) : (toList p x).get i = (p ^ i.1) x :=
  by simp [toList]
#align equiv.perm.nth_le_to_list Equiv.Perm.get_toList

theorem toList_get_zero (h : x ∈ p.support) :
    (toList p x).get ⟨0, length_toList_pos_of_mem_support _ _ h⟩ = x := by simp [toList]
#align equiv.perm.to_list_nth_le_zero Equiv.Perm.toList_get_zero

variable {p} {x}

theorem mem_toList_iff {y : α} : y ∈ toList p x ↔ SameCycle p x y ∧ x ∈ p.support := by
  simp only [toList, mem_iterate, iterate_eq_pow, eq_comm (a := y)]
  constructor
  · rintro ⟨n, hx, rfl⟩
    refine ⟨⟨n, rfl⟩, ?_⟩
    contrapose! hx
    rw [← support_cycleOf_eq_nil_iff] at hx
    simp [hx]
  · rintro ⟨h, hx⟩
    simpa using h.exists_pow_eq_of_mem_support hx
#align equiv.perm.mem_to_list_iff Equiv.Perm.mem_toList_iff

theorem nodup_toList (p : Perm α) (x : α) : Nodup (toList p x) := by
  by_cases hx : p x = x
  · rw [← not_mem_support, ← toList_eq_nil_iff] at hx
    simp [hx]
  have hc : IsCycle (cycleOf p x) := isCycle_cycleOf p hx
  rw [nodup_iff_injective_get]
  rintro ⟨n, hn⟩ ⟨m, hm⟩
  rw [length_toList, ← hc.orderOf] at hm hn
  rw [← cycleOf_apply_self, ← Ne, ← mem_support] at hx
  rw [Fin.mk.inj_iff, get_toList, get_toList, ← cycleOf_pow_apply_self p x n, ←
    cycleOf_pow_apply_self p x m]
  cases' n with n <;> cases' m with m
  · simp
  · rw [← hc.support_pow_of_pos_of_lt_orderOf m.zero_lt_succ hm, mem_support,
      cycleOf_pow_apply_self] at hx
    simp [hx.symm]
  · rw [← hc.support_pow_of_pos_of_lt_orderOf n.zero_lt_succ hn, mem_support,
      cycleOf_pow_apply_self] at hx
    simp [hx]
  intro h
  have hn' : ¬orderOf (p.cycleOf x) ∣ n.succ := Nat.not_dvd_of_pos_of_lt n.zero_lt_succ hn
  have hm' : ¬orderOf (p.cycleOf x) ∣ m.succ := Nat.not_dvd_of_pos_of_lt m.zero_lt_succ hm
  rw [← hc.support_pow_eq_iff] at hn' hm'
  rw [← Nat.mod_eq_of_lt hn, ← Nat.mod_eq_of_lt hm, ← pow_inj_mod]
  refine' support_congr _ _
  · rw [hm', hn']
  · rw [hm']
    intro y hy
    obtain ⟨k, rfl⟩ := hc.exists_pow_eq (mem_support.mp hx) (mem_support.mp hy)
    rw [← mul_apply, (Commute.pow_pow_self _ _ _).eq, mul_apply, h, ← mul_apply, ← mul_apply,
      (Commute.pow_pow_self _ _ _).eq]
#align equiv.perm.nodup_to_list Equiv.Perm.nodup_toList

theorem next_toList_eq_apply (p : Perm α) (x y : α) (hy : y ∈ toList p x) :
    next (toList p x) y hy = p y := by
  rw [mem_toList_iff] at hy
  obtain ⟨k, hk, hk'⟩ := hy.left.exists_pow_eq_of_mem_support hy.right
  rw [← get_toList p x ⟨k, by simpa using hk⟩] at hk'
  simp_rw [← hk']
  rw [next_get _ (nodup_toList _ _), get_toList, Fin.val_mk, get_toList, Fin.val_mk, ← mul_apply,
    ← pow_succ', length_toList, ← pow_mod_orderOf_cycleOf_apply p (k + 1), IsCycle.orderOf]
  exact isCycle_cycleOf _ (mem_support.mp hy.right)
#align equiv.perm.next_to_list_eq_apply Equiv.Perm.next_toList_eq_apply

theorem toList_pow_apply_eq_rotate (p : Perm α) (x : α) (k : ℕ) :
    p.toList ((p ^ k) x) = (p.toList x).rotate k := by
  apply ext_get
  · simp only [length_toList, cycleOf_self_apply_pow, length_rotate]
  · intro n hn hn'
    rw [get_toList, Fin.val_mk, get_rotate, get_toList, Fin.val_mk, length_toList,
      pow_mod_card_support_cycleOf_self_apply, pow_add, mul_apply]
#align equiv.perm.to_list_pow_apply_eq_rotate Equiv.Perm.toList_pow_apply_eq_rotate

theorem SameCycle.toList_isRotated {f : Perm α} {x y : α} (h : SameCycle f x y) :
    toList f x ~r toList f y := by
  by_cases hx : x ∈ f.support
  · obtain ⟨_ | k, _, hy⟩ := h.exists_pow_eq_of_mem_support hx
    · simp only [coe_one, id, pow_zero, Nat.zero_eq] at hy
      -- Porting note: added `IsRotated.refl`
      simp [hy, IsRotated.refl]
    use k.succ
    rw [← toList_pow_apply_eq_rotate, hy]
  · rw [toList_eq_nil_iff.mpr hx, isRotated_nil_iff', eq_comm, toList_eq_nil_iff]
    rwa [← h.mem_support_iff]
#align equiv.perm.same_cycle.to_list_is_rotated Equiv.Perm.SameCycle.toList_isRotated

theorem pow_apply_mem_toList_iff_mem_support {n : ℕ} : (p ^ n) x ∈ p.toList x ↔ x ∈ p.support := by
  rw [mem_toList_iff, and_iff_right_iff_imp]
  refine fun _ => SameCycle.symm ?_
  rw [sameCycle_pow_left]
#align equiv.perm.pow_apply_mem_to_list_iff_mem_support Equiv.Perm.pow_apply_mem_toList_iff_mem_support

theorem toList_formPerm_nil (x : α) : toList (formPerm ([] : List α)) x = [] := by simp
#align equiv.perm.to_list_form_perm_nil Equiv.Perm.toList_formPerm_nil

theorem toList_formPerm_singleton (x y : α) : toList (formPerm [x]) y = [] := by simp
#align equiv.perm.to_list_form_perm_singleton Equiv.Perm.toList_formPerm_singleton

theorem toList_formPerm_nontrivial (l : List α) (hl : 2 ≤ l.length) (hn : Nodup l) :
    toList (formPerm l) (l.get ⟨0, (zero_lt_two.trans_le hl)⟩) = l := by
  have hc : l.formPerm.IsCycle := List.isCycle_formPerm hn hl
  have hs : l.formPerm.support = l.toFinset := by
    refine support_formPerm_of_nodup _ hn ?_
    rintro _ rfl
    simp [Nat.succ_le_succ_iff] at hl
  rw [toList, hc.cycleOf_eq (mem_support.mp _), hs, card_toFinset, dedup_eq_self.mpr hn]
<<<<<<< HEAD
  · refine' ext_get (by simp) fun k hk hk' => _
    simp only [Nat.zero_eq, get_iterate, iterate_eq_pow, formPerm_pow_apply_get _ hn, zero_add,
=======
  · refine ext_get (by simp) fun k hk hk' => ?_
    simp only [Nat.zero_eq, get_map, get_range, formPerm_pow_apply_get _ hn, zero_add,
>>>>>>> 01ef982a
      Nat.mod_eq_of_lt hk']
  · simpa [hs] using get_mem _ _ _
#align equiv.perm.to_list_form_perm_nontrivial Equiv.Perm.toList_formPerm_nontrivial

theorem toList_formPerm_isRotated_self (l : List α) (hl : 2 ≤ l.length) (hn : Nodup l) (x : α)
    (hx : x ∈ l) : toList (formPerm l) x ~r l := by
  obtain ⟨k, hk, rfl⟩ := get_of_mem hx
  have hr : l ~r l.rotate k := ⟨k, rfl⟩
  rw [formPerm_eq_of_isRotated hn hr]
  rw [get_eq_get_rotate l k k]
  simp only [Nat.mod_eq_of_lt k.2, tsub_add_cancel_of_le (le_of_lt k.2), Nat.mod_self]
  erw [toList_formPerm_nontrivial]
  · simp
  · simpa using hl
  · simpa using hn
#align equiv.perm.to_list_form_perm_is_rotated_self Equiv.Perm.toList_formPerm_isRotated_self

theorem formPerm_toList (f : Perm α) (x : α) : formPerm (toList f x) = f.cycleOf x := by
  by_cases hx : f x = x
  · rw [(cycleOf_eq_one_iff f).mpr hx, toList_eq_nil_iff.mpr (not_mem_support.mpr hx),
      formPerm_nil]
  ext y
  by_cases hy : SameCycle f x y
  · obtain ⟨k, _, rfl⟩ := hy.exists_pow_eq_of_mem_support (mem_support.mpr hx)
    rw [cycleOf_apply_apply_pow_self, List.formPerm_apply_mem_eq_next (nodup_toList f x),
      next_toList_eq_apply, pow_succ', mul_apply]
    rw [mem_toList_iff]
    exact ⟨⟨k, rfl⟩, mem_support.mpr hx⟩
  · rw [cycleOf_apply_of_not_sameCycle hy, formPerm_apply_of_not_mem]
    simp [mem_toList_iff, hy]
#align equiv.perm.form_perm_to_list Equiv.Perm.formPerm_toList

/-- Given a cyclic `f : Perm α`, generate the `Cycle α` in the order
of application of `f`. Implemented by finding an element `x : α`
in the support of `f` in `Finset.univ`, and iterating on using
`Equiv.Perm.toList f x`.
-/
def toCycle (f : Perm α) (hf : IsCycle f) : Cycle α :=
  Multiset.recOn (Finset.univ : Finset α).val (Quot.mk _ [])
    (fun x _ l => if f x = x then l else toList f x)
    (by
      intro x y _ s
      refine' heq_of_eq _
      split_ifs with hx hy hy <;> try rfl
      have hc : SameCycle f x y := IsCycle.sameCycle hf hx hy
      exact Quotient.sound' hc.toList_isRotated)
#align equiv.perm.to_cycle Equiv.Perm.toCycle

theorem toCycle_eq_toList (f : Perm α) (hf : IsCycle f) (x : α) (hx : f x ≠ x) :
    toCycle f hf = toList f x := by
  have key : (Finset.univ : Finset α).val = x ::ₘ Finset.univ.val.erase x := by simp
  rw [toCycle, key]
  simp [hx]
#align equiv.perm.to_cycle_eq_to_list Equiv.Perm.toCycle_eq_toList

theorem nodup_toCycle (f : Perm α) (hf : IsCycle f) : (toCycle f hf).Nodup := by
  obtain ⟨x, hx, -⟩ := id hf
  simpa [toCycle_eq_toList f hf x hx] using nodup_toList _ _
#align equiv.perm.nodup_to_cycle Equiv.Perm.nodup_toCycle

theorem nontrivial_toCycle (f : Perm α) (hf : IsCycle f) : (toCycle f hf).Nontrivial := by
  obtain ⟨x, hx, -⟩ := id hf
  simp [toCycle_eq_toList f hf x hx, hx, Cycle.nontrivial_coe_nodup_iff (nodup_toList _ _)]
#align equiv.perm.nontrivial_to_cycle Equiv.Perm.nontrivial_toCycle

/-- Any cyclic `f : Perm α` is isomorphic to the nontrivial `Cycle α`
that corresponds to repeated application of `f`.
The forward direction is implemented by `Equiv.Perm.toCycle`.
-/
def isoCycle : { f : Perm α // IsCycle f } ≃ { s : Cycle α // s.Nodup ∧ s.Nontrivial } where
  toFun f := ⟨toCycle (f : Perm α) f.prop, nodup_toCycle f f.prop, nontrivial_toCycle _ f.prop⟩
  invFun s := ⟨(s : Cycle α).formPerm s.prop.left, (s : Cycle α).isCycle_formPerm _ s.prop.right⟩
  left_inv f := by
    obtain ⟨x, hx, -⟩ := id f.prop
    simpa [toCycle_eq_toList (f : Perm α) f.prop x hx, formPerm_toList, Subtype.ext_iff] using
      f.prop.cycleOf_eq hx
  right_inv s := by
    rcases s with ⟨⟨s⟩, hn, ht⟩
    obtain ⟨x, -, -, hx, -⟩ := id ht
    have hl : 2 ≤ s.length := by simpa using Cycle.length_nontrivial ht
    simp only [Cycle.mk_eq_coe, Cycle.nodup_coe_iff, Cycle.mem_coe_iff, Subtype.coe_mk,
      Cycle.formPerm_coe] at hn hx ⊢
    apply Subtype.ext
    dsimp
    rw [toCycle_eq_toList _ _ x]
    · refine' Quotient.sound' _
      exact toList_formPerm_isRotated_self _ hl hn _ hx
    · rw [← mem_support, support_formPerm_of_nodup _ hn]
      · simpa using hx
      · rintro _ rfl
        simp [Nat.succ_le_succ_iff] at hl
#align equiv.perm.iso_cycle Equiv.Perm.isoCycle

end Fintype

section Finite

variable [Finite α] [DecidableEq α]

theorem IsCycle.existsUnique_cycle {f : Perm α} (hf : IsCycle f) :
    ∃! s : Cycle α, ∃ h : s.Nodup, s.formPerm h = f := by
  cases nonempty_fintype α
  obtain ⟨x, hx, hy⟩ := id hf
  refine ⟨f.toList x, ⟨nodup_toList f x, ?_⟩, ?_⟩
  · simp [formPerm_toList, hf.cycleOf_eq hx]
  · rintro ⟨l⟩ ⟨hn, rfl⟩
    simp only [Cycle.mk_eq_coe, Cycle.coe_eq_coe, Subtype.coe_mk, Cycle.formPerm_coe]
    refine (toList_formPerm_isRotated_self _ ?_ hn _ ?_).symm
    · contrapose! hx
      suffices formPerm l = 1 by simp [this]
      rw [formPerm_eq_one_iff _ hn]
      exact Nat.le_of_lt_succ hx
    · rw [← mem_toFinset]
      refine support_formPerm_le l ?_
      simpa using hx
#align equiv.perm.is_cycle.exists_unique_cycle Equiv.Perm.IsCycle.existsUnique_cycle

theorem IsCycle.existsUnique_cycle_subtype {f : Perm α} (hf : IsCycle f) :
    ∃! s : { s : Cycle α // s.Nodup }, (s : Cycle α).formPerm s.prop = f := by
  obtain ⟨s, ⟨hs, rfl⟩, hs'⟩ := hf.existsUnique_cycle
  refine ⟨⟨s, hs⟩, rfl, ?_⟩
  rintro ⟨t, ht⟩ ht'
  simpa using hs' _ ⟨ht, ht'⟩
#align equiv.perm.is_cycle.exists_unique_cycle_subtype Equiv.Perm.IsCycle.existsUnique_cycle_subtype

theorem IsCycle.existsUnique_cycle_nontrivial_subtype {f : Perm α} (hf : IsCycle f) :
    ∃! s : { s : Cycle α // s.Nodup ∧ s.Nontrivial }, (s : Cycle α).formPerm s.prop.left = f := by
  obtain ⟨⟨s, hn⟩, hs, hs'⟩ := hf.existsUnique_cycle_subtype
  refine ⟨⟨s, hn, ?_⟩, ?_, ?_⟩
  · rw [hn.nontrivial_iff]
    subst f
    intro H
    refine hf.ne_one ?_
    simpa using Cycle.formPerm_subsingleton _ H
  · simpa using hs
  · rintro ⟨t, ht, ht'⟩ ht''
    simpa using hs' ⟨t, ht⟩ ht''
#align equiv.perm.is_cycle.exists_unique_cycle_nontrivial_subtype Equiv.Perm.IsCycle.existsUnique_cycle_nontrivial_subtype

end Finite

variable [Fintype α] [DecidableEq α]

/-- Any cyclic `f : Perm α` is isomorphic to the nontrivial `Cycle α`
that corresponds to repeated application of `f`.
The forward direction is implemented by finding this `Cycle α` using `Fintype.choose`.
-/
def isoCycle' : { f : Perm α // IsCycle f } ≃ { s : Cycle α // s.Nodup ∧ s.Nontrivial } :=
  let f : { s : Cycle α // s.Nodup ∧ s.Nontrivial } → { f : Perm α // IsCycle f } :=
    fun s => ⟨(s : Cycle α).formPerm s.prop.left, (s : Cycle α).isCycle_formPerm _ s.prop.right⟩
  { toFun := Fintype.bijInv (show Function.Bijective f by
      rw [Function.bijective_iff_existsUnique]
      rintro ⟨f, hf⟩
      simp only [Subtype.ext_iff]
      exact hf.existsUnique_cycle_nontrivial_subtype)
    invFun := f
    left_inv := Fintype.rightInverse_bijInv _
    right_inv := Fintype.leftInverse_bijInv _ }
#align equiv.perm.iso_cycle' Equiv.Perm.isoCycle'

notation3 (prettyPrint := false) "c["(l", "* => foldr (h t => List.cons h t) List.nil)"]" =>
  Cycle.formPerm (Cycle.ofList l) (Iff.mpr Cycle.nodup_coe_iff (by decide))

unsafe instance instRepr [Repr α] : Repr (Perm α) :=
  ⟨fun f _ => repr (Multiset.pmap toCycle
    (Perm.cycleFactorsFinset f).val
    fun _ hg => (mem_cycleFactorsFinset_iff.mp (Finset.mem_def.mpr hg)).left)⟩
#align equiv.perm.repr_perm Equiv.Perm.instRepr

end Equiv.Perm<|MERGE_RESOLUTION|>--- conflicted
+++ resolved
@@ -348,13 +348,8 @@
     rintro _ rfl
     simp [Nat.succ_le_succ_iff] at hl
   rw [toList, hc.cycleOf_eq (mem_support.mp _), hs, card_toFinset, dedup_eq_self.mpr hn]
-<<<<<<< HEAD
-  · refine' ext_get (by simp) fun k hk hk' => _
+  · refine ext_get (by simp) fun k hk hk' => ?_
     simp only [Nat.zero_eq, get_iterate, iterate_eq_pow, formPerm_pow_apply_get _ hn, zero_add,
-=======
-  · refine ext_get (by simp) fun k hk hk' => ?_
-    simp only [Nat.zero_eq, get_map, get_range, formPerm_pow_apply_get _ hn, zero_add,
->>>>>>> 01ef982a
       Nat.mod_eq_of_lt hk']
   · simpa [hs] using get_mem _ _ _
 #align equiv.perm.to_list_form_perm_nontrivial Equiv.Perm.toList_formPerm_nontrivial
