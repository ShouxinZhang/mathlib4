--- conflicted
+++ resolved
@@ -200,21 +200,6 @@
 instance (priority := 100) [DecidableEq α] : DecidableRel (SameCycle (1 : Perm α)) := fun x y =>
   decidable_of_iff (x = y) sameCycle_one.symm
 
-<<<<<<< HEAD
-=======
-instance [Fintype α] [DecidableEq α] (f : Perm α) : DecidableRel (SameCycle f) := fun x y =>
-  decidable_of_iff (y ∈ List.iterate f x (Fintype.card (Perm α))) <| by
-    simp only [List.mem_iterate, iterate_eq_pow, eq_comm (a := y)]
-    exact ⟨fun ⟨n, _, hn⟩ => ⟨n, hn⟩, fun ⟨i, hi⟩ => ⟨(i % orderOf f).natAbs,
-      Int.ofNat_lt.1 <| by
-        rw [Int.natAbs_of_nonneg (Int.emod_nonneg _ <| Int.natCast_ne_zero.2 (orderOf_pos _).ne')]
-        refine (Int.emod_lt _ <| Int.natCast_ne_zero_iff_pos.2 <| orderOf_pos _).trans_le ?_
-        simp [orderOf_le_card_univ],
-      by
-        rw [← zpow_natCast, Int.natAbs_of_nonneg (Int.emod_nonneg _ <|
-          Int.natCast_ne_zero_iff_pos.2 <| orderOf_pos _), zpow_mod_orderOf, hi]⟩⟩
-
->>>>>>> 57f8888c
 end SameCycle
 
 /-!
