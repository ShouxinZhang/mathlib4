/-
Copyright (c) 2024 Yakov Pechersky. All rights reserved.
Released under Apache 2.0 license as described in the file LICENSE.
Authors: Yakov Pechersky
-/
<<<<<<< HEAD
import Mathlib.Data.Int.Interval
import Mathlib.GroupTheory.Archimedean
=======
>>>>>>> fb40f755
import Mathlib.Algebra.Group.Equiv.TypeTags
import Mathlib.Algebra.Group.Subgroup.Pointwise
import Mathlib.Algebra.Module.NatInt
import Mathlib.Algebra.Order.Group.TypeTags
import Mathlib.Algebra.Order.Hom.Monoid
import Mathlib.Data.Int.Interval
import Mathlib.GroupTheory.Archimedean

/-!
# Archimedean groups are either discrete or densely ordered

This file proves a few additional facts about linearly ordered additive groups which satisfy the
  `Archimedean` property --
  they are either order-isomorphic and additvely isomorphic to the integers,
  or they are densely ordered.

They are placed here in a separate file (rather than incorporated as a continuation of
`GroupTheory.Archimedean`) because they rely on some imports from pointwise lemmas.
-/

open Multiplicative Set

-- no earlier file imports the necessary requirements for the next two

/-- The subgroup generated by an element of a group equals the set of
integer powers of the element, such that each power is a unique element.
This is the stronger version of `Subgroup.mem_closure_singleton`. -/
@[to_additive "The additive subgroup generated by an element of an additive group equals the set of
integer multiples of the element, such that each multiple is a unique element.
This is the stronger version of `AddSubgroup.mem_closure_singleton`."]
lemma Subgroup.mem_closure_singleton_iff_existsUnique_zpow {G : Type*}
    [LinearOrderedCommGroup G] {a b : G} (ha : a ≠ 1) :
    b ∈ closure {a} ↔ ∃! k : ℤ, a ^ k = b := by
  rw [mem_closure_singleton]
  constructor
  · suffices Function.Injective (a ^ · : ℤ → G) by
      rintro ⟨m, rfl⟩
      exact ⟨m, rfl, fun k hk ↦ this hk⟩
    rcases ha.lt_or_lt with ha | ha
    · exact (zpow_right_strictAnti ha).injective
    · exact (zpow_right_strictMono ha).injective
  · exact fun h ↦ h.exists

open Subgroup in
/-- In two linearly ordered groups, the closure of an element of one group
is isomorphic (and order-isomorphic) to the closure of an element in the other group. -/
@[to_additive "In two linearly ordered additive groups, the closure of an element of one group
is isomorphic (and order-isomorphic) to the closure of an element in the other group."]
noncomputable def LinearOrderedCommGroup.closure_equiv_closure {G G' : Type*}
    [LinearOrderedCommGroup G] [LinearOrderedCommGroup G'] (x : G) (y : G') (hxy : x = 1 ↔ y = 1) :
    closure ({x} : Set G) ≃*o closure ({y} : Set G') :=
  if hx : x = 1 then by
    refine ⟨⟨⟨fun _ ↦ ⟨1, by simp [hxy.mp hx]⟩, fun _ ↦ ⟨1, by simp [hx]⟩, ?_, ?_⟩, ?_⟩, ?_⟩
    · intro ⟨a, ha⟩
      simpa [hx, closure_singleton_one, eq_comm] using ha
    · intro ⟨a, ha⟩
      simpa [hxy.mp hx, closure_singleton_one, eq_comm] using ha
    · intros
      simp
    · intro ⟨a, ha⟩ ⟨b, hb⟩
      simp only [hx, closure_singleton_one, mem_bot] at ha hb
      simp [ha, hb]
  else by
    set x' := max x x⁻¹ with hx'
    have xpos : 1 < x' := by
      simp [hx', eq_comm, hx]
    set y' := max y y⁻¹ with hy'
    have ypos : 1 < y' := by
      simp [hy', eq_comm, ← hxy, hx]
    have hxc : closure {x} = closure {x'} := by
      rcases max_cases x x⁻¹ with H|H <;>
      simp [hx', H.left]
    have hyc : closure {y} = closure {y'} := by
      rcases max_cases y y⁻¹ with H|H <;>
      simp [hy', H.left]
    refine ⟨⟨⟨
      fun a ↦ ⟨y' ^ ((mem_closure_singleton).mp
        (by simpa [hxc] using a.prop)).choose, ?_⟩,
      fun a ↦ ⟨x' ^ ((mem_closure_singleton).mp
        (by simpa [hyc] using a.prop)).choose, ?_⟩,
        ?_, ?_⟩, ?_⟩, ?_⟩
    · rw [hyc, mem_closure_singleton]
      exact ⟨_, rfl⟩
    · rw [hxc, mem_closure_singleton]
      exact ⟨_, rfl⟩
    · intro a
      generalize_proofs A B C D
      rw [Subtype.ext_iff, ← (C a).choose_spec, zpow_right_inj xpos,
          ← zpow_right_inj ypos, (A ⟨_, D a⟩).choose_spec]
    · intro a
      generalize_proofs A B C D
      rw [Subtype.ext_iff, ← (C a).choose_spec, zpow_right_inj ypos,
          ← zpow_right_inj xpos, (A ⟨_, D a⟩).choose_spec]
    · intro a b
      generalize_proofs A B C D E F
      simp only [Submonoid.coe_mul, coe_toSubmonoid, Submonoid.mk_mul_mk, Subtype.mk.injEq,
                 coe_mul, MulMemClass.mk_mul_mk, Subtype.ext_iff]
      rw [← zpow_add, zpow_right_inj ypos, ← zpow_right_inj xpos, zpow_add,
          (A a).choose_spec, (A b).choose_spec, (A (a * b)).choose_spec]
      simp
    · intro a b
      simp only [MulEquiv.coe_mk, Equiv.coe_fn_mk, Subtype.mk_le_mk]
      generalize_proofs A B C D
      simp [zpow_le_zpow_iff_right ypos, ← zpow_le_zpow_iff_right xpos, A.choose_spec,
        B.choose_spec]

variable {G : Type*} [LinearOrderedCommGroup G] [MulArchimedean G]

@[to_additive]
lemma Subgroup.isLeast_of_closure_iff_eq_mabs {a b : G} :
    IsLeast {y : G | y ∈ closure ({a} : Set G) ∧ 1 < y} b ↔ b = |a|ₘ ∧ 1 < b := by
  constructor <;> intro h
  · have := Subgroup.cyclic_of_min h
    have ha : a ∈ closure ({b} : Set G) := by
      simp [← this]
    rw [mem_closure_singleton] at ha
    obtain ⟨n, rfl⟩ := ha
    have := h.left
    simp only [mem_closure_singleton, mem_setOf_eq, ← mul_zsmul] at this
    obtain ⟨m, hm⟩ := this.left
    have key : m * n = 1 := by
      rw [← zpow_right_inj this.right, zpow_mul', hm, zpow_one]
    rw [Int.mul_eq_one_iff_eq_one_or_neg_one] at key
    rw [eq_comm]
    rcases key with ⟨rfl, rfl⟩|⟨rfl, rfl⟩ <;>
    simp [this.right.le, this.right, mabs]
  · wlog ha : 1 ≤ a generalizing a
    · convert @this (a⁻¹) ?_ (by simpa using le_of_not_le ha) using 4
      · simp
      · rwa [mabs_inv]
    rw [mabs, sup_eq_left.mpr ((inv_le_one'.mpr ha).trans ha)] at h
    rcases h with ⟨rfl, h⟩
    refine ⟨?_, ?_⟩
    · simp [h]
    · intro x
      simp only [mem_closure_singleton, mem_setOf_eq, and_imp, forall_exists_index]
      rintro k rfl hk
      rw [← zpow_one b, ← zpow_mul, one_mul, zpow_le_zpow_iff_right h, ← zero_add 1,
          ← Int.lt_iff_add_one_le]
      contrapose! hk
      rw [← Left.one_le_inv_iff, ← zpow_neg]
      exact one_le_zpow ha (by simp [hk])

/-- If an element of a linearly ordered archimedean additive group is the least positive element,
then the whole group is isomorphic (and order-isomorphic) to the integers. -/
noncomputable def LinearOrderedAddCommGroup.int_orderAddMonoidIso_of_isLeast_pos {G : Type*}
    [LinearOrderedAddCommGroup G] [Archimedean G] {x : G}
    (h : IsLeast {y : G | 0 < y} x) : G ≃+o ℤ := by
  have : IsLeast {y : G | y ∈ (⊤ : AddSubgroup G) ∧ 0 < y} x := by simpa using h
  replace this := AddSubgroup.cyclic_of_min this
  let e : G ≃+o (⊤ : AddSubgroup G) := ⟨AddSubsemigroup.topEquiv.symm,
    (AddEquiv.strictMono_symm AddSubsemigroup.strictMono_topEquiv).le_iff_le⟩
  let e' : (⊤ : AddSubgroup G) ≃+o AddSubgroup.closure {x} :=
    ⟨AddEquiv.subsemigroupCongr (by simp [this]),
     (AddEquiv.strictMono_subsemigroupCongr _).le_iff_le⟩
  let g : (⊤ : AddSubgroup ℤ) ≃+o ℤ := ⟨AddSubsemigroup.topEquiv,
    (AddSubsemigroup.strictMono_topEquiv).le_iff_le⟩
  let g' : AddSubgroup.closure ({1} : Set ℤ) ≃+o (⊤ : AddSubgroup ℤ) :=
    ⟨(.subsemigroupCongr (by simp [AddSubgroup.closure_singleton_int_one_eq_top])),
     (AddEquiv.strictMono_subsemigroupCongr _).le_iff_le⟩
  let f := closure_equiv_closure x (1 : ℤ) (by simp [h.left.ne'])
  exact ((((e.trans e').trans f).trans g').trans g : G ≃+o ℤ)

/-- If an element of a linearly ordered mul-archimedean group is the least element greater than 1,
then the whole group is isomorphic (and order-isomorphic) to the multiplicative integers. -/
@[to_additive existing LinearOrderedAddCommGroup.int_orderAddMonoidIso_of_isLeast_pos]
noncomputable def LinearOrderedCommGroup.multiplicative_int_orderMonoidIso_of_isLeast_one_lt
    {x : G} (h : IsLeast {y : G | 1 < y} x) : G ≃*o Multiplicative ℤ := by
  have : IsLeast {y : Additive G | 0 < y} (.ofMul x) := h
  let f' := LinearOrderedAddCommGroup.int_orderAddMonoidIso_of_isLeast_pos (G := Additive G) this
  exact ⟨AddEquiv.toMultiplicative' f', by simp⟩

/-- Any linearly ordered archimedean additive group is either isomorphic (and order-isomorphic)
to the integers, or is densely ordered. -/
lemma LinearOrderedAddCommGroup.discrete_or_denselyOrdered (G : Type*)
    [LinearOrderedAddCommGroup G] [Archimedean G] :
    Nonempty (G ≃+o ℤ) ∨ DenselyOrdered G := by
  by_cases H : ∃ x, IsLeast {y : G | 0 < y} x
  · obtain ⟨x, hx⟩ := H
    exact Or.inl ⟨(int_orderAddMonoidIso_of_isLeast_pos hx)⟩
  · push_neg at H
    refine Or.inr ⟨?_⟩
    intro x y hxy
    specialize H (y - x)
    obtain ⟨z, hz⟩ : ∃ z : G, 0 < z ∧ z < y - x := by
      contrapose! H
      refine ⟨by simp [hxy], fun _ ↦ H _⟩
    refine ⟨x + z, ?_, ?_⟩
    · simp [hz.left]
    · simpa [lt_sub_iff_add_lt'] using hz.right

/-- Any linearly ordered archimedean additive group is either isomorphic (and order-isomorphic)
to the integers, or is densely ordered, exclusively. -/
lemma LinearOrderedAddCommGroup.discrete_iff_not_denselyOrdered (G : Type*)
    [LinearOrderedAddCommGroup G] [Archimedean G] :
    Nonempty (G ≃+o ℤ) ↔ ¬ DenselyOrdered G := by
  suffices ∀ (_ : G ≃+o ℤ), ¬ DenselyOrdered G by
    rcases LinearOrderedAddCommGroup.discrete_or_denselyOrdered G with ⟨⟨h⟩⟩|h
    · simpa [this h] using ⟨h⟩
    · simp only [h, not_true_eq_false, iff_false, not_nonempty_iff]
      exact ⟨fun H ↦ (this H) h⟩
  intro e H
  rw [denselyOrdered_iff_of_orderIsoClass e] at H
  obtain ⟨_, _⟩ := exists_between (one_pos (α := ℤ))
  omega

variable (G) in
/-- Any linearly ordered mul-archimedean group is either isomorphic (and order-isomorphic)
to the multiplicative integers, or is densely ordered. -/
@[to_additive existing]
lemma LinearOrderedCommGroup.discrete_or_denselyOrdered :
    Nonempty (G ≃*o Multiplicative ℤ) ∨ DenselyOrdered G := by
  refine (LinearOrderedAddCommGroup.discrete_or_denselyOrdered (Additive G)).imp ?_ id
  rintro ⟨f, hf⟩
  exact ⟨AddEquiv.toMultiplicative' f, hf⟩

variable (G) in
/-- Any linearly ordered mul-archimedean group is either isomorphic (and order-isomorphic)
to the multiplicative integers, or is densely ordered, exclusively. -/
@[to_additive existing]
lemma LinearOrderedCommGroup.discrete_iff_not_denselyOrdered :
    Nonempty (G ≃*o Multiplicative ℤ) ↔ ¬ DenselyOrdered G := by
  let e : G ≃o Additive G := OrderIso.refl G
  rw [denselyOrdered_iff_of_orderIsoClass e,
    ← LinearOrderedAddCommGroup.discrete_iff_not_denselyOrdered (Additive G)]
  refine Nonempty.congr ?_ ?_ <;> intro f
  · exact ⟨MulEquiv.toAdditive' f, by simp⟩
  · exact ⟨MulEquiv.toAdditive'.symm f, by simp⟩

lemma denselyOrdered_units_iff {G₀ : Type*} [LinearOrderedCommGroupWithZero G₀] [Nontrivial G₀ˣ] :
    DenselyOrdered G₀ˣ ↔ DenselyOrdered G₀ := by
  constructor
  · intro H
    refine ⟨fun x y h ↦ ?_⟩
    rcases (zero_le' (a := x)).eq_or_lt with rfl|hx
    · lift y to G₀ˣ using h.ne'.isUnit
      obtain ⟨z, hz⟩ := exists_ne (1 : G₀ˣ)
      refine ⟨(y * |z|ₘ⁻¹ : G₀ˣ), ?_, ?_⟩
      · simp [zero_lt_iff]
      · rw [Units.val_lt_val]
        simp [hz]
    · obtain ⟨z, hz, hz'⟩ := H.dense (Units.mk0 x hx.ne') (Units.mk0 y (hx.trans h).ne')
        (by simp [← Units.val_lt_val, h])
      refine ⟨z, ?_, ?_⟩ <;>
      simpa [← Units.val_lt_val]
  · intro H
    refine ⟨fun x y h ↦ ?_⟩
    obtain ⟨z, hz⟩ := exists_between (Units.val_lt_val.mpr h)
    rcases (zero_le' (a := z)).eq_or_lt with rfl|hz'
    · simp at hz
    refine ⟨Units.mk0 z hz'.ne', ?_⟩
    simp [← Units.val_lt_val, hz]

/-- Any nontrivial (has other than 0 and 1) linearly ordered mul-archimedean group with zero is
either isomorphic (and order-isomorphic) to `ℤₘ₀`, or is densely ordered. -/
lemma LinearOrderedCommGroupWithZero.discrete_or_denselyOrdered (G : Type*)
    [LinearOrderedCommGroupWithZero G] [Nontrivial Gˣ] [MulArchimedean G] :
    Nonempty (G ≃*o ℤₘ₀) ∨ DenselyOrdered G := by
  classical
  rw [← denselyOrdered_units_iff]
  refine (LinearOrderedCommGroup.discrete_or_denselyOrdered Gˣ).imp_left ?_
  intro ⟨f⟩
  refine ⟨OrderMonoidIso.trans
    ⟨WithZero.withZeroUnitsEquiv.symm, ?_⟩ ⟨f.withZero, ?_⟩⟩
  · intro
    simp only [WithZero.withZeroUnitsEquiv, MulEquiv.symm_mk,
      MulEquiv.toEquiv_eq_coe, Equiv.toFun_as_coe, EquivLike.coe_coe, MulEquiv.coe_mk,
      Equiv.coe_fn_symm_mk ]
    split_ifs <;>
    simp_all [← Units.val_le_val]
  · intro a b
    induction a <;> induction b <;>
    simp [MulEquiv.withZero]

open WithZero in
/-- Any nontrivial (has other than 0 and 1) linearly ordered mul-archimedean group with zero is
either isomorphic (and order-isomorphic) to `ℤₘ₀`, or is densely ordered, exclusively -/
lemma LinearOrderedCommGroupWithZero.discrete_iff_not_denselyOrdered (G : Type*)
    [LinearOrderedCommGroupWithZero G] [Nontrivial Gˣ] [MulArchimedean G] :
    Nonempty (G ≃*o ℤₘ₀) ↔ ¬ DenselyOrdered G := by
  rw [← denselyOrdered_units_iff,
      ← LinearOrderedCommGroup.discrete_iff_not_denselyOrdered]
  refine Nonempty.congr ?_ ?_ <;> intro f
  · refine ⟨MulEquiv.unzero (withZeroUnitsEquiv.trans f), ?_⟩
    intros
    simp only [MulEquiv.unzero, withZeroUnitsEquiv, MulEquiv.trans_apply,
      MulEquiv.coe_mk, Equiv.coe_fn_mk, recZeroCoe_coe, OrderMonoidIso.coe_mulEquiv,
      MulEquiv.symm_trans_apply, MulEquiv.symm_mk, Equiv.coe_fn_symm_mk, map_eq_zero, coe_ne_zero,
      ↓reduceDIte, unzero_coe, MulEquiv.toEquiv_eq_coe, Equiv.toFun_as_coe, EquivLike.coe_coe]
    rw [← Units.val_le_val, ← map_le_map_iff f, ← coe_le_coe, coe_unzero, coe_unzero]
  · refine ⟨withZeroUnitsEquiv.symm.trans (MulEquiv.withZero f), ?_⟩
    intros
    simp only [withZeroUnitsEquiv, MulEquiv.symm_mk, MulEquiv.withZero,
      MulEquiv.toMonoidHom_eq_coe, MulEquiv.toEquiv_eq_coe, Equiv.toFun_as_coe, EquivLike.coe_coe,
      MulEquiv.trans_apply, MulEquiv.coe_mk, Equiv.coe_fn_symm_mk, Equiv.coe_fn_mk]
    split_ifs <;>
    simp_all [← Units.val_le_val]

<<<<<<< HEAD
 section WellFounded
=======
section WellFounded
>>>>>>> fb40f755

lemma LinearOrderedAddCommGroup.wellFoundedOn_setOf_le_lt_iff_nonempty_discrete
    {G : Type*} [LinearOrderedAddCommGroup G] [Nontrivial G] {g : G} :
    Set.WellFoundedOn {x : G | g ≤ x} (· < ·) ↔ Nonempty (G ≃+o ℤ) := by
  suffices Set.WellFoundedOn {x : G | 0 ≤ x} (· < ·) ↔ Nonempty (G ≃+o ℤ) by
    rw [← this]
    refine ⟨fun h ↦ (h.mapsTo (· + g) ?_).mono' ?_, fun h ↦ (h.mapsTo (· - g) ?_).mono' ?_⟩ <;>
    · try intro
      simp [Function.onFun]
  constructor
  · intro h
    replace h : WellFounded (α := {x : G | 0 ≤ x}) (· < ·) := h
    rw [WellFounded.wellFounded_iff_has_min] at h
    by_cases H : ∀ (x : G) {y}, 0 < y → ∃ n : ℕ, x ≤ n • y -- Archimedean
    · replace H : Archimedean G := ⟨H⟩
      rw [LinearOrderedAddCommGroup.discrete_iff_not_denselyOrdered]
      intro hd
      obtain ⟨y, hy⟩ := exists_ne (0 : G)
      wlog hy' : 0 < y generalizing y
      · refine this (-y) ?_ ?_
        · simp [hy]
        · simp only [not_lt] at hy'
          simp [lt_of_le_of_ne hy' hy]
      obtain ⟨⟨z, hz⟩, hz', hz''⟩ := h ({x | ⟨0, le_rfl⟩ < x}) ⟨⟨y, hy'.le⟩, hy'⟩
      obtain ⟨w, hw, hw'⟩ := exists_between hz'
      exact hz'' ⟨w, hw.le⟩ hw hw'
    · push_neg at H
      exfalso
      obtain ⟨x, y, hy0, H⟩ := H
      obtain ⟨_, ⟨n, rfl⟩, hz⟩ :=
        h (Set.range (fun n : ℕ ↦ ⟨x - n • y, sub_nonneg.mpr (H _).le⟩)) (range_nonempty _)
      refine hz ⟨x - (n + 1) • y, sub_nonneg.mpr (H _).le⟩ ⟨_, rfl⟩ ?_
      simp [add_smul, hy0]
  · rintro ⟨f⟩
    have : LocallyFiniteOrder G := LocallyFiniteOrder.ofOrderIsoClass f
    exact BddBelow.wellFoundedOn_lt ⟨0, by simp [mem_lowerBounds]⟩

lemma LinearOrderedAddCommGroup.wellFoundedOn_setOf_ge_gt_iff_nonempty_discrete
    {G : Type*} [LinearOrderedAddCommGroup G] [Nontrivial G] (g : G) :
    Set.WellFoundedOn {x : G | x ≤ g} (· > ·) ↔ Nonempty (G ≃+o ℤ) := by
  rw [← wellFoundedOn_setOf_le_lt_iff_nonempty_discrete (g := -g)]
  refine ⟨fun h ↦ (h.mapsTo (- ·) ?_).mono' ?_, fun h ↦ (h.mapsTo (- ·) ?_).mono' ?_⟩ <;>
  · intro
    simp [Function.onFun, neg_le]

@[to_additive existing]
lemma LinearOrderedCommGroup.wellFoundedOn_setOf_le_lt_iff_nonempty_discrete
    {G : Type*} [LinearOrderedCommGroup G] [Nontrivial G] {g : G} :
    Set.WellFoundedOn {x : G | g ≤ x} (· < ·) ↔ Nonempty (G ≃*o Multiplicative ℤ) := by
  let e : G ≃o Additive G := OrderIso.refl G
  suffices Set.WellFoundedOn {x : G | g ≤ x} (· < ·) ↔ Set.WellFoundedOn {x | e g ≤ x} (· < ·) by
    rw [this, LinearOrderedAddCommGroup.wellFoundedOn_setOf_le_lt_iff_nonempty_discrete]
    refine Nonempty.congr (fun f ↦ ?_) (fun f ↦ ?_)
    · exact ⟨AddEquiv.toMultiplicative' f, by simp⟩
    · exact ⟨MulEquiv.toAdditive' f, by simp⟩
  refine ⟨fun h ↦ (h.mapsTo e.symm fun _ ↦ e.le_symm_apply.mpr).mono' ?_,
    fun h ↦ (h.mapsTo e fun _ ↦ ?_).mono' ?_⟩ <;>
  simp [Function.onFun]

@[to_additive existing]
lemma LinearOrderedCommGroup.wellFoundedOn_setOf_ge_gt_iff_nonempty_discrete
    {G : Type*} [LinearOrderedCommGroup G] [Nontrivial G] (g : G) :
    Set.WellFoundedOn {x : G | x ≤ g} (· > ·) ↔ Nonempty (G ≃*o Multiplicative ℤ) := by
  rw [← wellFoundedOn_setOf_le_lt_iff_nonempty_discrete (g := g⁻¹)]
  refine ⟨fun h ↦ (h.mapsTo (·⁻¹) ?_).mono' ?_, fun h ↦ (h.mapsTo (·⁻¹) ?_).mono' ?_⟩ <;>
  · intro
    simp [Function.onFun, inv_le']

lemma LinearOrderedCommGroupWithZero.wellFoundedOn_setOf_le_lt_iff_nonempty_discrete_of_ne_zero
    {G₀ : Type*} [LinearOrderedCommGroupWithZero G₀] [Nontrivial G₀ˣ] {g : G₀} (hg : g ≠ 0) :
    Set.WellFoundedOn {x : G₀ | g ≤ x} (· < ·) ↔ Nonempty (G₀ ≃*o ℤₘ₀) := by
  suffices Set.WellFoundedOn {x : G₀ | g ≤ x} (· < ·) ↔
    Set.WellFoundedOn {x : G₀ˣ | Units.mk0 g hg ≤ x} (· < ·) by
    rw [this, LinearOrderedCommGroup.wellFoundedOn_setOf_le_lt_iff_nonempty_discrete]
    refine Nonempty.congr (fun f ↦ ⟨?_, ?_⟩) (fun f ↦ ⟨?_, ?_⟩)
    · exact WithZero.withZeroUnitsEquiv.symm.trans f.withZero
    · intro a b
      rcases eq_or_ne a 0 with rfl|ha
      · simp [WithZero.withZeroUnitsEquiv, MulEquiv.withZero]
      rcases eq_or_ne b 0 with rfl|hb
      · simp [WithZero.withZeroUnitsEquiv, MulEquiv.withZero]
      simp [WithZero.withZeroUnitsEquiv, MulEquiv.withZero, ha, hb, ← Units.val_le_val]
    · exact MulEquiv.unzero (WithZero.withZeroUnitsEquiv.trans f)
    · intros
      rw [← WithZero.coe_le_coe]
      simp [WithZero.withZeroUnitsEquiv, MulEquiv.unzero]
  rw [← Set.wellFoundedOn_sdiff_singleton (a := 0)]
  refine ⟨fun h ↦ (h.mapsTo Units.val ?_).mono' ?_,
    fun h ↦ (h.mapsTo ?_ ?_).mono' ?_⟩
  · intro
    simp [← Units.val_le_val]
  · simp [Function.onFun]
  · exact fun x ↦ if h : x = 0 then 1 else Units.mk0 x h
<<<<<<< HEAD
  · intro
    simp (config := {contextual := true}) [← Units.val_le_val]
=======
  · simp +contextual [← Units.val_le_val, MapsTo]
>>>>>>> fb40f755
  · simp only [mem_diff, mem_setOf_eq, mem_singleton_iff, Function.onFun, and_imp]
    intro _ _ ha0 _ _ hb0 h
    simp [ha0, hb0, ← Units.val_lt_val, h]

lemma LinearOrderedCommGroupWithZero.wellFoundedOn_setOf_ge_gt_iff_nonempty_discrete_of_ne_zero
    {G₀ : Type*} [LinearOrderedCommGroupWithZero G₀] [Nontrivial G₀ˣ] {g : G₀} (hg : g ≠ 0) :
    Set.WellFoundedOn {x : G₀ | x ≤ g} (· > ·) ↔ Nonempty (G₀ ≃*o ℤₘ₀) := by
  have hg' : g⁻¹ ≠ 0 := by simp [hg]
  rw [← wellFoundedOn_setOf_le_lt_iff_nonempty_discrete_of_ne_zero hg',
    ← Set.wellFoundedOn_sdiff_singleton (a := 0)]
  refine ⟨fun h ↦ (h.mapsTo (·⁻¹) ?_).mono' ?_, fun h ↦ (h.mapsTo (·⁻¹) ?_).mono' ?_⟩
  · intro x
    rcases eq_or_ne x 0 with rfl|hx
    · simp [hg]
    simp only [mem_setOf_eq, mem_diff, mem_singleton_iff, inv_eq_zero, hx, not_false_eq_true,
      and_true]
    refine (inv_le_comm₀ ?_ ?_).mp <;>
    simp [zero_lt_iff, hg, hx]
  · simp only [mem_setOf_eq, Function.onFun, gt_iff_lt]
    intro a ha b _
    refine inv_strictAnti₀ ?_
    contrapose! ha
    simp only [le_zero_iff] at ha
    simp [zero_lt_iff, ha, hg]
  · intro x
    simp only [mem_diff, mem_setOf_eq, mem_singleton_iff, and_imp]
    intro hxg hx
    refine inv_anti₀ ?_ hxg
    simp [zero_lt_iff, hx]
  · simp only [mem_diff, mem_setOf_eq, mem_singleton_iff, gt_iff_lt, Function.onFun, and_imp]
    intro a _ _ b _ hb0
    refine inv_strictAnti₀ ?_
    simp [zero_lt_iff, hb0]

end WellFounded<|MERGE_RESOLUTION|>--- conflicted
+++ resolved
@@ -3,11 +3,6 @@
 Released under Apache 2.0 license as described in the file LICENSE.
 Authors: Yakov Pechersky
 -/
-<<<<<<< HEAD
-import Mathlib.Data.Int.Interval
-import Mathlib.GroupTheory.Archimedean
-=======
->>>>>>> fb40f755
 import Mathlib.Algebra.Group.Equiv.TypeTags
 import Mathlib.Algebra.Group.Subgroup.Pointwise
 import Mathlib.Algebra.Module.NatInt
@@ -306,11 +301,7 @@
     split_ifs <;>
     simp_all [← Units.val_le_val]
 
-<<<<<<< HEAD
- section WellFounded
-=======
 section WellFounded
->>>>>>> fb40f755
 
 lemma LinearOrderedAddCommGroup.wellFoundedOn_setOf_le_lt_iff_nonempty_discrete
     {G : Type*} [LinearOrderedAddCommGroup G] [Nontrivial G] {g : G} :
@@ -404,12 +395,7 @@
     simp [← Units.val_le_val]
   · simp [Function.onFun]
   · exact fun x ↦ if h : x = 0 then 1 else Units.mk0 x h
-<<<<<<< HEAD
-  · intro
-    simp (config := {contextual := true}) [← Units.val_le_val]
-=======
   · simp +contextual [← Units.val_le_val, MapsTo]
->>>>>>> fb40f755
   · simp only [mem_diff, mem_setOf_eq, mem_singleton_iff, Function.onFun, and_imp]
     intro _ _ ha0 _ _ hb0 h
     simp [ha0, hb0, ← Units.val_lt_val, h]
