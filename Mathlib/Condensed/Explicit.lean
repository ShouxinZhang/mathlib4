/-
Copyright (c) 2023 Dagur Asgeirsson. All rights reserved.
Released under Apache 2.0 license as described in the file LICENSE.
Authors: Dagur Asgeirsson, Riccardo Brasca, Filippo A. E. Nuccio
-/
import Mathlib.Condensed.Module
import Mathlib.Condensed.Equivalence
/-!

# The explicit sheaf condition for condensed sets

We give the following three explicit descriptions of condensed objects:

* `Condensed.ofSheafStonean`: A finite-product-preserving presheaf on `Stonean`.

* `Condensed.ofSheafProfinite`: A finite-product-preserving presheaf on `Profinite`, satisfying
  `EqualizerCondition`.

* `Condensed.ofSheafStonean`: A finite-product-preserving presheaf on `CompHaus`, satisfying
  `EqualizerCondition`.

The property `EqualizerCondition` is defined in `Mathlib/CategoryTheory/Sites/RegularSheaves.lean`
and it says that for any effective epi `X ⟶ B` (in this case that is equivalent to being a
continuous surjection), the presheaf `F` exhibits `F(B)` as the equalizer of the two maps
`F(X) ⇉ F(X ×_B X)`

We also give variants for condensed objects in concrete categories whose forgetful functor
reflects finite limits (resp. products), where it is enough to check the sheaf condition after
postcomposing with the forgetful functor.
-/

<<<<<<< HEAD
universe v u w

open CategoryTheory Limits Opposite Functor Presheaf regularTopology

namespace CategoryTheory

variable {C D : Type*} [Category C] [Category D] (F : Cᵒᵖ ⥤ D) [Preregular C]
  [FinitaryPreExtensive C]

theorem isSheaf_coherent_iff_regular_and_extensive : IsSheaf (coherentTopology C) F ↔
    IsSheaf (extensiveTopology C) F ∧ IsSheaf (regularTopology C) F := by
  rw [← extensive_regular_generate_coherent]
  exact isSheaf_sup (extensiveCoverage C) (regularCoverage C) F

end CategoryTheory

namespace CompHaus

theorem isSheaf_iff_preservesFiniteProducts_and_equalizerCondition
    (F : CompHaus.{u}ᵒᵖ ⥤ Type w) :
    IsSheaf (coherentTopology CompHaus) F ↔
    Nonempty (PreservesFiniteProducts F) ∧ EqualizerCondition F := by
  rw [isSheaf_coherent_iff_regular_and_extensive]
  apply and_congr
  · rw [isSheaf_iff_isSheaf_of_type, extensiveTopology, isSheaf_iff_preservesFiniteProducts]
  · rw [equalizerCondition_iff_isSheaf, isSheaf_iff_isSheaf_of_type]

theorem isSheaf_iff_preservesFiniteProducts_and_equalizerCondition'
    {A : Type*} [Category A] (G : A ⥤ Type w)
    [HasLimitsOfSize.{u, u+1} A] [PreservesLimitsOfSize.{u, u+1} G]
    [G.ReflectsIsomorphisms] (F : CompHaus.{u}ᵒᵖ ⥤ A) :
    Presheaf.IsSheaf (coherentTopology CompHaus) F ↔
    Nonempty (PreservesFiniteProducts (F ⋙ G)) ∧ EqualizerCondition (F ⋙ G) := by
  rw [Presheaf.isSheaf_iff_isSheaf_comp (coherentTopology CompHaus) F G,
    isSheaf_iff_preservesFiniteProducts_and_equalizerCondition]

end CompHaus

namespace Profinite

theorem isSheaf_iff_preservesFiniteProducts_and_equalizerCondition
    (F : Profinite.{u}ᵒᵖ ⥤ Type w) :
    IsSheaf (coherentTopology Profinite) F ↔
    Nonempty (PreservesFiniteProducts F) ∧ EqualizerCondition F := by
  rw [isSheaf_coherent_iff_regular_and_extensive]
  apply and_congr
  · rw [isSheaf_iff_isSheaf_of_type, extensiveTopology, isSheaf_iff_preservesFiniteProducts]
  · rw [equalizerCondition_iff_isSheaf, isSheaf_iff_isSheaf_of_type]

theorem isSheaf_iff_preservesFiniteProducts_and_equalizerCondition'
    {A : Type*} [Category A] (G : A ⥤ Type w)
    [HasLimitsOfSize.{u, u+1} A] [PreservesLimitsOfSize.{u, u+1} G]
    [G.ReflectsIsomorphisms] (F : Profinite.{u}ᵒᵖ ⥤ A) :
    Presheaf.IsSheaf (coherentTopology Profinite) F ↔
    Nonempty (PreservesFiniteProducts (F ⋙ G)) ∧ EqualizerCondition (F ⋙ G) := by
  rw [Presheaf.isSheaf_iff_isSheaf_comp (coherentTopology Profinite) F G,
    isSheaf_iff_preservesFiniteProducts_and_equalizerCondition]

end Profinite

namespace Stonean

theorem isSheaf_iff_preservesFiniteProducts
    (F : Stonean.{u}ᵒᵖ ⥤ Type w) :
    IsSheaf (coherentTopology Stonean) F ↔ Nonempty (PreservesFiniteProducts F) := by
  rw [isSheaf_coherent_iff_regular_and_extensive, and_iff_left ?_]
  · rw [isSheaf_iff_isSheaf_of_type, extensiveTopology,
      CategoryTheory.isSheaf_iff_preservesFiniteProducts]
  · rw [regularTopology, isSheaf_iff_isSheaf_of_type, Presieve.isSheaf_coverage]
    intro X R ⟨Y, hR⟩
    have _ : R.regular := ⟨Y, hR⟩
    exact isSheafFor_regular_of_projective R F

theorem isSheaf_iff_preservesFiniteProducts'
    {A : Type*} [Category A] (G : A ⥤ Type w)
    [HasLimitsOfSize.{u, u+1} A] [PreservesLimitsOfSize.{u, u+1} G]
    [G.ReflectsIsomorphisms] (F : Stonean.{u}ᵒᵖ ⥤ A) :
    Presheaf.IsSheaf (coherentTopology Stonean) F ↔
    Nonempty (PreservesFiniteProducts (F ⋙ G)) := by
  rw [Presheaf.isSheaf_iff_isSheaf_comp (coherentTopology Stonean) F G,
    isSheaf_iff_preservesFiniteProducts]

end Stonean

namespace Condensed

variable {A : Type*} [Category A] (G : A ⥤ Type w)
    [HasLimitsOfSize.{u, u+1} A] [PreservesLimitsOfSize.{u, u+1} G]
    [G.ReflectsIsomorphisms]

noncomputable instance : PreservesLimitsOfSize.{0, 0} G :=
  preservesLimitsOfSizeShrink.{0, u+1, 0, u} _

/-- The condensed set associated to a finite-product-preserving presheaf on `Stonean`. -/
noncomputable def ofSheafStonean (F : Stonean.{u}ᵒᵖ ⥤ A) [PreservesFiniteProducts F] :
=======
universe u

open CategoryTheory Limits Opposite Functor Presheaf regularTopology

namespace Condensed

variable {A : Type*} [Category A]

/-- The condensed object associated to a finite-product-preserving presheaf on `Stonean`. -/
noncomputable def ofSheafStonean
    [∀ X, HasLimitsOfShape (StructuredArrow X Stonean.toCompHaus.op) A]
    (F : Stonean.{u}ᵒᵖ ⥤ A) [PreservesFiniteProducts F] :
    Condensed A :=
  StoneanCompHaus.equivalence A |>.functor.obj {
    val := F
    cond := by
      rw [isSheaf_iff_preservesFiniteProducts_of_projective F]
      exact ⟨⟨fun _ _ ↦ inferInstance⟩⟩ }

/--
The condensed object associated to a presheaf on `Stonean` whose postcomposition with the
forgetful functor preserves finite products.
-/
noncomputable def ofSheafForgetStonean
    [∀ X, HasLimitsOfShape (StructuredArrow X Stonean.toCompHaus.op) A]
    [ConcreteCategory A] [ReflectsFiniteProducts (CategoryTheory.forget A)]
    (F : Stonean.{u}ᵒᵖ ⥤ A) [PreservesFiniteProducts (F ⋙ CategoryTheory.forget A)] :
>>>>>>> 99508fb5
    Condensed A :=
  StoneanCompHaus.equivalence A |>.functor.obj {
    val := F
    cond := by
      apply isSheaf_coherent_of_projective_of_comp F (CategoryTheory.forget A)
      rw [isSheaf_iff_preservesFiniteProducts_of_projective]
      exact ⟨⟨fun _ _ ↦ inferInstance⟩⟩ }

/--
The condensed object associated to a presheaf on `Profinite` which preserves finite products and
satisfies the equalizer condition.
-/
noncomputable def ofSheafProfinite
    [∀ X, HasLimitsOfShape (StructuredArrow X profiniteToCompHaus.op) A]
    (F : Profinite.{u}ᵒᵖ ⥤ A) [PreservesFiniteProducts F]
    (hF : EqualizerCondition F) : Condensed A :=
  ProfiniteCompHaus.equivalence A |>.functor.obj {
    val := F
    cond := by
      rw [isSheaf_iff_preservesFiniteProducts_and_equalizerCondition F]
      exact ⟨⟨⟨fun _ _ ↦ inferInstance⟩⟩, hF⟩ }

/--
The condensed object associated to a presheaf on `Profinite` whose postcomposition with the
forgetful functor preserves finite products and satisfies the equalizer condition.
-/
noncomputable def ofSheafForgetProfinite
    [∀ X, HasLimitsOfShape (StructuredArrow X profiniteToCompHaus.op) A]
    [ConcreteCategory A] [ReflectsFiniteLimits (CategoryTheory.forget A)]
    (F : Profinite.{u}ᵒᵖ ⥤ A) [PreservesFiniteProducts (F ⋙ CategoryTheory.forget A)]
    (hF : EqualizerCondition (F ⋙ CategoryTheory.forget A)) :
    Condensed A :=
  ProfiniteCompHaus.equivalence A |>.functor.obj {
    val := F
    cond := by
      apply isSheaf_coherent_of_hasPullbacks_of_comp F (CategoryTheory.forget A)
      rw [isSheaf_iff_preservesFiniteProducts_and_equalizerCondition]
      exact ⟨⟨⟨fun _ _ ↦ inferInstance⟩⟩, hF⟩ }

/--
The condensed object associated to a presheaf on `CompHaus` which preserves finite products and
satisfies the equalizer condition.
-/
noncomputable def ofSheafCompHaus
    (F : CompHaus.{u}ᵒᵖ ⥤ A) [PreservesFiniteProducts F]
    (hF : EqualizerCondition F) : Condensed A where
  val := F
  cond := by
    rw [isSheaf_iff_preservesFiniteProducts_and_equalizerCondition F]
    exact ⟨⟨⟨fun _ _ ↦ inferInstance⟩⟩, hF⟩

/--
The condensed object associated to a presheaf on `CompHaus` whose postcomposition with the
forgetful functor preserves finite products and satisfies the equalizer condition.
-/
noncomputable def ofSheafForgetCompHaus
    [ConcreteCategory A] [ReflectsFiniteLimits (CategoryTheory.forget A)]
    (F : CompHaus.{u}ᵒᵖ ⥤ A) [PreservesFiniteProducts (F ⋙ CategoryTheory.forget A)]
    (hF : EqualizerCondition (F ⋙ CategoryTheory.forget A)) : Condensed A where
  val := F
  cond := by
    apply isSheaf_coherent_of_hasPullbacks_of_comp F (CategoryTheory.forget A)
    rw [isSheaf_iff_preservesFiniteProducts_and_equalizerCondition]
    exact ⟨⟨⟨fun _ _ ↦ inferInstance⟩⟩, hF⟩

/-- A condensed object satisfies the equalizer condition. -/
theorem equalizerCondition (X : Condensed A) : EqualizerCondition X.val :=
  isSheaf_iff_preservesFiniteProducts_and_equalizerCondition X.val |>.mp X.cond |>.2

/-- A condensed object preserves finite products. -/
noncomputable instance (X : Condensed A) : PreservesFiniteProducts X.val :=
  isSheaf_iff_preservesFiniteProducts_and_equalizerCondition X.val |>.mp
    X.cond |>.1.some

/-- A condensed object regarded as a sheaf on `Profinite` preserves finite products. -/
noncomputable instance (X : Sheaf (coherentTopology Profinite.{u}) A) :
    PreservesFiniteProducts X.val :=
  isSheaf_iff_preservesFiniteProducts_and_equalizerCondition X.val |>.mp
    X.cond |>.1.some

/-- A condensed object regarded as a sheaf on `Profinite` satisfies the equalizer condition. -/
theorem equalizerCondition_profinite (X : Sheaf (coherentTopology Profinite.{u}) A) :
    EqualizerCondition X.val :=
  isSheaf_iff_preservesFiniteProducts_and_equalizerCondition X.val |>.mp X.cond |>.2

/-- A condensed object regarded as a sheaf on `Stonean` preserves finite products. -/
noncomputable instance (X : Sheaf (coherentTopology Stonean.{u}) A) :
    PreservesFiniteProducts X.val :=
  isSheaf_iff_preservesFiniteProducts_of_projective X.val |>.mp X.cond |>.some

end Condensed

namespace CondensedSet

/-- A `CondensedSet` version of `Condensed.ofSheafStonean`. -/
noncomputable abbrev ofSheafStonean (F : Stonean.{u}ᵒᵖ ⥤ Type (u+1)) [PreservesFiniteProducts F] :
    CondensedSet :=
  Condensed.ofSheafStonean F

/-- A `CondensedSet` version of `Condensed.ofSheafProfinite`. -/
noncomputable abbrev ofSheafProfinite (F : Profinite.{u}ᵒᵖ ⥤ Type (u+1))
    [PreservesFiniteProducts F] (hF : EqualizerCondition F) : CondensedSet :=
  Condensed.ofSheafProfinite F hF

/-- A `CondensedSet` version of `Condensed.ofSheafCompHaus`. -/
noncomputable abbrev ofSheafCompHaus (F : CompHaus.{u}ᵒᵖ ⥤ Type (u+1))
    [PreservesFiniteProducts F] (hF : EqualizerCondition F) : CondensedSet :=
  Condensed.ofSheafCompHaus F hF

end CondensedSet

namespace CondensedMod

variable (R : Type (u+1)) [Ring R]

/-- A `CondensedMod` version of `Condensed.ofSheafStonean`. -/
noncomputable abbrev ofSheafStonean (F : Stonean.{u}ᵒᵖ ⥤ ModuleCat.{u+1} R)
    [PreservesFiniteProducts F] : CondensedMod R :=
  haveI : HasLimitsOfSize.{u, u+1} (ModuleCat R) := hasLimitsOfSizeShrink.{u, u+1, u+1, u+1} _
<<<<<<< HEAD
  Condensed.ofSheafStonean (forget _) F
=======
  Condensed.ofSheafStonean F
>>>>>>> 99508fb5

/-- A `CondensedMod` version of `Condensed.ofSheafProfinite`. -/
noncomputable abbrev ofSheafProfinite (F : Profinite.{u}ᵒᵖ ⥤ ModuleCat.{u+1} R)
<<<<<<< HEAD
    [PreservesFiniteProducts F] (hF : EqualizerCondition (F ⋙ forget _)) : CondensedMod R :=
  haveI : HasLimitsOfSize.{u, u+1} (ModuleCat R) := hasLimitsOfSizeShrink.{u, u+1, u+1, u+1} _
  Condensed.ofSheafProfinite (forget _) F hF
=======
    [PreservesFiniteProducts F] (hF : EqualizerCondition F) : CondensedMod R :=
  haveI : HasLimitsOfSize.{u, u+1} (ModuleCat R) := hasLimitsOfSizeShrink.{u, u+1, u+1, u+1} _
  Condensed.ofSheafProfinite F hF
>>>>>>> 99508fb5

/-- A `CondensedMod` version of `Condensed.ofSheafCompHaus`. -/
noncomputable abbrev ofSheafCompHaus (F : CompHaus.{u}ᵒᵖ ⥤ ModuleCat.{u+1} R)
<<<<<<< HEAD
    [PreservesFiniteProducts F] (hF : EqualizerCondition (F ⋙ forget _)) : CondensedMod R :=
  haveI : HasLimitsOfSize.{u, u+1} (ModuleCat R) := hasLimitsOfSizeShrink.{u, u+1, u+1, u+1} _
  Condensed.ofSheafCompHaus (forget _) F hF
=======
    [PreservesFiniteProducts F] (hF : EqualizerCondition F) : CondensedMod R :=
  Condensed.ofSheafCompHaus F hF
>>>>>>> 99508fb5

end CondensedMod<|MERGE_RESOLUTION|>--- conflicted
+++ resolved
@@ -29,103 +29,6 @@
 postcomposing with the forgetful functor.
 -/
 
-<<<<<<< HEAD
-universe v u w
-
-open CategoryTheory Limits Opposite Functor Presheaf regularTopology
-
-namespace CategoryTheory
-
-variable {C D : Type*} [Category C] [Category D] (F : Cᵒᵖ ⥤ D) [Preregular C]
-  [FinitaryPreExtensive C]
-
-theorem isSheaf_coherent_iff_regular_and_extensive : IsSheaf (coherentTopology C) F ↔
-    IsSheaf (extensiveTopology C) F ∧ IsSheaf (regularTopology C) F := by
-  rw [← extensive_regular_generate_coherent]
-  exact isSheaf_sup (extensiveCoverage C) (regularCoverage C) F
-
-end CategoryTheory
-
-namespace CompHaus
-
-theorem isSheaf_iff_preservesFiniteProducts_and_equalizerCondition
-    (F : CompHaus.{u}ᵒᵖ ⥤ Type w) :
-    IsSheaf (coherentTopology CompHaus) F ↔
-    Nonempty (PreservesFiniteProducts F) ∧ EqualizerCondition F := by
-  rw [isSheaf_coherent_iff_regular_and_extensive]
-  apply and_congr
-  · rw [isSheaf_iff_isSheaf_of_type, extensiveTopology, isSheaf_iff_preservesFiniteProducts]
-  · rw [equalizerCondition_iff_isSheaf, isSheaf_iff_isSheaf_of_type]
-
-theorem isSheaf_iff_preservesFiniteProducts_and_equalizerCondition'
-    {A : Type*} [Category A] (G : A ⥤ Type w)
-    [HasLimitsOfSize.{u, u+1} A] [PreservesLimitsOfSize.{u, u+1} G]
-    [G.ReflectsIsomorphisms] (F : CompHaus.{u}ᵒᵖ ⥤ A) :
-    Presheaf.IsSheaf (coherentTopology CompHaus) F ↔
-    Nonempty (PreservesFiniteProducts (F ⋙ G)) ∧ EqualizerCondition (F ⋙ G) := by
-  rw [Presheaf.isSheaf_iff_isSheaf_comp (coherentTopology CompHaus) F G,
-    isSheaf_iff_preservesFiniteProducts_and_equalizerCondition]
-
-end CompHaus
-
-namespace Profinite
-
-theorem isSheaf_iff_preservesFiniteProducts_and_equalizerCondition
-    (F : Profinite.{u}ᵒᵖ ⥤ Type w) :
-    IsSheaf (coherentTopology Profinite) F ↔
-    Nonempty (PreservesFiniteProducts F) ∧ EqualizerCondition F := by
-  rw [isSheaf_coherent_iff_regular_and_extensive]
-  apply and_congr
-  · rw [isSheaf_iff_isSheaf_of_type, extensiveTopology, isSheaf_iff_preservesFiniteProducts]
-  · rw [equalizerCondition_iff_isSheaf, isSheaf_iff_isSheaf_of_type]
-
-theorem isSheaf_iff_preservesFiniteProducts_and_equalizerCondition'
-    {A : Type*} [Category A] (G : A ⥤ Type w)
-    [HasLimitsOfSize.{u, u+1} A] [PreservesLimitsOfSize.{u, u+1} G]
-    [G.ReflectsIsomorphisms] (F : Profinite.{u}ᵒᵖ ⥤ A) :
-    Presheaf.IsSheaf (coherentTopology Profinite) F ↔
-    Nonempty (PreservesFiniteProducts (F ⋙ G)) ∧ EqualizerCondition (F ⋙ G) := by
-  rw [Presheaf.isSheaf_iff_isSheaf_comp (coherentTopology Profinite) F G,
-    isSheaf_iff_preservesFiniteProducts_and_equalizerCondition]
-
-end Profinite
-
-namespace Stonean
-
-theorem isSheaf_iff_preservesFiniteProducts
-    (F : Stonean.{u}ᵒᵖ ⥤ Type w) :
-    IsSheaf (coherentTopology Stonean) F ↔ Nonempty (PreservesFiniteProducts F) := by
-  rw [isSheaf_coherent_iff_regular_and_extensive, and_iff_left ?_]
-  · rw [isSheaf_iff_isSheaf_of_type, extensiveTopology,
-      CategoryTheory.isSheaf_iff_preservesFiniteProducts]
-  · rw [regularTopology, isSheaf_iff_isSheaf_of_type, Presieve.isSheaf_coverage]
-    intro X R ⟨Y, hR⟩
-    have _ : R.regular := ⟨Y, hR⟩
-    exact isSheafFor_regular_of_projective R F
-
-theorem isSheaf_iff_preservesFiniteProducts'
-    {A : Type*} [Category A] (G : A ⥤ Type w)
-    [HasLimitsOfSize.{u, u+1} A] [PreservesLimitsOfSize.{u, u+1} G]
-    [G.ReflectsIsomorphisms] (F : Stonean.{u}ᵒᵖ ⥤ A) :
-    Presheaf.IsSheaf (coherentTopology Stonean) F ↔
-    Nonempty (PreservesFiniteProducts (F ⋙ G)) := by
-  rw [Presheaf.isSheaf_iff_isSheaf_comp (coherentTopology Stonean) F G,
-    isSheaf_iff_preservesFiniteProducts]
-
-end Stonean
-
-namespace Condensed
-
-variable {A : Type*} [Category A] (G : A ⥤ Type w)
-    [HasLimitsOfSize.{u, u+1} A] [PreservesLimitsOfSize.{u, u+1} G]
-    [G.ReflectsIsomorphisms]
-
-noncomputable instance : PreservesLimitsOfSize.{0, 0} G :=
-  preservesLimitsOfSizeShrink.{0, u+1, 0, u} _
-
-/-- The condensed set associated to a finite-product-preserving presheaf on `Stonean`. -/
-noncomputable def ofSheafStonean (F : Stonean.{u}ᵒᵖ ⥤ A) [PreservesFiniteProducts F] :
-=======
 universe u
 
 open CategoryTheory Limits Opposite Functor Presheaf regularTopology
@@ -153,7 +56,6 @@
     [∀ X, HasLimitsOfShape (StructuredArrow X Stonean.toCompHaus.op) A]
     [ConcreteCategory A] [ReflectsFiniteProducts (CategoryTheory.forget A)]
     (F : Stonean.{u}ᵒᵖ ⥤ A) [PreservesFiniteProducts (F ⋙ CategoryTheory.forget A)] :
->>>>>>> 99508fb5
     Condensed A :=
   StoneanCompHaus.equivalence A |>.functor.obj {
     val := F
@@ -273,33 +175,17 @@
 noncomputable abbrev ofSheafStonean (F : Stonean.{u}ᵒᵖ ⥤ ModuleCat.{u+1} R)
     [PreservesFiniteProducts F] : CondensedMod R :=
   haveI : HasLimitsOfSize.{u, u+1} (ModuleCat R) := hasLimitsOfSizeShrink.{u, u+1, u+1, u+1} _
-<<<<<<< HEAD
-  Condensed.ofSheafStonean (forget _) F
-=======
   Condensed.ofSheafStonean F
->>>>>>> 99508fb5
 
 /-- A `CondensedMod` version of `Condensed.ofSheafProfinite`. -/
 noncomputable abbrev ofSheafProfinite (F : Profinite.{u}ᵒᵖ ⥤ ModuleCat.{u+1} R)
-<<<<<<< HEAD
-    [PreservesFiniteProducts F] (hF : EqualizerCondition (F ⋙ forget _)) : CondensedMod R :=
-  haveI : HasLimitsOfSize.{u, u+1} (ModuleCat R) := hasLimitsOfSizeShrink.{u, u+1, u+1, u+1} _
-  Condensed.ofSheafProfinite (forget _) F hF
-=======
     [PreservesFiniteProducts F] (hF : EqualizerCondition F) : CondensedMod R :=
   haveI : HasLimitsOfSize.{u, u+1} (ModuleCat R) := hasLimitsOfSizeShrink.{u, u+1, u+1, u+1} _
   Condensed.ofSheafProfinite F hF
->>>>>>> 99508fb5
 
 /-- A `CondensedMod` version of `Condensed.ofSheafCompHaus`. -/
 noncomputable abbrev ofSheafCompHaus (F : CompHaus.{u}ᵒᵖ ⥤ ModuleCat.{u+1} R)
-<<<<<<< HEAD
-    [PreservesFiniteProducts F] (hF : EqualizerCondition (F ⋙ forget _)) : CondensedMod R :=
-  haveI : HasLimitsOfSize.{u, u+1} (ModuleCat R) := hasLimitsOfSizeShrink.{u, u+1, u+1, u+1} _
-  Condensed.ofSheafCompHaus (forget _) F hF
-=======
     [PreservesFiniteProducts F] (hF : EqualizerCondition F) : CondensedMod R :=
   Condensed.ofSheafCompHaus F hF
->>>>>>> 99508fb5
 
 end CondensedMod