/-
Copyright (c) 2022 David Loeffler. All rights reserved.
Released under Apache 2.0 license as described in the file LICENSE.
Authors: David Loeffler
-/
import Mathlib.NumberTheory.BernoulliPolynomials
import Mathlib.MeasureTheory.Integral.IntervalIntegral
import Mathlib.Analysis.Calculus.Deriv.Polynomial
import Mathlib.Analysis.Fourier.AddCircle
import Mathlib.Analysis.PSeries

/-!
# Critical values of the Riemann zeta function

In this file we prove formulae for the critical values of `ζ(s)`, and more generally of Hurwitz
zeta functions, in terms of Bernoulli polynomials.

## Main results:

* `hasSum_zeta_nat`: the final formula for zeta values,
  $$\zeta(2k) = \frac{(-1)^{(k + 1)} 2 ^ {2k - 1} \pi^{2k} B_{2 k}}{(2 k)!}.$$
* `hasSum_zeta_two` and `hasSum_zeta_four`: special cases given explicitly.
* `hasSum_one_div_nat_pow_mul_cos`: a formula for the sum `∑ (n : ℕ), cos (2 π i n x) / n ^ k` as
  an explicit multiple of `Bₖ(x)`, for any `x ∈ [0, 1]` and `k ≥ 2` even.
* `hasSum_one_div_nat_pow_mul_sin`: a formula for the sum `∑ (n : ℕ), sin (2 π i n x) / n ^ k` as
  an explicit multiple of `Bₖ(x)`, for any `x ∈ [0, 1]` and `k ≥ 3` odd.
-/

noncomputable section

open scoped Nat Real Interval

open Complex MeasureTheory Set intervalIntegral

local notation "𝕌" => UnitAddCircle

section BernoulliFunProps

/-! Simple properties of the Bernoulli polynomial, as a function `ℝ → ℝ`. -/


/-- The function `x ↦ Bₖ(x) : ℝ → ℝ`. -/
def bernoulliFun (k : ℕ) (x : ℝ) : ℝ :=
  (Polynomial.map (algebraMap ℚ ℝ) (Polynomial.bernoulli k)).eval x

theorem bernoulliFun_eval_zero (k : ℕ) : bernoulliFun k 0 = bernoulli k := by
  rw [bernoulliFun, Polynomial.eval_zero_map, Polynomial.bernoulli_eval_zero, eq_ratCast]

theorem bernoulliFun_endpoints_eq_of_ne_one {k : ℕ} (hk : k ≠ 1) :
    bernoulliFun k 1 = bernoulliFun k 0 := by
  rw [bernoulliFun_eval_zero, bernoulliFun, Polynomial.eval_one_map, Polynomial.bernoulli_eval_one,
    bernoulli_eq_bernoulli'_of_ne_one hk, eq_ratCast]

theorem bernoulliFun_eval_one (k : ℕ) : bernoulliFun k 1 = bernoulliFun k 0 + ite (k = 1) 1 0 := by
  rw [bernoulliFun, bernoulliFun_eval_zero, Polynomial.eval_one_map, Polynomial.bernoulli_eval_one]
  split_ifs with h
  · rw [h, bernoulli_one, bernoulli'_one, eq_ratCast]
    push_cast; ring
  · rw [bernoulli_eq_bernoulli'_of_ne_one h, add_zero, eq_ratCast]

theorem hasDerivAt_bernoulliFun (k : ℕ) (x : ℝ) :
    HasDerivAt (bernoulliFun k) (k * bernoulliFun (k - 1) x) x := by
  convert ((Polynomial.bernoulli k).map <| algebraMap ℚ ℝ).hasDerivAt x using 1
  simp only [bernoulliFun, Polynomial.derivative_map, Polynomial.derivative_bernoulli k,
    Polynomial.map_mul, Polynomial.map_natCast, Polynomial.eval_mul, Polynomial.eval_natCast]

theorem antideriv_bernoulliFun (k : ℕ) (x : ℝ) :
    HasDerivAt (fun x => bernoulliFun (k + 1) x / (k + 1)) (bernoulliFun k x) x := by
  convert (hasDerivAt_bernoulliFun (k + 1) x).div_const _ using 1
  field_simp [Nat.cast_add_one_ne_zero k]

theorem integral_bernoulliFun_eq_zero {k : ℕ} (hk : k ≠ 0) :
    ∫ x : ℝ in (0)..1, bernoulliFun k x = 0 := by
  rw [integral_eq_sub_of_hasDerivAt (fun x _ => antideriv_bernoulliFun k x)
      ((Polynomial.continuous _).intervalIntegrable _ _)]
  rw [bernoulliFun_eval_one]
  split_ifs with h
  · exfalso; exact hk (Nat.succ_inj'.mp h)
  · simp

end BernoulliFunProps

section BernoulliFourierCoeffs

/-! Compute the Fourier coefficients of the Bernoulli functions via integration by parts. -/


/-- The `n`-th Fourier coefficient of the `k`-th Bernoulli function on the interval `[0, 1]`. -/
def bernoulliFourierCoeff (k : ℕ) (n : ℤ) : ℂ :=
  fourierCoeffOn zero_lt_one (fun x => bernoulliFun k x) n

/-- Recurrence relation (in `k`) for the `n`-th Fourier coefficient of `Bₖ`. -/
theorem bernoulliFourierCoeff_recurrence (k : ℕ) {n : ℤ} (hn : n ≠ 0) :
    bernoulliFourierCoeff k n =
      1 / (-2 * π * I * n) * (ite (k = 1) 1 0 - k * bernoulliFourierCoeff (k - 1) n) := by
  unfold bernoulliFourierCoeff
  rw [fourierCoeffOn_of_hasDerivAt zero_lt_one hn
      (fun x _ => (hasDerivAt_bernoulliFun k x).ofReal_comp)
      ((continuous_ofReal.comp <|
            continuous_const.mul <| Polynomial.continuous _).intervalIntegrable
        _ _)]
  simp_rw [ofReal_one, ofReal_zero, sub_zero, one_mul]
  rw [QuotientAddGroup.mk_zero, fourier_eval_zero, one_mul, ← ofReal_sub, bernoulliFun_eval_one,
    add_sub_cancel_left]
  congr 2
  · split_ifs <;> simp only [ofReal_one, ofReal_zero, one_mul]
  · simp_rw [ofReal_mul, ofReal_natCast, fourierCoeffOn.const_mul]

/-- The Fourier coefficients of `B₀(x) = 1`. -/
theorem bernoulli_zero_fourier_coeff {n : ℤ} (hn : n ≠ 0) : bernoulliFourierCoeff 0 n = 0 := by
  simpa using bernoulliFourierCoeff_recurrence 0 hn

/-- The `0`-th Fourier coefficient of `Bₖ(x)`. -/
theorem bernoulliFourierCoeff_zero {k : ℕ} (hk : k ≠ 0) : bernoulliFourierCoeff k 0 = 0 := by
  simp_rw [bernoulliFourierCoeff, fourierCoeffOn_eq_integral, neg_zero, fourier_zero, sub_zero,
    div_one, one_smul, intervalIntegral.integral_ofReal, integral_bernoulliFun_eq_zero hk,
    ofReal_zero]

theorem bernoulliFourierCoeff_eq {k : ℕ} (hk : k ≠ 0) (n : ℤ) :
    bernoulliFourierCoeff k n = -k ! / (2 * π * I * n) ^ k := by
  rcases eq_or_ne n 0 with (rfl | hn)
  · rw [bernoulliFourierCoeff_zero hk, Int.cast_zero, mul_zero, zero_pow hk,
      div_zero]
  refine Nat.le_induction ?_ (fun k hk h'k => ?_) k (Nat.one_le_iff_ne_zero.mpr hk)
  · rw [bernoulliFourierCoeff_recurrence 1 hn]
    simp only [Nat.cast_one, tsub_self, neg_mul, one_mul, eq_self_iff_true, if_true,
      Nat.factorial_one, pow_one, inv_I, mul_neg]
    rw [bernoulli_zero_fourier_coeff hn, sub_zero, mul_one, div_neg, neg_div]
  · rw [bernoulliFourierCoeff_recurrence (k + 1) hn, Nat.add_sub_cancel k 1]
    split_ifs with h
    · exfalso; exact (ne_of_gt (Nat.lt_succ_iff.mpr hk)) h
    · rw [h'k, Nat.factorial_succ, zero_sub, Nat.cast_mul, pow_add, pow_one, neg_div, mul_neg,
        mul_neg, mul_neg, neg_neg, neg_mul, neg_mul, neg_mul, div_neg]
      field_simp [Int.cast_ne_zero.mpr hn, I_ne_zero]
      ring_nf

end BernoulliFourierCoeffs

section BernoulliPeriodized

/-! In this section we use the above evaluations of the Fourier coefficients of Bernoulli
polynomials, together with the theorem `has_pointwise_sum_fourier_series_of_summable` from Fourier
theory, to obtain an explicit formula for `∑ (n:ℤ), 1 / n ^ k * fourier n x`. -/


/-- The Bernoulli polynomial, extended from `[0, 1)` to the unit circle. -/
def periodizedBernoulli (k : ℕ) : 𝕌 → ℝ :=
  AddCircle.liftIco 1 0 (bernoulliFun k)

theorem periodizedBernoulli.continuous {k : ℕ} (hk : k ≠ 1) : Continuous (periodizedBernoulli k) :=
  AddCircle.liftIco_zero_continuous
    (mod_cast (bernoulliFun_endpoints_eq_of_ne_one hk).symm)
    (Polynomial.continuous _).continuousOn

theorem fourierCoeff_bernoulli_eq {k : ℕ} (hk : k ≠ 0) (n : ℤ) :
    fourierCoeff ((↑) ∘ periodizedBernoulli k : 𝕌 → ℂ) n = -k ! / (2 * π * I * n) ^ k := by
  have : ((↑) ∘ periodizedBernoulli k : 𝕌 → ℂ) = AddCircle.liftIco 1 0 ((↑) ∘ bernoulliFun k) := by
    ext1 x; rfl
  rw [this, fourierCoeff_liftIco_eq]
  simpa only [zero_add] using bernoulliFourierCoeff_eq hk n

theorem summable_bernoulli_fourier {k : ℕ} (hk : 2 ≤ k) :
    Summable (fun n => -k ! / (2 * π * I * n) ^ k : ℤ → ℂ) := by
  have :
      ∀ n : ℤ, -(k ! : ℂ) / (2 * π * I * n) ^ k = -k ! / (2 * π * I) ^ k * (1 / (n : ℂ) ^ k) := by
    intro n; rw [mul_one_div, div_div, ← mul_pow]
  simp_rw [this]
  refine Summable.mul_left _ <| .of_norm ?_
  have : (fun x : ℤ => ‖1 / (x : ℂ) ^ k‖) = fun x : ℤ => |1 / (x : ℝ) ^ k| := by
    ext1 x
    rw [norm_eq_abs, ← Complex.abs_ofReal]
    congr 1
    norm_cast
  simp_rw [this]
  rwa [summable_abs_iff, Real.summable_one_div_int_pow]

theorem hasSum_one_div_pow_mul_fourier_mul_bernoulliFun {k : ℕ} (hk : 2 ≤ k) {x : ℝ}
    (hx : x ∈ Icc (0 : ℝ) 1) :
    HasSum (fun n : ℤ => 1 / (n : ℂ) ^ k * fourier n (x : 𝕌))
      (-(2 * π * I) ^ k / k ! * bernoulliFun k x) := by
  -- first show it suffices to prove result for `Ico 0 1`
  suffices ∀ {y : ℝ}, y ∈ Ico (0 : ℝ) 1 →
      HasSum (fun (n : ℤ) ↦ 1 / (n : ℂ) ^ k * fourier n y)
        (-(2 * (π : ℂ) * I) ^ k / k ! * bernoulliFun k y) by
    rw [← Ico_insert_right (zero_le_one' ℝ), mem_insert_iff, or_comm] at hx
    rcases hx with (hx | rfl)
    · exact this hx
    · convert this (left_mem_Ico.mpr zero_lt_one) using 1
      · rw [AddCircle.coe_period, QuotientAddGroup.mk_zero]
      · rw [bernoulliFun_endpoints_eq_of_ne_one (by omega : k ≠ 1)]
  intro y hy
  let B : C(𝕌, ℂ) :=
    ContinuousMap.mk ((↑) ∘ periodizedBernoulli k)
      (continuous_ofReal.comp (periodizedBernoulli.continuous (by omega)))
  have step1 : ∀ n : ℤ, fourierCoeff B n = -k ! / (2 * π * I * n) ^ k := by
    rw [ContinuousMap.coe_mk]; exact fourierCoeff_bernoulli_eq (by omega : k ≠ 0)
  have step2 :=
    has_pointwise_sum_fourier_series_of_summable
      ((summable_bernoulli_fourier hk).congr fun n => (step1 n).symm) y
  simp_rw [step1] at step2
  convert step2.mul_left (-(2 * ↑π * I) ^ k / (k ! : ℂ)) using 2 with n
<<<<<<< HEAD
  rw [smul_eq_mul, ← mul_assoc, mul_div, mul_neg, div_mul_cancel₀, neg_neg, mul_pow _ (n : ℂ),
    ← div_div, div_self]
  · rw [Ne, pow_eq_zero_iff', not_and_or]
    exact Or.inl two_pi_I_ne_zero
  · exact Nat.cast_ne_zero.mpr (Nat.factorial_ne_zero _)
=======
  · rw [smul_eq_mul, ← mul_assoc, mul_div, mul_neg, div_mul_cancel₀, neg_neg, mul_pow _ (n : ℂ),
      ← div_div, div_self]
    · rw [Ne, pow_eq_zero_iff', not_and_or]
      exact Or.inl two_pi_I_ne_zero
    · exact Nat.cast_ne_zero.mpr (Nat.factorial_ne_zero _)
>>>>>>> 59de845a
  · rw [ContinuousMap.coe_mk, Function.comp_apply, ofReal_inj, periodizedBernoulli,
      AddCircle.liftIco_coe_apply (show y ∈ Ico 0 (0 + 1) by rwa [zero_add])]

end BernoulliPeriodized

section Cleanup

-- This section is just reformulating the results in a nicer form.
theorem hasSum_one_div_nat_pow_mul_fourier {k : ℕ} (hk : 2 ≤ k) {x : ℝ} (hx : x ∈ Icc (0 : ℝ) 1) :
    HasSum
      (fun n : ℕ =>
        (1 : ℂ) / (n : ℂ) ^ k * (fourier n (x : 𝕌) + (-1 : ℂ) ^ k * fourier (-n) (x : 𝕌)))
      (-(2 * π * I) ^ k / k ! * bernoulliFun k x) := by
  convert (hasSum_one_div_pow_mul_fourier_mul_bernoulliFun hk hx).nat_add_neg using 1
  · ext1 n
    rw [Int.cast_neg, mul_add, ← mul_assoc]
    conv_rhs => rw [neg_eq_neg_one_mul, mul_pow, ← div_div]
    congr 2
    rw [div_mul_eq_mul_div₀, one_mul]
    congr 1
    rw [eq_div_iff, ← mul_pow, ← neg_eq_neg_one_mul, neg_neg, one_pow]
    apply pow_ne_zero; rw [neg_ne_zero]; exact one_ne_zero
  · rw [Int.cast_zero, zero_pow (by positivity : k ≠ 0), div_zero, zero_mul, add_zero]

theorem hasSum_one_div_nat_pow_mul_cos {k : ℕ} (hk : k ≠ 0) {x : ℝ} (hx : x ∈ Icc (0 : ℝ) 1) :
    HasSum (fun n : ℕ => 1 / (n : ℝ) ^ (2 * k) * Real.cos (2 * π * n * x))
      ((-1 : ℝ) ^ (k + 1) * (2 * π) ^ (2 * k) / 2 / (2 * k)! *
        (Polynomial.map (algebraMap ℚ ℝ) (Polynomial.bernoulli (2 * k))).eval x) := by
  have :
    HasSum (fun n : ℕ => 1 / (n : ℂ) ^ (2 * k) * (fourier n (x : 𝕌) + fourier (-n) (x : 𝕌)))
      ((-1 : ℂ) ^ (k + 1) * (2 * (π : ℂ)) ^ (2 * k) / (2 * k)! * bernoulliFun (2 * k) x) := by
    convert
      hasSum_one_div_nat_pow_mul_fourier (by omega : 2 ≤ 2 * k)
        hx using 3
    · rw [pow_mul (-1 : ℂ), neg_one_sq, one_pow, one_mul]
    · rw [pow_add, pow_one]
      conv_rhs =>
        rw [mul_pow]
        congr
        congr
        · skip
        · rw [pow_mul, I_sq]
      ring
  have ofReal_two : ((2 : ℝ) : ℂ) = 2 := by norm_cast
  convert ((hasSum_iff _ _).mp (this.div_const 2)).1 with n
  · convert (ofReal_re _).symm
    rw [ofReal_mul]; rw [← mul_div]; congr
    · rw [ofReal_div, ofReal_one, ofReal_pow]; rfl
    · rw [ofReal_cos, ofReal_mul, fourier_coe_apply, fourier_coe_apply, cos, ofReal_one, div_one,
        div_one, ofReal_mul, ofReal_mul, ofReal_two, Int.cast_neg, Int.cast_natCast,
<<<<<<< HEAD
        ofReal_nat_cast]
=======
        ofReal_natCast]
>>>>>>> 59de845a
      congr 3
      · ring
      · ring
  · convert (ofReal_re _).symm
    rw [ofReal_mul, ofReal_div, ofReal_div, ofReal_mul, ofReal_pow, ofReal_pow, ofReal_neg,
      ofReal_natCast, ofReal_mul, ofReal_two, ofReal_one]
    rw [bernoulliFun]
    ring

theorem hasSum_one_div_nat_pow_mul_sin {k : ℕ} (hk : k ≠ 0) {x : ℝ} (hx : x ∈ Icc (0 : ℝ) 1) :
    HasSum (fun n : ℕ => 1 / (n : ℝ) ^ (2 * k + 1) * Real.sin (2 * π * n * x))
      ((-1 : ℝ) ^ (k + 1) * (2 * π) ^ (2 * k + 1) / 2 / (2 * k + 1)! *
        (Polynomial.map (algebraMap ℚ ℝ) (Polynomial.bernoulli (2 * k + 1))).eval x) := by
  have :
    HasSum (fun n : ℕ => 1 / (n : ℂ) ^ (2 * k + 1) * (fourier n (x : 𝕌) - fourier (-n) (x : 𝕌)))
      ((-1 : ℂ) ^ (k + 1) * I * (2 * π : ℂ) ^ (2 * k + 1) / (2 * k + 1)! *
        bernoulliFun (2 * k + 1) x) := by
    convert
      hasSum_one_div_nat_pow_mul_fourier
        (by omega : 2 ≤ 2 * k + 1) hx using 1
    · ext1 n
      rw [pow_add (-1 : ℂ), pow_mul (-1 : ℂ), neg_one_sq, one_pow, one_mul, pow_one, ←
        neg_eq_neg_one_mul, ← sub_eq_add_neg]
    · congr
      rw [pow_add, pow_one]
      conv_rhs =>
        rw [mul_pow]
        congr
        congr
        · skip
        · rw [pow_add, pow_one, pow_mul, I_sq]
      ring
  have ofReal_two : ((2 : ℝ) : ℂ) = 2 := by norm_cast
  convert ((hasSum_iff _ _).mp (this.div_const (2 * I))).1
  · convert (ofReal_re _).symm
    rw [ofReal_mul]; rw [← mul_div]; congr
    · rw [ofReal_div, ofReal_one, ofReal_pow]; rfl
    · rw [ofReal_sin, ofReal_mul, fourier_coe_apply, fourier_coe_apply, sin, ofReal_one, div_one,
        div_one, ofReal_mul, ofReal_mul, ofReal_two, Int.cast_neg, Int.cast_natCast,
<<<<<<< HEAD
        ofReal_nat_cast, ← div_div, div_I, div_mul_eq_mul_div₀, ← neg_div, ← neg_mul, neg_sub]
=======
        ofReal_natCast, ← div_div, div_I, div_mul_eq_mul_div₀, ← neg_div, ← neg_mul, neg_sub]
>>>>>>> 59de845a
      congr 4
      · ring
      · ring
  · convert (ofReal_re _).symm
    rw [ofReal_mul, ofReal_div, ofReal_div, ofReal_mul, ofReal_pow, ofReal_pow, ofReal_neg,
      ofReal_natCast, ofReal_mul, ofReal_two, ofReal_one, ← div_div, div_I,
      div_mul_eq_mul_div₀]
    have : ∀ α β γ δ : ℂ, α * I * β / γ * δ * I = I ^ 2 * α * β / γ * δ := by intros; ring
    rw [this, I_sq]
    rw [bernoulliFun]
    ring

theorem hasSum_zeta_nat {k : ℕ} (hk : k ≠ 0) :
    HasSum (fun n : ℕ => 1 / (n : ℝ) ^ (2 * k))
      ((-1 : ℝ) ^ (k + 1) * (2 : ℝ) ^ (2 * k - 1) * π ^ (2 * k) *
        bernoulli (2 * k) / (2 * k)!) := by
  convert hasSum_one_div_nat_pow_mul_cos hk (left_mem_Icc.mpr zero_le_one) using 1
  · ext1 n; rw [mul_zero, Real.cos_zero, mul_one]
  rw [Polynomial.eval_zero_map, Polynomial.bernoulli_eval_zero, eq_ratCast]
  have : (2 : ℝ) ^ (2 * k - 1) = (2 : ℝ) ^ (2 * k) / 2 := by
    rw [eq_div_iff (two_ne_zero' ℝ)]
    conv_lhs =>
      congr
      · skip
      · rw [← pow_one (2 : ℝ)]
    rw [← pow_add, Nat.sub_add_cancel]
    omega
  rw [this, mul_pow]
  ring

end Cleanup

section Examples

theorem hasSum_zeta_two : HasSum (fun n : ℕ => (1 : ℝ) / (n : ℝ) ^ 2) (π ^ 2 / 6) := by
  convert hasSum_zeta_nat one_ne_zero using 1; rw [mul_one]
  rw [bernoulli_eq_bernoulli'_of_ne_one (by decide : 2 ≠ 1), bernoulli'_two]
  norm_num [Nat.factorial]; field_simp; ring

theorem hasSum_zeta_four : HasSum (fun n : ℕ => (1 : ℝ) / (n : ℝ) ^ 4) (π ^ 4 / 90) := by
  convert hasSum_zeta_nat two_ne_zero using 1; norm_num
  rw [bernoulli_eq_bernoulli'_of_ne_one, bernoulli'_four]
  · norm_num [Nat.factorial]; field_simp; ring
  · decide

theorem Polynomial.bernoulli_three_eval_one_quarter :
    (Polynomial.bernoulli 3).eval (1 / 4) = 3 / 64 := by
  simp_rw [Polynomial.bernoulli, Finset.sum_range_succ, Polynomial.eval_add,
    Polynomial.eval_monomial]
  rw [Finset.sum_range_zero, Polynomial.eval_zero, zero_add, bernoulli_one]
  rw [bernoulli_eq_bernoulli'_of_ne_one zero_ne_one, bernoulli'_zero,
    bernoulli_eq_bernoulli'_of_ne_one (by decide : 2 ≠ 1), bernoulli'_two,
    bernoulli_eq_bernoulli'_of_ne_one (by decide : 3 ≠ 1), bernoulli'_three]
  norm_num

/-- Explicit formula for `L(χ, 3)`, where `χ` is the unique nontrivial Dirichlet character modulo 4.
-/
theorem hasSum_L_function_mod_four_eval_three :
    HasSum (fun n : ℕ => (1 : ℝ) / (n : ℝ) ^ 3 * Real.sin (π * n / 2)) (π ^ 3 / 32) := by
  -- Porting note: times out with
  -- convert hasSum_one_div_nat_pow_mul_sin one_ne_zero (_ : 1 / 4 ∈ Icc (0 : ℝ) 1)
  apply (congr_arg₂ HasSum ?_ ?_).to_iff.mp <|
    hasSum_one_div_nat_pow_mul_sin one_ne_zero (?_ : 1 / 4 ∈ Icc (0 : ℝ) 1)
  · ext1 n
    norm_num
    left
    congr 1
    ring
  · have : (1 / 4 : ℝ) = (algebraMap ℚ ℝ) (1 / 4 : ℚ) := by norm_num
    rw [this, mul_pow, Polynomial.eval_map, Polynomial.eval₂_at_apply, (by decide : 2 * 1 + 1 = 3),
      Polynomial.bernoulli_three_eval_one_quarter]
    norm_num [Nat.factorial]; field_simp; ring
  · rw [mem_Icc]; constructor
    · linarith
    · linarith

end Examples<|MERGE_RESOLUTION|>--- conflicted
+++ resolved
@@ -199,19 +199,11 @@
       ((summable_bernoulli_fourier hk).congr fun n => (step1 n).symm) y
   simp_rw [step1] at step2
   convert step2.mul_left (-(2 * ↑π * I) ^ k / (k ! : ℂ)) using 2 with n
-<<<<<<< HEAD
-  rw [smul_eq_mul, ← mul_assoc, mul_div, mul_neg, div_mul_cancel₀, neg_neg, mul_pow _ (n : ℂ),
-    ← div_div, div_self]
-  · rw [Ne, pow_eq_zero_iff', not_and_or]
-    exact Or.inl two_pi_I_ne_zero
-  · exact Nat.cast_ne_zero.mpr (Nat.factorial_ne_zero _)
-=======
   · rw [smul_eq_mul, ← mul_assoc, mul_div, mul_neg, div_mul_cancel₀, neg_neg, mul_pow _ (n : ℂ),
       ← div_div, div_self]
     · rw [Ne, pow_eq_zero_iff', not_and_or]
       exact Or.inl two_pi_I_ne_zero
     · exact Nat.cast_ne_zero.mpr (Nat.factorial_ne_zero _)
->>>>>>> 59de845a
   · rw [ContinuousMap.coe_mk, Function.comp_apply, ofReal_inj, periodizedBernoulli,
       AddCircle.liftIco_coe_apply (show y ∈ Ico 0 (0 + 1) by rwa [zero_add])]
 
@@ -262,11 +254,7 @@
     · rw [ofReal_div, ofReal_one, ofReal_pow]; rfl
     · rw [ofReal_cos, ofReal_mul, fourier_coe_apply, fourier_coe_apply, cos, ofReal_one, div_one,
         div_one, ofReal_mul, ofReal_mul, ofReal_two, Int.cast_neg, Int.cast_natCast,
-<<<<<<< HEAD
-        ofReal_nat_cast]
-=======
         ofReal_natCast]
->>>>>>> 59de845a
       congr 3
       · ring
       · ring
@@ -306,11 +294,7 @@
     · rw [ofReal_div, ofReal_one, ofReal_pow]; rfl
     · rw [ofReal_sin, ofReal_mul, fourier_coe_apply, fourier_coe_apply, sin, ofReal_one, div_one,
         div_one, ofReal_mul, ofReal_mul, ofReal_two, Int.cast_neg, Int.cast_natCast,
-<<<<<<< HEAD
-        ofReal_nat_cast, ← div_div, div_I, div_mul_eq_mul_div₀, ← neg_div, ← neg_mul, neg_sub]
-=======
         ofReal_natCast, ← div_div, div_I, div_mul_eq_mul_div₀, ← neg_div, ← neg_mul, neg_sub]
->>>>>>> 59de845a
       congr 4
       · ring
       · ring
