/-
Copyright (c) 2021 Aaron Anderson. All rights reserved.
Released under Apache 2.0 license as described in the file LICENSE.
Authors: Aaron Anderson, Michael Stoll
-/
import Mathlib.Analysis.PSeries
import Mathlib.Analysis.Normed.Module.FiniteDimension
import Mathlib.Data.Complex.FiniteDimensional

/-!
# L-series

Given a sequence `f: ℕ → ℂ`, we define the corresponding L-series.

## Main Definitions

 * `LSeries.term f s n` is the `n`th term of the L-series of the sequence `f` at `s : ℂ`.
    We define it to be zero when `n = 0`.

 * `LSeries f` is the L-series with a given sequence `f` as its
    coefficients. This is not the analytic continuation (which does not necessarily exist),
    just the sum of the infinite series if it exists and zero otherwise.

 * `LSeriesSummable f s` indicates that the L-series of `f` converges at `s : ℂ`.

 * `LSeriesHasSum f s a` expresses that the L-series of `f` converges (absolutely)
    at `s : ℂ` to `a : ℂ`.

## Main Results

 * `LSeriesSummable_of_isBigO_rpow`: the `LSeries` of a sequence `f` such that
    `f = O(n^(x-1))` converges at `s` when `x < s.re`.

 * `LSeriesSummable.isBigO_rpow`: if the `LSeries` of `f` is summable at `s`,
    then `f = O(n^(re s))`.

## Notation

We introduce `L` as notation for `LSeries` and `↗f` as notation for `fun n : ℕ ↦ (f n : ℂ)`,
both scoped to `LSeries.notation`. The latter makes it convenient to use arithmetic functions
or Dirichlet characters (or anything that coerces to a function `N → R`, where `ℕ` coerces
to `N` and `R` coerces to `ℂ`) as arguments to `LSeries` etc.

## Tags

L-series
-/

open Complex

/-!
### The terms of an L-series

We define the `n`th term evaluated at a complex number `s` of the L-series associated
to a sequence `f : ℕ → ℂ`, `LSeries.term f s n`, and provide some basic API.

We set `LSeries.term f s 0 = 0`, and for positive `n`, `LSeries.term f s n = f n / n ^ s`.
-/

namespace LSeries

/-- The `n`th term of the L-series of `f` evaluated at `s`. We set it to zero when `n = 0`. -/
noncomputable
def term (f : ℕ → ℂ) (s : ℂ) (n : ℕ) : ℂ :=
  if n = 0 then 0 else f n / n ^ s

lemma term_def (f : ℕ → ℂ) (s : ℂ) (n : ℕ) :
    term f s n = if n = 0 then 0 else f n / n ^ s :=
  rfl

@[simp]
lemma term_zero (f : ℕ → ℂ) (s : ℂ) : term f s 0 = 0 := rfl

-- We put `hn` first for convnience, so that we can write `rw [LSeries.term_of_ne_zero hn]` etc.
@[simp]
lemma term_of_ne_zero {n : ℕ} (hn : n ≠ 0) (f : ℕ → ℂ) (s : ℂ) :
    term f s n = f n / n ^ s :=
  if_neg hn

/--
If `s ≠ 0`, then the `if .. then .. else` construction in `LSeries.term` isn't needed, since
`0 ^ s = 0`.
-/
lemma term_of_ne_zero' {s : ℂ} (hs : s ≠ 0) (f : ℕ → ℂ) (n : ℕ) :
    term f s n = f n / n ^ s := by
  rcases eq_or_ne n 0 with rfl | hn
  · rw [term_zero, Nat.cast_zero, zero_cpow hs, div_zero]
  · rw [term_of_ne_zero hn]

lemma term_congr {f g : ℕ → ℂ} (h : ∀ {n}, n ≠ 0 → f n = g n) (s : ℂ) (n : ℕ) :
    term f s n = term g s n := by
  rcases eq_or_ne n 0 with hn | hn <;> simp [hn, h]

<<<<<<< HEAD
theorem term_eq_coe (f : ℕ → ℝ) (s : ℝ) (n : ℕ) :
    term (fun n ↦ f n) s n = ↑(if n = 0 then 0 else f n / (n : ℝ) ^ s) := by
  rw [LSeries.term_def, apply_ite ofReal, ofReal_zero, ofReal_div, ofReal_cpow (Nat.cast_nonneg _),
    ofReal_natCast]
=======
lemma pow_mul_term_eq (f : ℕ → ℂ) (s : ℂ) (n : ℕ) :
    (n + 1) ^ s * term f s (n + 1) = f (n + 1) := by
  simp [term, natCast_add_one_cpow_ne_zero n _, mul_comm (f _), mul_div_assoc']
>>>>>>> f5531f23

lemma norm_term_eq (f : ℕ → ℂ) (s : ℂ) (n : ℕ) :
    ‖term f s n‖ = if n = 0 then 0 else ‖f n‖ / n ^ s.re := by
  rcases eq_or_ne n 0 with rfl | hn
  · simp only [term_zero, norm_zero, ↓reduceIte]
  · rw [if_neg hn, term_of_ne_zero hn, norm_div, norm_natCast_cpow_of_pos <| Nat.pos_of_ne_zero hn]

lemma norm_term_le {f g : ℕ → ℂ} (s : ℂ) {n : ℕ} (h : ‖f n‖ ≤ ‖g n‖) :
    ‖term f s n‖ ≤ ‖term g s n‖ := by
  simp only [norm_term_eq]
  split
  · rfl
  · gcongr

lemma norm_term_le_of_re_le_re (f : ℕ → ℂ) {s s' : ℂ} (h : s.re ≤ s'.re) (n : ℕ) :
    ‖term f s' n‖ ≤ ‖term f s n‖ := by
  simp only [norm_term_eq]
  split
  next => rfl
  next hn => gcongr; exact Nat.one_le_cast.mpr <| Nat.one_le_iff_ne_zero.mpr hn

section positivity

open scoped ComplexOrder

lemma term_nonneg {a : ℕ → ℂ} {n : ℕ} (h : 0 ≤ a n) (x : ℝ) : 0 ≤ term a x n := by
  rw [term_def]
  split_ifs with hn
  exacts [le_rfl, mul_nonneg h (inv_natCast_cpow_ofReal_pos hn x).le]

lemma term_pos {a : ℕ → ℂ} {n : ℕ} (hn : n ≠ 0) (h : 0 < a n) (x : ℝ) : 0 < term a x n := by
  simpa only [term_of_ne_zero hn] using mul_pos h <| inv_natCast_cpow_ofReal_pos hn x

end positivity

end LSeries

/-!
### Definition of the L-series and related statements

We define `LSeries f s` of `f : ℕ → ℂ` as the sum over `LSeries.term f s`.
We also provide predicates `LSeriesSummable f s` stating that `LSeries f s` is summable
and `LSeriesHasSum f s a` stating that the L-series of `f` is summable at `s` and converges
to `a : ℂ`.
-/

open LSeries

/-- The value of the L-series of the sequence `f` at the point `s`
if it converges absolutely there, and `0` otherwise. -/
noncomputable
def LSeries (f : ℕ → ℂ) (s : ℂ) : ℂ :=
  ∑' n, term f s n

-- TODO: change argument order in `LSeries_congr` to have `s` last.
lemma LSeries_congr {f g : ℕ → ℂ} (s : ℂ) (h : ∀ {n}, n ≠ 0 → f n = g n) :
    LSeries f s = LSeries g s :=
  tsum_congr <| term_congr h s

/-- `LSeriesSummable f s` indicates that the L-series of `f` converges absolutely at `s`. -/
def LSeriesSummable (f : ℕ → ℂ) (s : ℂ) : Prop :=
  Summable (term f s)

lemma LSeriesSummable_congr {f g : ℕ → ℂ} (s : ℂ) (h : ∀ {n}, n ≠ 0 → f n = g n) :
    LSeriesSummable f s ↔ LSeriesSummable g s :=
  summable_congr <| term_congr h s

open Filter in
/-- If `f` and `g` agree on large `n : ℕ` and the `LSeries` of `f` converges at `s`,
then so does that of `g`. -/
lemma LSeriesSummable.congr' {f g : ℕ → ℂ} (s : ℂ) (h : f =ᶠ[atTop] g) (hf : LSeriesSummable f s) :
    LSeriesSummable g s := by
  rw [← Nat.cofinite_eq_atTop] at h
  refine (summable_norm_iff.mpr hf).of_norm_bounded_eventually _ ?_
  have : term f s =ᶠ[cofinite] term g s := by
    rw [eventuallyEq_iff_exists_mem] at h ⊢
    obtain ⟨S, hS, hS'⟩ := h
    refine ⟨S \ {0}, diff_mem hS <| (Set.finite_singleton 0).compl_mem_cofinite, fun n hn ↦ ?_⟩
    simp only [Set.mem_diff, Set.mem_singleton_iff] at hn
    simp only [term_of_ne_zero hn.2, hS' hn.1]
  exact Eventually.mono this.symm fun n hn ↦ by simp only [hn, le_rfl]

open Filter in
/-- If `f` and `g` agree on large `n : ℕ`, then the `LSeries` of `f` converges at `s`
if and only if that of `g` does. -/
lemma LSeriesSummable_congr' {f g : ℕ → ℂ} (s : ℂ) (h : f =ᶠ[atTop] g) :
    LSeriesSummable f s ↔ LSeriesSummable g s :=
  ⟨fun H ↦ H.congr' s h, fun H ↦ H.congr' s h.symm⟩

theorem LSeries.eq_zero_of_not_LSeriesSummable (f : ℕ → ℂ) (s : ℂ) :
    ¬ LSeriesSummable f s → LSeries f s = 0 :=
  tsum_eq_zero_of_not_summable

@[simp]
theorem LSeriesSummable_zero {s : ℂ} : LSeriesSummable 0 s := by
  simp only [LSeriesSummable, funext (term_def 0 s), Pi.zero_apply, zero_div, ite_self,
    summable_zero]

/-- This states that the L-series of the sequence `f` converges absolutely at `s` and that
the value there is `a`. -/
def LSeriesHasSum (f : ℕ → ℂ) (s a : ℂ) : Prop :=
  HasSum (term f s) a

lemma LSeriesHasSum.LSeriesSummable {f : ℕ → ℂ} {s a : ℂ}
    (h : LSeriesHasSum f s a) : LSeriesSummable f s :=
  h.summable

lemma LSeriesHasSum.LSeries_eq {f : ℕ → ℂ} {s a : ℂ}
    (h : LSeriesHasSum f s a) : LSeries f s = a :=
  h.tsum_eq

lemma LSeriesSummable.LSeriesHasSum {f : ℕ → ℂ} {s : ℂ} (h : LSeriesSummable f s) :
    LSeriesHasSum f s (LSeries f s) :=
  h.hasSum

lemma LSeriesHasSum_iff {f : ℕ → ℂ} {s a : ℂ} :
    LSeriesHasSum f s a ↔ LSeriesSummable f s ∧ LSeries f s = a :=
  ⟨fun H ↦ ⟨H.LSeriesSummable, H.LSeries_eq⟩, fun ⟨H₁, H₂⟩ ↦ H₂ ▸ H₁.LSeriesHasSum⟩

lemma LSeriesHasSum_congr {f g : ℕ → ℂ} (s a : ℂ) (h : ∀ {n}, n ≠ 0 → f n = g n) :
    LSeriesHasSum f s a ↔ LSeriesHasSum g s a := by
  simp only [LSeriesHasSum_iff, LSeriesSummable_congr s h, LSeries_congr s h]

lemma LSeriesSummable.of_re_le_re {f : ℕ → ℂ} {s s' : ℂ} (h : s.re ≤ s'.re)
    (hf : LSeriesSummable f s) : LSeriesSummable f s' := by
  rw [LSeriesSummable, ← summable_norm_iff] at hf ⊢
  exact hf.of_nonneg_of_le (fun _ ↦ norm_nonneg _) (norm_term_le_of_re_le_re f h)

theorem LSeriesSummable_iff_of_re_eq_re {f : ℕ → ℂ} {s s' : ℂ} (h : s.re = s'.re) :
    LSeriesSummable f s ↔ LSeriesSummable f s' :=
  ⟨fun H ↦ H.of_re_le_re h.le, fun H ↦ H.of_re_le_re h.symm.le⟩

/-- The indicator function of `{1} ⊆ ℕ` with values in `ℂ`. -/
def LSeries.delta (n : ℕ) : ℂ :=
  if n = 1 then 1 else 0

/-!
### Notation
-/

@[inherit_doc]
scoped[LSeries.notation] notation "L" => LSeries

/-- We introduce notation `↗f` for `f` interpreted as a function `ℕ → ℂ`.

Let `R` be a ring with a coercion to `ℂ`. Then we can write `↗χ` when `χ : DirichletCharacter R`
or `↗f` when `f : ArithmeticFunction R` or simply `f : N → R` with a coercion from `ℕ` to `N`
as an argument to `LSeries`, `LSeriesHasSum`, `LSeriesSummable` etc. -/
scoped[LSeries.notation] notation:max "↗" f:max => fun n : ℕ ↦ (f n : ℂ)

@[inherit_doc]
scoped[LSeries.notation] notation "δ" => delta

/-!
### LSeries of 0 and δ
-/

@[simp]
lemma LSeries_zero : LSeries 0 = 0 := by
  ext
  simp only [LSeries, LSeries.term, Pi.zero_apply, zero_div, ite_self, tsum_zero]

section delta

open scoped LSeries.notation

namespace LSeries

open Nat Complex

lemma term_delta (s : ℂ) (n : ℕ) : term δ s n = if n = 1 then 1 else 0 := by
  rcases eq_or_ne n 0 with rfl | hn
  · simp only [term_zero, zero_ne_one, ↓reduceIte]
  · simp only [ne_eq, hn, not_false_eq_true, term_of_ne_zero, delta]
    rcases eq_or_ne n 1 with rfl | hn'
    · simp only [↓reduceIte, cast_one, one_cpow, ne_eq, one_ne_zero, not_false_eq_true, div_self]
    · simp only [hn', ↓reduceIte, zero_div]

lemma mul_delta_eq_smul_delta {f : ℕ → ℂ} : f * δ = f 1 • δ := by
  ext n
  simp only [Pi.mul_apply, delta, mul_ite, mul_one, mul_zero, Pi.smul_apply, smul_eq_mul]
  split_ifs with hn <;> simp only [hn]

lemma mul_delta {f : ℕ → ℂ} (h : f 1 = 1) : f * δ = δ := by
  rw [mul_delta_eq_smul_delta, h, one_smul]

lemma delta_mul_eq_smul_delta {f : ℕ → ℂ} : δ * f = f 1 • δ :=
  mul_comm δ f ▸ mul_delta_eq_smul_delta

lemma delta_mul {f : ℕ → ℂ} (h : f 1 = 1) : δ * f = δ :=
  mul_comm δ f ▸ mul_delta h

end LSeries

/-- The L-series of `δ` is the constant function `1`. -/
lemma LSeries_delta : LSeries δ = 1 := by
  ext
  simp only [LSeries, LSeries.term_delta, tsum_ite_eq, Pi.one_apply]

end delta


/-!
### Criteria for and consequences of summability of L-series

We relate summability of L-series with bounds on the coefficients in terms of powers of `n`.
-/

/-- If the `LSeries` of `f` is summable at `s`, then `f n` is bounded in absolute value
by a constant times `n^(re s)`. -/
lemma LSeriesSummable.le_const_mul_rpow {f : ℕ → ℂ} {s : ℂ} (h : LSeriesSummable f s) :
    ∃ C, ∀ n ≠ 0, ‖f n‖ ≤ C * n ^ s.re := by
  replace h := h.norm
  by_contra! H
  obtain ⟨n, hn₀, hn⟩ := H (tsum fun n ↦ ‖term f s n‖)
  have := le_tsum h n fun _ _ ↦ norm_nonneg _
  rw [norm_term_eq, if_neg hn₀,
    div_le_iff₀ <| Real.rpow_pos_of_pos (Nat.cast_pos.mpr <| Nat.pos_of_ne_zero hn₀) _] at this
  exact (this.trans_lt hn).false.elim

open Filter in
/-- If the `LSeries` of `f` is summable at `s`, then `f = O(n^(re s))`. -/
lemma LSeriesSummable.isBigO_rpow {f : ℕ → ℂ} {s : ℂ} (h : LSeriesSummable f s) :
    f =O[atTop] fun n ↦ (n : ℝ) ^ s.re := by
  obtain ⟨C, hC⟩ := h.le_const_mul_rpow
  refine Asymptotics.IsBigO.of_bound C <| eventually_atTop.mpr ⟨1, fun n hn ↦ ?_⟩
  convert hC n (Nat.pos_iff_ne_zero.mp hn) using 2
  rw [Real.norm_eq_abs, Real.abs_rpow_of_nonneg n.cast_nonneg, _root_.abs_of_nonneg n.cast_nonneg]

/-- If `f n` is bounded in absolute value by a constant times `n^(x-1)` and `re s > x`,
then the `LSeries` of `f` is summable at `s`. -/
lemma LSeriesSummable_of_le_const_mul_rpow {f : ℕ → ℂ} {x : ℝ} {s : ℂ} (hs : x < s.re)
    (h : ∃ C, ∀ n ≠ 0, ‖f n‖ ≤ C * n ^ (x - 1)) :
    LSeriesSummable f s := by
  obtain ⟨C, hC⟩ := h
  have hC₀ : 0 ≤ C := by
    specialize hC 1 one_ne_zero
    simp only [Nat.cast_one, Real.one_rpow, mul_one] at hC
    exact (norm_nonneg _).trans hC
  have hsum : Summable fun n : ℕ ↦ ‖(C : ℂ) / n ^ (s + (1 - x))‖ := by
    simp_rw [div_eq_mul_inv, norm_mul, ← cpow_neg]
    have hsx : -s.re + x - 1 < -1 := by linarith only [hs]
    refine Summable.mul_left _ <|
      Summable.of_norm_bounded_eventually_nat (fun n ↦ (n : ℝ) ^ (-s.re + x - 1)) ?_ ?_
    · simp only [Real.summable_nat_rpow, hsx]
    · simp only [neg_add_rev, neg_sub, norm_norm, Filter.eventually_atTop]
      refine ⟨1, fun n hn ↦ ?_⟩
      simp only [norm_natCast_cpow_of_pos hn, add_re, sub_re, neg_re, ofReal_re, one_re]
      convert le_refl ?_ using 2
      ring
  refine Summable.of_norm <| hsum.of_nonneg_of_le (fun _ ↦ norm_nonneg _) (fun n ↦ ?_)
  rcases n.eq_zero_or_pos with rfl | hn
  · simp only [term_zero, norm_zero]
    exact norm_nonneg _
  have hn' : 0 < (n : ℝ) ^ s.re := Real.rpow_pos_of_pos (Nat.cast_pos.mpr hn) _
  simp_rw [term_of_ne_zero hn.ne', norm_div, norm_natCast_cpow_of_pos hn, div_le_iff₀ hn',
    norm_eq_abs (C : ℂ), abs_ofReal, _root_.abs_of_nonneg hC₀, div_eq_mul_inv, mul_assoc,
    ← Real.rpow_neg <| Nat.cast_nonneg _, ← Real.rpow_add <| Nat.cast_pos.mpr hn]
  simp only [add_re, sub_re, one_re, ofReal_re, neg_add_rev, neg_sub, neg_add_cancel_right]
  exact hC n <| Nat.pos_iff_ne_zero.mp hn

open Filter Finset Real Nat in
/-- If `f = O(n^(x-1))` and `re s > x`, then the `LSeries` of `f` is summable at `s`. -/
lemma LSeriesSummable_of_isBigO_rpow {f : ℕ → ℂ} {x : ℝ} {s : ℂ} (hs : x < s.re)
    (h : f =O[atTop] fun n ↦ (n : ℝ) ^ (x - 1)) :
    LSeriesSummable f s := by
  obtain ⟨C, hC⟩ := Asymptotics.isBigO_iff.mp h
  obtain ⟨m, hm⟩ := eventually_atTop.mp hC
  let C' := max C (max' (insert 0 (image (fun n : ℕ ↦ ‖f n‖ / (n : ℝ) ^ (x - 1)) (range m)))
    (insert_nonempty 0 _))
  have hC'₀ : 0 ≤ C' := (le_max' _ _ (mem_insert.mpr (Or.inl rfl))).trans <| le_max_right ..
  have hCC' : C ≤ C' := le_max_left ..
  refine LSeriesSummable_of_le_const_mul_rpow hs ⟨C', fun n hn₀ ↦ ?_⟩
  rcases le_or_lt m n with hn | hn
  · refine (hm n hn).trans ?_
    have hn₀ : (0 : ℝ) ≤ n := cast_nonneg _
    gcongr
    rw [Real.norm_eq_abs, abs_rpow_of_nonneg hn₀, _root_.abs_of_nonneg hn₀]
  · have hn' : 0 < n := Nat.pos_of_ne_zero hn₀
    refine (div_le_iff₀ <| rpow_pos_of_pos (cast_pos.mpr hn') _).mp ?_
    refine (le_max' _ _ <| mem_insert_of_mem ?_).trans <| le_max_right ..
    exact mem_image.mpr ⟨n, mem_range.mpr hn, rfl⟩

/-- If `f` is bounded, then its `LSeries` is summable at `s` when `re s > 1`. -/
theorem LSeriesSummable_of_bounded_of_one_lt_re {f : ℕ → ℂ} {m : ℝ}
    (h : ∀ n ≠ 0, Complex.abs (f n) ≤ m) {s : ℂ} (hs : 1 < s.re) :
    LSeriesSummable f s := by
  refine LSeriesSummable_of_le_const_mul_rpow hs ⟨m, fun n hn ↦ ?_⟩
  simp only [norm_eq_abs, sub_self, Real.rpow_zero, mul_one, h n hn]

/-- If `f` is bounded, then its `LSeries` is summable at `s : ℝ` when `s > 1`. -/
theorem LSeriesSummable_of_bounded_of_one_lt_real {f : ℕ → ℂ} {m : ℝ}
    (h : ∀ n ≠ 0, Complex.abs (f n) ≤ m) {s : ℝ} (hs : 1 < s) :
    LSeriesSummable f s :=
  LSeriesSummable_of_bounded_of_one_lt_re h <| by simp only [ofReal_re, hs]<|MERGE_RESOLUTION|>--- conflicted
+++ resolved
@@ -91,16 +91,9 @@
     term f s n = term g s n := by
   rcases eq_or_ne n 0 with hn | hn <;> simp [hn, h]
 
-<<<<<<< HEAD
-theorem term_eq_coe (f : ℕ → ℝ) (s : ℝ) (n : ℕ) :
-    term (fun n ↦ f n) s n = ↑(if n = 0 then 0 else f n / (n : ℝ) ^ s) := by
-  rw [LSeries.term_def, apply_ite ofReal, ofReal_zero, ofReal_div, ofReal_cpow (Nat.cast_nonneg _),
-    ofReal_natCast]
-=======
 lemma pow_mul_term_eq (f : ℕ → ℂ) (s : ℂ) (n : ℕ) :
     (n + 1) ^ s * term f s (n + 1) = f (n + 1) := by
   simp [term, natCast_add_one_cpow_ne_zero n _, mul_comm (f _), mul_div_assoc']
->>>>>>> f5531f23
 
 lemma norm_term_eq (f : ℕ → ℂ) (s : ℂ) (n : ℕ) :
     ‖term f s n‖ = if n = 0 then 0 else ‖f n‖ / n ^ s.re := by
