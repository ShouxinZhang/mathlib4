--- conflicted
+++ resolved
@@ -21,87 +21,7 @@
 
 noncomputable section
 
-<<<<<<< HEAD
-open ModularForm UpperHalfPlane Complex Matrix
-
-open scoped MatrixGroups
-
-namespace EisensteinSeries
-
-variable (N : ℕ) (a : Fin 2 → ZMod N)
-
-section gammaSet_def
-
-/-- The set of pairs of coprime integers congruent to `a` mod `N`. -/
-def gammaSet := {v : Fin 2 → ℤ | (↑) ∘ v = a ∧ IsCoprime (v 0) (v 1)}
-
-lemma pairwise_disjoint_gammaSet : Pairwise (Disjoint on gammaSet N) := by
-  refine fun u v huv ↦ ?_
-  contrapose! huv
-  obtain ⟨f, hf⟩ := Set.not_disjoint_iff.mp huv
-  exact hf.1.1.symm.trans hf.2.1
-
-/-- For level `N = 1`, the gamma sets are all equal. -/
-lemma gammaSet_one_eq (a a' : Fin 2 → ZMod 1) : gammaSet 1 a = gammaSet 1 a' :=
-  congr_arg _ (Subsingleton.elim _ _)
-
-/-- For level `N = 1`, the gamma sets are all equivalent; this is the equivalence. -/
-def gammaSet_one_equiv (a a' : Fin 2 → ZMod 1) : gammaSet 1 a ≃ gammaSet 1 a' :=
-  Equiv.Set.ofEq (gammaSet_one_eq a a')
-
-end gammaSet_def
-
-variable {N a}
-
-section gamma_action
-
-/-- Right-multiplying by `γ ∈ SL(2, ℤ)` sends `gammaSet N a` to `gammaSet N (a ᵥ* γ)`. -/
-lemma vecMul_SL2_mem_gammaSet {v : Fin 2 → ℤ} (hv : v ∈ gammaSet N a) (γ : SL(2, ℤ)) :
-    v ᵥ* γ ∈ gammaSet N (a ᵥ* γ) := by
-  refine ⟨?_, hv.2.vecMulSL γ⟩
-  have := RingHom.map_vecMul (m := Fin 2) (n := Fin 2) (Int.castRingHom (ZMod N)) γ v
-  simp only [eq_intCast, Int.coe_castRingHom] at this
-  simp_rw [Function.comp, this, hv.1]
-  simp
-
-variable (a) in
-/-- The bijection between `GammaSets` given by multiplying by an element of `SL(2, ℤ)`. -/
-def gammaSetEquiv (γ : SL(2, ℤ)) : gammaSet N a ≃ gammaSet N (a ᵥ* γ) where
-  toFun v := ⟨v.1 ᵥ* γ, vecMul_SL2_mem_gammaSet v.2 γ⟩
-  invFun v := ⟨v.1 ᵥ* ↑(γ⁻¹), by
-      have := vecMul_SL2_mem_gammaSet v.2 γ⁻¹
-      rw [vecMul_vecMul, ← SpecialLinearGroup.coe_mul] at this
-      simpa only [SpecialLinearGroup.map_apply_coe, RingHom.mapMatrix_apply, Int.coe_castRingHom,
-        map_inv, mul_right_inv, SpecialLinearGroup.coe_one, vecMul_one]⟩
-  left_inv v := by simp_rw [vecMul_vecMul, ← SpecialLinearGroup.coe_mul, mul_inv_self,
-    SpecialLinearGroup.coe_one, vecMul_one]
-  right_inv v := by simp_rw [vecMul_vecMul, ← SpecialLinearGroup.coe_mul, inv_mul_self,
-    SpecialLinearGroup.coe_one, vecMul_one]
-
-end gamma_action
-
-section eisSummand
-
-/-- The function on `(Fin 2 → ℤ)` whose sum defines an Eisenstein series. -/
-def eisSummand (k : ℤ) (v : Fin 2 → ℤ) (z : ℍ) : ℂ := 1 / (v 0 * z.1 + v 1) ^ k
-
-/-- How the `eisSummand` function changes under the Moebius action. -/
-theorem eisSummand_SL2_apply (k : ℤ) (i : (Fin 2 → ℤ)) (A : SL(2, ℤ)) (z : ℍ) :
-    eisSummand k i (A • z) = (z.denom A) ^ k * eisSummand k (i ᵥ* A) z := by
-  simp only [eisSummand, specialLinearGroup_apply, algebraMap_int_eq, eq_intCast, ofReal_int_cast,
-    one_div, vecMul, vec2_dotProduct, Int.cast_add, Int.cast_mul]
-  have h (a b c d u v : ℂ) (hc : c * z + d ≠ 0) : ((u * ((a * z + b) / (c * z + d)) + v) ^ k)⁻¹ =
-      (c * z + d) ^ k * (((u * a + v * c) * z + (u * b + v * d)) ^ k)⁻¹ := by
-    field_simp [hc]
-    ring_nf
-  apply h (hc := z.denom_ne_zero A)
-
-end eisSummand
-
-variable (a)
-=======
 namespace ModularForm
->>>>>>> 59de845a
 
 open EisensteinSeries CongruenceSubgroup
 
