/-
Copyright (c) 2024 Xavier Roblot. All rights reserved.
Released under Apache 2.0 license as described in the file LICENSE.
Authors: Xavier Roblot
-/
import Mathlib.MeasureTheory.Function.Floor
import Mathlib.MeasureTheory.Integral.Asymptotics
import Mathlib.MeasureTheory.Integral.IntegralEqImproper
import Mathlib.Topology.Order.IsLocallyClosed

/-!
# Abel's summation formula

We prove several versions of Abel's summation formula.

## Results

* `sum_mul_eq_sub_sub_integral_mul`: general statement of the formula for a sum between two
  (nonnegative) reals `a` and `b`.

* `sum_mul_eq_sub_integral_mul`: a specialized version of `sum_mul_eq_sub_sub_integral_mul` for
  the case `a = 0`.

* `sum_mul_eq_sub_integral_mul₀`: a specialized version of `sum_mul_eq_sub_integral_mul` for
  when the first coefficient of the sequence is `0`. This is useful for `ArithmeticFunction`.

Primed versions of the three results above are also stated for when the endpoints are `Nat`.

<<<<<<< HEAD
* `tendsto_sum_mul_atTop_eq_sub_integral`: limit version of `sum_mul_eq_sub_integral_mul` when `a`
  tends to `∞`.

* `tendsto_sum_mul_atTop_eq_sub_integral₀`: limit version of `sum_mul_eq_sub_integral_mul₀` when `a`
  tends to `∞`.
=======
* `tendsto_sum_mul_atTop_nhds_one_sub_integral`: limit version of `sum_mul_eq_sub_integral_mul`
  when `a` tends to `∞`.

* `tendsto_sum_mul_atTop_nhds_one_sub_integral₀`: limit version of `sum_mul_eq_sub_integral_mul₀`
  when `a` tends to `∞`.
>>>>>>> 4e6cc370

* `summable_mul_of_bigO_atTop`: let `c : ℕ → 𝕜` and `f : ℝ → 𝕜` with `𝕜 = ℝ` or `ℂ`, prove the
  summability of `n ↦ (c n) * (f n)` using Abel's formula under some `bigO` assumptions at infinity.

<<<<<<< HEAD
* `summable_mul_of_bigO_atTop₀`: let `c : ℕ → 𝕜` and `f : ℝ → 𝕜` with `𝕜 = ℝ` or `ℂ`, prove the
  summability of `n ↦ (c n) * (f n)` using Abel's formula under some `bigO` assumptions at infinity
  and assuming `c 0 = 0`. This version can be useful to avoid difficulties near zero.

=======
>>>>>>> 4e6cc370
## References

* <https://en.wikipedia.org/wiki/Abel%27s_summation_formula>

-/

noncomputable section

open Finset MeasureTheory

variable {𝕜 : Type*} [RCLike 𝕜] (c : ℕ → 𝕜) {f : ℝ → 𝕜} {a b : ℝ}

namespace abelSummationProof

open intervalIntegral IntervalIntegrable

<<<<<<< HEAD
private theorem sumlocc {m : ℕ} (n : ℕ) :
    ∀ᵐ t, t ∈ Set.Icc (n : ℝ) (n + 1) → ∑ k ∈ Icc m ⌊t⌋₊, c k = ∑ k ∈ Icc m n, c k := by
=======
private theorem sumlocc (n : ℕ) :
    ∀ᵐ t, t ∈ Set.Icc (n : ℝ) (n + 1) → ∑ k ∈ Icc 0 ⌊t⌋₊, c k = ∑ k ∈ Icc 0 n, c k := by
>>>>>>> 4e6cc370
  filter_upwards [Ico_ae_eq_Icc] with t h ht
  rw [Nat.floor_eq_on_Ico _ _ (h.mpr ht)]

private theorem integralmulsum (hf_diff : ∀ t ∈ Set.Icc a b, DifferentiableAt ℝ f t)
    (hf_int : IntegrableOn (deriv f) (Set.Icc a b)) (t₁ t₂ : ℝ) (n : ℕ) (h : t₁ ≤ t₂)
    (h₁ : n ≤ t₁) (h₂ : t₂ ≤ n + 1) (h₃ : a ≤ t₁) (h₄ : t₂ ≤ b) :
    ∫ t in t₁..t₂, deriv f t * ∑ k ∈ Icc 0 ⌊t⌋₊, c k =
      (f t₂ - f t₁) * ∑ k ∈ Icc 0 n, c k := by
  have h_inc₁ : Ι t₁ t₂ ⊆ Set.Icc n (n + 1) :=
    Set.uIoc_of_le h ▸ Set.Ioc_subset_Icc_self.trans <| Set.Icc_subset_Icc h₁ h₂
  have h_inc₂ : Set.uIcc t₁ t₂ ⊆ Set.Icc a b := Set.uIcc_of_le h ▸ Set.Icc_subset_Icc h₃ h₄
  rw [← integral_deriv_eq_sub (fun t ht ↦ hf_diff t (h_inc₂ ht)), ← integral_mul_const]
  · refine integral_congr_ae ?_
    filter_upwards [sumlocc c n] with t h h'
    rw [h (h_inc₁ h')]
  · refine (intervalIntegrable_iff_integrableOn_Icc_of_le h).mpr (hf_int.mono_set ?_)
    rwa [← Set.uIcc_of_le h]

private theorem ineqofmemIco {k : ℕ} (hk : k ∈ Set.Ico (⌊a⌋₊ + 1) ⌊b⌋₊) :
    a ≤ k ∧ k + 1 ≤ b := by
  constructor
  · have := (Set.mem_Ico.mp hk).1
    exact le_of_lt <| (Nat.floor_lt' (by omega)).mp this
  · rw [← Nat.cast_add_one, ← Nat.le_floor_iff' (Nat.succ_ne_zero k)]
    exact (Set.mem_Ico.mp hk).2

private theorem ineqofmemIco' {k : ℕ} (hk : k ∈ Ico (⌊a⌋₊ + 1) ⌊b⌋₊) :
    a ≤ k ∧ k + 1 ≤ b :=
  ineqofmemIco (by rwa [← Finset.coe_Ico])

<<<<<<< HEAD
theorem _root_.integrableOn_mul_sum {m : ℕ} (ha : 0 ≤ a) {g : ℝ → 𝕜}
    (hg_int : IntegrableOn g (Set.Icc a b)) :
    IntegrableOn (fun t ↦ g t * ∑ k ∈ Icc m ⌊t⌋₊, c k) (Set.Icc a b) := by
  obtain hab | hab := le_or_gt a b
  · obtain hb | hb := eq_or_lt_of_le (Nat.floor_le_floor hab)
    · have : ∀ᵐ t, t ∈ Set.Icc a b → ∑ k ∈ Icc m ⌊a⌋₊, c k = ∑ k ∈ Icc m ⌊t⌋₊, c k := by
=======
private theorem integrablemulsum (ha : 0 ≤ a) {g : ℝ → 𝕜} (hg_int : IntegrableOn g (Set.Icc a b)) :
    IntegrableOn (fun t ↦ g t * ∑ k ∈ Icc 0 ⌊t⌋₊, c k) (Set.Icc a b) := by
  obtain hab | hab := le_or_gt a b
  · obtain hb | hb := eq_or_lt_of_le (Nat.floor_le_floor hab)
    · have : ∀ᵐ t, t ∈ Set.Icc a b → ∑ k ∈ Icc 0 ⌊a⌋₊, c k = ∑ k ∈ Icc 0 ⌊t⌋₊, c k := by
>>>>>>> 4e6cc370
        filter_upwards [sumlocc c ⌊a⌋₊] with t ht₁ ht₂
        rw [ht₁ ⟨(Nat.floor_le ha).trans ht₂.1, hb ▸ ht₂.2.trans (Nat.lt_floor_add_one b).le⟩]
      rw [← ae_restrict_iff' measurableSet_Icc] at this
      exact IntegrableOn.congr_fun_ae
        (hg_int.mul_const _) ((Filter.EventuallyEq.refl _ g).mul this)
    · have h_locint {t₁ t₂ : ℝ} {n : ℕ} (h : t₁ ≤ t₂) (h₁ : n ≤ t₁) (h₂ : t₂ ≤ n + 1)
          (h₃ : a ≤ t₁) (h₄ : t₂ ≤ b) :
<<<<<<< HEAD
          IntervalIntegrable (fun t ↦ g t * ∑ k ∈ Icc m ⌊t⌋₊, c k) volume t₁ t₂ := by
=======
          IntervalIntegrable (fun t ↦ g t * ∑ k ∈ Icc 0 ⌊t⌋₊, c k) volume t₁ t₂ := by
>>>>>>> 4e6cc370
        rw [intervalIntegrable_iff_integrableOn_Icc_of_le h]
        exact (IntegrableOn.mono_set (hg_int.mul_const _) (Set.Icc_subset_Icc h₃ h₄)).congr
          <| ae_restrict_of_ae_restrict_of_subset (Set.Icc_subset_Icc h₁ h₂)
            <| (ae_restrict_iff' measurableSet_Icc).mpr
              (by filter_upwards [sumlocc c n] with t h ht using by rw [h ht])
      have aux1 : 0 ≤ b := (Nat.pos_of_floor_pos <| (Nat.zero_le _).trans_lt hb).le
      have aux2 : ⌊a⌋₊ + 1 ≤ b := by rwa [← Nat.cast_add_one, ← Nat.le_floor_iff aux1]
      have aux3 : a ≤ ⌊a⌋₊ + 1 := (Nat.lt_floor_add_one _).le
      have aux4 : a ≤ ⌊b⌋₊ := le_of_lt (by rwa [← Nat.floor_lt ha])
      -- now break up into 3 subintervals
      rw [← intervalIntegrable_iff_integrableOn_Icc_of_le (aux3.trans aux2)]
      have I1 : IntervalIntegrable _ volume a ↑(⌊a⌋₊ + 1) :=
        h_locint (mod_cast aux3) (Nat.floor_le ha) (mod_cast le_rfl) le_rfl (mod_cast aux2)
      have I2 : IntervalIntegrable _ volume ↑(⌊a⌋₊ + 1) ⌊b⌋₊ :=
        trans_iterate_Ico hb fun k hk ↦ h_locint (mod_cast k.le_succ)
          le_rfl (mod_cast le_rfl) (ineqofmemIco hk).1 (mod_cast (ineqofmemIco hk).2)
      have I3 : IntervalIntegrable _ volume ⌊b⌋₊ b :=
        h_locint (Nat.floor_le aux1) le_rfl (Nat.lt_floor_add_one _).le aux4 le_rfl
      exact (I1.trans I2).trans I3
  · rw [Set.Icc_eq_empty_of_lt hab]
    exact integrableOn_empty

/-- Abel's summation formula. -/
theorem _root_.sum_mul_eq_sub_sub_integral_mul (ha : 0 ≤ a) (hab : a ≤ b)
    (hf_diff : ∀ t ∈ Set.Icc a b, DifferentiableAt ℝ f t)
    (hf_int : IntegrableOn (deriv f) (Set.Icc a b)) :
    ∑ k ∈ Ioc ⌊a⌋₊ ⌊b⌋₊, f k * c k =
      f b * (∑ k ∈ Icc 0 ⌊b⌋₊, c k) - f a * (∑ k ∈ Icc 0 ⌊a⌋₊, c k) -
        ∫ t in Set.Ioc a b, deriv f t * ∑ k ∈ Icc 0 ⌊t⌋₊, c k := by
  rw [← integral_of_le hab]
  have aux1 : ⌊a⌋₊ ≤ a := Nat.floor_le ha
  have aux2 : b ≤ ⌊b⌋₊ + 1 := (Nat.lt_floor_add_one _).le
  -- We consider two cases depending on whether the sum is empty or not
  obtain hb | hb := eq_or_lt_of_le (Nat.floor_le_floor hab)
  · rw [hb, Ioc_eq_empty_of_le le_rfl, sum_empty, ← sub_mul,
      integralmulsum c hf_diff hf_int _ _ ⌊b⌋₊ hab (hb ▸ aux1) aux2 le_rfl le_rfl, sub_self]
  have aux3 : a ≤ ⌊a⌋₊ + 1 := (Nat.lt_floor_add_one _).le
  have aux4 : ⌊a⌋₊ + 1 ≤ b := by rwa [← Nat.cast_add_one,  ← Nat.le_floor_iff (ha.trans hab)]
  have aux5 : ⌊b⌋₊ ≤ b := Nat.floor_le (ha.trans hab)
  have aux6 : a ≤ ⌊b⌋₊ := Nat.floor_lt ha |>.mp hb |>.le
  simp_rw [← smul_eq_mul, sum_Ioc_by_parts (fun k ↦ f k) _ hb, range_eq_Ico, Nat.Ico_succ_right,
    smul_eq_mul]
  have : ∑ k ∈ Ioc ⌊a⌋₊ (⌊b⌋₊ - 1), (f ↑(k + 1) - f k) * ∑ n ∈ Icc 0 k, c n =
        ∑ k ∈ Ico (⌊a⌋₊ + 1) ⌊b⌋₊, ∫ t in k..↑(k + 1), deriv f t * ∑ n ∈ Icc 0 ⌊t⌋₊, c n := by
    rw [← Nat.Ico_succ_succ, Nat.succ_eq_add_one,  Nat.succ_eq_add_one, Nat.sub_add_cancel
      (by omega), Eq.comm]
    exact sum_congr rfl fun k hk ↦ (integralmulsum c hf_diff hf_int _ _ _  (mod_cast k.le_succ)
      le_rfl (mod_cast le_rfl) (ineqofmemIco' hk).1 <| mod_cast (ineqofmemIco' hk).2)
  rw [this, sum_integral_adjacent_intervals_Ico hb, Nat.cast_add, Nat.cast_one,
    ← integral_interval_sub_left (a := a) (c := ⌊a⌋₊ + 1),
    ← integral_add_adjacent_intervals (b := ⌊b⌋₊) (c := b),
    integralmulsum c hf_diff hf_int _ _ _ aux3 aux1 le_rfl le_rfl aux4,
    integralmulsum c hf_diff hf_int _ _ _ aux5 le_rfl aux2 aux6 le_rfl]
  · ring
  -- now deal with the integrability side goals
  -- (Note we have 5 goals, but the 1st and 3rd are identical. TODO: find a non-hacky way of dealing
  -- with both at once.)
  · rw [intervalIntegrable_iff_integrableOn_Icc_of_le aux6]
<<<<<<< HEAD
    exact (integrableOn_mul_sum c ha hf_int).mono_set (Set.Icc_subset_Icc_right aux5)
  · rw [intervalIntegrable_iff_integrableOn_Icc_of_le aux5]
    exact (integrableOn_mul_sum c ha hf_int).mono_set (Set.Icc_subset_Icc_left aux6)
  · rw [intervalIntegrable_iff_integrableOn_Icc_of_le aux6]
    exact (integrableOn_mul_sum c ha hf_int).mono_set (Set.Icc_subset_Icc_right aux5)
  · rw [intervalIntegrable_iff_integrableOn_Icc_of_le aux3]
    exact (integrableOn_mul_sum c ha hf_int).mono_set (Set.Icc_subset_Icc_right aux4)
  · exact fun k hk ↦ (intervalIntegrable_iff_integrableOn_Icc_of_le (mod_cast k.le_succ)).mpr
      <| (integrableOn_mul_sum c ha hf_int).mono_set
=======
    exact (integrablemulsum c ha hf_int).mono_set (Set.Icc_subset_Icc_right aux5)
  · rw [intervalIntegrable_iff_integrableOn_Icc_of_le aux5]
    exact (integrablemulsum c ha hf_int).mono_set (Set.Icc_subset_Icc_left aux6)
  · rw [intervalIntegrable_iff_integrableOn_Icc_of_le aux6]
    exact (integrablemulsum c ha hf_int).mono_set (Set.Icc_subset_Icc_right aux5)
  · rw [intervalIntegrable_iff_integrableOn_Icc_of_le aux3]
    exact (integrablemulsum c ha hf_int).mono_set (Set.Icc_subset_Icc_right aux4)
  · exact fun k hk ↦ (intervalIntegrable_iff_integrableOn_Icc_of_le (mod_cast k.le_succ)).mpr
      <| (integrablemulsum c ha hf_int).mono_set
>>>>>>> 4e6cc370
        <| (Set.Icc_subset_Icc_iff (mod_cast k.le_succ)).mpr <| mod_cast (ineqofmemIco hk)

/-- A version of `sum_mul_eq_sub_sub_integral_mul` where the endpoints are `Nat`. -/
theorem _root_.sum_mul_eq_sub_sub_integral_mul' {n m : ℕ} (h : n ≤ m)
    (hf_diff : ∀ t ∈ Set.Icc (n : ℝ) m, DifferentiableAt ℝ f t)
    (hf_int : IntegrableOn (deriv f) (Set.Icc (n : ℝ) m)) :
    ∑ k ∈ Ioc n m, f k * c k =
      f m * (∑ k ∈ Icc 0 m, c k) - f n * (∑ k ∈ Icc 0 n, c k) -
        ∫ t in Set.Ioc (n : ℝ) m, deriv f t * ∑ k ∈ Icc 0 ⌊t⌋₊, c k := by
  convert sum_mul_eq_sub_sub_integral_mul c n.cast_nonneg (Nat.cast_le.mpr h) hf_diff hf_int
  all_goals rw [Nat.floor_natCast]

end abelSummationProof

section specialversions

/-- Specialized version of `sum_mul_eq_sub_sub_integral_mul` for the case `a = 0`.-/
theorem sum_mul_eq_sub_integral_mul {b : ℝ} (hb : 0 ≤ b)
    (hf_diff : ∀ t ∈ Set.Icc 0 b, DifferentiableAt ℝ f t)
    (hf_int : IntegrableOn (deriv f) (Set.Icc 0 b)) :
    ∑ k ∈ Icc 0 ⌊b⌋₊, f k * c k =
      f b * (∑ k ∈ Icc 0 ⌊b⌋₊, c k) - ∫ t in Set.Ioc 0 b, deriv f t * ∑ k ∈ Icc 0 ⌊t⌋₊, c k := by
  nth_rewrite 1 [Icc_eq_cons_Ioc (Nat.zero_le _)]
  rw [sum_cons, ← Nat.floor_zero (α := ℝ), sum_mul_eq_sub_sub_integral_mul c le_rfl hb hf_diff
    hf_int, Nat.floor_zero, Nat.cast_zero, Icc_self, sum_singleton]
  ring

/-- A version of `sum_mul_eq_sub_integral_mul` where the endpoint is a `Nat`. -/
theorem sum_mul_eq_sub_integral_mul' (m : ℕ)
    (hf_diff : ∀ t ∈ Set.Icc (0 : ℝ) m, DifferentiableAt ℝ f t)
    (hf_int : IntegrableOn (deriv f) (Set.Icc (0 : ℝ) m)) :
    ∑ k ∈ Icc 0 m, f k * c k =
      f m * (∑ k ∈ Icc 0 m, c k) -
        ∫ t in Set.Ioc (0 : ℝ) m, deriv f t * ∑ k ∈ Icc 0 ⌊t⌋₊, c k := by
  convert sum_mul_eq_sub_integral_mul c m.cast_nonneg hf_diff hf_int
  all_goals rw [Nat.floor_natCast]

/-- Specialized version of `sum_mul_eq_sub_integral_mul` when the first coefficient of the sequence
`c` is equal to `0`. -/
theorem sum_mul_eq_sub_integral_mul₀ (hc : c 0 = 0) (b : ℝ)
    (hf_diff : ∀ t ∈ Set.Icc 1 b, DifferentiableAt ℝ f t)
    (hf_int : IntegrableOn (deriv f) (Set.Icc 1 b)) :
    ∑ k ∈ Icc 0 ⌊b⌋₊, f k * c k =
      f b * (∑ k ∈ Icc 0 ⌊b⌋₊, c k) - ∫ t in Set.Ioc 1 b, deriv f t * ∑ k ∈ Icc 0 ⌊t⌋₊, c k := by
  obtain hb | hb := le_or_gt 1 b
  · have : 1 ≤ ⌊b⌋₊ := (Nat.one_le_floor_iff _).mpr hb
<<<<<<< HEAD
    nth_rewrite 1 [Icc_eq_cons_Ioc (by linarith), sum_cons, ← Nat.Icc_succ_left,
      Icc_eq_cons_Ioc (by linarith), sum_cons]
=======
    nth_rewrite 1 [Icc_eq_cons_Ioc (by omega), sum_cons, ← Nat.Icc_succ_left,
      Icc_eq_cons_Ioc (by omega), sum_cons]
>>>>>>> 4e6cc370
    rw [Nat.succ_eq_add_one, zero_add, ← Nat.floor_one (α := ℝ),
      sum_mul_eq_sub_sub_integral_mul c zero_le_one hb hf_diff hf_int, Nat.floor_one, Nat.cast_one,
      Icc_eq_cons_Ioc zero_le_one, sum_cons, show 1 = 0 + 1 by rfl, Nat.Ioc_succ_singleton,
      zero_add, sum_singleton, hc, mul_zero, zero_add]
    ring
  · simp_rw [Nat.floor_eq_zero.mpr hb, Icc_self, sum_singleton, Nat.cast_zero, hc, mul_zero,
      Set.Ioc_eq_empty_of_le hb.le, Measure.restrict_empty, integral_zero_measure, sub_self]

/-- A version of `sum_mul_eq_sub_integral_mul₀` where the endpoint is a `Nat`. -/
theorem sum_mul_eq_sub_integral_mul₀' (hc : c 0 = 0) (m : ℕ)
    (hf_diff : ∀ t ∈ Set.Icc (1 : ℝ) m, DifferentiableAt ℝ f t)
    (hf_int : IntegrableOn (deriv f) (Set.Icc (1 : ℝ) m)) :
    ∑ k ∈ Icc 0 m, f k * c k =
      f m * (∑ k ∈ Icc 0 m, c k) -
        ∫ t in Set.Ioc (1 : ℝ) m, deriv f t * ∑ k ∈ Icc 0 ⌊t⌋₊, c k := by
  convert sum_mul_eq_sub_integral_mul₀ c hc m hf_diff hf_int
  all_goals rw [Nat.floor_natCast]

end specialversions

section limit

open Filter Topology abelSummationProof intervalIntegral

<<<<<<< HEAD
theorem locallyIntegrableOn_mul_sum {m : ℕ} (ha : 0 ≤ a) {g : ℝ → 𝕜}
    (hg : IntegrableOn g (Set.Ici a)) :
    LocallyIntegrableOn (fun t ↦ g t * ∑ k ∈ Icc m ⌊t⌋₊, c k) (Set.Ici a) := by
=======
private theorem locallyintegrablemulsum (ha : 0 ≤ a) {g : ℝ → 𝕜} (hg : IntegrableOn g (Set.Ici a)) :
    LocallyIntegrableOn (fun t ↦ g t * ∑ k ∈ Icc 0 ⌊t⌋₊, c k) (Set.Ici a) := by
>>>>>>> 4e6cc370
  refine (locallyIntegrableOn_iff isLocallyClosed_Ici).mpr fun K hK₁ hK₂ ↦ ?_
  by_cases hK₃ : K.Nonempty
  · have h_inf : a ≤ sInf K := (hK₁ (hK₂.sInf_mem hK₃))
    refine IntegrableOn.mono_set ?_ (Bornology.IsBounded.subset_Icc_sInf_sSup hK₂.isBounded)
<<<<<<< HEAD
    refine integrableOn_mul_sum _ (ha.trans h_inf) (hg.mono_set ?_)
=======
    refine integrablemulsum _ (ha.trans h_inf) (hg.mono_set ?_)
>>>>>>> 4e6cc370
    exact (Set.Icc_subset_Ici_iff (Real.sInf_le_sSup _ hK₂.bddBelow hK₂.bddAbove)).mpr h_inf
  · rw [Set.not_nonempty_iff_eq_empty.mp hK₃]
    exact integrableOn_empty

<<<<<<< HEAD
theorem tendsto_sum_mul_atTop_eq_sub_integral (hf_diff : ∀ t ∈ Set.Ici 0, DifferentiableAt ℝ f t)
=======
theorem tendsto_sum_mul_atTop_nhds_one_sub_integral
    (hf_diff : ∀ t ∈ Set.Ici 0, DifferentiableAt ℝ f t)
>>>>>>> 4e6cc370
    (hf_int : IntegrableOn (deriv f) (Set.Ici 0)) {l : 𝕜}
    (h_lim : Tendsto (fun n : ℕ ↦ f n * ∑ k ∈ Icc 0 n, c k) atTop (𝓝 l))
    {g : ℝ → 𝕜} (hg_dom : (fun t ↦ deriv f t * ∑ k ∈ Icc 0 ⌊t⌋₊, c k) =O[atTop] g)
    (hg_int : IntegrableAtFilter g atTop) :
    Tendsto (fun n : ℕ ↦ ∑ k ∈ Icc 0 n, f k * c k) atTop
      (𝓝 (l - ∫ t in Set.Ioi 0, deriv f t * ∑ k ∈ Icc 0 ⌊t⌋₊, c k)) := by
  have h_lim' : Tendsto (fun n : ℕ ↦ ∫ t in Set.Ioc (0 : ℝ) n, deriv f t * ∑ k ∈ Icc 0 ⌊t⌋₊, c k)
      atTop (𝓝 (∫ t in Set.Ioi 0, deriv f t * ∑ k ∈ Icc 0 ⌊t⌋₊, c k)) := by
    refine Tendsto.congr (fun _ ↦ by rw [← integral_of_le (Nat.cast_nonneg _)]) ?_
    refine intervalIntegral_tendsto_integral_Ioi _ ?_ tendsto_natCast_atTop_atTop
    exact integrableOn_Ici_iff_integrableOn_Ioi.mp
<<<<<<< HEAD
      <| (locallyIntegrableOn_mul_sum c le_rfl hf_int).integrableOn_of_isBigO_atTop hg_dom hg_int
=======
      <| (locallyintegrablemulsum c le_rfl hf_int).integrableOn_of_isBigO_atTop hg_dom hg_int
>>>>>>> 4e6cc370
  refine (h_lim.sub h_lim').congr (fun _ ↦ ?_)
  rw [sum_mul_eq_sub_integral_mul' _ _ (fun t ht ↦ hf_diff _ ht.1)
    (hf_int.mono_set Set.Icc_subset_Ici_self)]

<<<<<<< HEAD
theorem tendsto_sum_mul_atTop_eq_sub_integral₀ (hc : c 0 = 0)
=======
theorem tendsto_sum_mul_atTop_nhds_one_sub_integral₀ (hc : c 0 = 0)
>>>>>>> 4e6cc370
    (hf_diff : ∀ t ∈ Set.Ici 1, DifferentiableAt ℝ f t)
    (hf_int : IntegrableOn (deriv f) (Set.Ici 1)) {l : 𝕜}
    (h_lim: Tendsto (fun n : ℕ ↦ f n * ∑ k ∈ Icc 0 n, c k) atTop (𝓝 l))
    {g : ℝ → ℝ} (hg_dom : (fun t ↦ deriv f t * ∑ k ∈ Icc 0 ⌊t⌋₊, c k) =O[atTop] g)
    (hg_int : IntegrableAtFilter g atTop) :
    Tendsto (fun n : ℕ ↦ ∑ k ∈ Icc 0 n, f k * c k) atTop
      (𝓝 (l - ∫ t in Set.Ioi 1, deriv f t * ∑ k ∈ Icc 0 ⌊t⌋₊, c k)) := by
<<<<<<< HEAD
  have h_lim' : Tendsto (fun n : ℕ ↦ ∫ t in Set.Ioc (1 : ℝ) n, deriv f t * ∑ k ∈ Icc 0 ⌊t⌋₊, c k)
      atTop (𝓝 (∫ t in Set.Ioi 1, deriv f t * ∑ k ∈ Icc 0 ⌊t⌋₊, c k)) := by
    refine Tendsto.congr' (by
      filter_upwards [eventually_ge_atTop 1] with _ h
      rw [← integral_of_le (Nat.one_le_cast.mpr h)]) ?_
    refine intervalIntegral_tendsto_integral_Ioi _ ?_ tendsto_natCast_atTop_atTop
    exact integrableOn_Ici_iff_integrableOn_Ioi.mp <|
      (locallyIntegrableOn_mul_sum c zero_le_one hf_int).integrableOn_of_isBigO_atTop hg_dom hg_int
=======
  have h : (fun n : ℕ ↦ ∫ (x : ℝ) in (1 : ℝ)..n, deriv f x * ∑ k ∈ Icc 0 ⌊x⌋₊, c k) =ᶠ[atTop]
      (fun n : ℕ ↦ ∫ (t : ℝ) in Set.Ioc 1 ↑n, deriv f t * ∑ k ∈ Icc 0 ⌊t⌋₊, c k) := by
    filter_upwards [eventually_ge_atTop 1] with _ h
    rw [← integral_of_le (Nat.one_le_cast.mpr h)]
  have h_lim' : Tendsto (fun n : ℕ ↦ ∫ t in Set.Ioc (1 : ℝ) n, deriv f t * ∑ k ∈ Icc 0 ⌊t⌋₊, c k)
      atTop (𝓝 (∫ t in Set.Ioi 1, deriv f t * ∑ k ∈ Icc 0 ⌊t⌋₊, c k)) := by
    refine Tendsto.congr' h (intervalIntegral_tendsto_integral_Ioi _ ?_ tendsto_natCast_atTop_atTop)
    exact integrableOn_Ici_iff_integrableOn_Ioi.mp
      <| (locallyintegrablemulsum c zero_le_one hf_int).integrableOn_of_isBigO_atTop hg_dom hg_int
>>>>>>> 4e6cc370
  refine (h_lim.sub h_lim').congr (fun _ ↦ ?_)
  rw [sum_mul_eq_sub_integral_mul₀' _ hc _ (fun t ht ↦ hf_diff _ ht.1)
    (hf_int.mono_set Set.Icc_subset_Ici_self)]

end limit

section summable

open Filter abelSummationProof

<<<<<<< HEAD
theorem summable_mul_of_bigO_atTop
    (hf_diff : ∀ t ∈ Set.Ici 0, DifferentiableAt ℝ (fun x ↦ ‖f x‖) t)
    (hf_int : IntegrableOn (deriv (fun t ↦ ‖f t‖)) (Set.Ici 0))
    (h_bdd : (fun n : ℕ ↦ ‖f n‖ * ∑ k ∈ Icc 0 n, ‖c k‖) =O[atTop] fun _ ↦ (1 : ℝ))
=======
private theorem summable_mul_of_bigO_atTop_aux (m : ℕ)
    (h_bdd : (fun n : ℕ ↦ ‖f n‖ * ∑ k ∈ Icc 0 n, ‖c k‖) =O[atTop] fun _ ↦ (1 : ℝ))
    (hf_int : IntegrableOn (deriv (fun t ↦ ‖f t‖)) (Set.Ici (m : ℝ)))
    (hf : ∀ n : ℕ, ∑ k ∈ Icc 0 n, ‖f k‖ * ‖c k‖ =
      ‖f n‖ * ∑ k ∈ Icc 0 n, ‖c k‖ -
        ∫ (t : ℝ) in Set.Ioc ↑m ↑n, deriv (fun t ↦ ‖f t‖) t * ∑ k ∈ Icc 0 ⌊t⌋₊, ‖c k‖)
>>>>>>> 4e6cc370
    {g : ℝ → ℝ}
    (hg₁ : (fun t ↦ deriv (fun t ↦ ‖f t‖) t * ∑ k ∈ Icc 0 ⌊t⌋₊, ‖c k‖) =O[atTop] g)
    (hg₂ : IntegrableAtFilter g atTop) :
    Summable (fun n : ℕ ↦ f n * c n) := by
  obtain ⟨C₁, hC₁⟩ := Asymptotics.isBigO_one_nat_atTop_iff.mp h_bdd
<<<<<<< HEAD
  let C₂ := ∫ t in Set.Ioi 0, ‖deriv (fun t ↦ ‖f t‖) t * ∑ k ∈ Icc 0 ⌊t⌋₊, ‖c k‖‖
=======
  let C₂ := ∫ t in Set.Ioi (m : ℝ), ‖deriv (fun t ↦ ‖f t‖) t * ∑ k ∈ Icc 0 ⌊t⌋₊, ‖c k‖‖
>>>>>>> 4e6cc370
  refine summable_of_sum_range_norm_le (c := max (C₁ + C₂) 1) fun n ↦ ?_
  cases n with
  | zero => simp only [range_zero, norm_mul, sum_empty, le_sup_iff, zero_le_one, or_true]
  | succ n =>
<<<<<<< HEAD
    have h_mes : Measurable fun t ↦ deriv (fun t ↦ ‖f t‖) t * ∑ k ∈ Icc 0 ⌊t⌋₊, ‖c k‖ := by
      refine (measurable_deriv _).mul ?_
      exact Measurable.comp' (β := ℕ) -- Lean needs this hint for unification
        (by exact fun (_ : Set ℝ) _ ↦ trivial : Measurable fun n : ℕ ↦ ∑ k ∈ Icc 0 n, ‖c k‖)
          Nat.measurable_floor
    rw [Nat.range_eq_Icc_zero_sub_one _ n.add_one_ne_zero, add_tsub_cancel_right]
    calc
      _ = ∑ k ∈ Icc 0 n, ‖f k‖ * ‖c k‖ := by simp_rw [norm_mul]
      _ = ‖f n‖ * ∑ k ∈ Icc 0 n, ‖c k‖ -
            ∫ t in Set.Ioc 0 ↑n, deriv (fun t ↦ ‖f t‖) t * ∑ k ∈ Icc 0 ⌊t⌋₊, ‖c k‖ := ?_
      _ ≤ C₁ - ∫ t in Set.Ioc 0 ↑n, deriv (fun t ↦ ‖f t‖) t * ∑ k ∈ Icc 0 ⌊t⌋₊, ‖c k‖ := ?_
      _ ≤ C₁ + ∫ t in Set.Ioc 0 ↑n, ‖deriv (fun t ↦ ‖f t‖) t * ∑ k ∈ Icc 0 ⌊t⌋₊, ‖c k‖‖ := ?_
      _ ≤ C₁ + C₂ := ?_
      _ ≤ max (C₁ + C₂) 1 := le_max_left _ _
    · rw [sum_mul_eq_sub_integral_mul' _ _
        (fun _ ht ↦ hf_diff _ ht.1) (hf_int.mono_set Set.Icc_subset_Ici_self)]
    · refine tsub_le_tsub_right (le_of_eq_of_le (Real.norm_of_nonneg ?_).symm (hC₁ n)) _
      exact mul_nonneg (norm_nonneg _) (sum_nonneg fun _ _ ↦ norm_nonneg _)
    · exact add_le_add_left
        (le_trans (neg_le_abs _) (Real.norm_eq_abs _ ▸ norm_integral_le_integral_norm _)) _
    · refine add_le_add_left (setIntegral_mono_set ?_ ?_ Set.Ioc_subset_Ioi_self.eventuallyLE) C₁
      · exact integrableOn_Ici_iff_integrableOn_Ioi.mp <|
          (integrable_norm_iff h_mes.aestronglyMeasurable).mpr <|
            (locallyIntegrableOn_mul_sum _ le_rfl hf_int).integrableOn_of_isBigO_atTop hg₁ hg₂
      · filter_upwards with t using norm_nonneg _

theorem summable_mul_of_bigO_atTop₀ (hc : c 0 = 0)
    (hf_diff : ∀ t ∈ Set.Ici 1, DifferentiableAt ℝ (fun x ↦ ‖f x‖) t)
    (hf_int : IntegrableOn (deriv (fun t ↦ ‖f t‖)) (Set.Ici 1))
    (h_bdd : (fun n : ℕ ↦ ‖f n‖ * ∑ k ∈ Icc 0 n, ‖c k‖) =O[atTop] fun _ ↦ (1 : ℝ))
    {g : ℝ → ℝ}
    (hg₁ : (fun t ↦ deriv (fun t ↦ ‖f t‖) t * ∑ k ∈ Icc 0 ⌊t⌋₊, ‖c k‖) =O[atTop] g)
    (hg₂ : IntegrableAtFilter g atTop) :
    Summable (fun n : ℕ ↦ f n * c n) := by
  sorry
=======
      have h_mes : Measurable fun t ↦ deriv (fun t ↦ ‖f t‖) t * ∑ k ∈ Icc 0 ⌊t⌋₊, ‖c k‖ :=
        (measurable_deriv _).mul <| Measurable.comp' (g := fun n : ℕ ↦ ∑ k ∈ Icc 0 n, ‖c k‖)
          (fun _ _ ↦ trivial) Nat.measurable_floor
      rw [Nat.range_eq_Icc_zero_sub_one _ n.add_one_ne_zero, add_tsub_cancel_right]
      calc
        _ = ∑ k ∈ Icc 0 n, ‖f k‖ * ‖c k‖ := by simp_rw [norm_mul]
        _ = ‖f n‖ * ∑ k ∈ Icc 0 n, ‖c k‖ -
              ∫ t in Set.Ioc ↑m ↑n, deriv (fun t ↦ ‖f t‖) t * ∑ k ∈ Icc 0 ⌊t⌋₊, ‖c k‖ := ?_
        _ ≤ C₁ - ∫ t in Set.Ioc ↑m ↑n, deriv (fun t ↦ ‖f t‖) t * ∑ k ∈ Icc 0 ⌊t⌋₊, ‖c k‖ := ?_
        _ ≤ C₁ + ∫ t in Set.Ioc ↑m ↑n, ‖deriv (fun t ↦ ‖f t‖) t * ∑ k ∈ Icc 0 ⌊t⌋₊, ‖c k‖‖ := ?_
        _ ≤ C₁ + C₂ := ?_
        _ ≤ max (C₁ + C₂) 1 := le_max_left _ _
      · exact hf _
      · refine tsub_le_tsub_right (le_of_eq_of_le (Real.norm_of_nonneg ?_).symm (hC₁ n)) _
        exact mul_nonneg (norm_nonneg _) (sum_nonneg fun _ _ ↦ norm_nonneg _)
      · exact add_le_add_left
          (le_trans (neg_le_abs _) (Real.norm_eq_abs _ ▸ norm_integral_le_integral_norm _)) _
      · refine add_le_add_left (setIntegral_mono_set ?_ ?_ Set.Ioc_subset_Ioi_self.eventuallyLE) C₁
        · refine integrableOn_Ici_iff_integrableOn_Ioi.mp <|
            (integrable_norm_iff h_mes.aestronglyMeasurable).mpr <|
              (locallyintegrablemulsum _ m.cast_nonneg hf_int).integrableOn_of_isBigO_atTop hg₁ hg₂
        · filter_upwards with t using norm_nonneg _

theorem summable_mul_of_bigO_atTop
    (hf_diff : ∀ t ∈ Set.Ici 0, DifferentiableAt ℝ (fun x ↦ ‖f x‖) t)
    (hf_int : IntegrableOn (deriv (fun t ↦ ‖f t‖)) (Set.Ici 0))
    (h_bdd : (fun n : ℕ ↦ ‖f n‖ * ∑ k ∈ Icc 0 n, ‖c k‖) =O[atTop] fun _ ↦ (1 : ℝ))
    {g : ℝ → ℝ} (hg₁ : (fun t ↦ deriv (fun t ↦ ‖f t‖) t * ∑ k ∈ Icc 0 ⌊t⌋₊, ‖c k‖) =O[atTop] g)
    (hg₂ : IntegrableAtFilter g atTop) :
    Summable (fun n : ℕ ↦ f n * c n) := by
  refine summable_mul_of_bigO_atTop_aux c 0 h_bdd (by rwa [Nat.cast_zero]) (fun n ↦ ?_) hg₁ hg₂
  exact_mod_cast sum_mul_eq_sub_integral_mul' _ _ (fun _ ht ↦ hf_diff _ ht.1)
    (hf_int.mono_set Set.Icc_subset_Ici_self)

/-- A version of `summable_mul_of_bigO_atTop` that can be useful to avoid difficulties near zero. -/
theorem summable_mul_of_bigO_atTop'
    (hf_diff : ∀ t ∈ Set.Ici 1, DifferentiableAt ℝ (fun x ↦ ‖f x‖) t)
    (hf_int : IntegrableOn (deriv (fun t ↦ ‖f t‖)) (Set.Ici 1))
    (h_bdd : (fun n : ℕ ↦ ‖f n‖ * ∑ k ∈ Icc 1 n, ‖c k‖) =O[atTop] fun _ ↦ (1 : ℝ))
    {g : ℝ → ℝ} (hg₁ : (fun t ↦ deriv (fun t ↦ ‖f t‖) t * ∑ k ∈ Icc 1 ⌊t⌋₊, ‖c k‖) =O[atTop] g)
    (hg₂ : IntegrableAtFilter g atTop) :
    Summable (fun n : ℕ ↦ f n * c n) := by
  have h : ∀ n, ∑ k ∈ Icc 1 n, ‖c k‖ = ∑ k ∈ Icc 0 n, ‖(fun n ↦ if n = 0 then 0 else c n) k‖ := by
    intro n
    rw [Icc_eq_cons_Ioc n.zero_le, sum_cons, ← Nat.Icc_succ_left, Nat.succ_eq_add_one, zero_add]
    simp_rw [if_pos, norm_zero, zero_add]
    exact Finset.sum_congr rfl fun _ h ↦ by rw [if_neg (zero_lt_one.trans_le (mem_Icc.mp h).1).ne']
  simp_rw [h] at h_bdd hg₁
  refine Summable.congr_atTop (summable_mul_of_bigO_atTop_aux (fun n ↦ if n = 0 then 0 else c n) 1
    h_bdd (by rwa [Nat.cast_one]) (fun n ↦ ?_) hg₁ hg₂) ?_
  · exact_mod_cast sum_mul_eq_sub_integral_mul₀' _ (by simp only [reduceIte, norm_zero]) n
      (fun _ ht ↦ hf_diff _ ht.1) (hf_int.mono_set Set.Icc_subset_Ici_self)
  · filter_upwards [eventually_ne_atTop 0] with k hk
    simp_rw [if_neg hk]
>>>>>>> 4e6cc370

end summable<|MERGE_RESOLUTION|>--- conflicted
+++ resolved
@@ -26,30 +26,15 @@
 
 Primed versions of the three results above are also stated for when the endpoints are `Nat`.
 
-<<<<<<< HEAD
-* `tendsto_sum_mul_atTop_eq_sub_integral`: limit version of `sum_mul_eq_sub_integral_mul` when `a`
-  tends to `∞`.
-
-* `tendsto_sum_mul_atTop_eq_sub_integral₀`: limit version of `sum_mul_eq_sub_integral_mul₀` when `a`
-  tends to `∞`.
-=======
 * `tendsto_sum_mul_atTop_nhds_one_sub_integral`: limit version of `sum_mul_eq_sub_integral_mul`
   when `a` tends to `∞`.
 
 * `tendsto_sum_mul_atTop_nhds_one_sub_integral₀`: limit version of `sum_mul_eq_sub_integral_mul₀`
   when `a` tends to `∞`.
->>>>>>> 4e6cc370
 
 * `summable_mul_of_bigO_atTop`: let `c : ℕ → 𝕜` and `f : ℝ → 𝕜` with `𝕜 = ℝ` or `ℂ`, prove the
   summability of `n ↦ (c n) * (f n)` using Abel's formula under some `bigO` assumptions at infinity.
 
-<<<<<<< HEAD
-* `summable_mul_of_bigO_atTop₀`: let `c : ℕ → 𝕜` and `f : ℝ → 𝕜` with `𝕜 = ℝ` or `ℂ`, prove the
-  summability of `n ↦ (c n) * (f n)` using Abel's formula under some `bigO` assumptions at infinity
-  and assuming `c 0 = 0`. This version can be useful to avoid difficulties near zero.
-
-=======
->>>>>>> 4e6cc370
 ## References
 
 * <https://en.wikipedia.org/wiki/Abel%27s_summation_formula>
@@ -66,13 +51,8 @@
 
 open intervalIntegral IntervalIntegrable
 
-<<<<<<< HEAD
 private theorem sumlocc {m : ℕ} (n : ℕ) :
     ∀ᵐ t, t ∈ Set.Icc (n : ℝ) (n + 1) → ∑ k ∈ Icc m ⌊t⌋₊, c k = ∑ k ∈ Icc m n, c k := by
-=======
-private theorem sumlocc (n : ℕ) :
-    ∀ᵐ t, t ∈ Set.Icc (n : ℝ) (n + 1) → ∑ k ∈ Icc 0 ⌊t⌋₊, c k = ∑ k ∈ Icc 0 n, c k := by
->>>>>>> 4e6cc370
   filter_upwards [Ico_ae_eq_Icc] with t h ht
   rw [Nat.floor_eq_on_Ico _ _ (h.mpr ht)]
 
@@ -103,20 +83,12 @@
     a ≤ k ∧ k + 1 ≤ b :=
   ineqofmemIco (by rwa [← Finset.coe_Ico])
 
-<<<<<<< HEAD
 theorem _root_.integrableOn_mul_sum {m : ℕ} (ha : 0 ≤ a) {g : ℝ → 𝕜}
     (hg_int : IntegrableOn g (Set.Icc a b)) :
     IntegrableOn (fun t ↦ g t * ∑ k ∈ Icc m ⌊t⌋₊, c k) (Set.Icc a b) := by
   obtain hab | hab := le_or_gt a b
   · obtain hb | hb := eq_or_lt_of_le (Nat.floor_le_floor hab)
     · have : ∀ᵐ t, t ∈ Set.Icc a b → ∑ k ∈ Icc m ⌊a⌋₊, c k = ∑ k ∈ Icc m ⌊t⌋₊, c k := by
-=======
-private theorem integrablemulsum (ha : 0 ≤ a) {g : ℝ → 𝕜} (hg_int : IntegrableOn g (Set.Icc a b)) :
-    IntegrableOn (fun t ↦ g t * ∑ k ∈ Icc 0 ⌊t⌋₊, c k) (Set.Icc a b) := by
-  obtain hab | hab := le_or_gt a b
-  · obtain hb | hb := eq_or_lt_of_le (Nat.floor_le_floor hab)
-    · have : ∀ᵐ t, t ∈ Set.Icc a b → ∑ k ∈ Icc 0 ⌊a⌋₊, c k = ∑ k ∈ Icc 0 ⌊t⌋₊, c k := by
->>>>>>> 4e6cc370
         filter_upwards [sumlocc c ⌊a⌋₊] with t ht₁ ht₂
         rw [ht₁ ⟨(Nat.floor_le ha).trans ht₂.1, hb ▸ ht₂.2.trans (Nat.lt_floor_add_one b).le⟩]
       rw [← ae_restrict_iff' measurableSet_Icc] at this
@@ -124,11 +96,7 @@
         (hg_int.mul_const _) ((Filter.EventuallyEq.refl _ g).mul this)
     · have h_locint {t₁ t₂ : ℝ} {n : ℕ} (h : t₁ ≤ t₂) (h₁ : n ≤ t₁) (h₂ : t₂ ≤ n + 1)
           (h₃ : a ≤ t₁) (h₄ : t₂ ≤ b) :
-<<<<<<< HEAD
           IntervalIntegrable (fun t ↦ g t * ∑ k ∈ Icc m ⌊t⌋₊, c k) volume t₁ t₂ := by
-=======
-          IntervalIntegrable (fun t ↦ g t * ∑ k ∈ Icc 0 ⌊t⌋₊, c k) volume t₁ t₂ := by
->>>>>>> 4e6cc370
         rw [intervalIntegrable_iff_integrableOn_Icc_of_le h]
         exact (IntegrableOn.mono_set (hg_int.mul_const _) (Set.Icc_subset_Icc h₃ h₄)).congr
           <| ae_restrict_of_ae_restrict_of_subset (Set.Icc_subset_Icc h₁ h₂)
@@ -187,7 +155,6 @@
   -- (Note we have 5 goals, but the 1st and 3rd are identical. TODO: find a non-hacky way of dealing
   -- with both at once.)
   · rw [intervalIntegrable_iff_integrableOn_Icc_of_le aux6]
-<<<<<<< HEAD
     exact (integrableOn_mul_sum c ha hf_int).mono_set (Set.Icc_subset_Icc_right aux5)
   · rw [intervalIntegrable_iff_integrableOn_Icc_of_le aux5]
     exact (integrableOn_mul_sum c ha hf_int).mono_set (Set.Icc_subset_Icc_left aux6)
@@ -197,17 +164,6 @@
     exact (integrableOn_mul_sum c ha hf_int).mono_set (Set.Icc_subset_Icc_right aux4)
   · exact fun k hk ↦ (intervalIntegrable_iff_integrableOn_Icc_of_le (mod_cast k.le_succ)).mpr
       <| (integrableOn_mul_sum c ha hf_int).mono_set
-=======
-    exact (integrablemulsum c ha hf_int).mono_set (Set.Icc_subset_Icc_right aux5)
-  · rw [intervalIntegrable_iff_integrableOn_Icc_of_le aux5]
-    exact (integrablemulsum c ha hf_int).mono_set (Set.Icc_subset_Icc_left aux6)
-  · rw [intervalIntegrable_iff_integrableOn_Icc_of_le aux6]
-    exact (integrablemulsum c ha hf_int).mono_set (Set.Icc_subset_Icc_right aux5)
-  · rw [intervalIntegrable_iff_integrableOn_Icc_of_le aux3]
-    exact (integrablemulsum c ha hf_int).mono_set (Set.Icc_subset_Icc_right aux4)
-  · exact fun k hk ↦ (intervalIntegrable_iff_integrableOn_Icc_of_le (mod_cast k.le_succ)).mpr
-      <| (integrablemulsum c ha hf_int).mono_set
->>>>>>> 4e6cc370
         <| (Set.Icc_subset_Icc_iff (mod_cast k.le_succ)).mpr <| mod_cast (ineqofmemIco hk)
 
 /-- A version of `sum_mul_eq_sub_sub_integral_mul` where the endpoints are `Nat`. -/
@@ -254,13 +210,8 @@
       f b * (∑ k ∈ Icc 0 ⌊b⌋₊, c k) - ∫ t in Set.Ioc 1 b, deriv f t * ∑ k ∈ Icc 0 ⌊t⌋₊, c k := by
   obtain hb | hb := le_or_gt 1 b
   · have : 1 ≤ ⌊b⌋₊ := (Nat.one_le_floor_iff _).mpr hb
-<<<<<<< HEAD
-    nth_rewrite 1 [Icc_eq_cons_Ioc (by linarith), sum_cons, ← Nat.Icc_succ_left,
-      Icc_eq_cons_Ioc (by linarith), sum_cons]
-=======
-    nth_rewrite 1 [Icc_eq_cons_Ioc (by omega), sum_cons, ← Nat.Icc_succ_left,
+    nth_rewrite 1 [Icc_eq_cons_Ioc (Nat.zero_le _), sum_cons, ← Nat.Icc_succ_left,
       Icc_eq_cons_Ioc (by omega), sum_cons]
->>>>>>> 4e6cc370
     rw [Nat.succ_eq_add_one, zero_add, ← Nat.floor_one (α := ℝ),
       sum_mul_eq_sub_sub_integral_mul c zero_le_one hb hf_diff hf_int, Nat.floor_one, Nat.cast_one,
       Icc_eq_cons_Ioc zero_le_one, sum_cons, show 1 = 0 + 1 by rfl, Nat.Ioc_succ_singleton,
@@ -285,33 +236,20 @@
 
 open Filter Topology abelSummationProof intervalIntegral
 
-<<<<<<< HEAD
 theorem locallyIntegrableOn_mul_sum {m : ℕ} (ha : 0 ≤ a) {g : ℝ → 𝕜}
     (hg : IntegrableOn g (Set.Ici a)) :
     LocallyIntegrableOn (fun t ↦ g t * ∑ k ∈ Icc m ⌊t⌋₊, c k) (Set.Ici a) := by
-=======
-private theorem locallyintegrablemulsum (ha : 0 ≤ a) {g : ℝ → 𝕜} (hg : IntegrableOn g (Set.Ici a)) :
-    LocallyIntegrableOn (fun t ↦ g t * ∑ k ∈ Icc 0 ⌊t⌋₊, c k) (Set.Ici a) := by
->>>>>>> 4e6cc370
   refine (locallyIntegrableOn_iff isLocallyClosed_Ici).mpr fun K hK₁ hK₂ ↦ ?_
   by_cases hK₃ : K.Nonempty
   · have h_inf : a ≤ sInf K := (hK₁ (hK₂.sInf_mem hK₃))
     refine IntegrableOn.mono_set ?_ (Bornology.IsBounded.subset_Icc_sInf_sSup hK₂.isBounded)
-<<<<<<< HEAD
     refine integrableOn_mul_sum _ (ha.trans h_inf) (hg.mono_set ?_)
-=======
-    refine integrablemulsum _ (ha.trans h_inf) (hg.mono_set ?_)
->>>>>>> 4e6cc370
     exact (Set.Icc_subset_Ici_iff (Real.sInf_le_sSup _ hK₂.bddBelow hK₂.bddAbove)).mpr h_inf
   · rw [Set.not_nonempty_iff_eq_empty.mp hK₃]
     exact integrableOn_empty
 
-<<<<<<< HEAD
-theorem tendsto_sum_mul_atTop_eq_sub_integral (hf_diff : ∀ t ∈ Set.Ici 0, DifferentiableAt ℝ f t)
-=======
 theorem tendsto_sum_mul_atTop_nhds_one_sub_integral
     (hf_diff : ∀ t ∈ Set.Ici 0, DifferentiableAt ℝ f t)
->>>>>>> 4e6cc370
     (hf_int : IntegrableOn (deriv f) (Set.Ici 0)) {l : 𝕜}
     (h_lim : Tendsto (fun n : ℕ ↦ f n * ∑ k ∈ Icc 0 n, c k) atTop (𝓝 l))
     {g : ℝ → 𝕜} (hg_dom : (fun t ↦ deriv f t * ∑ k ∈ Icc 0 ⌊t⌋₊, c k) =O[atTop] g)
@@ -323,20 +261,12 @@
     refine Tendsto.congr (fun _ ↦ by rw [← integral_of_le (Nat.cast_nonneg _)]) ?_
     refine intervalIntegral_tendsto_integral_Ioi _ ?_ tendsto_natCast_atTop_atTop
     exact integrableOn_Ici_iff_integrableOn_Ioi.mp
-<<<<<<< HEAD
       <| (locallyIntegrableOn_mul_sum c le_rfl hf_int).integrableOn_of_isBigO_atTop hg_dom hg_int
-=======
-      <| (locallyintegrablemulsum c le_rfl hf_int).integrableOn_of_isBigO_atTop hg_dom hg_int
->>>>>>> 4e6cc370
   refine (h_lim.sub h_lim').congr (fun _ ↦ ?_)
   rw [sum_mul_eq_sub_integral_mul' _ _ (fun t ht ↦ hf_diff _ ht.1)
     (hf_int.mono_set Set.Icc_subset_Ici_self)]
 
-<<<<<<< HEAD
-theorem tendsto_sum_mul_atTop_eq_sub_integral₀ (hc : c 0 = 0)
-=======
 theorem tendsto_sum_mul_atTop_nhds_one_sub_integral₀ (hc : c 0 = 0)
->>>>>>> 4e6cc370
     (hf_diff : ∀ t ∈ Set.Ici 1, DifferentiableAt ℝ f t)
     (hf_int : IntegrableOn (deriv f) (Set.Ici 1)) {l : 𝕜}
     (h_lim: Tendsto (fun n : ℕ ↦ f n * ∑ k ∈ Icc 0 n, c k) atTop (𝓝 l))
@@ -344,16 +274,6 @@
     (hg_int : IntegrableAtFilter g atTop) :
     Tendsto (fun n : ℕ ↦ ∑ k ∈ Icc 0 n, f k * c k) atTop
       (𝓝 (l - ∫ t in Set.Ioi 1, deriv f t * ∑ k ∈ Icc 0 ⌊t⌋₊, c k)) := by
-<<<<<<< HEAD
-  have h_lim' : Tendsto (fun n : ℕ ↦ ∫ t in Set.Ioc (1 : ℝ) n, deriv f t * ∑ k ∈ Icc 0 ⌊t⌋₊, c k)
-      atTop (𝓝 (∫ t in Set.Ioi 1, deriv f t * ∑ k ∈ Icc 0 ⌊t⌋₊, c k)) := by
-    refine Tendsto.congr' (by
-      filter_upwards [eventually_ge_atTop 1] with _ h
-      rw [← integral_of_le (Nat.one_le_cast.mpr h)]) ?_
-    refine intervalIntegral_tendsto_integral_Ioi _ ?_ tendsto_natCast_atTop_atTop
-    exact integrableOn_Ici_iff_integrableOn_Ioi.mp <|
-      (locallyIntegrableOn_mul_sum c zero_le_one hf_int).integrableOn_of_isBigO_atTop hg_dom hg_int
-=======
   have h : (fun n : ℕ ↦ ∫ (x : ℝ) in (1 : ℝ)..n, deriv f x * ∑ k ∈ Icc 0 ⌊x⌋₊, c k) =ᶠ[atTop]
       (fun n : ℕ ↦ ∫ (t : ℝ) in Set.Ioc 1 ↑n, deriv f t * ∑ k ∈ Icc 0 ⌊t⌋₊, c k) := by
     filter_upwards [eventually_ge_atTop 1] with _ h
@@ -362,8 +282,8 @@
       atTop (𝓝 (∫ t in Set.Ioi 1, deriv f t * ∑ k ∈ Icc 0 ⌊t⌋₊, c k)) := by
     refine Tendsto.congr' h (intervalIntegral_tendsto_integral_Ioi _ ?_ tendsto_natCast_atTop_atTop)
     exact integrableOn_Ici_iff_integrableOn_Ioi.mp
-      <| (locallyintegrablemulsum c zero_le_one hf_int).integrableOn_of_isBigO_atTop hg_dom hg_int
->>>>>>> 4e6cc370
+      <| (locallyIntegrableOn_mul_sum c zero_le_one hf_int).integrableOn_of_isBigO_atTop
+        hg_dom hg_int
   refine (h_lim.sub h_lim').congr (fun _ ↦ ?_)
   rw [sum_mul_eq_sub_integral_mul₀' _ hc _ (fun t ht ↦ hf_diff _ ht.1)
     (hf_int.mono_set Set.Icc_subset_Ici_self)]
@@ -374,70 +294,22 @@
 
 open Filter abelSummationProof
 
-<<<<<<< HEAD
-theorem summable_mul_of_bigO_atTop
-    (hf_diff : ∀ t ∈ Set.Ici 0, DifferentiableAt ℝ (fun x ↦ ‖f x‖) t)
-    (hf_int : IntegrableOn (deriv (fun t ↦ ‖f t‖)) (Set.Ici 0))
-    (h_bdd : (fun n : ℕ ↦ ‖f n‖ * ∑ k ∈ Icc 0 n, ‖c k‖) =O[atTop] fun _ ↦ (1 : ℝ))
-=======
 private theorem summable_mul_of_bigO_atTop_aux (m : ℕ)
     (h_bdd : (fun n : ℕ ↦ ‖f n‖ * ∑ k ∈ Icc 0 n, ‖c k‖) =O[atTop] fun _ ↦ (1 : ℝ))
     (hf_int : IntegrableOn (deriv (fun t ↦ ‖f t‖)) (Set.Ici (m : ℝ)))
     (hf : ∀ n : ℕ, ∑ k ∈ Icc 0 n, ‖f k‖ * ‖c k‖ =
       ‖f n‖ * ∑ k ∈ Icc 0 n, ‖c k‖ -
         ∫ (t : ℝ) in Set.Ioc ↑m ↑n, deriv (fun t ↦ ‖f t‖) t * ∑ k ∈ Icc 0 ⌊t⌋₊, ‖c k‖)
->>>>>>> 4e6cc370
     {g : ℝ → ℝ}
     (hg₁ : (fun t ↦ deriv (fun t ↦ ‖f t‖) t * ∑ k ∈ Icc 0 ⌊t⌋₊, ‖c k‖) =O[atTop] g)
     (hg₂ : IntegrableAtFilter g atTop) :
     Summable (fun n : ℕ ↦ f n * c n) := by
   obtain ⟨C₁, hC₁⟩ := Asymptotics.isBigO_one_nat_atTop_iff.mp h_bdd
-<<<<<<< HEAD
-  let C₂ := ∫ t in Set.Ioi 0, ‖deriv (fun t ↦ ‖f t‖) t * ∑ k ∈ Icc 0 ⌊t⌋₊, ‖c k‖‖
-=======
   let C₂ := ∫ t in Set.Ioi (m : ℝ), ‖deriv (fun t ↦ ‖f t‖) t * ∑ k ∈ Icc 0 ⌊t⌋₊, ‖c k‖‖
->>>>>>> 4e6cc370
   refine summable_of_sum_range_norm_le (c := max (C₁ + C₂) 1) fun n ↦ ?_
   cases n with
   | zero => simp only [range_zero, norm_mul, sum_empty, le_sup_iff, zero_le_one, or_true]
   | succ n =>
-<<<<<<< HEAD
-    have h_mes : Measurable fun t ↦ deriv (fun t ↦ ‖f t‖) t * ∑ k ∈ Icc 0 ⌊t⌋₊, ‖c k‖ := by
-      refine (measurable_deriv _).mul ?_
-      exact Measurable.comp' (β := ℕ) -- Lean needs this hint for unification
-        (by exact fun (_ : Set ℝ) _ ↦ trivial : Measurable fun n : ℕ ↦ ∑ k ∈ Icc 0 n, ‖c k‖)
-          Nat.measurable_floor
-    rw [Nat.range_eq_Icc_zero_sub_one _ n.add_one_ne_zero, add_tsub_cancel_right]
-    calc
-      _ = ∑ k ∈ Icc 0 n, ‖f k‖ * ‖c k‖ := by simp_rw [norm_mul]
-      _ = ‖f n‖ * ∑ k ∈ Icc 0 n, ‖c k‖ -
-            ∫ t in Set.Ioc 0 ↑n, deriv (fun t ↦ ‖f t‖) t * ∑ k ∈ Icc 0 ⌊t⌋₊, ‖c k‖ := ?_
-      _ ≤ C₁ - ∫ t in Set.Ioc 0 ↑n, deriv (fun t ↦ ‖f t‖) t * ∑ k ∈ Icc 0 ⌊t⌋₊, ‖c k‖ := ?_
-      _ ≤ C₁ + ∫ t in Set.Ioc 0 ↑n, ‖deriv (fun t ↦ ‖f t‖) t * ∑ k ∈ Icc 0 ⌊t⌋₊, ‖c k‖‖ := ?_
-      _ ≤ C₁ + C₂ := ?_
-      _ ≤ max (C₁ + C₂) 1 := le_max_left _ _
-    · rw [sum_mul_eq_sub_integral_mul' _ _
-        (fun _ ht ↦ hf_diff _ ht.1) (hf_int.mono_set Set.Icc_subset_Ici_self)]
-    · refine tsub_le_tsub_right (le_of_eq_of_le (Real.norm_of_nonneg ?_).symm (hC₁ n)) _
-      exact mul_nonneg (norm_nonneg _) (sum_nonneg fun _ _ ↦ norm_nonneg _)
-    · exact add_le_add_left
-        (le_trans (neg_le_abs _) (Real.norm_eq_abs _ ▸ norm_integral_le_integral_norm _)) _
-    · refine add_le_add_left (setIntegral_mono_set ?_ ?_ Set.Ioc_subset_Ioi_self.eventuallyLE) C₁
-      · exact integrableOn_Ici_iff_integrableOn_Ioi.mp <|
-          (integrable_norm_iff h_mes.aestronglyMeasurable).mpr <|
-            (locallyIntegrableOn_mul_sum _ le_rfl hf_int).integrableOn_of_isBigO_atTop hg₁ hg₂
-      · filter_upwards with t using norm_nonneg _
-
-theorem summable_mul_of_bigO_atTop₀ (hc : c 0 = 0)
-    (hf_diff : ∀ t ∈ Set.Ici 1, DifferentiableAt ℝ (fun x ↦ ‖f x‖) t)
-    (hf_int : IntegrableOn (deriv (fun t ↦ ‖f t‖)) (Set.Ici 1))
-    (h_bdd : (fun n : ℕ ↦ ‖f n‖ * ∑ k ∈ Icc 0 n, ‖c k‖) =O[atTop] fun _ ↦ (1 : ℝ))
-    {g : ℝ → ℝ}
-    (hg₁ : (fun t ↦ deriv (fun t ↦ ‖f t‖) t * ∑ k ∈ Icc 0 ⌊t⌋₊, ‖c k‖) =O[atTop] g)
-    (hg₂ : IntegrableAtFilter g atTop) :
-    Summable (fun n : ℕ ↦ f n * c n) := by
-  sorry
-=======
       have h_mes : Measurable fun t ↦ deriv (fun t ↦ ‖f t‖) t * ∑ k ∈ Icc 0 ⌊t⌋₊, ‖c k‖ :=
         (measurable_deriv _).mul <| Measurable.comp' (g := fun n : ℕ ↦ ∑ k ∈ Icc 0 n, ‖c k‖)
           (fun _ _ ↦ trivial) Nat.measurable_floor
@@ -456,9 +328,10 @@
       · exact add_le_add_left
           (le_trans (neg_le_abs _) (Real.norm_eq_abs _ ▸ norm_integral_le_integral_norm _)) _
       · refine add_le_add_left (setIntegral_mono_set ?_ ?_ Set.Ioc_subset_Ioi_self.eventuallyLE) C₁
-        · refine integrableOn_Ici_iff_integrableOn_Ioi.mp <|
+        · exact integrableOn_Ici_iff_integrableOn_Ioi.mp <|
             (integrable_norm_iff h_mes.aestronglyMeasurable).mpr <|
-              (locallyintegrablemulsum _ m.cast_nonneg hf_int).integrableOn_of_isBigO_atTop hg₁ hg₂
+              (locallyIntegrableOn_mul_sum _ m.cast_nonneg hf_int).integrableOn_of_isBigO_atTop
+                hg₁ hg₂
         · filter_upwards with t using norm_nonneg _
 
 theorem summable_mul_of_bigO_atTop
@@ -492,6 +365,5 @@
       (fun _ ht ↦ hf_diff _ ht.1) (hf_int.mono_set Set.Icc_subset_Ici_self)
   · filter_upwards [eventually_ne_atTop 0] with k hk
     simp_rw [if_neg hk]
->>>>>>> 4e6cc370
 
 end summable