--- conflicted
+++ resolved
@@ -151,24 +151,9 @@
 
 theorem norm_pos {x : ℤ[i]} : 0 < norm x ↔ x ≠ 0 := by
   rw [lt_iff_le_and_ne, Ne, eq_comm, norm_eq_zero]; simp [norm_nonneg]
-<<<<<<< HEAD
-#align gaussian_int.norm_pos GaussianInt.norm_pos
 
 theorem abs_natCast_norm (x : ℤ[i]) : (x.norm.natAbs : ℤ) = x.norm :=
   Int.natAbs_of_nonneg (norm_nonneg _)
-#align gaussian_int.abs_coe_nat_norm GaussianInt.abs_natCast_norm
-
--- 2024-04-05
-@[deprecated] alias abs_coe_nat_norm := abs_natCast_norm
-
-@[simp]
-theorem nat_cast_natAbs_norm {α : Type*} [Ring α] (x : ℤ[i]) : (x.norm.natAbs : α) = x.norm := by
-  rw [← Int.cast_natCast, abs_natCast_norm]
-#align gaussian_int.nat_cast_nat_abs_norm GaussianInt.nat_cast_natAbs_norm
-=======
-
-theorem abs_natCast_norm (x : ℤ[i]) : (x.norm.natAbs : ℤ) = x.norm :=
-  Int.natAbs_of_nonneg (norm_nonneg _)
 
 @[deprecated (since := "2024-04-05")] alias abs_coe_nat_norm := abs_natCast_norm
 
@@ -178,7 +163,6 @@
 
 @[deprecated (since := "2024-04-17")]
 alias nat_cast_natAbs_norm := natCast_natAbs_norm
->>>>>>> 59de845a
 
 theorem natAbs_norm_eq (x : ℤ[i]) :
     x.norm.natAbs = x.re.natAbs * x.re.natAbs + x.im.natAbs * x.im.natAbs :=
@@ -284,11 +268,7 @@
   let ⟨a, b, hpab, hau, hbu⟩ := hab
   have hnap : (norm a).natAbs = p :=
     ((hp.1.mul_eq_prime_sq_iff (mt norm_eq_one_iff.1 hau) (mt norm_eq_one_iff.1 hbu)).1 <| by
-<<<<<<< HEAD
-        rw [← Int.natCast_inj, Int.coe_nat_pow, sq, ← @norm_nat_cast (-1), hpab]; simp).1
-=======
         rw [← Int.natCast_inj, Int.natCast_pow, sq, ← @norm_natCast (-1), hpab]; simp).1
->>>>>>> 59de845a
   ⟨a.re.natAbs, a.im.natAbs, by simpa [natAbs_norm_eq, sq] using hnap⟩
 
 end GaussianInt