--- conflicted
+++ resolved
@@ -118,11 +118,7 @@
       preNormEDS' b c d (m + 4) * preNormEDS' b c d (m + 2) ^ 3 * (if Even m then b else 1) -
         preNormEDS' b c d (m + 1) * preNormEDS' b c d (m + 3) ^ 3 * (if Even m then 1 else b)
     else
-<<<<<<< HEAD
-      have h5 : m + 5 < n + 5 := add_lt_add_right
-=======
       have _ : m + 5 < n + 5 := add_lt_add_right
->>>>>>> d0df76bd
         (Nat.div_lt_self (Nat.not_even_iff_odd.1 hn).pos <| Nat.lt_succ_self 1) 5
       preNormEDS' b c d (m + 2) ^ 2 * preNormEDS' b c d (m + 3) * preNormEDS' b c d (m + 5) -
         preNormEDS' b c d (m + 1) * preNormEDS' b c d (m + 3) * preNormEDS' b c d (m + 4) ^ 2
