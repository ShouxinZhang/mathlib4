/-
Copyright (c) 2021 Anne Baanen. All rights reserved.
Released under Apache 2.0 license as described in the file LICENSE.
Authors: Anne Baanen
-/
import Mathlib.NumberTheory.ClassNumber.AdmissibleAbs
import Mathlib.NumberTheory.ClassNumber.Finite
import Mathlib.NumberTheory.NumberField.Discriminant

/-!
# Class numbers of number fields

This file defines the class number of a number field as the (finite) cardinality of
the class group of its ring of integers. It also proves some elementary results
on the class number.

## Main definitions
- `NumberField.classNumber`: the class number of a number field is the (finite)
cardinality of the class group of its ring of integers
-/


namespace NumberField

variable (K : Type*) [Field K] [NumberField K]

namespace RingOfIntegers

noncomputable instance instFintypeClassGroup : Fintype (ClassGroup (𝓞 K)) :=
  ClassGroup.fintypeOfAdmissibleOfFinite ℚ K AbsoluteValue.absIsAdmissible

end RingOfIntegers

/-- The class number of a number field is the (finite) cardinality of the class group. -/
noncomputable def classNumber : ℕ :=
  Fintype.card (ClassGroup (𝓞 K))
<<<<<<< HEAD
#align number_field.class_number NumberField.classNumber
=======
>>>>>>> 99508fb5

variable {K}

/-- The class number of a number field is `1` iff the ring of integers is a PID. -/
theorem classNumber_eq_one_iff : classNumber K = 1 ↔ IsPrincipalIdealRing (𝓞 K) :=
  card_classGroup_eq_one_iff

open FiniteDimensional NumberField.InfinitePlace

open scoped nonZeroDivisors Real

theorem exists_ideal_in_class_of_norm_le (C : ClassGroup (𝓞 K)) :
    ∃ I : (Ideal (𝓞 K))⁰, ClassGroup.mk0 I = C ∧
      Ideal.absNorm (I : Ideal (𝓞 K)) ≤ (4 / π) ^ NrComplexPlaces K *
        ((finrank ℚ K).factorial / (finrank ℚ K) ^ (finrank ℚ K) * Real.sqrt |discr K|) := by
  obtain ⟨J, hJ⟩ := ClassGroup.mk0_surjective C⁻¹
  obtain ⟨_, ⟨a, ha, rfl⟩, h_nz, h_nm⟩ :=
    exists_ne_zero_mem_ideal_of_norm_le_mul_sqrt_discr K (FractionalIdeal.mk0 K J)
  obtain ⟨I₀, hI⟩ := Ideal.dvd_iff_le.mpr ((Ideal.span_singleton_le_iff_mem J).mpr (by convert ha))
  have : I₀ ≠ 0 := by
    contrapose! h_nz
    rw [h_nz, mul_zero, show 0 = (⊥ : Ideal (𝓞 K)) by rfl, Ideal.span_singleton_eq_bot] at hI
    rw [Algebra.linearMap_apply, hI, map_zero]
  let I := (⟨I₀, mem_nonZeroDivisors_iff_ne_zero.mpr this⟩ : (Ideal (𝓞 K))⁰)
  refine ⟨I, ?_, ?_⟩
  · suffices ClassGroup.mk0 I = (ClassGroup.mk0 J)⁻¹ by rw [this, hJ, inv_inv]
    exact ClassGroup.mk0_eq_mk0_inv_iff.mpr ⟨a, Subtype.coe_ne_coe.1 h_nz, by rw [mul_comm, hI]⟩
  · rw [← FractionalIdeal.absNorm_span_singleton (𝓞 K), Algebra.linearMap_apply,
      ← FractionalIdeal.coeIdeal_span_singleton, FractionalIdeal.coeIdeal_absNorm, hI, map_mul,
      Nat.cast_mul, Rat.cast_mul, show Ideal.absNorm I₀ = Ideal.absNorm (I : Ideal (𝓞 K)) by rfl,
      Rat.cast_natCast, Rat.cast_natCast, FractionalIdeal.coe_mk0,
      FractionalIdeal.coeIdeal_absNorm, Rat.cast_natCast, mul_div_assoc, mul_assoc, mul_assoc]
      at h_nm
    refine le_of_mul_le_mul_of_pos_left h_nm ?_
    exact Nat.cast_pos.mpr <| Nat.pos_of_ne_zero <| Ideal.absNorm_ne_zero_of_nonZeroDivisors J

theorem _root_.RingOfIntegers.isPrincipalIdealRing_of_abs_discr_lt
    (h : |discr K| < (2 * (π / 4) ^ NrComplexPlaces K *
      ((finrank ℚ K) ^ (finrank ℚ K) / (finrank ℚ K).factorial)) ^ 2) :
    IsPrincipalIdealRing (𝓞 K) := by
  have : 0 < finrank ℚ K := finrank_pos -- Lean needs to know that for positivity to succeed
  rw [← Real.sqrt_lt (by positivity) (by positivity), mul_assoc, ← inv_mul_lt_iff' (by positivity),
    mul_inv, ← inv_pow, inv_div, inv_div, mul_assoc, Int.cast_abs] at h
  rw [← classNumber_eq_one_iff, classNumber, Fintype.card_eq_one_iff]
  refine ⟨1, fun C ↦ ?_⟩
  obtain ⟨I, rfl, hI⟩ := exists_ideal_in_class_of_norm_le C
  have : Ideal.absNorm I.1 = 1 := by
    refine le_antisymm (Nat.lt_succ.mp ?_) (Nat.one_le_iff_ne_zero.mpr
      (Ideal.absNorm_ne_zero_of_nonZeroDivisors I))
    exact Nat.cast_lt.mp <| lt_of_le_of_lt hI h
  rw [ClassGroup.mk0_eq_one_iff, Ideal.absNorm_eq_one_iff.mp this]
  exact top_isPrincipal

end NumberField

namespace Rat

open NumberField

theorem classNumber_eq : NumberField.classNumber ℚ = 1 :=
  classNumber_eq_one_iff.mpr <| by
    convert IsPrincipalIdealRing.of_surjective
<<<<<<< HEAD
      (Rat.ringOfIntegersEquiv.symm: ℤ →+* 𝓞 ℚ) Rat.ringOfIntegersEquiv.symm.surjective
#align rat.class_number_eq Rat.classNumber_eq
=======
      (Rat.ringOfIntegersEquiv.symm : ℤ →+* 𝓞 ℚ) Rat.ringOfIntegersEquiv.symm.surjective
>>>>>>> 99508fb5

end Rat<|MERGE_RESOLUTION|>--- conflicted
+++ resolved
@@ -34,10 +34,6 @@
 /-- The class number of a number field is the (finite) cardinality of the class group. -/
 noncomputable def classNumber : ℕ :=
   Fintype.card (ClassGroup (𝓞 K))
-<<<<<<< HEAD
-#align number_field.class_number NumberField.classNumber
-=======
->>>>>>> 99508fb5
 
 variable {K}
 
@@ -100,11 +96,6 @@
 theorem classNumber_eq : NumberField.classNumber ℚ = 1 :=
   classNumber_eq_one_iff.mpr <| by
     convert IsPrincipalIdealRing.of_surjective
-<<<<<<< HEAD
-      (Rat.ringOfIntegersEquiv.symm: ℤ →+* 𝓞 ℚ) Rat.ringOfIntegersEquiv.symm.surjective
-#align rat.class_number_eq Rat.classNumber_eq
-=======
       (Rat.ringOfIntegersEquiv.symm : ℤ →+* 𝓞 ℚ) Rat.ringOfIntegersEquiv.symm.surjective
->>>>>>> 99508fb5
 
 end Rat