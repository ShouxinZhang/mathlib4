/-
Copyright (c) 2023 Xavier Roblot. All rights reserved.
Released under Apache 2.0 license as described in the file LICENSE.
Authors: Xavier Roblot
-/
import Mathlib.Algebra.Module.ZLattice.Covolume
import Mathlib.Data.Real.Pi.Bounds
import Mathlib.NumberTheory.NumberField.CanonicalEmbedding.ConvexBody
import Mathlib.Tactic.Rify
import Mathlib.NumberTheory.NumberField.Discriminant.Defs

/-!
# Number field discriminant
This file defines the discriminant of a number field.

## Main result

* `NumberField.abs_discr_gt_two`: **Hermite-Minkowski Theorem**. A nontrivial number field has
discriminant greater than `2`.

* `NumberField.finite_of_discr_bdd`: **Hermite Theorem**. Let `N` be an integer. There are only
finitely many number fields (in some fixed extension of `ℚ`) of discriminant bounded by `N`.

## Tags
number field, discriminant
-/

-- TODO. Rewrite some of the FLT results on the disciminant using the definitions and results of
-- this file

namespace NumberField

open Module NumberField NumberField.InfinitePlace Matrix

open scoped Classical Real nonZeroDivisors

variable (K : Type*) [Field K] [NumberField K]

open MeasureTheory MeasureTheory.Measure ZSpan NumberField.mixedEmbedding
  NumberField.InfinitePlace ENNReal NNReal Complex

theorem _root_.NumberField.mixedEmbedding.volume_fundamentalDomain_latticeBasis :
    volume (fundamentalDomain (latticeBasis K)) =
      (2 : ℝ≥0∞)⁻¹ ^ nrComplexPlaces K * sqrt ‖discr K‖₊ := by
  let f : Module.Free.ChooseBasisIndex ℤ (𝓞 K) ≃ (K →+* ℂ) :=
    (canonicalEmbedding.latticeBasis K).indexEquiv (Pi.basisFun ℂ _)
  let e : (index K) ≃ Module.Free.ChooseBasisIndex ℤ (𝓞 K) := (indexEquiv K).trans f.symm
  let M := (mixedEmbedding.stdBasis K).toMatrix ((latticeBasis K).reindex e.symm)
  let N := Algebra.embeddingsMatrixReindex ℚ ℂ (integralBasis K ∘ f.symm)
    RingHom.equivRatAlgHom
  suffices M.map ofRealHom = matrixToStdBasis K *
      (Matrix.reindex (indexEquiv K).symm (indexEquiv K).symm N).transpose by
    calc volume (fundamentalDomain (latticeBasis K))
      _ = ‖((mixedEmbedding.stdBasis K).toMatrix ((latticeBasis K).reindex e.symm)).det‖₊ := by
        rw [← fundamentalDomain_reindex _ e.symm, ← norm_toNNReal, measure_fundamentalDomain
          ((latticeBasis K).reindex e.symm), volume_fundamentalDomain_stdBasis, mul_one]
        rfl
      _ = ‖(matrixToStdBasis K).det * N.det‖₊ := by
        rw [← nnnorm_real, ← ofRealHom_eq_coe, RingHom.map_det, RingHom.mapMatrix_apply, this,
          det_mul, det_transpose, det_reindex_self]
      _ = (2 : ℝ≥0∞)⁻¹ ^ Fintype.card {w : InfinitePlace K // IsComplex w} * sqrt ‖N.det ^ 2‖₊ := by
        have : ‖Complex.I‖₊ = 1 := by rw [← norm_toNNReal, norm_eq_abs, abs_I, Real.toNNReal_one]
        rw [det_matrixToStdBasis, nnnorm_mul, nnnorm_pow, nnnorm_mul, this, mul_one, nnnorm_inv,
          coe_mul, ENNReal.coe_pow, ← norm_toNNReal, RCLike.norm_two, Real.toNNReal_ofNat,
          coe_inv two_ne_zero, coe_ofNat, nnnorm_pow, NNReal.sqrt_sq]
      _ = (2 : ℝ≥0∞)⁻¹ ^ Fintype.card { w // IsComplex w } * NNReal.sqrt ‖discr K‖₊ := by
        rw [← Algebra.discr_eq_det_embeddingsMatrixReindex_pow_two, Algebra.discr_reindex,
          ← coe_discr, map_intCast, ← Complex.nnnorm_intCast]
  ext : 2
  dsimp only [M]
  rw [Matrix.map_apply, Basis.toMatrix_apply, Basis.coe_reindex, Function.comp_apply,
    Equiv.symm_symm, latticeBasis_apply, ← commMap_canonical_eq_mixed, Complex.ofRealHom_eq_coe,
    stdBasis_repr_eq_matrixToStdBasis_mul K _ (fun _ => rfl)]
  rfl

theorem _root_.NumberField.mixedEmbedding.covolume_integerLattice :
    ZLattice.covolume (mixedEmbedding.integerLattice K) =
<<<<<<< HEAD
      (2 ⁻¹) ^ NrComplexPlaces K * √|discr K| := by
=======
      (2 ⁻¹) ^ nrComplexPlaces K * √|discr K| := by
>>>>>>> 3e1e5737
  rw [ZLattice.covolume_eq_measure_fundamentalDomain _ _ (fundamentalDomain_integerLattice K),
    volume_fundamentalDomain_latticeBasis, ENNReal.toReal_mul, ENNReal.toReal_pow,
    ENNReal.toReal_inv, toReal_ofNat, ENNReal.coe_toReal, Real.coe_sqrt, coe_nnnorm,
    Int.norm_eq_abs]

theorem _root_.NumberField.mixedEmbedding.covolume_idealLattice (I : (FractionalIdeal (𝓞 K)⁰ K)ˣ) :
    ZLattice.covolume (mixedEmbedding.idealLattice K I) =
      (FractionalIdeal.absNorm (I : FractionalIdeal (𝓞 K)⁰ K)) *
<<<<<<< HEAD
        (2 ⁻¹) ^ NrComplexPlaces K * √|discr K| := by
=======
        (2 ⁻¹) ^ nrComplexPlaces K * √|discr K| := by
>>>>>>> 3e1e5737
  rw [ZLattice.covolume_eq_measure_fundamentalDomain _ _ (fundamentalDomain_idealLattice K I),
    volume_fundamentalDomain_fractionalIdealLatticeBasis, volume_fundamentalDomain_latticeBasis,
    ENNReal.toReal_mul, ENNReal.toReal_mul, ENNReal.toReal_pow, ENNReal.toReal_inv, toReal_ofNat,
    ENNReal.coe_toReal, Real.coe_sqrt, coe_nnnorm, Int.norm_eq_abs,
    ENNReal.toReal_ofReal (Rat.cast_nonneg.mpr (FractionalIdeal.absNorm_nonneg I.val)), mul_assoc]

theorem exists_ne_zero_mem_ideal_of_norm_le_mul_sqrt_discr (I : (FractionalIdeal (𝓞 K)⁰ K)ˣ) :
    ∃ a ∈ (I : FractionalIdeal (𝓞 K)⁰ K), a ≠ 0 ∧
      |Algebra.norm ℚ (a : K)| ≤ FractionalIdeal.absNorm I.1 * (4 / π) ^ nrComplexPlaces K *
        (finrank ℚ K).factorial / (finrank ℚ K) ^ (finrank ℚ K) * Real.sqrt |discr K| := by
  -- The smallest possible value for `exists_ne_zero_mem_ideal_of_norm_le`
  let B := (minkowskiBound K I * (convexBodySumFactor K)⁻¹).toReal ^ (1 / (finrank ℚ K : ℝ))
  have h_le : (minkowskiBound K I) ≤ volume (convexBodySum K B) := by
    refine le_of_eq ?_
    rw [convexBodySum_volume, ← ENNReal.ofReal_pow (by positivity), ← Real.rpow_natCast,
      ← Real.rpow_mul toReal_nonneg, div_mul_cancel₀, Real.rpow_one, ofReal_toReal, mul_comm,
      mul_assoc, ← coe_mul, inv_mul_cancel₀ (convexBodySumFactor_ne_zero K), ENNReal.coe_one,
      mul_one]
    · exact mul_ne_top (ne_of_lt (minkowskiBound_lt_top K I)) coe_ne_top
    · exact (Nat.cast_ne_zero.mpr (ne_of_gt finrank_pos))
  convert exists_ne_zero_mem_ideal_of_norm_le K I h_le
  rw [div_pow B, ← Real.rpow_natCast B, ← Real.rpow_mul (by positivity), div_mul_cancel₀ _
    (Nat.cast_ne_zero.mpr <| ne_of_gt finrank_pos), Real.rpow_one, mul_comm_div, mul_div_assoc']
  congr 1
  rw [eq_comm]
  calc
    _ = FractionalIdeal.absNorm I.1 * (2 : ℝ)⁻¹ ^ nrComplexPlaces K * sqrt ‖discr K‖₊ *
          (2 : ℝ) ^ finrank ℚ K * ((2 : ℝ) ^ nrRealPlaces K * (π / 2) ^ nrComplexPlaces K /
            (Nat.factorial (finrank ℚ K)))⁻¹ := by
      simp_rw [minkowskiBound, convexBodySumFactor,
        volume_fundamentalDomain_fractionalIdealLatticeBasis,
        volume_fundamentalDomain_latticeBasis, toReal_mul, toReal_pow, toReal_inv, coe_toReal,
        toReal_ofNat, mixedEmbedding.finrank, mul_assoc]
      rw [ENNReal.toReal_ofReal (Rat.cast_nonneg.mpr (FractionalIdeal.absNorm_nonneg I.1))]
      simp_rw [NNReal.coe_inv, NNReal.coe_div, NNReal.coe_mul, NNReal.coe_pow, NNReal.coe_div,
        coe_real_pi, NNReal.coe_ofNat, NNReal.coe_natCast]
    _ = FractionalIdeal.absNorm I.1 * (2 : ℝ) ^ (finrank ℚ K - nrComplexPlaces K - nrRealPlaces K +
          nrComplexPlaces K : ℤ) * Real.sqrt ‖discr K‖ * Nat.factorial (finrank ℚ K) *
            π⁻¹ ^ (nrComplexPlaces K) := by
      simp_rw [inv_div, div_eq_mul_inv, mul_inv, ← zpow_neg_one, ← zpow_natCast, mul_zpow,
        ← zpow_mul, neg_one_mul, mul_neg_one, neg_neg, Real.coe_sqrt, coe_nnnorm, sub_eq_add_neg,
        zpow_add₀ (two_ne_zero : (2 : ℝ) ≠ 0)]
      ring
    _ = FractionalIdeal.absNorm I.1 * (2 : ℝ) ^ (2 * nrComplexPlaces K : ℤ) * Real.sqrt ‖discr K‖ *
          Nat.factorial (finrank ℚ K) * π⁻¹ ^ (nrComplexPlaces K) := by
      congr
      rw [← card_add_two_mul_card_eq_rank, Nat.cast_add, Nat.cast_mul, Nat.cast_ofNat]
      ring
    _ = FractionalIdeal.absNorm I.1 * (4 / π) ^ nrComplexPlaces K * (finrank ℚ K).factorial *
          Real.sqrt |discr K| := by
      rw [Int.norm_eq_abs, zpow_mul, show (2 : ℝ) ^ (2 : ℤ) = 4 by norm_cast, div_pow,
        inv_eq_one_div, div_pow, one_pow, zpow_natCast]
      ring

theorem exists_ne_zero_mem_ringOfIntegers_of_norm_le_mul_sqrt_discr :
    ∃ (a : 𝓞 K), a ≠ 0 ∧
      |Algebra.norm ℚ (a : K)| ≤ (4 / π) ^ nrComplexPlaces K *
        (finrank ℚ K).factorial / (finrank ℚ K) ^ (finrank ℚ K) * Real.sqrt |discr K| := by
  obtain ⟨_, h_mem, h_nz, h_nm⟩ := exists_ne_zero_mem_ideal_of_norm_le_mul_sqrt_discr K ↑1
  obtain ⟨a, rfl⟩ := (FractionalIdeal.mem_one_iff _).mp h_mem
  refine ⟨a, ne_zero_of_map h_nz, ?_⟩
  simp_rw [Units.val_one, FractionalIdeal.absNorm_one, Rat.cast_one, one_mul] at h_nm
  exact h_nm

variable {K}

theorem abs_discr_ge (h : 1 < finrank ℚ K) :
    (4 / 9 : ℝ) * (3 * π / 4) ^ finrank ℚ K ≤ |discr K| := by
  -- We use `exists_ne_zero_mem_ringOfIntegers_of_norm_le_mul_sqrt_discr` to get a nonzero
  -- algebraic integer `x` of small norm and the fact that `1 ≤ |Norm x|` to get a lower bound
  -- on `sqrt |discr K|`.
  obtain ⟨x, h_nz, h_bd⟩ := exists_ne_zero_mem_ringOfIntegers_of_norm_le_mul_sqrt_discr K
  have h_nm : (1 : ℝ) ≤ |Algebra.norm ℚ (x : K)| := by
    rw [← Algebra.coe_norm_int, ← Int.cast_one, ← Int.cast_abs, Rat.cast_intCast, Int.cast_le]
    exact Int.one_le_abs (Algebra.norm_ne_zero_iff.mpr h_nz)
  replace h_bd := le_trans h_nm h_bd
  rw [← inv_mul_le_iff₀ (by positivity), inv_div, mul_one, Real.le_sqrt (by positivity)
    (by positivity), ← Int.cast_abs, div_pow, mul_pow, ← pow_mul, ← pow_mul] at h_bd
  refine le_trans ?_ h_bd
  -- The sequence `a n` is a lower bound for `|discr K|`. We prove below by induction an uniform
  -- lower bound for this sequence from which we deduce the result.
  let a : ℕ → ℝ := fun n => (n : ℝ) ^ (n * 2) / ((4 / π) ^ n * (n.factorial : ℝ) ^ 2)
  suffices ∀ n, 2 ≤ n → (4 / 9 : ℝ) * (3 * π / 4) ^ n ≤ a n by
    refine le_trans (this (finrank ℚ K) h) ?_
    simp only [a]
    gcongr
    · exact (one_le_div Real.pi_pos).2 Real.pi_le_four
    · rw [← card_add_two_mul_card_eq_rank, mul_comm]
      exact Nat.le_add_left _ _
  intro n hn
  induction n, hn using Nat.le_induction with
  | base => exact le_of_eq <| by norm_num [a, Nat.factorial_two]; field_simp; ring
  | succ m _ h_m =>
      suffices (3 : ℝ) ≤ (1 + 1 / m : ℝ) ^ (2 * m) by
        convert_to _ ≤ (a m) * (1 + 1 / m : ℝ) ^ (2 * m) / (4 / π)
        · simp_rw [a, add_mul, one_mul, pow_succ, Nat.factorial_succ]
          field_simp; ring
        · rw [_root_.le_div_iff₀ (by positivity), pow_succ]
          convert (mul_le_mul h_m this (by positivity) (by positivity)) using 1
          field_simp; ring
      refine le_trans (le_of_eq (by field_simp; norm_num)) (one_add_mul_le_pow ?_ (2 * m))
      exact le_trans (by norm_num : (-2 : ℝ) ≤ 0) (by positivity)

/-- **Hermite-Minkowski Theorem**. A nontrivial number field has discriminant greater than `2`. -/
theorem abs_discr_gt_two (h : 1 < finrank ℚ K) : 2 < |discr K| := by
  rw [← Nat.succ_le_iff] at h
  rify
  calc
    (2 : ℝ) < (4 / 9) * (3 * π / 4) ^ 2 := by
      nlinarith [Real.pi_gt_three]
    _ ≤ (4 / 9 : ℝ) * (3 * π / 4) ^ finrank ℚ K := by
      gcongr
      linarith [Real.pi_gt_three]
    _ ≤ |(discr K : ℝ)| := mod_cast abs_discr_ge h

/-!
### Hermite Theorem
This section is devoted to the proof of Hermite theorem.

Let `N` be an integer . We prove that the set `S` of finite extensions `K` of `ℚ`
(in some fixed extension `A` of `ℚ`) such that `|discr K| ≤ N` is finite by proving, using
`finite_of_finite_generating_set`, that there exists a finite set `T ⊆ A` such that
`∀ K ∈ S, ∃ x ∈ T, K = ℚ⟮x⟯` .

To find the set `T`, we construct a finite set `T₀` of polynomials in `ℤ[X]` containing, for each
`K ∈ S`, the minimal polynomial of a primitive element of `K`. The set `T` is then the union of
roots in `A` of the polynomials in `T₀`. More precisely, the set `T₀` is the set of all polynomials
in `ℤ[X]` of degrees and coefficients bounded by some explicit constants depending only on `N`.

Indeed, we prove that, for any field `K` in `S`, its degree is bounded, see
`rank_le_rankOfDiscrBdd`, and also its Minkowski bound, see `minkowskiBound_lt_boundOfDiscBdd`.
Thus it follows from `mixedEmbedding.exists_primitive_element_lt_of_isComplex` and
`mixedEmbedding.exists_primitive_element_lt_of_isReal` that there exists an algebraic integer
`x` of `K` such that `K = ℚ(x)` and the conjugates of `x` are all bounded by some quantity
depending only on `N`.

Since the primitive element `x` is constructed differently depending on whether `K` has a infinite
real place or not, the theorem is proved in two parts.
-/

namespace hermiteTheorem

open Polynomial

open scoped IntermediateField

variable (A : Type*) [Field A] [CharZero A]

theorem finite_of_finite_generating_set {p : IntermediateField ℚ A → Prop}
    (S : Set {F : IntermediateField ℚ A // p F}) {T : Set A}
    (hT : T.Finite) (h : ∀ F ∈ S, ∃ x ∈ T, F = ℚ⟮x⟯) :
    S.Finite := by
  rw [← Set.finite_coe_iff] at hT
  refine Set.finite_coe_iff.mp <| Finite.of_injective
    (fun ⟨F, hF⟩ ↦ (⟨(h F hF).choose, (h F hF).choose_spec.1⟩ : T)) (fun _ _ h_eq ↦ ?_)
  rw [Subtype.ext_iff_val, Subtype.ext_iff_val]
  convert congr_arg (ℚ⟮·⟯) (Subtype.mk_eq_mk.mp h_eq)
  all_goals exact (h _ (Subtype.mem _)).choose_spec.2

variable (N : ℕ)

/-- An upper bound on the degree of a number field `K` with `|discr K| ≤ N`,
see `rank_le_rankOfDiscrBdd`. -/
noncomputable abbrev rankOfDiscrBdd : ℕ :=
  max 1 (Nat.floor ((Real.log ((9 / 4 : ℝ) * N) / Real.log (3 * π / 4))))

/-- An upper bound on the Minkowski bound of a number field `K` with `|discr K| ≤ N`;
see `minkowskiBound_lt_boundOfDiscBdd`. -/
noncomputable abbrev boundOfDiscBdd : ℝ≥0 := sqrt N * (2 : ℝ≥0) ^ rankOfDiscrBdd N + 1

variable {N} (hK : |discr K| ≤ N)

include hK in
/-- If `|discr K| ≤ N` then the degree of `K` is at most `rankOfDiscrBdd`. -/
theorem rank_le_rankOfDiscrBdd :
    finrank ℚ K ≤ rankOfDiscrBdd N := by
  have h_nz : N ≠ 0 := by
    refine fun h ↦ discr_ne_zero K ?_
    rwa [h, Nat.cast_zero, abs_nonpos_iff] at hK
  have h₂ : 1 < 3 * π / 4 := by
    rw [_root_.lt_div_iff₀ (by positivity), ← _root_.div_lt_iff₀' (by positivity), one_mul]
    linarith [Real.pi_gt_three]
  obtain h | h := lt_or_le 1 (finrank ℚ K)
  · apply le_max_of_le_right
    rw [Nat.le_floor_iff]
    · have h := le_trans (abs_discr_ge h) (Int.cast_le.mpr hK)
      contrapose! h
      rw [← Real.rpow_natCast]
      rw [Real.log_div_log] at h
      refine lt_of_le_of_lt ?_ (mul_lt_mul_of_pos_left
        (Real.rpow_lt_rpow_of_exponent_lt h₂ h) (by positivity : (0 : ℝ) < 4 / 9))
      rw [Real.rpow_logb (lt_trans zero_lt_one h₂) (ne_of_gt h₂) (by positivity), ← mul_assoc,
            ← inv_div, inv_mul_cancel₀ (by norm_num), one_mul, Int.cast_natCast]
    · refine div_nonneg (Real.log_nonneg ?_) (Real.log_nonneg (le_of_lt h₂))
      rw [mul_comm, ← mul_div_assoc, _root_.le_div_iff₀ (by positivity), one_mul,
        ← _root_.div_le_iff₀ (by positivity)]
      exact le_trans (by norm_num) (Nat.one_le_cast.mpr (Nat.one_le_iff_ne_zero.mpr h_nz))
  · exact le_max_of_le_left h

include hK in
/-- If `|discr K| ≤ N` then the Minkowski bound of `K` is less than `boundOfDiscrBdd`. -/
theorem minkowskiBound_lt_boundOfDiscBdd : minkowskiBound K ↑1 < boundOfDiscBdd N := by
  have : boundOfDiscBdd N - 1 < boundOfDiscBdd N := by
    simp_rw [boundOfDiscBdd, add_tsub_cancel_right, lt_add_iff_pos_right, zero_lt_one]
  refine lt_of_le_of_lt ?_ (coe_lt_coe.mpr this)
  rw [minkowskiBound, volume_fundamentalDomain_fractionalIdealLatticeBasis, boundOfDiscBdd,
    add_tsub_cancel_right, Units.val_one, FractionalIdeal.absNorm_one, Rat.cast_one,
    ENNReal.ofReal_one, one_mul, mixedEmbedding.finrank, volume_fundamentalDomain_latticeBasis,
    coe_mul, ENNReal.coe_pow, coe_ofNat, show sqrt N = (1 : ℝ≥0∞) * sqrt N by rw [one_mul]]
  gcongr
  · exact pow_le_one₀ (by positivity) (by norm_num)
  · rwa [← NNReal.coe_le_coe, coe_nnnorm, Int.norm_eq_abs, ← Int.cast_abs,
      NNReal.coe_natCast, ← Int.cast_natCast, Int.cast_le]
  · exact one_le_two
  · exact rank_le_rankOfDiscrBdd hK

include hK in
theorem natDegree_le_rankOfDiscrBdd (a : 𝓞 K) (h : ℚ⟮(a : K)⟯ = ⊤) :
    natDegree (minpoly ℤ (a : K)) ≤ rankOfDiscrBdd N := by
  rw [Field.primitive_element_iff_minpoly_natDegree_eq,
    minpoly.isIntegrallyClosed_eq_field_fractions' ℚ a.isIntegral_coe,
    (minpoly.monic a.isIntegral_coe).natDegree_map] at h
  exact h.symm ▸ rank_le_rankOfDiscrBdd hK

variable (N)

theorem finite_of_discr_bdd_of_isReal :
    {K : { F : IntermediateField ℚ A // FiniteDimensional ℚ F} |
      haveI :  NumberField K := @NumberField.mk _ _ inferInstance K.prop
      {w : InfinitePlace K | IsReal w}.Nonempty ∧ |discr K| ≤ N }.Finite := by
  -- The bound on the degree of the generating polynomials
  let D := rankOfDiscrBdd N
  -- The bound on the Minkowski bound
  let B := boundOfDiscBdd N
  -- The bound on the coefficients of the generating polynomials
  let C := Nat.ceil ((max B 1) ^ D *  Nat.choose D (D / 2))
  refine finite_of_finite_generating_set A _ (bUnion_roots_finite (algebraMap ℤ A) D
      (Set.finite_Icc (-C : ℤ) C)) (fun ⟨K, hK₀⟩ ⟨hK₁, hK₂⟩ ↦ ?_)
  -- We now need to prove that each field is generated by an element of the union of the rootset
  simp_rw [Set.mem_iUnion]
  -- this is purely an optimization
  have : CharZero K := SubsemiringClass.instCharZero K
  haveI : NumberField K := @NumberField.mk _ _ inferInstance hK₀
  obtain ⟨w₀, hw₀⟩ := hK₁
  suffices minkowskiBound K ↑1 < (convexBodyLTFactor K) * B by
    obtain ⟨x, hx₁, hx₂⟩ := exists_primitive_element_lt_of_isReal K hw₀ this
    have hx := x.isIntegral_coe
    refine ⟨x, ⟨⟨minpoly ℤ (x : K), ⟨?_, fun i ↦ ?_⟩, ?_⟩, ?_⟩⟩
    · exact natDegree_le_rankOfDiscrBdd hK₂ x hx₁
    · rw [Set.mem_Icc, ← abs_le, ← @Int.cast_le ℝ]
      refine (Eq.trans_le ?_ <| Embeddings.coeff_bdd_of_norm_le
          ((le_iff_le (x : K) _).mp (fun w ↦ le_of_lt (hx₂ w))) i).trans ?_
      · rw [minpoly.isIntegrallyClosed_eq_field_fractions' ℚ hx, coeff_map, eq_intCast,
          Int.norm_cast_rat, Int.norm_eq_abs, Int.cast_abs]
      · refine le_trans ?_ (Nat.le_ceil _)
        rw [show max ↑(max (B : ℝ≥0) 1) (1 : ℝ) = max (B : ℝ) 1 by simp, val_eq_coe, NNReal.coe_mul,
          NNReal.coe_pow, NNReal.coe_max, NNReal.coe_one, NNReal.coe_natCast]
        gcongr
        · exact le_max_right _ 1
        · exact rank_le_rankOfDiscrBdd hK₂
        · exact (Nat.choose_le_choose _ (rank_le_rankOfDiscrBdd hK₂)).trans
            (Nat.choose_le_middle _ _)
    · refine mem_rootSet.mpr ⟨minpoly.ne_zero hx, ?_⟩
      exact (aeval_algebraMap_eq_zero_iff A (x : K) _).mpr (minpoly.aeval ℤ (x : K))
    · rw [← (IntermediateField.lift_injective _).eq_iff, eq_comm] at hx₁
      convert hx₁
      · simp only [IntermediateField.lift_top]
      · simp only [IntermediateField.lift_adjoin, Set.image_singleton]
  have := one_le_convexBodyLTFactor K
  convert lt_of_le_of_lt (mul_right_mono (coe_le_coe.mpr this))
    (ENNReal.mul_lt_mul_left' (by positivity) coe_ne_top (minkowskiBound_lt_boundOfDiscBdd hK₂))
  simp_rw [ENNReal.coe_one, one_mul]


theorem finite_of_discr_bdd_of_isComplex :
    {K : { F : IntermediateField ℚ A // FiniteDimensional ℚ F} |
      haveI :  NumberField K := @NumberField.mk _ _ inferInstance K.prop
      {w : InfinitePlace K | IsComplex w}.Nonempty ∧ |discr K| ≤ N }.Finite := by
  -- The bound on the degree of the generating polynomials
  let D := rankOfDiscrBdd N
  -- The bound on the Minkowski bound
  let B := boundOfDiscBdd N
  -- The bound on the coefficients of the generating polynomials
  let C := Nat.ceil ((max (sqrt (1 + B ^ 2)) 1) ^ D * Nat.choose D (D / 2))
  refine finite_of_finite_generating_set A _ (bUnion_roots_finite (algebraMap ℤ A) D
      (Set.finite_Icc (-C : ℤ) C)) (fun ⟨K, hK₀⟩ ⟨hK₁, hK₂⟩ ↦ ?_)
  -- We now need to prove that each field is generated by an element of the union of the rootset
  simp_rw [Set.mem_iUnion]
  -- this is purely an optimization
  have : CharZero K := SubsemiringClass.instCharZero K
  haveI : NumberField K := @NumberField.mk _ _ inferInstance hK₀
  obtain ⟨w₀, hw₀⟩ := hK₁
  suffices minkowskiBound K ↑1 < (convexBodyLT'Factor K) * boundOfDiscBdd N by
    obtain ⟨x, hx₁, hx₂⟩ := exists_primitive_element_lt_of_isComplex K hw₀ this
    have hx := x.isIntegral_coe
    refine ⟨x, ⟨⟨minpoly ℤ (x : K), ⟨?_, fun i ↦ ?_⟩, ?_⟩, ?_⟩⟩
    · exact natDegree_le_rankOfDiscrBdd hK₂ x hx₁
    · rw [Set.mem_Icc, ← abs_le, ← @Int.cast_le ℝ]
      refine (Eq.trans_le ?_ <| Embeddings.coeff_bdd_of_norm_le
          ((le_iff_le (x : K) _).mp (fun w ↦ le_of_lt (hx₂ w))) i).trans ?_
      · rw [minpoly.isIntegrallyClosed_eq_field_fractions' ℚ hx, coeff_map, eq_intCast,
          Int.norm_cast_rat, Int.norm_eq_abs, Int.cast_abs]
      · refine le_trans ?_ (Nat.le_ceil _)
        rw [val_eq_coe, NNReal.coe_mul, NNReal.coe_pow, NNReal.coe_max, NNReal.coe_one,
          Real.coe_sqrt, NNReal.coe_add 1, NNReal.coe_one, NNReal.coe_pow]
        gcongr
        · exact le_max_right _ 1
        · exact rank_le_rankOfDiscrBdd hK₂
        · rw [NNReal.coe_natCast, Nat.cast_le]
          exact (Nat.choose_le_choose _ (rank_le_rankOfDiscrBdd hK₂)).trans
            (Nat.choose_le_middle _ _)
    · refine mem_rootSet.mpr ⟨minpoly.ne_zero hx, ?_⟩
      exact (aeval_algebraMap_eq_zero_iff A (x : K) _).mpr (minpoly.aeval ℤ (x : K))
    · rw [← (IntermediateField.lift_injective _).eq_iff, eq_comm] at hx₁
      convert hx₁
      · simp only [IntermediateField.lift_top]
      · simp only [IntermediateField.lift_adjoin, Set.image_singleton]
  have := one_le_convexBodyLT'Factor K
  convert lt_of_le_of_lt (mul_right_mono (coe_le_coe.mpr this))
    (ENNReal.mul_lt_mul_left' (by positivity) coe_ne_top (minkowskiBound_lt_boundOfDiscBdd hK₂))
  simp_rw [ENNReal.coe_one, one_mul]

/-- **Hermite Theorem**. Let `N` be an integer. There are only finitely many number fields
(in some fixed extension of `ℚ`) of discriminant bounded by `N`. -/
theorem _root_.NumberField.finite_of_discr_bdd :
    {K : { F : IntermediateField ℚ A // FiniteDimensional ℚ F} |
      haveI :  NumberField K := @NumberField.mk _ _ inferInstance K.prop
      |discr K| ≤ N }.Finite := by
  refine Set.Finite.subset (Set.Finite.union (finite_of_discr_bdd_of_isReal A N)
    (finite_of_discr_bdd_of_isComplex A N)) ?_
  rintro ⟨K, hK₀⟩ hK₁
  -- this is purely an optimization
  have : CharZero K := SubsemiringClass.instCharZero K
  haveI : NumberField K := @NumberField.mk _ _ inferInstance hK₀
  obtain ⟨w₀⟩ := (inferInstance : Nonempty (InfinitePlace K))
  by_cases hw₀ : IsReal w₀
  · apply Set.mem_union_left
    exact ⟨⟨w₀, hw₀⟩, hK₁⟩
  · apply Set.mem_union_right
    exact ⟨⟨w₀, not_isReal_iff_isComplex.mp hw₀⟩, hK₁⟩

end hermiteTheorem

end NumberField<|MERGE_RESOLUTION|>--- conflicted
+++ resolved
@@ -75,11 +75,7 @@
 
 theorem _root_.NumberField.mixedEmbedding.covolume_integerLattice :
     ZLattice.covolume (mixedEmbedding.integerLattice K) =
-<<<<<<< HEAD
-      (2 ⁻¹) ^ NrComplexPlaces K * √|discr K| := by
-=======
       (2 ⁻¹) ^ nrComplexPlaces K * √|discr K| := by
->>>>>>> 3e1e5737
   rw [ZLattice.covolume_eq_measure_fundamentalDomain _ _ (fundamentalDomain_integerLattice K),
     volume_fundamentalDomain_latticeBasis, ENNReal.toReal_mul, ENNReal.toReal_pow,
     ENNReal.toReal_inv, toReal_ofNat, ENNReal.coe_toReal, Real.coe_sqrt, coe_nnnorm,
@@ -88,11 +84,7 @@
 theorem _root_.NumberField.mixedEmbedding.covolume_idealLattice (I : (FractionalIdeal (𝓞 K)⁰ K)ˣ) :
     ZLattice.covolume (mixedEmbedding.idealLattice K I) =
       (FractionalIdeal.absNorm (I : FractionalIdeal (𝓞 K)⁰ K)) *
-<<<<<<< HEAD
-        (2 ⁻¹) ^ NrComplexPlaces K * √|discr K| := by
-=======
         (2 ⁻¹) ^ nrComplexPlaces K * √|discr K| := by
->>>>>>> 3e1e5737
   rw [ZLattice.covolume_eq_measure_fundamentalDomain _ _ (fundamentalDomain_idealLattice K I),
     volume_fundamentalDomain_fractionalIdealLatticeBasis, volume_fundamentalDomain_latticeBasis,
     ENNReal.toReal_mul, ENNReal.toReal_mul, ENNReal.toReal_pow, ENNReal.toReal_inv, toReal_ofNat,
