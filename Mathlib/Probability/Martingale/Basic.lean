--- conflicted
+++ resolved
@@ -132,11 +132,7 @@
 
 theorem smul (c : ℝ) (hf : Martingale f ℱ μ) : Martingale (c • f) ℱ μ := by
   refine ⟨hf.adapted.smul c, fun i j hij => ?_⟩
-<<<<<<< HEAD
-  refine' (condexp_smul c (f j)).trans ((hf.2 i j hij).mono fun x hx => _)
-=======
   refine (condexp_smul c (f j)).trans ((hf.2 i j hij).mono fun x hx => ?_)
->>>>>>> 20c42930
   simp only [Pi.smul_apply, hx]
 #align measure_theory.martingale.smul MeasureTheory.Martingale.smul
 
@@ -196,11 +192,7 @@
 theorem add [Preorder E] [CovariantClass E E (· + ·) (· ≤ ·)] (hf : Supermartingale f ℱ μ)
     (hg : Supermartingale g ℱ μ) : Supermartingale (f + g) ℱ μ := by
   refine ⟨hf.1.add hg.1, fun i j hij => ?_, fun i => (hf.2.2 i).add (hg.2.2 i)⟩
-<<<<<<< HEAD
-  refine' (condexp_add (hf.integrable j) (hg.integrable j)).le.trans _
-=======
   refine (condexp_add (hf.integrable j) (hg.integrable j)).le.trans ?_
->>>>>>> 20c42930
   filter_upwards [hf.2.1 i j hij, hg.2.1 i j hij]
   intros
   refine add_le_add ?_ ?_ <;> assumption
@@ -214,11 +206,7 @@
 theorem neg [Preorder E] [CovariantClass E E (· + ·) (· ≤ ·)] (hf : Supermartingale f ℱ μ) :
     Submartingale (-f) ℱ μ := by
   refine ⟨hf.1.neg, fun i j hij => ?_, fun i => (hf.2.2 i).neg⟩
-<<<<<<< HEAD
-  refine' EventuallyLE.trans _ (condexp_neg (f j)).symm.le
-=======
   refine EventuallyLE.trans ?_ (condexp_neg (f j)).symm.le
->>>>>>> 20c42930
   filter_upwards [hf.2.1 i j hij] with _ _
   simpa
 #align measure_theory.supermartingale.neg MeasureTheory.Supermartingale.neg
@@ -248,11 +236,7 @@
 theorem add [Preorder E] [CovariantClass E E (· + ·) (· ≤ ·)] (hf : Submartingale f ℱ μ)
     (hg : Submartingale g ℱ μ) : Submartingale (f + g) ℱ μ := by
   refine ⟨hf.1.add hg.1, fun i j hij => ?_, fun i => (hf.2.2 i).add (hg.2.2 i)⟩
-<<<<<<< HEAD
-  refine' EventuallyLE.trans _ (condexp_add (hf.integrable j) (hg.integrable j)).symm.le
-=======
   refine EventuallyLE.trans ?_ (condexp_add (hf.integrable j) (hg.integrable j)).symm.le
->>>>>>> 20c42930
   filter_upwards [hf.2.1 i j hij, hg.2.1 i j hij]
   intros
   refine add_le_add ?_ ?_ <;> assumption
@@ -382,11 +366,7 @@
 theorem smul_nonneg {f : ι → Ω → F} {c : ℝ} (hc : 0 ≤ c) (hf : Supermartingale f ℱ μ) :
     Supermartingale (c • f) ℱ μ := by
   refine ⟨hf.1.smul c, fun i j hij => ?_, fun i => (hf.2.2 i).smul c⟩
-<<<<<<< HEAD
-  refine' (condexp_smul c (f j)).le.trans _
-=======
   refine (condexp_smul c (f j)).le.trans ?_
->>>>>>> 20c42930
   filter_upwards [hf.2.1 i j hij] with _ hle
   simp_rw [Pi.smul_apply]
   exact smul_le_smul_of_nonneg_left hle hc
