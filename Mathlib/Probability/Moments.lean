/-
Copyright (c) 2022 Rémy Degenne. All rights reserved.
Released under Apache 2.0 license as described in the file LICENSE.
Authors: Rémy Degenne
-/
import Mathlib.Probability.Variance

/-!
# Moments and moment generating function

## Main definitions

* `ProbabilityTheory.moment X p μ`: `p`th moment of a real random variable `X` with respect to
  measure `μ`, `μ[X^p]`
* `ProbabilityTheory.centralMoment X p μ`:`p`th central moment of `X` with respect to measure `μ`,
  `μ[(X - μ[X])^p]`
* `ProbabilityTheory.mgf X μ t`: moment generating function of `X` with respect to measure `μ`,
  `μ[exp(t*X)]`
* `ProbabilityTheory.cgf X μ t`: cumulant generating function, logarithm of the moment generating
  function

## Main results

* `ProbabilityTheory.IndepFun.mgf_add`: if two real random variables `X` and `Y` are independent
  and their mgfs are defined at `t`, then `mgf (X + Y) μ t = mgf X μ t * mgf Y μ t`
* `ProbabilityTheory.IndepFun.cgf_add`: if two real random variables `X` and `Y` are independent
  and their cgfs are defined at `t`, then `cgf (X + Y) μ t = cgf X μ t + cgf Y μ t`
* `ProbabilityTheory.measure_ge_le_exp_cgf` and `ProbabilityTheory.measure_le_le_exp_cgf`:
  Chernoff bound on the upper (resp. lower) tail of a random variable. For `t` nonnegative such that
  the cgf exists, `ℙ(ε ≤ X) ≤ exp(- t*ε + cgf X ℙ t)`. See also
  `ProbabilityTheory.measure_ge_le_exp_mul_mgf` and
  `ProbabilityTheory.measure_le_le_exp_mul_mgf` for versions of these results using `mgf` instead
  of `cgf`.

-/


open MeasureTheory Filter Finset Real

noncomputable section

open scoped MeasureTheory ProbabilityTheory ENNReal NNReal

namespace ProbabilityTheory

variable {Ω ι : Type*} {m : MeasurableSpace Ω} {X : Ω → ℝ} {p : ℕ} {μ : Measure Ω}

/-- Moment of a real random variable, `μ[X ^ p]`. -/
def moment (X : Ω → ℝ) (p : ℕ) (μ : Measure Ω) : ℝ :=
  μ[X ^ p]

/-- Central moment of a real random variable, `μ[(X - μ[X]) ^ p]`. -/
def centralMoment (X : Ω → ℝ) (p : ℕ) (μ : Measure Ω) : ℝ := by
  have m := fun (x : Ω) => μ[X] -- Porting note: Lean deems `μ[(X - fun x => μ[X]) ^ p]` ambiguous
  exact μ[(X - m) ^ p]

@[simp]
theorem moment_zero (hp : p ≠ 0) : moment 0 p μ = 0 := by
  simp only [moment, hp, zero_pow, Ne, not_false_iff, Pi.zero_apply, integral_const,
    smul_eq_mul, mul_zero, integral_zero]

@[simp]
lemma moment_zero_measure : moment X p (0 : Measure Ω) = 0 := by simp [moment]

@[simp]
theorem centralMoment_zero (hp : p ≠ 0) : centralMoment 0 p μ = 0 := by
  simp only [centralMoment, hp, Pi.zero_apply, integral_const, smul_eq_mul,
    mul_zero, zero_sub, Pi.pow_apply, Pi.neg_apply, neg_zero, zero_pow, Ne, not_false_iff]

@[simp]
lemma centralMoment_zero_measure : centralMoment X p (0 : Measure Ω) = 0 := by
  simp [centralMoment]

theorem centralMoment_one' [IsFiniteMeasure μ] (h_int : Integrable X μ) :
    centralMoment X 1 μ = (1 - (μ Set.univ).toReal) * μ[X] := by
  simp only [centralMoment, Pi.sub_apply, pow_one]
  rw [integral_sub h_int (integrable_const _)]
  simp only [sub_mul, integral_const, smul_eq_mul, one_mul]

@[simp]
theorem centralMoment_one [IsZeroOrProbabilityMeasure μ] : centralMoment X 1 μ = 0 := by
  rcases eq_zero_or_isProbabilityMeasure μ with rfl | h
  · simp [centralMoment]
  by_cases h_int : Integrable X μ
  · rw [centralMoment_one' h_int]
    simp only [measure_univ, ENNReal.one_toReal, sub_self, zero_mul]
  · simp only [centralMoment, Pi.sub_apply, pow_one]
    have : ¬Integrable (fun x => X x - integral μ X) μ := by
      refine fun h_sub => h_int ?_
      have h_add : X = (fun x => X x - integral μ X) + fun _ => integral μ X := by ext1 x; simp
      rw [h_add]
      exact h_sub.add (integrable_const _)
    rw [integral_undef this]

theorem centralMoment_two_eq_variance [IsFiniteMeasure μ] (hX : Memℒp X 2 μ) :
    centralMoment X 2 μ = variance X μ := by rw [hX.variance_eq]; rfl

section MomentGeneratingFunction

variable {t : ℝ}

/-- Moment generating function of a real random variable `X`: `fun t => μ[exp(t*X)]`. -/
def mgf (X : Ω → ℝ) (μ : Measure Ω) (t : ℝ) : ℝ :=
  μ[fun ω => exp (t * X ω)]

/-- Cumulant generating function of a real random variable `X`: `fun t => log μ[exp(t*X)]`. -/
def cgf (X : Ω → ℝ) (μ : Measure Ω) (t : ℝ) : ℝ :=
  log (mgf X μ t)

@[simp]
theorem mgf_zero_fun : mgf 0 μ t = (μ Set.univ).toReal := by
  simp only [mgf, Pi.zero_apply, mul_zero, exp_zero, integral_const, smul_eq_mul, mul_one]

@[simp]
theorem cgf_zero_fun : cgf 0 μ t = log (μ Set.univ).toReal := by simp only [cgf, mgf_zero_fun]

@[simp]
theorem mgf_zero_measure : mgf X (0 : Measure Ω) t = 0 := by simp only [mgf, integral_zero_measure]

@[simp]
theorem cgf_zero_measure : cgf X (0 : Measure Ω) t = 0 := by
  simp only [cgf, log_zero, mgf_zero_measure]

@[simp]
theorem mgf_const' (c : ℝ) : mgf (fun _ => c) μ t = (μ Set.univ).toReal * exp (t * c) := by
  simp only [mgf, integral_const, smul_eq_mul]

theorem mgf_const (c : ℝ) [IsProbabilityMeasure μ] : mgf (fun _ => c) μ t = exp (t * c) := by
  simp only [mgf_const', measure_univ, ENNReal.one_toReal, one_mul]

@[simp]
theorem cgf_const' [IsFiniteMeasure μ] (hμ : μ ≠ 0) (c : ℝ) :
    cgf (fun _ => c) μ t = log (μ Set.univ).toReal + t * c := by
  simp only [cgf, mgf_const']
  rw [log_mul _ (exp_pos _).ne']
  · rw [log_exp _]
  · rw [Ne, ENNReal.toReal_eq_zero_iff, Measure.measure_univ_eq_zero]
    simp only [hμ, measure_ne_top μ Set.univ, or_self_iff, not_false_iff]

@[simp]
theorem cgf_const [IsProbabilityMeasure μ] (c : ℝ) : cgf (fun _ => c) μ t = t * c := by
  simp only [cgf, mgf_const, log_exp]

@[simp]
theorem mgf_zero' : mgf X μ 0 = (μ Set.univ).toReal := by
  simp only [mgf, zero_mul, exp_zero, integral_const, smul_eq_mul, mul_one]

theorem mgf_zero [IsProbabilityMeasure μ] : mgf X μ 0 = 1 := by
  simp only [mgf_zero', measure_univ, ENNReal.one_toReal]

theorem cgf_zero' : cgf X μ 0 = log (μ Set.univ).toReal := by simp only [cgf, mgf_zero']

@[simp]
theorem cgf_zero [IsZeroOrProbabilityMeasure μ] : cgf X μ 0 = 0 := by
  rcases eq_zero_or_isProbabilityMeasure μ with rfl | h <;> simp [cgf_zero']

theorem mgf_undef (hX : ¬Integrable (fun ω => exp (t * X ω)) μ) : mgf X μ t = 0 := by
  simp only [mgf, integral_undef hX]

theorem cgf_undef (hX : ¬Integrable (fun ω => exp (t * X ω)) μ) : cgf X μ t = 0 := by
  simp only [cgf, mgf_undef hX, log_zero]

theorem mgf_nonneg : 0 ≤ mgf X μ t := by
  unfold mgf; positivity

theorem mgf_pos' (hμ : μ ≠ 0) (h_int_X : Integrable (fun ω => exp (t * X ω)) μ) :
    0 < mgf X μ t := by
  simp_rw [mgf]
  have : ∫ x : Ω, exp (t * X x) ∂μ = ∫ x : Ω in Set.univ, exp (t * X x) ∂μ := by
    simp only [Measure.restrict_univ]
  rw [this, setIntegral_pos_iff_support_of_nonneg_ae _ _]
  · have h_eq_univ : (Function.support fun x : Ω => exp (t * X x)) = Set.univ := by
      ext1 x
      simp only [Function.mem_support, Set.mem_univ, iff_true]
      exact (exp_pos _).ne'
    rw [h_eq_univ, Set.inter_univ _]
    refine Ne.bot_lt ?_
    simp only [hμ, ENNReal.bot_eq_zero, Ne, Measure.measure_univ_eq_zero, not_false_iff]
  · filter_upwards with x
    rw [Pi.zero_apply]
    exact (exp_pos _).le
  · rwa [integrableOn_univ]

theorem mgf_pos [IsProbabilityMeasure μ] (h_int_X : Integrable (fun ω => exp (t * X ω)) μ) :
    0 < mgf X μ t :=
  mgf_pos' (IsProbabilityMeasure.ne_zero μ) h_int_X

<<<<<<< HEAD
lemma exp_cgf_of_ne_zero (hμ : μ ≠ 0) (hX : Integrable (fun ω ↦ exp (t * X ω)) μ) :
    exp (cgf X μ t) = mgf X μ t := by rw [cgf, exp_log (mgf_pos' hμ hX)]

lemma exp_cgf [IsProbabilityMeasure μ] (hX : Integrable (fun ω ↦ exp (t * X ω)) μ) :
    exp (cgf X μ t) = mgf X μ t := by rw [cgf, exp_log (mgf_pos hX)]
=======
lemma mgf_id_map (hX : AEMeasurable X μ) : mgf id (μ.map X) = mgf X μ := by
  ext t
  rw [mgf, integral_map hX]
  · rfl
  · exact (measurable_const_mul _).exp.aestronglyMeasurable
>>>>>>> b2158cc4

theorem mgf_neg : mgf (-X) μ t = mgf X μ (-t) := by simp_rw [mgf, Pi.neg_apply, mul_neg, neg_mul]

theorem cgf_neg : cgf (-X) μ t = cgf X μ (-t) := by simp_rw [cgf, mgf_neg]

theorem mgf_smul_left (α : ℝ) : mgf (α • X) μ t = mgf X μ (α * t) := by
  simp_rw [mgf, Pi.smul_apply, smul_eq_mul, mul_comm α t, mul_assoc]

<<<<<<< HEAD
section IndepFun
=======
theorem mgf_const_add (α : ℝ) : mgf (fun ω => α + X ω) μ t = exp (t * α) * mgf X μ t := by
  rw [mgf, mgf, ← integral_mul_left]
  congr with x
  dsimp
  rw [mul_add, exp_add]

theorem mgf_add_const (α : ℝ) : mgf (fun ω => X ω + α) μ t = mgf X μ t *  exp (t * α) := by
  simp only [add_comm, mgf_const_add, mul_comm]
>>>>>>> b2158cc4

/-- This is a trivial application of `IndepFun.comp` but it will come up frequently. -/
theorem IndepFun.exp_mul {X Y : Ω → ℝ} (h_indep : IndepFun X Y μ) (s t : ℝ) :
    IndepFun (fun ω => exp (s * X ω)) (fun ω => exp (t * Y ω)) μ := by
  have h_meas : ∀ t, Measurable fun x => exp (t * x) := fun t => (measurable_id'.const_mul t).exp
  change IndepFun ((fun x => exp (s * x)) ∘ X) ((fun x => exp (t * x)) ∘ Y) μ
  exact IndepFun.comp h_indep (h_meas s) (h_meas t)

theorem IndepFun.mgf_add {X Y : Ω → ℝ} (h_indep : IndepFun X Y μ)
    (hX : AEStronglyMeasurable (fun ω => exp (t * X ω)) μ)
    (hY : AEStronglyMeasurable (fun ω => exp (t * Y ω)) μ) :
    mgf (X + Y) μ t = mgf X μ t * mgf Y μ t := by
  simp_rw [mgf, Pi.add_apply, mul_add, exp_add]
  exact (h_indep.exp_mul t t).integral_mul hX hY

theorem IndepFun.mgf_add' {X Y : Ω → ℝ} (h_indep : IndepFun X Y μ) (hX : AEStronglyMeasurable X μ)
    (hY : AEStronglyMeasurable Y μ) : mgf (X + Y) μ t = mgf X μ t * mgf Y μ t := by
  have A : Continuous fun x : ℝ => exp (t * x) := by fun_prop
  have h'X : AEStronglyMeasurable (fun ω => exp (t * X ω)) μ :=
    A.aestronglyMeasurable.comp_aemeasurable hX.aemeasurable
  have h'Y : AEStronglyMeasurable (fun ω => exp (t * Y ω)) μ :=
    A.aestronglyMeasurable.comp_aemeasurable hY.aemeasurable
  exact h_indep.mgf_add h'X h'Y

theorem IndepFun.cgf_add {X Y : Ω → ℝ} (h_indep : IndepFun X Y μ)
    (h_int_X : Integrable (fun ω => exp (t * X ω)) μ)
    (h_int_Y : Integrable (fun ω => exp (t * Y ω)) μ) :
    cgf (X + Y) μ t = cgf X μ t + cgf Y μ t := by
  by_cases hμ : μ = 0
  · simp [hμ]
  simp only [cgf, h_indep.mgf_add h_int_X.aestronglyMeasurable h_int_Y.aestronglyMeasurable]
  exact log_mul (mgf_pos' hμ h_int_X).ne' (mgf_pos' hμ h_int_Y).ne'

theorem aestronglyMeasurable_exp_mul_add {X Y : Ω → ℝ}
    (h_int_X : AEStronglyMeasurable (fun ω => exp (t * X ω)) μ)
    (h_int_Y : AEStronglyMeasurable (fun ω => exp (t * Y ω)) μ) :
    AEStronglyMeasurable (fun ω => exp (t * (X + Y) ω)) μ := by
  simp_rw [Pi.add_apply, mul_add, exp_add]
  exact AEStronglyMeasurable.mul h_int_X h_int_Y

theorem aestronglyMeasurable_exp_mul_sum {X : ι → Ω → ℝ} {s : Finset ι}
    (h_int : ∀ i ∈ s, AEStronglyMeasurable (fun ω => exp (t * X i ω)) μ) :
    AEStronglyMeasurable (fun ω => exp (t * (∑ i ∈ s, X i) ω)) μ := by
  classical
  induction' s using Finset.induction_on with i s hi_notin_s h_rec h_int
  · simp only [Pi.zero_apply, sum_apply, sum_empty, mul_zero, exp_zero]
    exact aestronglyMeasurable_const
  · have : ∀ i : ι, i ∈ s → AEStronglyMeasurable (fun ω : Ω => exp (t * X i ω)) μ := fun i hi =>
      h_int i (mem_insert_of_mem hi)
    specialize h_rec this
    rw [sum_insert hi_notin_s]
    apply aestronglyMeasurable_exp_mul_add (h_int i (mem_insert_self _ _)) h_rec

theorem IndepFun.integrable_exp_mul_add {X Y : Ω → ℝ} (h_indep : IndepFun X Y μ)
    (h_int_X : Integrable (fun ω => exp (t * X ω)) μ)
    (h_int_Y : Integrable (fun ω => exp (t * Y ω)) μ) :
    Integrable (fun ω => exp (t * (X + Y) ω)) μ := by
  simp_rw [Pi.add_apply, mul_add, exp_add]
  exact (h_indep.exp_mul t t).integrable_mul h_int_X h_int_Y

theorem iIndepFun.integrable_exp_mul_sum [IsFiniteMeasure μ] {X : ι → Ω → ℝ}
    (h_indep : iIndepFun (fun _ => inferInstance) X μ) (h_meas : ∀ i, Measurable (X i))
    {s : Finset ι} (h_int : ∀ i ∈ s, Integrable (fun ω => exp (t * X i ω)) μ) :
    Integrable (fun ω => exp (t * (∑ i ∈ s, X i) ω)) μ := by
  classical
  induction' s using Finset.induction_on with i s hi_notin_s h_rec h_int
  · simp only [Pi.zero_apply, sum_apply, sum_empty, mul_zero, exp_zero]
    exact integrable_const _
  · have : ∀ i : ι, i ∈ s → Integrable (fun ω : Ω => exp (t * X i ω)) μ := fun i hi =>
      h_int i (mem_insert_of_mem hi)
    specialize h_rec this
    rw [sum_insert hi_notin_s]
    refine IndepFun.integrable_exp_mul_add ?_ (h_int i (mem_insert_self _ _)) h_rec
    exact (h_indep.indepFun_finset_sum_of_not_mem h_meas hi_notin_s).symm

theorem iIndepFun.mgf_sum {X : ι → Ω → ℝ}
    (h_indep : iIndepFun (fun _ => inferInstance) X μ) (h_meas : ∀ i, Measurable (X i))
    (s : Finset ι) : mgf (∑ i ∈ s, X i) μ t = ∏ i ∈ s, mgf (X i) μ t := by
  have : IsProbabilityMeasure μ := h_indep.isProbabilityMeasure
  classical
  induction' s using Finset.induction_on with i s hi_notin_s h_rec h_int
  · simp only [sum_empty, mgf_zero_fun, measure_univ, ENNReal.one_toReal, prod_empty]
  · have h_int' : ∀ i : ι, AEStronglyMeasurable (fun ω : Ω => exp (t * X i ω)) μ := fun i =>
      ((h_meas i).const_mul t).exp.aestronglyMeasurable
    rw [sum_insert hi_notin_s,
      IndepFun.mgf_add (h_indep.indepFun_finset_sum_of_not_mem h_meas hi_notin_s).symm (h_int' i)
        (aestronglyMeasurable_exp_mul_sum fun i _ => h_int' i),
      h_rec, prod_insert hi_notin_s]

theorem iIndepFun.cgf_sum {X : ι → Ω → ℝ}
    (h_indep : iIndepFun (fun _ => inferInstance) X μ) (h_meas : ∀ i, Measurable (X i))
    {s : Finset ι} (h_int : ∀ i ∈ s, Integrable (fun ω => exp (t * X i ω)) μ) :
    cgf (∑ i ∈ s, X i) μ t = ∑ i ∈ s, cgf (X i) μ t := by
  have : IsProbabilityMeasure μ := h_indep.isProbabilityMeasure
  simp_rw [cgf]
  rw [← log_prod _ _ fun j hj => ?_]
  · rw [h_indep.mgf_sum h_meas]
  · exact (mgf_pos (h_int j hj)).ne'

end IndepFun

section Chernoff

/-- **Chernoff bound** on the upper tail of a real random variable. -/
theorem measure_ge_le_exp_mul_mgf [IsFiniteMeasure μ] (ε : ℝ) (ht : 0 ≤ t)
    (h_int : Integrable (fun ω => exp (t * X ω)) μ) :
    (μ {ω | ε ≤ X ω}).toReal ≤ exp (-t * ε) * mgf X μ t := by
  rcases ht.eq_or_lt with ht_zero_eq | ht_pos
  · rw [ht_zero_eq.symm]
    simp only [neg_zero, zero_mul, exp_zero, mgf_zero', one_mul]
    gcongr
    exacts [measure_ne_top _ _, Set.subset_univ _]
  calc
    (μ {ω | ε ≤ X ω}).toReal = (μ {ω | exp (t * ε) ≤ exp (t * X ω)}).toReal := by
      congr with ω
      simp only [Set.mem_setOf_eq, exp_le_exp, gt_iff_lt]
      exact ⟨fun h => mul_le_mul_of_nonneg_left h ht_pos.le,
        fun h => le_of_mul_le_mul_left h ht_pos⟩
    _ ≤ (exp (t * ε))⁻¹ * μ[fun ω => exp (t * X ω)] := by
      have : exp (t * ε) * (μ {ω | exp (t * ε) ≤ exp (t * X ω)}).toReal ≤
          μ[fun ω => exp (t * X ω)] :=
        mul_meas_ge_le_integral_of_nonneg (ae_of_all _ fun x => (exp_pos _).le) h_int _
      rwa [mul_comm (exp (t * ε))⁻¹, ← div_eq_mul_inv, le_div_iff₀' (exp_pos _)]
    _ = exp (-t * ε) * mgf X μ t := by rw [neg_mul, exp_neg]; rfl

/-- **Chernoff bound** on the lower tail of a real random variable. -/
theorem measure_le_le_exp_mul_mgf [IsFiniteMeasure μ] (ε : ℝ) (ht : t ≤ 0)
    (h_int : Integrable (fun ω => exp (t * X ω)) μ) :
    (μ {ω | X ω ≤ ε}).toReal ≤ exp (-t * ε) * mgf X μ t := by
  rw [← neg_neg t, ← mgf_neg, neg_neg, ← neg_mul_neg (-t)]
  refine Eq.trans_le ?_ (measure_ge_le_exp_mul_mgf (-ε) (neg_nonneg.mpr ht) ?_)
  · congr with ω
    simp only [Pi.neg_apply, neg_le_neg_iff]
  · simp_rw [Pi.neg_apply, neg_mul_neg]
    exact h_int

/-- **Chernoff bound** on the upper tail of a real random variable. -/
theorem measure_ge_le_exp_cgf [IsFiniteMeasure μ] (ε : ℝ) (ht : 0 ≤ t)
    (h_int : Integrable (fun ω => exp (t * X ω)) μ) :
    (μ {ω | ε ≤ X ω}).toReal ≤ exp (-t * ε + cgf X μ t) := by
  refine (measure_ge_le_exp_mul_mgf ε ht h_int).trans ?_
  rw [exp_add]
  exact mul_le_mul le_rfl (le_exp_log _) mgf_nonneg (exp_pos _).le

/-- **Chernoff bound** on the lower tail of a real random variable. -/
theorem measure_le_le_exp_cgf [IsFiniteMeasure μ] (ε : ℝ) (ht : t ≤ 0)
    (h_int : Integrable (fun ω => exp (t * X ω)) μ) :
    (μ {ω | X ω ≤ ε}).toReal ≤ exp (-t * ε + cgf X μ t) := by
  refine (measure_le_le_exp_mul_mgf ε ht h_int).trans ?_
  rw [exp_add]
  exact mul_le_mul le_rfl (le_exp_log _) mgf_nonneg (exp_pos _).le

<<<<<<< HEAD
end Chernoff
=======
lemma mgf_dirac {x : ℝ} (hX : μ.map X = .dirac x) (t : ℝ) : mgf X μ t = exp (x * t) := by
  have : IsProbabilityMeasure (μ.map X) := by rw [hX]; infer_instance
  rw [← mgf_id_map (.of_map_ne_zero <| IsProbabilityMeasure.ne_zero _), mgf, hX, integral_dirac,
    mul_comm, id_def]
>>>>>>> b2158cc4

end MomentGeneratingFunction

end ProbabilityTheory<|MERGE_RESOLUTION|>--- conflicted
+++ resolved
@@ -185,19 +185,17 @@
     0 < mgf X μ t :=
   mgf_pos' (IsProbabilityMeasure.ne_zero μ) h_int_X
 
-<<<<<<< HEAD
 lemma exp_cgf_of_ne_zero (hμ : μ ≠ 0) (hX : Integrable (fun ω ↦ exp (t * X ω)) μ) :
     exp (cgf X μ t) = mgf X μ t := by rw [cgf, exp_log (mgf_pos' hμ hX)]
 
 lemma exp_cgf [IsProbabilityMeasure μ] (hX : Integrable (fun ω ↦ exp (t * X ω)) μ) :
     exp (cgf X μ t) = mgf X μ t := by rw [cgf, exp_log (mgf_pos hX)]
-=======
+
 lemma mgf_id_map (hX : AEMeasurable X μ) : mgf id (μ.map X) = mgf X μ := by
   ext t
   rw [mgf, integral_map hX]
   · rfl
   · exact (measurable_const_mul _).exp.aestronglyMeasurable
->>>>>>> b2158cc4
 
 theorem mgf_neg : mgf (-X) μ t = mgf X μ (-t) := by simp_rw [mgf, Pi.neg_apply, mul_neg, neg_mul]
 
@@ -206,9 +204,6 @@
 theorem mgf_smul_left (α : ℝ) : mgf (α • X) μ t = mgf X μ (α * t) := by
   simp_rw [mgf, Pi.smul_apply, smul_eq_mul, mul_comm α t, mul_assoc]
 
-<<<<<<< HEAD
-section IndepFun
-=======
 theorem mgf_const_add (α : ℝ) : mgf (fun ω => α + X ω) μ t = exp (t * α) * mgf X μ t := by
   rw [mgf, mgf, ← integral_mul_left]
   congr with x
@@ -217,7 +212,8 @@
 
 theorem mgf_add_const (α : ℝ) : mgf (fun ω => X ω + α) μ t = mgf X μ t *  exp (t * α) := by
   simp only [add_comm, mgf_const_add, mul_comm]
->>>>>>> b2158cc4
+
+section IndepFun
 
 /-- This is a trivial application of `IndepFun.comp` but it will come up frequently. -/
 theorem IndepFun.exp_mul {X Y : Ω → ℝ} (h_indep : IndepFun X Y μ) (s t : ℝ) :
@@ -370,14 +366,12 @@
   rw [exp_add]
   exact mul_le_mul le_rfl (le_exp_log _) mgf_nonneg (exp_pos _).le
 
-<<<<<<< HEAD
 end Chernoff
-=======
+
 lemma mgf_dirac {x : ℝ} (hX : μ.map X = .dirac x) (t : ℝ) : mgf X μ t = exp (x * t) := by
   have : IsProbabilityMeasure (μ.map X) := by rw [hX]; infer_instance
   rw [← mgf_id_map (.of_map_ne_zero <| IsProbabilityMeasure.ne_zero _), mgf, hX, integral_dirac,
     mul_comm, id_def]
->>>>>>> b2158cc4
 
 end MomentGeneratingFunction
 
