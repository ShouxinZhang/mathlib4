/-
Copyright (c) 2024 Rémy Degenne. All rights reserved.
Released under Apache 2.0 license as described in the file LICENSE.
Authors: Rémy Degenne
-/
import Mathlib.Probability.Kernel.Disintegration.Density
import Mathlib.Probability.Kernel.WithDensity

/-!
# Radon-Nikodym derivative and Lebesgue decomposition for kernels

Let `α` and `γ` be two measurable space, where either `α` is countable or `γ` is
<<<<<<< HEAD
countably generated. Let `κ, η : kernel α γ` be finite kernels.
Then there exists a function `kernel.rnDeriv κ η : α → γ → ℝ≥0∞` jointly measurable on `α × γ`
and a kernel `kernel.singularPart κ η : kernel α γ` such that
* `κ = kernel.withDensity η (kernel.rnDeriv κ η) + kernel.singularPart κ η`,
* for all `a : α`, `kernel.singularPart κ η a ⟂ₘ η a`,
* for all `a : α`, `kernel.singularPart κ η a = 0 ↔ κ a ≪ η a`,
* for all `a : α`, `kernel.withDensity η (kernel.rnDeriv κ η) a = 0 ↔ κ a ⟂ₘ η a`.

Furthermore, the sets `{a | κ a ≪ η a}` and `{a | κ a ⟂ₘ η a}` are measurable.

When `γ` is countably generated, the construction of the derivative starts from `kernel.density`:
for two finite kernels `κ' : kernel α (γ × β)` and `η' : kernel α γ` with `fst κ' ≤ η'`,
=======
countably generated. Let `κ, η : Kernel α γ` be finite kernels.
Then there exists a function `Kernel.rnDeriv κ η : α → γ → ℝ≥0∞` jointly measurable on `α × γ`
and a kernel `Kernel.singularPart κ η : Kernel α γ` such that
* `κ = Kernel.withDensity η (Kernel.rnDeriv κ η) + Kernel.singularPart κ η`,
* for all `a : α`, `Kernel.singularPart κ η a ⟂ₘ η a`,
* for all `a : α`, `Kernel.singularPart κ η a = 0 ↔ κ a ≪ η a`,
* for all `a : α`, `Kernel.withDensity η (Kernel.rnDeriv κ η) a = 0 ↔ κ a ⟂ₘ η a`.

Furthermore, the sets `{a | κ a ≪ η a}` and `{a | κ a ⟂ₘ η a}` are measurable.

When `γ` is countably generated, the construction of the derivative starts from `Kernel.density`:
for two finite kernels `κ' : Kernel α (γ × β)` and `η' : Kernel α γ` with `fst κ' ≤ η'`,
>>>>>>> 99508fb5
the function `density κ' η' : α → γ → Set β → ℝ` is jointly measurable in the first two arguments
and satisfies that for all `a : α` and all measurable sets `s : Set β` and `A : Set γ`,
`∫ x in A, density κ' η' a x s ∂(η' a) = (κ' a (A ×ˢ s)).toReal`.
We use that definition for `β = Unit` and `κ' = map κ (fun a ↦ (a, ()))`. We can't choose `η' = η`
in general because we might not have `κ ≤ η`, but if we could, we would get a measurable function
`f` with the property `κ = withDensity η f`, which is the decomposition we want for `κ ≤ η`.
To circumvent that difficulty, we take `η' = κ + η` and thus define `rnDerivAux κ η`.
Finally, `rnDeriv κ η a x` is given by
`ENNReal.ofReal (rnDerivAux κ (κ + η) a x) / ENNReal.ofReal (1 - rnDerivAux κ (κ + η) a x)`.
Up to some conversions between `ℝ` and `ℝ≥0`, the singular part is
`withDensity (κ + η) (rnDerivAux κ (κ + η) - (1 - rnDerivAux κ (κ + η)) * rnDeriv κ η)`.

The countably generated measurable space assumption is not needed to have a decomposition for
measures, but the additional difficulty with kernels is to obtain joint measurability of the
derivative. This is why we can't simply define `rnDeriv κ η` by `a ↦ (κ a).rnDeriv (ν a)`
everywhere unless `α` is countable (although `rnDeriv κ η` has that value almost everywhere).
<<<<<<< HEAD
See the construction of `kernel.density` for details on how the countably generated hypothesis
=======
See the construction of `Kernel.density` for details on how the countably generated hypothesis
>>>>>>> 99508fb5
is used.

## Main definitions

* `ProbabilityTheory.Kernel.rnDeriv`: a function `α → γ → ℝ≥0∞` jointly measurable on `α × γ`
* `ProbabilityTheory.Kernel.singularPart`: a `Kernel α γ`

## Main statements

* `ProbabilityTheory.Kernel.mutuallySingular_singularPart`: for all `a : α`,
  `Kernel.singularPart κ η a ⟂ₘ η a`
* `ProbabilityTheory.Kernel.rnDeriv_add_singularPart`:
  `Kernel.withDensity η (Kernel.rnDeriv κ η) + Kernel.singularPart κ η = κ`
* `ProbabilityTheory.Kernel.measurableSet_absolutelyContinuous` : the set `{a | κ a ≪ η a}`
  is Measurable
* `ProbabilityTheory.Kernel.measurableSet_mutuallySingular` : the set `{a | κ a ⟂ₘ η a}`
  is Measurable

## References

Theorem 1.28 in [O. Kallenberg, Random Measures, Theory and Applications][kallenberg2017].

## TODO

* prove uniqueness results.
* link kernel Radon-Nikodym derivative and Radon-Nikodym derivative of measures, and similarly for
  singular parts.

-/

open MeasureTheory Set Filter ENNReal

open scoped NNReal MeasureTheory Topology ProbabilityTheory

namespace ProbabilityTheory.Kernel

<<<<<<< HEAD
variable {α γ : Type*} {mα : MeasurableSpace α} {mγ : MeasurableSpace γ} {κ η : kernel α γ}
  [hαγ : MeasurableSpace.CountableOrCountablyGenerated α γ]

open Classical in
/-- Auxiliary function used to define `ProbabilityTheory.kernel.rnDeriv` and
`ProbabilityTheory.kernel.singularPart`.
=======
variable {α γ : Type*} {mα : MeasurableSpace α} {mγ : MeasurableSpace γ} {κ η : Kernel α γ}
  [hαγ : MeasurableSpace.CountableOrCountablyGenerated α γ]

open Classical in
/-- Auxiliary function used to define `ProbabilityTheory.Kernel.rnDeriv` and
`ProbabilityTheory.Kernel.singularPart`.
>>>>>>> 99508fb5

This has the properties we want for a Radon-Nikodym derivative only if `κ ≪ ν`. The definition of
`rnDeriv κ η` will be built from `rnDerivAux κ (κ + η)`. -/
noncomputable
<<<<<<< HEAD
def rnDerivAux (κ η : kernel α γ) (a : α) (x : γ) : ℝ :=
  if hα : Countable α then ((κ a).rnDeriv (η a) x).toReal
  else haveI := hαγ.countableOrCountablyGenerated.resolve_left hα
    density (map κ (fun a ↦ (a, ()))
      (@measurable_prod_mk_right γ Unit _ inferInstance _)) η a x univ
=======
def rnDerivAux (κ η : Kernel α γ) (a : α) (x : γ) : ℝ :=
  if hα : Countable α then ((κ a).rnDeriv (η a) x).toReal
  else haveI := hαγ.countableOrCountablyGenerated.resolve_left hα
    density (map κ (fun a ↦ (a, ()))) η a x univ
>>>>>>> 99508fb5

lemma rnDerivAux_nonneg (hκη : κ ≤ η) {a : α} {x : γ} : 0 ≤ rnDerivAux κ η a x := by
  rw [rnDerivAux]
  split_ifs with hα
  · exact ENNReal.toReal_nonneg
  · have := hαγ.countableOrCountablyGenerated.resolve_left hα
    exact density_nonneg ((fst_map_id_prod _ measurable_const).trans_le hκη) _ _ _

lemma rnDerivAux_le_one [IsFiniteKernel η] (hκη : κ ≤ η) {a : α} :
    rnDerivAux κ η a ≤ᵐ[η a] 1 := by
  filter_upwards [Measure.rnDeriv_le_one_of_le (hκη a)] with x hx_le_one
  simp_rw [rnDerivAux]
  split_ifs with hα
  · refine ENNReal.toReal_le_of_le_ofReal zero_le_one ?_
    simp only [Pi.one_apply, ENNReal.ofReal_one]
    exact hx_le_one
  · have := hαγ.countableOrCountablyGenerated.resolve_left hα
    exact density_le_one ((fst_map_id_prod _ measurable_const).trans_le hκη) _ _ _

<<<<<<< HEAD
lemma measurable_rnDerivAux (κ η : kernel α γ) :
    Measurable (fun p : α × γ ↦ kernel.rnDerivAux κ η p.1 p.2) := by
=======
lemma measurable_rnDerivAux (κ η : Kernel α γ) :
    Measurable (fun p : α × γ ↦ Kernel.rnDerivAux κ η p.1 p.2) := by
>>>>>>> 99508fb5
  simp_rw [rnDerivAux]
  split_ifs with hα
  · refine Measurable.ennreal_toReal ?_
    change Measurable ((fun q : γ × α ↦ (κ q.2).rnDeriv (η q.2) q.1) ∘ Prod.swap)
    refine (measurable_from_prod_countable' (fun a ↦ ?_) ?_).comp measurable_swap
    · exact Measure.measurable_rnDeriv (κ a) (η a)
    · intro a a' c ha'_mem_a
<<<<<<< HEAD
      have h_eq : ∀ κ : kernel α γ, κ a' = κ a := fun κ ↦ by
        ext s hs
        exact mem_of_mem_measurableAtom ha'_mem_a
          (kernel.measurable_coe κ hs (measurableSet_singleton (κ a s))) rfl
=======
      have h_eq : ∀ κ : Kernel α γ, κ a' = κ a := fun κ ↦ by
        ext s hs
        exact mem_of_mem_measurableAtom ha'_mem_a
          (Kernel.measurable_coe κ hs (measurableSet_singleton (κ a s))) rfl
>>>>>>> 99508fb5
      rw [h_eq κ, h_eq η]
  · have := hαγ.countableOrCountablyGenerated.resolve_left hα
    exact measurable_density _ η MeasurableSet.univ

<<<<<<< HEAD
lemma measurable_rnDerivAux_right (κ η : kernel α γ) (a : α) :
=======
lemma measurable_rnDerivAux_right (κ η : Kernel α γ) (a : α) :
>>>>>>> 99508fb5
    Measurable (fun x : γ ↦ rnDerivAux κ η a x) := by
  change Measurable ((fun p : α × γ ↦ rnDerivAux κ η p.1 p.2) ∘ (fun x ↦ (a, x)))
  exact (measurable_rnDerivAux _ _).comp measurable_prod_mk_left

lemma setLIntegral_rnDerivAux (κ η : Kernel α γ) [IsFiniteKernel κ] [IsFiniteKernel η]
    (a : α) {s : Set γ} (hs : MeasurableSet s) :
    ∫⁻ x in s, ENNReal.ofReal (rnDerivAux κ (κ + η) a x) ∂(κ + η) a = κ a s := by
  have h_le : κ ≤ κ + η := le_add_of_nonneg_right bot_le
  simp_rw [rnDerivAux]
  split_ifs with hα
  · have h_ac : κ a ≪ (κ + η) a := Measure.absolutelyContinuous_of_le (h_le a)
<<<<<<< HEAD
    rw [← Measure.set_lintegral_rnDeriv h_ac]
    refine set_lintegral_congr_fun hs ?_
    filter_upwards [Measure.rnDeriv_lt_top (κ a) ((κ + η) a)] with x hx_lt _
    rw [ENNReal.ofReal_toReal hx_lt.ne]
  · have := hαγ.countableOrCountablyGenerated.resolve_left hα
    rw [set_lintegral_density ((fst_map_id_prod _ measurable_const).trans_le h_le) _
      MeasurableSet.univ hs, map_apply' _ _ _ (hs.prod MeasurableSet.univ)]
    congr with x
    simp

lemma withDensity_rnDerivAux (κ η : kernel α γ) [IsFiniteKernel κ] [IsFiniteKernel η] :
=======
    rw [← Measure.setLIntegral_rnDeriv h_ac]
    refine setLIntegral_congr_fun hs ?_
    filter_upwards [Measure.rnDeriv_lt_top (κ a) ((κ + η) a)] with x hx_lt _
    rw [ENNReal.ofReal_toReal hx_lt.ne]
  · have := hαγ.countableOrCountablyGenerated.resolve_left hα
    rw [setLIntegral_density ((fst_map_id_prod _ measurable_const).trans_le h_le) _
      MeasurableSet.univ hs, map_apply' _ (by fun_prop) _ (hs.prod MeasurableSet.univ)]
    congr with x
    simp

@[deprecated (since := "2024-06-29")]
alias set_lintegral_rnDerivAux := setLIntegral_rnDerivAux

lemma withDensity_rnDerivAux (κ η : Kernel α γ) [IsFiniteKernel κ] [IsFiniteKernel η] :
>>>>>>> 99508fb5
    withDensity (κ + η) (fun a x ↦ Real.toNNReal (rnDerivAux κ (κ + η) a x)) = κ := by
  ext a s hs
  rw [Kernel.withDensity_apply']
  swap
  · exact (measurable_rnDerivAux _ _).ennreal_ofReal
  simp_rw [ofNNReal_toNNReal]
  exact setLIntegral_rnDerivAux κ η a hs

lemma withDensity_one_sub_rnDerivAux (κ η : Kernel α γ) [IsFiniteKernel κ] [IsFiniteKernel η] :
    withDensity (κ + η) (fun a x ↦ Real.toNNReal (1 - rnDerivAux κ (κ + η) a x)) = η := by
  have h_le : κ ≤ κ + η := le_add_of_nonneg_right bot_le
  suffices withDensity (κ + η) (fun a x ↦ Real.toNNReal (1 - rnDerivAux κ (κ + η) a x))
      + withDensity (κ + η) (fun a x ↦ Real.toNNReal (rnDerivAux κ (κ + η) a x))
      = κ + η by
    ext a s
    have h : (withDensity (κ + η) (fun a x ↦ Real.toNNReal (1 - rnDerivAux κ (κ + η) a x))
          + withDensity (κ + η) (fun a x ↦ Real.toNNReal (rnDerivAux κ (κ + η) a x))) a s
        = κ a s + η a s := by
      rw [this]
      simp
<<<<<<< HEAD
    simp only [coeFn_add, Pi.add_apply, Measure.coe_add] at h
=======
    simp only [coe_add, Pi.add_apply, Measure.coe_add] at h
>>>>>>> 99508fb5
    rwa [withDensity_rnDerivAux, add_comm, ENNReal.add_right_inj (measure_ne_top _ _)] at h
  have : ∀ b, (Real.toNNReal b : ℝ≥0∞) = ENNReal.ofReal b := fun _ ↦ rfl
  simp_rw [this, ENNReal.ofReal_sub _ (rnDerivAux_nonneg h_le), ENNReal.ofReal_one]
  rw [withDensity_sub_add_cancel]
  · rw [withDensity_one']
  · exact measurable_const
  · exact (measurable_rnDerivAux _ _).ennreal_ofReal
  · intro a
    filter_upwards [rnDerivAux_le_one h_le] with x hx
    simp only [ENNReal.ofReal_le_one]
    exact hx

/-- A set of points in `α × γ` related to the absolute continuity / mutual singularity of
`κ` and `η`. -/
<<<<<<< HEAD
def mutuallySingularSet (κ η : kernel α γ) : Set (α × γ) := {p | 1 ≤ rnDerivAux κ (κ + η) p.1 p.2}
=======
def mutuallySingularSet (κ η : Kernel α γ) : Set (α × γ) := {p | 1 ≤ rnDerivAux κ (κ + η) p.1 p.2}
>>>>>>> 99508fb5

/-- A set of points in `α × γ` related to the absolute continuity / mutual singularity of
`κ` and `η`. That is,
* `withDensity η (rnDeriv κ η) a (mutuallySingularSetSlice κ η a) = 0`,
* `singularPart κ η a (mutuallySingularSetSlice κ η a)ᶜ = 0`.
 -/
<<<<<<< HEAD
def mutuallySingularSetSlice (κ η : kernel α γ) (a : α) : Set γ :=
  {x | 1 ≤ rnDerivAux κ (κ + η) a x}

lemma mem_mutuallySingularSetSlice (κ η : kernel α γ) (a : α) (x : γ) :
    x ∈ mutuallySingularSetSlice κ η a ↔ 1 ≤ rnDerivAux κ (κ + η) a x := by
  rw [mutuallySingularSetSlice]; rfl

lemma not_mem_mutuallySingularSetSlice (κ η : kernel α γ) (a : α) (x : γ) :
=======
def mutuallySingularSetSlice (κ η : Kernel α γ) (a : α) : Set γ :=
  {x | 1 ≤ rnDerivAux κ (κ + η) a x}

lemma mem_mutuallySingularSetSlice (κ η : Kernel α γ) (a : α) (x : γ) :
    x ∈ mutuallySingularSetSlice κ η a ↔ 1 ≤ rnDerivAux κ (κ + η) a x := by
  rw [mutuallySingularSetSlice]; rfl

lemma not_mem_mutuallySingularSetSlice (κ η : Kernel α γ) (a : α) (x : γ) :
>>>>>>> 99508fb5
    x ∉ mutuallySingularSetSlice κ η a ↔ rnDerivAux κ (κ + η) a x < 1 := by
  simp [mutuallySingularSetSlice]

lemma measurableSet_mutuallySingularSet (κ η : Kernel α γ) :
    MeasurableSet (mutuallySingularSet κ η) :=
  measurable_rnDerivAux κ (κ + η) measurableSet_Ici

lemma measurableSet_mutuallySingularSetSlice (κ η : Kernel α γ) (a : α) :
    MeasurableSet (mutuallySingularSetSlice κ η a) :=
  measurable_prod_mk_left (measurableSet_mutuallySingularSet κ η)

lemma measure_mutuallySingularSetSlice (κ η : Kernel α γ) [IsFiniteKernel κ] [IsFiniteKernel η]
    (a : α) :
    η a (mutuallySingularSetSlice κ η a) = 0 := by
  suffices withDensity (κ + η) (fun a x ↦ Real.toNNReal
      (1 - rnDerivAux κ (κ + η) a x)) a {x | 1 ≤ rnDerivAux κ (κ + η) a x} = 0 by
    rwa [withDensity_one_sub_rnDerivAux κ η] at this
  simp_rw [ofNNReal_toNNReal]
  rw [Kernel.withDensity_apply', lintegral_eq_zero_iff, EventuallyEq, ae_restrict_iff]
  rotate_left
  · exact (measurable_const.sub
      ((measurable_rnDerivAux _ _).comp measurable_prod_mk_left)).ennreal_ofReal
      (measurableSet_singleton _)
  · exact (measurable_const.sub
      ((measurable_rnDerivAux _ _).comp measurable_prod_mk_left)).ennreal_ofReal
  · exact (measurable_const.sub (measurable_rnDerivAux _ _)).ennreal_ofReal
  refine ae_of_all _ (fun x hx ↦ ?_)
  simp only [mem_setOf_eq] at hx
  simp [hx]

/-- Radon-Nikodym derivative of the kernel `κ` with respect to the kernel `η`. -/
noncomputable
irreducible_def rnDeriv (κ η : Kernel α γ) (a : α) (x : γ) : ℝ≥0∞ :=
  ENNReal.ofReal (rnDerivAux κ (κ + η) a x) / ENNReal.ofReal (1 - rnDerivAux κ (κ + η) a x)

lemma rnDeriv_def' (κ η : Kernel α γ) :
    rnDeriv κ η = fun a x ↦ ENNReal.ofReal (rnDerivAux κ (κ + η) a x)
      / ENNReal.ofReal (1 - rnDerivAux κ (κ + η) a x) := by ext; rw [rnDeriv_def]

lemma measurable_rnDeriv (κ η : Kernel α γ) :
    Measurable (fun p : α × γ ↦ rnDeriv κ η p.1 p.2) := by
  simp_rw [rnDeriv_def]
  exact (measurable_rnDerivAux κ _).ennreal_ofReal.div
    (measurable_const.sub (measurable_rnDerivAux κ _)).ennreal_ofReal

lemma measurable_rnDeriv_right (κ η : Kernel α γ) (a : α) :
    Measurable (fun x : γ ↦ rnDeriv κ η a x) := by
  change Measurable ((fun p : α × γ ↦ rnDeriv κ η p.1 p.2) ∘ (fun x ↦ (a, x)))
  exact (measurable_rnDeriv _ _).comp measurable_prod_mk_left

lemma rnDeriv_eq_top_iff (κ η : Kernel α γ) (a : α) (x : γ) :
    rnDeriv κ η a x = ∞ ↔ (a, x) ∈ mutuallySingularSet κ η := by
  simp only [rnDeriv, ENNReal.div_eq_top, ne_eq, ENNReal.ofReal_eq_zero, not_le,
    tsub_le_iff_right, zero_add, ENNReal.ofReal_ne_top, not_false_eq_true, and_true, or_false,
    mutuallySingularSet, mem_setOf_eq, and_iff_right_iff_imp]
  exact fun h ↦ zero_lt_one.trans_le h

lemma rnDeriv_eq_top_iff' (κ η : Kernel α γ) (a : α) (x : γ) :
    rnDeriv κ η a x = ∞ ↔ x ∈ mutuallySingularSetSlice κ η a := by
  rw [rnDeriv_eq_top_iff, mutuallySingularSet, mutuallySingularSetSlice, mem_setOf, mem_setOf]

/-- Singular part of the kernel `κ` with respect to the kernel `η`. -/
noncomputable
irreducible_def singularPart (κ η : Kernel α γ) [IsSFiniteKernel κ] [IsSFiniteKernel η] :
    Kernel α γ :=
  withDensity (κ + η) (fun a x ↦ Real.toNNReal (rnDerivAux κ (κ + η) a x)
    - Real.toNNReal (1 - rnDerivAux κ (κ + η) a x) * rnDeriv κ η a x)

lemma measurable_singularPart_fun (κ η : Kernel α γ) :
    Measurable (fun p : α × γ ↦ Real.toNNReal (rnDerivAux κ (κ + η) p.1 p.2)
      - Real.toNNReal (1 - rnDerivAux κ (κ + η) p.1 p.2) * rnDeriv κ η p.1 p.2) :=
  (measurable_rnDerivAux _ _).ennreal_ofReal.sub
    ((measurable_const.sub (measurable_rnDerivAux _ _)).ennreal_ofReal.mul (measurable_rnDeriv _ _))

lemma measurable_singularPart_fun_right (κ η : Kernel α γ) (a : α) :
    Measurable (fun x : γ ↦ Real.toNNReal (rnDerivAux κ (κ + η) a x)
      - Real.toNNReal (1 - rnDerivAux κ (κ + η) a x) * rnDeriv κ η a x) := by
  change Measurable ((Function.uncurry fun a b ↦
    ENNReal.ofReal (rnDerivAux κ (κ + η) a b)
    - ENNReal.ofReal (1 - rnDerivAux κ (κ + η) a b) * rnDeriv κ η a b) ∘ (fun b ↦ (a, b)))
  exact (measurable_singularPart_fun κ η).comp measurable_prod_mk_left

lemma singularPart_compl_mutuallySingularSetSlice (κ η : Kernel α γ) [IsSFiniteKernel κ]
    [IsSFiniteKernel η] (a : α) :
    singularPart κ η a (mutuallySingularSetSlice κ η a)ᶜ = 0 := by
  rw [singularPart, Kernel.withDensity_apply', lintegral_eq_zero_iff, EventuallyEq,
    ae_restrict_iff]
  all_goals simp_rw [ofNNReal_toNNReal]
  rotate_left
  · exact measurableSet_preimage (measurable_singularPart_fun_right κ η a)
      (measurableSet_singleton _)
  · exact measurable_singularPart_fun_right κ η a
  · exact measurable_singularPart_fun κ η
  refine ae_of_all _ (fun x hx ↦ ?_)
  simp only [mem_compl_iff, mutuallySingularSetSlice, mem_setOf, not_le] at hx
  simp_rw [rnDeriv]
  rw [← ENNReal.ofReal_div_of_pos, div_eq_inv_mul, ← ENNReal.ofReal_mul, ← mul_assoc,
<<<<<<< HEAD
    mul_inv_cancel, one_mul, tsub_self]
  · rfl
  · rw [ne_eq, sub_eq_zero]
    rw [not_mem_mutuallySingularSetSlice] at hx
    exact hx.ne'
  · rw [not_mem_mutuallySingularSetSlice] at hx
    simp [hx.le]
  · simp only [sub_pos]
    exact not_le.mp hx
=======
    mul_inv_cancel₀, one_mul, tsub_self, Pi.zero_apply]
  · simp only [ne_eq, sub_eq_zero, hx.ne', not_false_eq_true]
  · simp only [sub_nonneg, hx.le]
  · simp only [sub_pos, hx]
>>>>>>> 99508fb5

lemma singularPart_of_subset_compl_mutuallySingularSetSlice [IsFiniteKernel κ]
    [IsFiniteKernel η] {a : α} {s : Set γ} (hs : s ⊆ (mutuallySingularSetSlice κ η a)ᶜ) :
    singularPart κ η a s = 0 :=
  measure_mono_null hs (singularPart_compl_mutuallySingularSetSlice κ η a)

lemma singularPart_of_subset_mutuallySingularSetSlice [IsFiniteKernel κ]
    [IsFiniteKernel η] {a : α} {s : Set γ} (hsm : MeasurableSet s)
    (hs : s ⊆ mutuallySingularSetSlice κ η a) :
    singularPart κ η a s = κ a s := by
  have hs' : ∀ x ∈ s, 1 ≤ rnDerivAux κ (κ + η) a x := fun _ hx ↦ hs hx
<<<<<<< HEAD
  rw [singularPart, kernel.withDensity_apply']
=======
  rw [singularPart, Kernel.withDensity_apply']
>>>>>>> 99508fb5
  swap; · exact measurable_singularPart_fun κ η
  calc
    ∫⁻ x in s, ↑(Real.toNNReal (rnDerivAux κ (κ + η) a x)) -
      ↑(Real.toNNReal (1 - rnDerivAux κ (κ + η) a x)) * rnDeriv κ η a x
      ∂(κ + η) a
    = ∫⁻ _ in s, 1 ∂(κ + η) a := by
<<<<<<< HEAD
        refine set_lintegral_congr_fun hsm ?_
=======
        refine setLIntegral_congr_fun hsm ?_
>>>>>>> 99508fb5
        have h_le : κ ≤ κ + η := le_add_of_nonneg_right bot_le
        filter_upwards [rnDerivAux_le_one h_le] with x hx hxs
        have h_eq_one : rnDerivAux κ (κ + η) a x = 1 := le_antisymm hx (hs' x hxs)
        simp [h_eq_one]
  _ = (κ + η) a s := by simp
  _ = κ a s := by
        suffices η a s = 0 by simp [this]
        exact measure_mono_null hs (measure_mutuallySingularSetSlice κ η a)

lemma withDensity_rnDeriv_mutuallySingularSetSlice (κ η : Kernel α γ) [IsFiniteKernel κ]
    [IsFiniteKernel η] (a : α) :
    withDensity η (rnDeriv κ η) a (mutuallySingularSetSlice κ η a) = 0 := by
  rw [Kernel.withDensity_apply']
  · exact setLIntegral_measure_zero _ _ (measure_mutuallySingularSetSlice κ η a)
  · exact measurable_rnDeriv κ η

lemma withDensity_rnDeriv_of_subset_mutuallySingularSetSlice [IsFiniteKernel κ]
    [IsFiniteKernel η] {a : α} {s : Set γ}
    (hs : s ⊆ mutuallySingularSetSlice κ η a) :
    withDensity η (rnDeriv κ η) a s = 0 :=
  measure_mono_null hs (withDensity_rnDeriv_mutuallySingularSetSlice κ η a)

lemma withDensity_rnDeriv_of_subset_compl_mutuallySingularSetSlice
    [IsFiniteKernel κ] [IsFiniteKernel η] {a : α} {s : Set γ} (hsm : MeasurableSet s)
    (hs : s ⊆ (mutuallySingularSetSlice κ η a)ᶜ) :
    withDensity η (rnDeriv κ η) a s = κ a s := by
  have : withDensity η (rnDeriv κ η)
      = withDensity (withDensity (κ + η)
        (fun a x ↦ Real.toNNReal (1 - rnDerivAux κ (κ + η) a x))) (rnDeriv κ η) := by
    rw [rnDeriv_def']
    congr
    exact (withDensity_one_sub_rnDerivAux κ η).symm
  rw [this, ← withDensity_mul, Kernel.withDensity_apply']
  rotate_left
  · exact ((measurable_const.sub (measurable_rnDerivAux _ _)).ennreal_ofReal.mul
    (measurable_rnDeriv _ _))
  · exact (measurable_const.sub (measurable_rnDerivAux _ _)).real_toNNReal
  · exact measurable_rnDeriv _ _
  simp_rw [rnDeriv]
  have hs' : ∀ x ∈ s, rnDerivAux κ (κ + η) a x < 1 := by
    simp_rw [← not_mem_mutuallySingularSetSlice]
    exact fun x hx hx_mem ↦ hs hx hx_mem
  calc
    ∫⁻ x in s, ↑(Real.toNNReal (1 - rnDerivAux κ (κ + η) a x)) *
      (ENNReal.ofReal (rnDerivAux κ (κ + η) a x) /
        ENNReal.ofReal (1 - rnDerivAux κ (κ + η) a x)) ∂(κ + η) a
  _ = ∫⁻ x in s, ENNReal.ofReal (rnDerivAux κ (κ + η) a x) ∂(κ + η) a := by
      refine setLIntegral_congr_fun hsm (ae_of_all _ fun x hx ↦ ?_)
      rw [ofNNReal_toNNReal, ← ENNReal.ofReal_div_of_pos, div_eq_inv_mul, ← ENNReal.ofReal_mul,
        ← mul_assoc, mul_inv_cancel₀, one_mul]
      · rw [ne_eq, sub_eq_zero]
        exact (hs' x hx).ne'
      · simp [(hs' x hx).le]
      · simp [hs' x hx]
  _ = κ a s := setLIntegral_rnDerivAux κ η a hsm

/-- The singular part of `κ` with respect to `η` is mutually singular with `η`. -/
lemma mutuallySingular_singularPart (κ η : Kernel α γ) [IsFiniteKernel κ] [IsFiniteKernel η]
    (a : α) :
    singularPart κ η a ⟂ₘ η a := by
  symm
  exact ⟨mutuallySingularSetSlice κ η a, measurableSet_mutuallySingularSetSlice κ η a,
    measure_mutuallySingularSetSlice κ η a, singularPart_compl_mutuallySingularSetSlice κ η a⟩

/-- Lebesgue decomposition of a finite kernel `κ` with respect to another one `η`.
`κ` is the sum of an absolutely continuous part `withDensity η (rnDeriv κ η)` and a singular part
`singularPart κ η`. -/
lemma rnDeriv_add_singularPart (κ η : Kernel α γ) [IsFiniteKernel κ] [IsFiniteKernel η] :
    withDensity η (rnDeriv κ η) + singularPart κ η = κ := by
  ext a s hs
  rw [← inter_union_diff s (mutuallySingularSetSlice κ η a)]
<<<<<<< HEAD
  simp only [coeFn_add, Pi.add_apply, Measure.coe_add]
=======
  simp only [coe_add, Pi.add_apply, Measure.coe_add]
>>>>>>> 99508fb5
  have hm := measurableSet_mutuallySingularSetSlice κ η a
  simp only [measure_union (Disjoint.mono inter_subset_right subset_rfl disjoint_sdiff_right)
    (hs.diff hm)]
  rw [singularPart_of_subset_mutuallySingularSetSlice (hs.inter hm) inter_subset_right,
    singularPart_of_subset_compl_mutuallySingularSetSlice (diff_subset_iff.mpr (by simp)),
    add_zero, withDensity_rnDeriv_of_subset_mutuallySingularSetSlice inter_subset_right,
    zero_add, withDensity_rnDeriv_of_subset_compl_mutuallySingularSetSlice (hs.diff hm)
      (diff_subset_iff.mpr (by simp)), add_comm]

lemma singularPart_eq_zero_iff_apply_eq_zero (κ η : Kernel α γ) [IsFiniteKernel κ]
    [IsFiniteKernel η] (a : α) :
    singularPart κ η a = 0 ↔ singularPart κ η a (mutuallySingularSetSlice κ η a) = 0 := by
  rw [← Measure.measure_univ_eq_zero]
  have : univ = (mutuallySingularSetSlice κ η a) ∪ (mutuallySingularSetSlice κ η a)ᶜ := by simp
  rw [this, measure_union disjoint_compl_right (measurableSet_mutuallySingularSetSlice κ η a).compl,
    singularPart_compl_mutuallySingularSetSlice, add_zero]

lemma withDensity_rnDeriv_eq_zero_iff_apply_eq_zero (κ η : Kernel α γ) [IsFiniteKernel κ]
    [IsFiniteKernel η] (a : α) :
    withDensity η (rnDeriv κ η) a = 0
      ↔ withDensity η (rnDeriv κ η) a (mutuallySingularSetSlice κ η a)ᶜ = 0 := by
  rw [← Measure.measure_univ_eq_zero]
  have : univ = (mutuallySingularSetSlice κ η a) ∪ (mutuallySingularSetSlice κ η a)ᶜ := by simp
  rw [this, measure_union disjoint_compl_right (measurableSet_mutuallySingularSetSlice κ η a).compl,
    withDensity_rnDeriv_mutuallySingularSetSlice, zero_add]

lemma singularPart_eq_zero_iff_absolutelyContinuous (κ η : Kernel α γ)
    [IsFiniteKernel κ] [IsFiniteKernel η] (a : α) :
    singularPart κ η a = 0 ↔ κ a ≪ η a := by
  conv_rhs => rw [← rnDeriv_add_singularPart κ η, coe_add, Pi.add_apply]
  refine ⟨fun h ↦ ?_, fun h ↦ ?_⟩
  · rw [h, add_zero]
    exact withDensity_absolutelyContinuous _ _
  rw [Measure.AbsolutelyContinuous.add_left_iff] at h
  exact Measure.eq_zero_of_absolutelyContinuous_of_mutuallySingular h.2
    (mutuallySingular_singularPart _ _ _)

lemma withDensity_rnDeriv_eq_zero_iff_mutuallySingular (κ η : Kernel α γ)
    [IsFiniteKernel κ] [IsFiniteKernel η] (a : α) :
    withDensity η (rnDeriv κ η) a = 0 ↔ κ a ⟂ₘ η a := by
  conv_rhs => rw [← rnDeriv_add_singularPart κ η, coe_add, Pi.add_apply]
  refine ⟨fun h ↦ ?_, fun h ↦ ?_⟩
  · rw [h, zero_add]
    exact mutuallySingular_singularPart _ _ _
  rw [Measure.MutuallySingular.add_left_iff] at h
  rw [← Measure.MutuallySingular.self_iff]
  exact h.1.mono_ac Measure.AbsolutelyContinuous.rfl
    (withDensity_absolutelyContinuous (κ := η) (rnDeriv κ η) a)

lemma singularPart_eq_zero_iff_measure_eq_zero (κ η : Kernel α γ)
    [IsFiniteKernel κ] [IsFiniteKernel η] (a : α) :
    singularPart κ η a = 0 ↔ κ a (mutuallySingularSetSlice κ η a) = 0 := by
  have h_eq_add := rnDeriv_add_singularPart κ η
  simp_rw [Kernel.ext_iff, Measure.ext_iff] at h_eq_add
  specialize h_eq_add a (mutuallySingularSetSlice κ η a)
    (measurableSet_mutuallySingularSetSlice κ η a)
<<<<<<< HEAD
  simp only [coeFn_add, Pi.add_apply, Measure.coe_add,
=======
  simp only [coe_add, Pi.add_apply, Measure.coe_add,
>>>>>>> 99508fb5
    withDensity_rnDeriv_mutuallySingularSetSlice κ η, zero_add] at h_eq_add
  rw [← h_eq_add]
  exact singularPart_eq_zero_iff_apply_eq_zero κ η a

lemma withDensity_rnDeriv_eq_zero_iff_measure_eq_zero (κ η : Kernel α γ)
    [IsFiniteKernel κ] [IsFiniteKernel η] (a : α) :
    withDensity η (rnDeriv κ η) a = 0 ↔ κ a (mutuallySingularSetSlice κ η a)ᶜ = 0 := by
  have h_eq_add := rnDeriv_add_singularPart κ η
  simp_rw [Kernel.ext_iff, Measure.ext_iff] at h_eq_add
  specialize h_eq_add a (mutuallySingularSetSlice κ η a)ᶜ
    (measurableSet_mutuallySingularSetSlice κ η a).compl
<<<<<<< HEAD
  simp only [coeFn_add, Pi.add_apply, Measure.coe_add,
=======
  simp only [coe_add, Pi.add_apply, Measure.coe_add,
>>>>>>> 99508fb5
    singularPart_compl_mutuallySingularSetSlice κ η, add_zero] at h_eq_add
  rw [← h_eq_add]
  exact withDensity_rnDeriv_eq_zero_iff_apply_eq_zero κ η a

/-- The set of points `a : α` such that `κ a ≪ η a` is measurable. -/
@[measurability]
lemma measurableSet_absolutelyContinuous (κ η : Kernel α γ) [IsFiniteKernel κ] [IsFiniteKernel η] :
    MeasurableSet {a | κ a ≪ η a} := by
  simp_rw [← singularPart_eq_zero_iff_absolutelyContinuous,
    singularPart_eq_zero_iff_measure_eq_zero]
  exact measurable_kernel_prod_mk_left (measurableSet_mutuallySingularSet κ η)
    (measurableSet_singleton 0)

/-- The set of points `a : α` such that `κ a ⟂ₘ η a` is measurable. -/
@[measurability]
lemma measurableSet_mutuallySingular (κ η : Kernel α γ) [IsFiniteKernel κ] [IsFiniteKernel η] :
    MeasurableSet {a | κ a ⟂ₘ η a} := by
  simp_rw [← withDensity_rnDeriv_eq_zero_iff_mutuallySingular,
    withDensity_rnDeriv_eq_zero_iff_measure_eq_zero]
  exact measurable_kernel_prod_mk_left (measurableSet_mutuallySingularSet κ η).compl
    (measurableSet_singleton 0)

end ProbabilityTheory.Kernel<|MERGE_RESOLUTION|>--- conflicted
+++ resolved
@@ -10,20 +10,6 @@
 # Radon-Nikodym derivative and Lebesgue decomposition for kernels
 
 Let `α` and `γ` be two measurable space, where either `α` is countable or `γ` is
-<<<<<<< HEAD
-countably generated. Let `κ, η : kernel α γ` be finite kernels.
-Then there exists a function `kernel.rnDeriv κ η : α → γ → ℝ≥0∞` jointly measurable on `α × γ`
-and a kernel `kernel.singularPart κ η : kernel α γ` such that
-* `κ = kernel.withDensity η (kernel.rnDeriv κ η) + kernel.singularPart κ η`,
-* for all `a : α`, `kernel.singularPart κ η a ⟂ₘ η a`,
-* for all `a : α`, `kernel.singularPart κ η a = 0 ↔ κ a ≪ η a`,
-* for all `a : α`, `kernel.withDensity η (kernel.rnDeriv κ η) a = 0 ↔ κ a ⟂ₘ η a`.
-
-Furthermore, the sets `{a | κ a ≪ η a}` and `{a | κ a ⟂ₘ η a}` are measurable.
-
-When `γ` is countably generated, the construction of the derivative starts from `kernel.density`:
-for two finite kernels `κ' : kernel α (γ × β)` and `η' : kernel α γ` with `fst κ' ≤ η'`,
-=======
 countably generated. Let `κ, η : Kernel α γ` be finite kernels.
 Then there exists a function `Kernel.rnDeriv κ η : α → γ → ℝ≥0∞` jointly measurable on `α × γ`
 and a kernel `Kernel.singularPart κ η : Kernel α γ` such that
@@ -36,7 +22,6 @@
 
 When `γ` is countably generated, the construction of the derivative starts from `Kernel.density`:
 for two finite kernels `κ' : Kernel α (γ × β)` and `η' : Kernel α γ` with `fst κ' ≤ η'`,
->>>>>>> 99508fb5
 the function `density κ' η' : α → γ → Set β → ℝ` is jointly measurable in the first two arguments
 and satisfies that for all `a : α` and all measurable sets `s : Set β` and `A : Set γ`,
 `∫ x in A, density κ' η' a x s ∂(η' a) = (κ' a (A ×ˢ s)).toReal`.
@@ -53,11 +38,7 @@
 measures, but the additional difficulty with kernels is to obtain joint measurability of the
 derivative. This is why we can't simply define `rnDeriv κ η` by `a ↦ (κ a).rnDeriv (ν a)`
 everywhere unless `α` is countable (although `rnDeriv κ η` has that value almost everywhere).
-<<<<<<< HEAD
-See the construction of `kernel.density` for details on how the countably generated hypothesis
-=======
 See the construction of `Kernel.density` for details on how the countably generated hypothesis
->>>>>>> 99508fb5
 is used.
 
 ## Main definitions
@@ -94,37 +75,20 @@
 
 namespace ProbabilityTheory.Kernel
 
-<<<<<<< HEAD
-variable {α γ : Type*} {mα : MeasurableSpace α} {mγ : MeasurableSpace γ} {κ η : kernel α γ}
-  [hαγ : MeasurableSpace.CountableOrCountablyGenerated α γ]
-
-open Classical in
-/-- Auxiliary function used to define `ProbabilityTheory.kernel.rnDeriv` and
-`ProbabilityTheory.kernel.singularPart`.
-=======
 variable {α γ : Type*} {mα : MeasurableSpace α} {mγ : MeasurableSpace γ} {κ η : Kernel α γ}
   [hαγ : MeasurableSpace.CountableOrCountablyGenerated α γ]
 
 open Classical in
 /-- Auxiliary function used to define `ProbabilityTheory.Kernel.rnDeriv` and
 `ProbabilityTheory.Kernel.singularPart`.
->>>>>>> 99508fb5
 
 This has the properties we want for a Radon-Nikodym derivative only if `κ ≪ ν`. The definition of
 `rnDeriv κ η` will be built from `rnDerivAux κ (κ + η)`. -/
 noncomputable
-<<<<<<< HEAD
-def rnDerivAux (κ η : kernel α γ) (a : α) (x : γ) : ℝ :=
-  if hα : Countable α then ((κ a).rnDeriv (η a) x).toReal
-  else haveI := hαγ.countableOrCountablyGenerated.resolve_left hα
-    density (map κ (fun a ↦ (a, ()))
-      (@measurable_prod_mk_right γ Unit _ inferInstance _)) η a x univ
-=======
 def rnDerivAux (κ η : Kernel α γ) (a : α) (x : γ) : ℝ :=
   if hα : Countable α then ((κ a).rnDeriv (η a) x).toReal
   else haveI := hαγ.countableOrCountablyGenerated.resolve_left hα
     density (map κ (fun a ↦ (a, ()))) η a x univ
->>>>>>> 99508fb5
 
 lemma rnDerivAux_nonneg (hκη : κ ≤ η) {a : α} {x : γ} : 0 ≤ rnDerivAux κ η a x := by
   rw [rnDerivAux]
@@ -144,13 +108,8 @@
   · have := hαγ.countableOrCountablyGenerated.resolve_left hα
     exact density_le_one ((fst_map_id_prod _ measurable_const).trans_le hκη) _ _ _
 
-<<<<<<< HEAD
-lemma measurable_rnDerivAux (κ η : kernel α γ) :
-    Measurable (fun p : α × γ ↦ kernel.rnDerivAux κ η p.1 p.2) := by
-=======
 lemma measurable_rnDerivAux (κ η : Kernel α γ) :
     Measurable (fun p : α × γ ↦ Kernel.rnDerivAux κ η p.1 p.2) := by
->>>>>>> 99508fb5
   simp_rw [rnDerivAux]
   split_ifs with hα
   · refine Measurable.ennreal_toReal ?_
@@ -158,26 +117,15 @@
     refine (measurable_from_prod_countable' (fun a ↦ ?_) ?_).comp measurable_swap
     · exact Measure.measurable_rnDeriv (κ a) (η a)
     · intro a a' c ha'_mem_a
-<<<<<<< HEAD
-      have h_eq : ∀ κ : kernel α γ, κ a' = κ a := fun κ ↦ by
-        ext s hs
-        exact mem_of_mem_measurableAtom ha'_mem_a
-          (kernel.measurable_coe κ hs (measurableSet_singleton (κ a s))) rfl
-=======
       have h_eq : ∀ κ : Kernel α γ, κ a' = κ a := fun κ ↦ by
         ext s hs
         exact mem_of_mem_measurableAtom ha'_mem_a
           (Kernel.measurable_coe κ hs (measurableSet_singleton (κ a s))) rfl
->>>>>>> 99508fb5
       rw [h_eq κ, h_eq η]
   · have := hαγ.countableOrCountablyGenerated.resolve_left hα
     exact measurable_density _ η MeasurableSet.univ
 
-<<<<<<< HEAD
-lemma measurable_rnDerivAux_right (κ η : kernel α γ) (a : α) :
-=======
 lemma measurable_rnDerivAux_right (κ η : Kernel α γ) (a : α) :
->>>>>>> 99508fb5
     Measurable (fun x : γ ↦ rnDerivAux κ η a x) := by
   change Measurable ((fun p : α × γ ↦ rnDerivAux κ η p.1 p.2) ∘ (fun x ↦ (a, x)))
   exact (measurable_rnDerivAux _ _).comp measurable_prod_mk_left
@@ -189,19 +137,6 @@
   simp_rw [rnDerivAux]
   split_ifs with hα
   · have h_ac : κ a ≪ (κ + η) a := Measure.absolutelyContinuous_of_le (h_le a)
-<<<<<<< HEAD
-    rw [← Measure.set_lintegral_rnDeriv h_ac]
-    refine set_lintegral_congr_fun hs ?_
-    filter_upwards [Measure.rnDeriv_lt_top (κ a) ((κ + η) a)] with x hx_lt _
-    rw [ENNReal.ofReal_toReal hx_lt.ne]
-  · have := hαγ.countableOrCountablyGenerated.resolve_left hα
-    rw [set_lintegral_density ((fst_map_id_prod _ measurable_const).trans_le h_le) _
-      MeasurableSet.univ hs, map_apply' _ _ _ (hs.prod MeasurableSet.univ)]
-    congr with x
-    simp
-
-lemma withDensity_rnDerivAux (κ η : kernel α γ) [IsFiniteKernel κ] [IsFiniteKernel η] :
-=======
     rw [← Measure.setLIntegral_rnDeriv h_ac]
     refine setLIntegral_congr_fun hs ?_
     filter_upwards [Measure.rnDeriv_lt_top (κ a) ((κ + η) a)] with x hx_lt _
@@ -216,7 +151,6 @@
 alias set_lintegral_rnDerivAux := setLIntegral_rnDerivAux
 
 lemma withDensity_rnDerivAux (κ η : Kernel α γ) [IsFiniteKernel κ] [IsFiniteKernel η] :
->>>>>>> 99508fb5
     withDensity (κ + η) (fun a x ↦ Real.toNNReal (rnDerivAux κ (κ + η) a x)) = κ := by
   ext a s hs
   rw [Kernel.withDensity_apply']
@@ -237,11 +171,7 @@
         = κ a s + η a s := by
       rw [this]
       simp
-<<<<<<< HEAD
-    simp only [coeFn_add, Pi.add_apply, Measure.coe_add] at h
-=======
     simp only [coe_add, Pi.add_apply, Measure.coe_add] at h
->>>>>>> 99508fb5
     rwa [withDensity_rnDerivAux, add_comm, ENNReal.add_right_inj (measure_ne_top _ _)] at h
   have : ∀ b, (Real.toNNReal b : ℝ≥0∞) = ENNReal.ofReal b := fun _ ↦ rfl
   simp_rw [this, ENNReal.ofReal_sub _ (rnDerivAux_nonneg h_le), ENNReal.ofReal_one]
@@ -256,27 +186,13 @@
 
 /-- A set of points in `α × γ` related to the absolute continuity / mutual singularity of
 `κ` and `η`. -/
-<<<<<<< HEAD
-def mutuallySingularSet (κ η : kernel α γ) : Set (α × γ) := {p | 1 ≤ rnDerivAux κ (κ + η) p.1 p.2}
-=======
 def mutuallySingularSet (κ η : Kernel α γ) : Set (α × γ) := {p | 1 ≤ rnDerivAux κ (κ + η) p.1 p.2}
->>>>>>> 99508fb5
 
 /-- A set of points in `α × γ` related to the absolute continuity / mutual singularity of
 `κ` and `η`. That is,
 * `withDensity η (rnDeriv κ η) a (mutuallySingularSetSlice κ η a) = 0`,
 * `singularPart κ η a (mutuallySingularSetSlice κ η a)ᶜ = 0`.
  -/
-<<<<<<< HEAD
-def mutuallySingularSetSlice (κ η : kernel α γ) (a : α) : Set γ :=
-  {x | 1 ≤ rnDerivAux κ (κ + η) a x}
-
-lemma mem_mutuallySingularSetSlice (κ η : kernel α γ) (a : α) (x : γ) :
-    x ∈ mutuallySingularSetSlice κ η a ↔ 1 ≤ rnDerivAux κ (κ + η) a x := by
-  rw [mutuallySingularSetSlice]; rfl
-
-lemma not_mem_mutuallySingularSetSlice (κ η : kernel α γ) (a : α) (x : γ) :
-=======
 def mutuallySingularSetSlice (κ η : Kernel α γ) (a : α) : Set γ :=
   {x | 1 ≤ rnDerivAux κ (κ + η) a x}
 
@@ -285,7 +201,6 @@
   rw [mutuallySingularSetSlice]; rfl
 
 lemma not_mem_mutuallySingularSetSlice (κ η : Kernel α γ) (a : α) (x : γ) :
->>>>>>> 99508fb5
     x ∉ mutuallySingularSetSlice κ η a ↔ rnDerivAux κ (κ + η) a x < 1 := by
   simp [mutuallySingularSetSlice]
 
@@ -383,22 +298,10 @@
   simp only [mem_compl_iff, mutuallySingularSetSlice, mem_setOf, not_le] at hx
   simp_rw [rnDeriv]
   rw [← ENNReal.ofReal_div_of_pos, div_eq_inv_mul, ← ENNReal.ofReal_mul, ← mul_assoc,
-<<<<<<< HEAD
-    mul_inv_cancel, one_mul, tsub_self]
-  · rfl
-  · rw [ne_eq, sub_eq_zero]
-    rw [not_mem_mutuallySingularSetSlice] at hx
-    exact hx.ne'
-  · rw [not_mem_mutuallySingularSetSlice] at hx
-    simp [hx.le]
-  · simp only [sub_pos]
-    exact not_le.mp hx
-=======
     mul_inv_cancel₀, one_mul, tsub_self, Pi.zero_apply]
   · simp only [ne_eq, sub_eq_zero, hx.ne', not_false_eq_true]
   · simp only [sub_nonneg, hx.le]
   · simp only [sub_pos, hx]
->>>>>>> 99508fb5
 
 lemma singularPart_of_subset_compl_mutuallySingularSetSlice [IsFiniteKernel κ]
     [IsFiniteKernel η] {a : α} {s : Set γ} (hs : s ⊆ (mutuallySingularSetSlice κ η a)ᶜ) :
@@ -410,22 +313,14 @@
     (hs : s ⊆ mutuallySingularSetSlice κ η a) :
     singularPart κ η a s = κ a s := by
   have hs' : ∀ x ∈ s, 1 ≤ rnDerivAux κ (κ + η) a x := fun _ hx ↦ hs hx
-<<<<<<< HEAD
-  rw [singularPart, kernel.withDensity_apply']
-=======
   rw [singularPart, Kernel.withDensity_apply']
->>>>>>> 99508fb5
   swap; · exact measurable_singularPart_fun κ η
   calc
     ∫⁻ x in s, ↑(Real.toNNReal (rnDerivAux κ (κ + η) a x)) -
       ↑(Real.toNNReal (1 - rnDerivAux κ (κ + η) a x)) * rnDeriv κ η a x
       ∂(κ + η) a
     = ∫⁻ _ in s, 1 ∂(κ + η) a := by
-<<<<<<< HEAD
-        refine set_lintegral_congr_fun hsm ?_
-=======
         refine setLIntegral_congr_fun hsm ?_
->>>>>>> 99508fb5
         have h_le : κ ≤ κ + η := le_add_of_nonneg_right bot_le
         filter_upwards [rnDerivAux_le_one h_le] with x hx hxs
         have h_eq_one : rnDerivAux κ (κ + η) a x = 1 := le_antisymm hx (hs' x hxs)
@@ -497,11 +392,7 @@
     withDensity η (rnDeriv κ η) + singularPart κ η = κ := by
   ext a s hs
   rw [← inter_union_diff s (mutuallySingularSetSlice κ η a)]
-<<<<<<< HEAD
-  simp only [coeFn_add, Pi.add_apply, Measure.coe_add]
-=======
   simp only [coe_add, Pi.add_apply, Measure.coe_add]
->>>>>>> 99508fb5
   have hm := measurableSet_mutuallySingularSetSlice κ η a
   simp only [measure_union (Disjoint.mono inter_subset_right subset_rfl disjoint_sdiff_right)
     (hs.diff hm)]
@@ -558,11 +449,7 @@
   simp_rw [Kernel.ext_iff, Measure.ext_iff] at h_eq_add
   specialize h_eq_add a (mutuallySingularSetSlice κ η a)
     (measurableSet_mutuallySingularSetSlice κ η a)
-<<<<<<< HEAD
-  simp only [coeFn_add, Pi.add_apply, Measure.coe_add,
-=======
   simp only [coe_add, Pi.add_apply, Measure.coe_add,
->>>>>>> 99508fb5
     withDensity_rnDeriv_mutuallySingularSetSlice κ η, zero_add] at h_eq_add
   rw [← h_eq_add]
   exact singularPart_eq_zero_iff_apply_eq_zero κ η a
@@ -574,11 +461,7 @@
   simp_rw [Kernel.ext_iff, Measure.ext_iff] at h_eq_add
   specialize h_eq_add a (mutuallySingularSetSlice κ η a)ᶜ
     (measurableSet_mutuallySingularSetSlice κ η a).compl
-<<<<<<< HEAD
-  simp only [coeFn_add, Pi.add_apply, Measure.coe_add,
-=======
   simp only [coe_add, Pi.add_apply, Measure.coe_add,
->>>>>>> 99508fb5
     singularPart_compl_mutuallySingularSetSlice κ η, add_zero] at h_eq_add
   rw [← h_eq_add]
   exact withDensity_rnDeriv_eq_zero_iff_apply_eq_zero κ η a
