/-
Copyright (c) 2020 Kenny Lau. All rights reserved.
Released under Apache 2.0 license as described in the file LICENSE.
Authors: Kenny Lau
-/
import Mathlib.FieldTheory.Normal
import Mathlib.FieldTheory.Perfect
import Mathlib.RingTheory.Localization.Integral

/-!
# Algebraically Closed Field

In this file we define the typeclass for algebraically closed fields and algebraic closures,
and prove some of their properties.

## Main Definitions

- `IsAlgClosed k` is the typeclass saying `k` is an algebraically closed field, i.e. every
polynomial in `k` splits.

- `IsAlgClosure R K` is the typeclass saying `K` is an algebraic closure of `R`, where `R` is a
  commutative ring. This means that the map from `R` to `K` is injective, and `K` is
  algebraically closed and algebraic over `R`

- `IsAlgClosed.lift` is a map from an algebraic extension `L` of `R`, into any algebraically
  closed extension of `R`.

- `IsAlgClosure.equiv` is a proof that any two algebraic closures of the
  same field are isomorphic.

## Tags

algebraic closure, algebraically closed

## TODO

- Prove that if `K / k` is algebraic, and any monic irreducible polynomial over `k` has a root
  in `K`, then `K` is algebraically closed (in fact an algebraic closure of `k`).

  Reference: <https://kconrad.math.uconn.edu/blurbs/galoistheory/algclosure.pdf>, Theorem 2

-/


universe u v w

open scoped Classical Polynomial

open Polynomial

variable (k : Type u) [Field k]

/-- Typeclass for algebraically closed fields.

To show `Polynomial.Splits p f` for an arbitrary ring homomorphism `f`,
see `IsAlgClosed.splits_codomain` and `IsAlgClosed.splits_domain`.
-/
class IsAlgClosed : Prop where
  splits : ∀ p : k[X], p.Splits <| RingHom.id k

/-- Every polynomial splits in the field extension `f : K →+* k` if `k` is algebraically closed.

See also `IsAlgClosed.splits_domain` for the case where `K` is algebraically closed.
-/
theorem IsAlgClosed.splits_codomain {k K : Type*} [Field k] [IsAlgClosed k] [Field K] {f : K →+* k}
    (p : K[X]) : p.Splits f := by convert IsAlgClosed.splits (p.map f); simp [splits_map_iff]

/-- Every polynomial splits in the field extension `f : K →+* k` if `K` is algebraically closed.

See also `IsAlgClosed.splits_codomain` for the case where `k` is algebraically closed.
-/
theorem IsAlgClosed.splits_domain {k K : Type*} [Field k] [IsAlgClosed k] [Field K] {f : k →+* K}
    (p : k[X]) : p.Splits f :=
  Polynomial.splits_of_splits_id _ <| IsAlgClosed.splits _

namespace IsAlgClosed

variable {k}

theorem exists_root [IsAlgClosed k] (p : k[X]) (hp : p.degree ≠ 0) : ∃ x, IsRoot p x :=
  exists_root_of_splits _ (IsAlgClosed.splits p) hp

theorem exists_pow_nat_eq [IsAlgClosed k] (x : k) {n : ℕ} (hn : 0 < n) : ∃ z, z ^ n = x := by
  have : degree (X ^ n - C x) ≠ 0 := by
    rw [degree_X_pow_sub_C hn x]
    exact ne_of_gt (WithBot.coe_lt_coe.2 hn)
  obtain ⟨z, hz⟩ := exists_root (X ^ n - C x) this
<<<<<<< HEAD
  · use z
    simp only [eval_C, eval_X, eval_pow, eval_sub, IsRoot.def] at hz
    exact sub_eq_zero.1 hz
#align is_alg_closed.exists_pow_nat_eq IsAlgClosed.exists_pow_nat_eq
=======
  use z
  simp only [eval_C, eval_X, eval_pow, eval_sub, IsRoot.def] at hz
  exact sub_eq_zero.1 hz
>>>>>>> 59de845a

theorem exists_eq_mul_self [IsAlgClosed k] (x : k) : ∃ z, x = z * z := by
  rcases exists_pow_nat_eq x zero_lt_two with ⟨z, rfl⟩
  exact ⟨z, sq z⟩

theorem roots_eq_zero_iff [IsAlgClosed k] {p : k[X]} :
    p.roots = 0 ↔ p = Polynomial.C (p.coeff 0) := by
  refine ⟨fun h => ?_, fun hp => by rw [hp, roots_C]⟩
  rcases le_or_lt (degree p) 0 with hd | hd
  · exact eq_C_of_degree_le_zero hd
  · obtain ⟨z, hz⟩ := IsAlgClosed.exists_root p hd.ne'
    rw [← mem_roots (ne_zero_of_degree_gt hd), h] at hz
    simp at hz

theorem exists_eval₂_eq_zero_of_injective {R : Type*} [Ring R] [IsAlgClosed k] (f : R →+* k)
    (hf : Function.Injective f) (p : R[X]) (hp : p.degree ≠ 0) : ∃ x, p.eval₂ f x = 0 :=
  let ⟨x, hx⟩ := exists_root (p.map f) (by rwa [degree_map_eq_of_injective hf])
  ⟨x, by rwa [eval₂_eq_eval_map, ← IsRoot]⟩

theorem exists_eval₂_eq_zero {R : Type*} [Field R] [IsAlgClosed k] (f : R →+* k) (p : R[X])
    (hp : p.degree ≠ 0) : ∃ x, p.eval₂ f x = 0 :=
  exists_eval₂_eq_zero_of_injective f f.injective p hp

variable (k)

theorem exists_aeval_eq_zero_of_injective {R : Type*} [CommRing R] [IsAlgClosed k] [Algebra R k]
    (hinj : Function.Injective (algebraMap R k)) (p : R[X]) (hp : p.degree ≠ 0) :
    ∃ x : k, aeval x p = 0 :=
  exists_eval₂_eq_zero_of_injective (algebraMap R k) hinj p hp

theorem exists_aeval_eq_zero {R : Type*} [Field R] [IsAlgClosed k] [Algebra R k] (p : R[X])
    (hp : p.degree ≠ 0) : ∃ x : k, aeval x p = 0 :=
  exists_eval₂_eq_zero (algebraMap R k) p hp

theorem of_exists_root (H : ∀ p : k[X], p.Monic → Irreducible p → ∃ x, p.eval x = 0) :
    IsAlgClosed k := by
  refine ⟨fun p ↦ Or.inr ?_⟩
  intro q hq _
  have : Irreducible (q * C (leadingCoeff q)⁻¹) := by
    rw [← coe_normUnit_of_ne_zero hq.ne_zero]
    exact (associated_normalize _).irreducible hq
  obtain ⟨x, hx⟩ := H (q * C (leadingCoeff q)⁻¹) (monic_mul_leadingCoeff_inv hq.ne_zero) this
  exact degree_mul_leadingCoeff_inv q hq.ne_zero ▸ degree_eq_one_of_irreducible_of_root this hx

theorem of_ringEquiv (k' : Type u) [Field k'] (e : k ≃+* k')
    [IsAlgClosed k] : IsAlgClosed k' := by
  apply IsAlgClosed.of_exists_root
  intro p hmp hp
  have hpe : degree (p.map e.symm.toRingHom) ≠ 0 := by
    rw [degree_map]
    exact ne_of_gt (degree_pos_of_irreducible hp)
  rcases IsAlgClosed.exists_root (k := k) (p.map e.symm) hpe with ⟨x, hx⟩
  use e x
  rw [IsRoot] at hx
  apply e.symm.injective
  rw [map_zero, ← hx]
  clear hx hpe hp hmp
  induction p using Polynomial.induction_on <;> simp_all

theorem degree_eq_one_of_irreducible [IsAlgClosed k] {p : k[X]} (hp : Irreducible p) :
    p.degree = 1 :=
  degree_eq_one_of_irreducible_of_splits hp (IsAlgClosed.splits_codomain _)

theorem algebraMap_surjective_of_isIntegral {k K : Type*} [Field k] [Ring K] [IsDomain K]
    [hk : IsAlgClosed k] [Algebra k K] [Algebra.IsIntegral k K] :
    Function.Surjective (algebraMap k K) := by
  refine fun x => ⟨-(minpoly k x).coeff 0, ?_⟩
  have hq : (minpoly k x).leadingCoeff = 1 := minpoly.monic (Algebra.IsIntegral.isIntegral x)
  have h : (minpoly k x).degree = 1 := degree_eq_one_of_irreducible k (minpoly.irreducible
    (Algebra.IsIntegral.isIntegral x))
  have : aeval x (minpoly k x) = 0 := minpoly.aeval k x
  rw [eq_X_add_C_of_degree_eq_one h, hq, C_1, one_mul, aeval_add, aeval_X, aeval_C,
    add_eq_zero_iff_eq_neg] at this
  exact (RingHom.map_neg (algebraMap k K) ((minpoly k x).coeff 0)).symm ▸ this.symm

theorem algebraMap_surjective_of_isIntegral' {k K : Type*} [Field k] [CommRing K] [IsDomain K]
    [IsAlgClosed k] (f : k →+* K) (hf : f.IsIntegral) : Function.Surjective f :=
  let _ : Algebra k K := f.toAlgebra
  have : Algebra.IsIntegral k K := ⟨hf⟩
  algebraMap_surjective_of_isIntegral

/--
Deprecated: `algebraMap_surjective_of_isIntegral` is identical apart from the `IsIntegral` argument,
which can be found by instance synthesis
-/
@[deprecated algebraMap_surjective_of_isIntegral (since := "2024-05-08")]
theorem algebraMap_surjective_of_isAlgebraic {k K : Type*} [Field k] [Ring K] [IsDomain K]
    [IsAlgClosed k] [Algebra k K] [Algebra.IsAlgebraic k K] :
    Function.Surjective (algebraMap k K) :=
  algebraMap_surjective_of_isIntegral

end IsAlgClosed

/-- If `k` is algebraically closed, `K / k` is a field extension, `L / k` is an intermediate field
which is algebraic, then `L` is equal to `k`. A corollary of
`IsAlgClosed.algebraMap_surjective_of_isAlgebraic`. -/
theorem IntermediateField.eq_bot_of_isAlgClosed_of_isAlgebraic {k K : Type*} [Field k] [Field K]
    [IsAlgClosed k] [Algebra k K] (L : IntermediateField k K) [Algebra.IsAlgebraic k L] :
    L = ⊥ := bot_unique fun x hx ↦ by
  obtain ⟨y, hy⟩ := IsAlgClosed.algebraMap_surjective_of_isIntegral (k := k) (⟨x, hx⟩ : L)
  exact ⟨y, congr_arg (algebraMap L K) hy⟩

lemma Polynomial.isCoprime_iff_aeval_ne_zero_of_isAlgClosed (K : Type v) [Field K] [IsAlgClosed K]
    [Algebra k K] (p q : k[X]) : IsCoprime p q ↔ ∀ a : K, aeval a p ≠ 0 ∨ aeval a q ≠ 0 := by
  refine ⟨fun h => aeval_ne_zero_of_isCoprime h, fun h => isCoprime_of_dvd _ _ ?_ fun x hu h0 => ?_⟩
  · replace h := h 0
    contrapose! h
    rw [h.left, h.right, map_zero, and_self]
  · rintro ⟨_, rfl⟩ ⟨_, rfl⟩
    obtain ⟨a, ha : _ = _⟩ := IsAlgClosed.exists_root (x.map <| algebraMap k K) <| by
      simpa only [degree_map] using (ne_of_lt <| degree_pos_of_ne_zero_of_nonunit h0 hu).symm
    exact not_and_or.mpr (h a) (by simp_rw [map_mul, ← eval_map_algebraMap, ha, zero_mul, true_and])

/-- Typeclass for an extension being an algebraic closure. -/
class IsAlgClosure (R : Type u) (K : Type v) [CommRing R] [Field K] [Algebra R K]
    [NoZeroSMulDivisors R K] : Prop where
  alg_closed : IsAlgClosed K
  algebraic : Algebra.IsAlgebraic R K

attribute [instance] IsAlgClosure.algebraic

theorem isAlgClosure_iff (K : Type v) [Field K] [Algebra k K] :
    IsAlgClosure k K ↔ IsAlgClosed K ∧ Algebra.IsAlgebraic k K :=
  ⟨fun h => ⟨h.1, h.2⟩, fun h => ⟨h.1, h.2⟩⟩

instance (priority := 100) IsAlgClosure.normal (R K : Type*) [Field R] [Field K] [Algebra R K]
    [IsAlgClosure R K] : Normal R K where
  toIsAlgebraic := IsAlgClosure.algebraic
  splits' _ := @IsAlgClosed.splits_codomain _ _ _ (IsAlgClosure.alg_closed R) _ _ _

instance (priority := 100) IsAlgClosure.separable (R K : Type*) [Field R] [Field K] [Algebra R K]
    [IsAlgClosure R K] [CharZero R] : Algebra.IsSeparable R K :=
  ⟨fun _ => (minpoly.irreducible (Algebra.IsIntegral.isIntegral _)).separable⟩

namespace IsAlgClosed

variable {K : Type u} [Field K] {L : Type v} {M : Type w} [Field L] [Algebra K L] [Field M]
  [Algebra K M] [IsAlgClosed M]

/-- If E/L/K is a tower of field extensions with E/L algebraic, and if M is an algebraically
  closed extension of K, then any embedding of L/K into M/K extends to an embedding of E/K.
  Known as the extension lemma in https://math.stackexchange.com/a/687914. -/
theorem surjective_comp_algebraMap_of_isAlgebraic {E : Type*}
    [Field E] [Algebra K E] [Algebra L E] [IsScalarTower K L E] [Algebra.IsAlgebraic L E] :
    Function.Surjective fun φ : E →ₐ[K] M ↦ φ.comp (IsScalarTower.toAlgHom K L E) :=
  fun f ↦ IntermediateField.exists_algHom_of_splits'
    (E := E) f fun s ↦ ⟨Algebra.IsIntegral.isIntegral s, IsAlgClosed.splits_codomain _⟩

variable [Algebra.IsAlgebraic K L] (K L M)

/-- Less general version of `lift`. -/
private noncomputable irreducible_def lift_aux : L →ₐ[K] M :=
  Classical.choice <| IntermediateField.nonempty_algHom_of_adjoin_splits
    (fun x _ ↦ ⟨Algebra.IsIntegral.isIntegral x, splits_codomain (minpoly K x)⟩)
    (IntermediateField.adjoin_univ K L)

variable {R : Type u} [CommRing R]
variable {S : Type v} [CommRing S] [IsDomain S] [Algebra R S] [Algebra R M] [NoZeroSMulDivisors R S]
  [NoZeroSMulDivisors R M] [Algebra.IsAlgebraic R S]

variable {M}

private instance FractionRing.isAlgebraic :
    letI : IsDomain R := (NoZeroSMulDivisors.algebraMap_injective R S).isDomain _
    letI : Algebra (FractionRing R) (FractionRing S) := FractionRing.liftAlgebra R _
    Algebra.IsAlgebraic (FractionRing R) (FractionRing S) := by
  letI : IsDomain R := (NoZeroSMulDivisors.algebraMap_injective R S).isDomain _
  letI : Algebra (FractionRing R) (FractionRing S) := FractionRing.liftAlgebra R _
  have := FractionRing.isScalarTower_liftAlgebra R (FractionRing S)
  have := (IsFractionRing.isAlgebraic_iff' R S (FractionRing S)).1 inferInstance
  constructor
  intro
  exact (IsFractionRing.isAlgebraic_iff R (FractionRing R) (FractionRing S)).1
      (Algebra.IsAlgebraic.isAlgebraic _)

/-- A (random) homomorphism from an algebraic extension of R into an algebraically
  closed extension of R. -/
noncomputable irreducible_def lift : S →ₐ[R] M := by
  letI : IsDomain R := (NoZeroSMulDivisors.algebraMap_injective R S).isDomain _
  letI := FractionRing.liftAlgebra R M
  letI := FractionRing.liftAlgebra R (FractionRing S)
  have := FractionRing.isScalarTower_liftAlgebra R M
  have := FractionRing.isScalarTower_liftAlgebra R (FractionRing S)
  let f : FractionRing S →ₐ[FractionRing R] M := lift_aux (FractionRing R) (FractionRing S) M
  exact (f.restrictScalars R).comp ((Algebra.ofId S (FractionRing S)).restrictScalars R)

noncomputable instance (priority := 100) perfectRing (p : ℕ) [Fact p.Prime] [CharP k p]
    [IsAlgClosed k] : PerfectRing k p :=
  PerfectRing.ofSurjective k p fun _ => IsAlgClosed.exists_pow_nat_eq _ <| NeZero.pos p

noncomputable instance (priority := 100) perfectField [IsAlgClosed k] : PerfectField k := by
  obtain _ | ⟨p, _, _⟩ := CharP.exists' k
  exacts [.ofCharZero, PerfectRing.toPerfectField k p]

/-- Algebraically closed fields are infinite since `Xⁿ⁺¹ - 1` is separable when `#K = n` -/
instance (priority := 500) {K : Type*} [Field K] [IsAlgClosed K] : Infinite K := by
  apply Infinite.of_not_fintype
  intro hfin
  set n := Fintype.card K
  set f := (X : K[X]) ^ (n + 1) - 1
  have hfsep : Separable f := separable_X_pow_sub_C 1 (by simp [n]) one_ne_zero
  apply Nat.not_succ_le_self (Fintype.card K)
  have hroot : n.succ = Fintype.card (f.rootSet K) := by
    erw [card_rootSet_eq_natDegree hfsep (IsAlgClosed.splits_domain _), natDegree_X_pow_sub_C]
  rw [hroot]
  exact Fintype.card_le_of_injective _ Subtype.coe_injective

end IsAlgClosed

namespace IsAlgClosure

-- Porting note: errors with
-- > cannot find synthesization order for instance alg_closed with type
-- > all remaining arguments have metavariables
-- attribute [local instance] IsAlgClosure.alg_closed

section

variable (R : Type u) [CommRing R] (L : Type v) (M : Type w) [Field L] [Field M]
variable [Algebra R M] [NoZeroSMulDivisors R M] [IsAlgClosure R M]
variable [Algebra R L] [NoZeroSMulDivisors R L] [IsAlgClosure R L]

/-- A (random) isomorphism between two algebraic closures of `R`. -/
noncomputable def equiv : L ≃ₐ[R] M :=
  -- Porting note (#10754): added to replace local instance above
  haveI : IsAlgClosed L := IsAlgClosure.alg_closed R
  haveI : IsAlgClosed M := IsAlgClosure.alg_closed R
  AlgEquiv.ofBijective _ (IsAlgClosure.algebraic.algHom_bijective₂
    (IsAlgClosed.lift : L →ₐ[R] M)
    (IsAlgClosed.lift : M →ₐ[R] L)).1

end

variable (K : Type*) (J : Type*) (R : Type u) (S : Type*) (L : Type v) (M : Type w)
  [Field K] [Field J] [CommRing R] [CommRing S] [Field L] [Field M]
  [Algebra R M] [NoZeroSMulDivisors R M] [IsAlgClosure R M] [Algebra K M] [IsAlgClosure K M]
  [Algebra S L] [NoZeroSMulDivisors S L] [IsAlgClosure S L]

section EquivOfAlgebraic

variable [Algebra R S] [Algebra R L] [IsScalarTower R S L]
variable [Algebra K J] [Algebra J L] [IsAlgClosure J L] [Algebra K L] [IsScalarTower K J L]

/-- If `J` is an algebraic extension of `K` and `L` is an algebraic closure of `J`, then it is
  also an algebraic closure of `K`. -/
theorem ofAlgebraic [hKJ : Algebra.IsAlgebraic K J] : IsAlgClosure K L :=
  ⟨IsAlgClosure.alg_closed J, hKJ.trans⟩

/-- A (random) isomorphism between an algebraic closure of `R` and an algebraic closure of
  an algebraic extension of `R` -/
noncomputable def equivOfAlgebraic' [Nontrivial S] [NoZeroSMulDivisors R S]
    [Algebra.IsAlgebraic R L] : L ≃ₐ[R] M := by
  letI : NoZeroSMulDivisors R L := NoZeroSMulDivisors.of_algebraMap_injective <| by
    rw [IsScalarTower.algebraMap_eq R S L]
    exact (Function.Injective.comp (NoZeroSMulDivisors.algebraMap_injective S L)
            (NoZeroSMulDivisors.algebraMap_injective R S) : _)
  letI : IsAlgClosure R L :=
    { alg_closed := IsAlgClosure.alg_closed S
      algebraic := ‹_› }
  exact IsAlgClosure.equiv _ _ _

/-- A (random) isomorphism between an algebraic closure of `K` and an algebraic closure
  of an algebraic extension of `K` -/
noncomputable def equivOfAlgebraic [hKJ : Algebra.IsAlgebraic K J] : L ≃ₐ[K] M :=
  have : Algebra.IsAlgebraic K L := hKJ.trans
  equivOfAlgebraic' K J _ _

end EquivOfAlgebraic

section EquivOfEquiv

variable {R S}

/-- Used in the definition of `equivOfEquiv` -/
noncomputable def equivOfEquivAux (hSR : S ≃+* R) :
    { e : L ≃+* M // e.toRingHom.comp (algebraMap S L) = (algebraMap R M).comp hSR.toRingHom } := by
  letI : Algebra R S := RingHom.toAlgebra hSR.symm.toRingHom
  letI : Algebra S R := RingHom.toAlgebra hSR.toRingHom
  letI : IsDomain R := (NoZeroSMulDivisors.algebraMap_injective R M).isDomain _
  letI : IsDomain S := (NoZeroSMulDivisors.algebraMap_injective S L).isDomain _
  letI : Algebra R L := RingHom.toAlgebra ((algebraMap S L).comp (algebraMap R S))
  haveI : IsScalarTower R S L := IsScalarTower.of_algebraMap_eq fun _ => rfl
  haveI : IsScalarTower S R L :=
    IsScalarTower.of_algebraMap_eq (by simp [RingHom.algebraMap_toAlgebra])
  haveI : NoZeroSMulDivisors R S := NoZeroSMulDivisors.of_algebraMap_injective hSR.symm.injective
  have : Algebra.IsAlgebraic R L := (IsAlgClosure.algebraic.tower_top_of_injective
    (show Function.Injective (algebraMap S R) from hSR.injective))
  refine
    ⟨equivOfAlgebraic' R S L M, ?_⟩
  ext x
  simp only [RingEquiv.toRingHom_eq_coe, Function.comp_apply, RingHom.coe_comp,
    AlgEquiv.coe_ringEquiv, RingEquiv.coe_toRingHom]
  conv_lhs => rw [← hSR.symm_apply_apply x]
  show equivOfAlgebraic' R S L M (algebraMap R L (hSR x)) = _
  rw [AlgEquiv.commutes]

/-- Algebraic closure of isomorphic fields are isomorphic -/
noncomputable def equivOfEquiv (hSR : S ≃+* R) : L ≃+* M :=
  equivOfEquivAux L M hSR

@[simp]
theorem equivOfEquiv_comp_algebraMap (hSR : S ≃+* R) :
    (↑(equivOfEquiv L M hSR) : L →+* M).comp (algebraMap S L) = (algebraMap R M).comp hSR :=
  (equivOfEquivAux L M hSR).2

@[simp]
theorem equivOfEquiv_algebraMap (hSR : S ≃+* R) (s : S) :
    equivOfEquiv L M hSR (algebraMap S L s) = algebraMap R M (hSR s) :=
  RingHom.ext_iff.1 (equivOfEquiv_comp_algebraMap L M hSR) s

@[simp]
theorem equivOfEquiv_symm_algebraMap (hSR : S ≃+* R) (r : R) :
    (equivOfEquiv L M hSR).symm (algebraMap R M r) = algebraMap S L (hSR.symm r) :=
  (equivOfEquiv L M hSR).injective (by simp)

@[simp]
theorem equivOfEquiv_symm_comp_algebraMap (hSR : S ≃+* R) :
    ((equivOfEquiv L M hSR).symm : M →+* L).comp (algebraMap R M) =
      (algebraMap S L).comp hSR.symm :=
  RingHom.ext_iff.2 (equivOfEquiv_symm_algebraMap L M hSR)

end EquivOfEquiv

end IsAlgClosure

section Algebra.IsAlgebraic

variable {F K : Type*} (A : Type*) [Field F] [Field K] [Field A] [Algebra F K] [Algebra F A]
  [Algebra.IsAlgebraic F K]

/-- Let `A` be an algebraically closed field and let `x ∈ K`, with `K/F` an algebraic extension
  of fields. Then the images of `x` by the `F`-algebra morphisms from `K` to `A` are exactly
  the roots in `A` of the minimal polynomial of `x` over `F`. -/
theorem Algebra.IsAlgebraic.range_eval_eq_rootSet_minpoly [IsAlgClosed A] (x : K) :
    (Set.range fun ψ : K →ₐ[F] A ↦ ψ x) = (minpoly F x).rootSet A :=
  range_eval_eq_rootSet_minpoly_of_splits A (fun _ ↦ IsAlgClosed.splits_codomain _) x

/-- All `F`-embeddings of a field `K` into another field `A` factor through any intermediate
field of `A/F` in which the minimal polynomial of elements of `K` splits. -/
@[simps]
def IntermediateField.algHomEquivAlgHomOfSplits (L : IntermediateField F A)
    (hL : ∀ x : K, (minpoly F x).Splits (algebraMap F L)) :
    (K →ₐ[F] L) ≃ (K →ₐ[F] A) where
  toFun := L.val.comp
  invFun f := f.codRestrict _ fun x ↦
    ((Algebra.IsIntegral.isIntegral x).map f).mem_intermediateField_of_minpoly_splits <| by
      rw [minpoly.algHom_eq f f.injective]; exact hL x
  left_inv _ := rfl
  right_inv _ := by rfl

theorem IntermediateField.algHomEquivAlgHomOfSplits_apply_apply (L : IntermediateField F A)
    (hL : ∀ x : K, (minpoly F x).Splits (algebraMap F L)) (f : K →ₐ[F] L) (x : K) :
    algHomEquivAlgHomOfSplits A L hL f x = algebraMap L A (f x) := rfl

/-- All `F`-embeddings of a field `K` into another field `A` factor through any subextension
of `A/F` in which the minimal polynomial of elements of `K` splits. -/
noncomputable def Algebra.IsAlgebraic.algHomEquivAlgHomOfSplits (L : Type*) [Field L]
    [Algebra F L] [Algebra L A] [IsScalarTower F L A]
    (hL : ∀ x : K, (minpoly F x).Splits (algebraMap F L)) :
    (K →ₐ[F] L) ≃ (K →ₐ[F] A) :=
  (AlgEquiv.refl.arrowCongr (AlgEquiv.ofInjectiveField (IsScalarTower.toAlgHom F L A))).trans <|
    IntermediateField.algHomEquivAlgHomOfSplits A (IsScalarTower.toAlgHom F L A).fieldRange
    fun x ↦ splits_of_algHom (hL x) (AlgHom.rangeRestrict _)

theorem Algebra.IsAlgebraic.algHomEquivAlgHomOfSplits_apply_apply (L : Type*) [Field L]
    [Algebra F L] [Algebra L A] [IsScalarTower F L A]
    (hL : ∀ x : K, (minpoly F x).Splits (algebraMap F L)) (f : K →ₐ[F] L) (x : K) :
    Algebra.IsAlgebraic.algHomEquivAlgHomOfSplits A L hL f x = algebraMap L A (f x) := rfl

end Algebra.IsAlgebraic<|MERGE_RESOLUTION|>--- conflicted
+++ resolved
@@ -85,16 +85,9 @@
     rw [degree_X_pow_sub_C hn x]
     exact ne_of_gt (WithBot.coe_lt_coe.2 hn)
   obtain ⟨z, hz⟩ := exists_root (X ^ n - C x) this
-<<<<<<< HEAD
-  · use z
-    simp only [eval_C, eval_X, eval_pow, eval_sub, IsRoot.def] at hz
-    exact sub_eq_zero.1 hz
-#align is_alg_closed.exists_pow_nat_eq IsAlgClosed.exists_pow_nat_eq
-=======
   use z
   simp only [eval_C, eval_X, eval_pow, eval_sub, IsRoot.def] at hz
   exact sub_eq_zero.1 hz
->>>>>>> 59de845a
 
 theorem exists_eq_mul_self [IsAlgClosed k] (x : k) : ∃ z, x = z * z := by
   rcases exists_pow_nat_eq x zero_lt_two with ⟨z, rfl⟩
