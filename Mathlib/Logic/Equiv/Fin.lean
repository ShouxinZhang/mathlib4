--- conflicted
+++ resolved
@@ -63,11 +63,7 @@
 This is `Fin.snoc` as an `Equiv`. -/
 @[simps]
 def snocEquiv (α : Fin (n + 1) → Type*) : α (last n) × (∀ i, α (castSucc i)) ≃ ∀ i, α i where
-<<<<<<< HEAD
-  toFun f i := Fin.snoc f.2 f.1 _
-=======
   toFun f _ := Fin.snoc f.2 f.1 _
->>>>>>> d0df76bd
   invFun f := ⟨f _, Fin.init f⟩
   left_inv f := by simp
   right_inv f := by simp
