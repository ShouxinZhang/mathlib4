--- conflicted
+++ resolved
@@ -181,28 +181,6 @@
 
 local infixl:50 " ≺ " => r
 
-<<<<<<< HEAD
-theorem irrefl [IsIrrefl α r] (a : α) : ¬a ≺ a :=
-  IsIrrefl.irrefl a
-
-theorem refl [IsRefl α r] (a : α) : a ≺ a :=
-  IsRefl.refl a
-
-theorem trans [IsTrans α r] {a b c : α} : a ≺ b → b ≺ c → a ≺ c :=
-  IsTrans.trans _ _ _
-
-theorem symm [IsSymm α r] {a b : α} : a ≺ b → b ≺ a :=
-  IsSymm.symm _ _
-
-theorem antisymm [IsAntisymm α r] {a b : α} : a ≺ b → b ≺ a → a = b :=
-  IsAntisymm.antisymm _ _
-
-theorem asymm [IsAsymm α r] {a b : α} : a ≺ b → ¬b ≺ a :=
-  IsAsymm.asymm _ _
-
-theorem trichotomous [IsTrichotomous α r] : ∀ a b : α, a ≺ b ∨ a = b ∨ b ≺ a :=
-  IsTrichotomous.trichotomous
-
 theorem trans_lt_le [IsStrictTotalOrder α r] {a b c : α} (hab : a ≺ b) (hcb : ¬ c ≺ b) : a ≺ c := by
   rcases @trichotomous α r _ b c with (lt | rfl | gt)
   · exact _root_.trans hab lt
@@ -215,8 +193,6 @@
   · exact hcb
   · exact (hab gt).elim
 
-=======
->>>>>>> bd9ce04d
 @[deprecated (since := "2024-07-30")]
 theorem incomp_trans [IsIncompTrans α r] {a b c : α} :
     ¬a ≺ b ∧ ¬b ≺ a → ¬b ≺ c ∧ ¬c ≺ b → ¬a ≺ c ∧ ¬c ≺ a :=
