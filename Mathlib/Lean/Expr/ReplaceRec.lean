--- conflicted
+++ resolved
@@ -1,11 +1,7 @@
 /-
 Copyright (c) 2019 Robert Y. Lewis. All rights reserved.
 Released under Apache 2.0 license as described in the file LICENSE.
-<<<<<<< HEAD
-Authors: Mario Carneiro, Simon Hudon, Scott Morrison, Keeley Hoek, Robert Y. Lewis,
-=======
 Authors: Mario Carneiro, Simon Hudon, Kim Morrison, Keeley Hoek, Robert Y. Lewis,
->>>>>>> d0df76bd
 Floris van Doorn, Edward Ayers
 -/
 import Lean.Expr
