/-
Copyright (c) 2019 Sébastien Gouëzel. All rights reserved.
Released under Apache 2.0 license as described in the file LICENSE.
Authors: Sébastien Gouëzel
-/
import Mathlib.Analysis.Calculus.ContDiff.FTaylorSeries

/-!
# Higher differentiability

A function is `C^1` on a domain if it is differentiable there, and its derivative is continuous.
By induction, it is `C^n` if it is `C^{n-1}` and its (n-1)-th derivative is `C^1` there or,
equivalently, if it is `C^1` and its derivative is `C^{n-1}`.
Finally, it is `C^∞` if it is `C^n` for all n.

We formalize these notions with predicates `ContDiffWithinAt`, `ContDiffAt`, `ContDiffOn` and
`ContDiff` saying that the function is `C^n` within a set at a point, at a point, on a set
and on the whole space respectively.

To avoid the issue of choice when choosing a derivative in sets where the derivative is not
necessarily unique, `ContDiffOn` is not defined directly in terms of the
regularity of the specific choice `iteratedFDerivWithin 𝕜 n f s` inside `s`, but in terms of the
existence of a nice sequence of derivatives, expressed with a predicate
`HasFTaylorSeriesUpToOn` defined in the file `FTaylorSeries`.

We prove basic properties of these notions.

## Main definitions and results
Let `f : E → F` be a map between normed vector spaces over a nontrivially normed field `𝕜`.

* `ContDiff 𝕜 n f`: expresses that `f` is `C^n`, i.e., it admits a Taylor series up to
  rank `n`.
* `ContDiffOn 𝕜 n f s`: expresses that `f` is `C^n` in `s`.
* `ContDiffAt 𝕜 n f x`: expresses that `f` is `C^n` around `x`.
* `ContDiffWithinAt 𝕜 n f s x`: expresses that `f` is `C^n` around `x` within the set `s`.

In sets of unique differentiability, `ContDiffOn 𝕜 n f s` can be expressed in terms of the
properties of `iteratedFDerivWithin 𝕜 m f s` for `m ≤ n`. In the whole space,
`ContDiff 𝕜 n f` can be expressed in terms of the properties of `iteratedFDeriv 𝕜 m f`
for `m ≤ n`.

## Implementation notes

The definitions in this file are designed to work on any field `𝕜`. They are sometimes slightly more
complicated than the naive definitions one would guess from the intuition over the real or complex
numbers, but they are designed to circumvent the lack of gluing properties and partitions of unity
in general. In the usual situations, they coincide with the usual definitions.

### Definition of `C^n` functions in domains

One could define `C^n` functions in a domain `s` by fixing an arbitrary choice of derivatives (this
is what we do with `iteratedFDerivWithin`) and requiring that all these derivatives up to `n` are
continuous. If the derivative is not unique, this could lead to strange behavior like two `C^n`
functions `f` and `g` on `s` whose sum is not `C^n`. A better definition is thus to say that a
function is `C^n` inside `s` if it admits a sequence of derivatives up to `n` inside `s`.

This definition still has the problem that a function which is locally `C^n` would not need to
be `C^n`, as different choices of sequences of derivatives around different points might possibly
not be glued together to give a globally defined sequence of derivatives. (Note that this issue
can not happen over reals, thanks to partition of unity, but the behavior over a general field is
not so clear, and we want a definition for general fields). Also, there are locality
problems for the order parameter: one could image a function which, for each `n`, has a nice
sequence of derivatives up to order `n`, but they do not coincide for varying `n` and can therefore
not be glued to give rise to an infinite sequence of derivatives. This would give a function
which is `C^n` for all `n`, but not `C^∞`. We solve this issue by putting locality conditions
in space and order in our definition of `ContDiffWithinAt` and `ContDiffOn`.
The resulting definition is slightly more complicated to work with (in fact not so much), but it
gives rise to completely satisfactory theorems.

For instance, with this definition, a real function which is `C^m` (but not better) on `(-1/m, 1/m)`
for each natural `m` is by definition `C^∞` at `0`.

There is another issue with the definition of `ContDiffWithinAt 𝕜 n f s x`. We can
require the existence and good behavior of derivatives up to order `n` on a neighborhood of `x`
within `s`. However, this does not imply continuity or differentiability within `s` of the function
at `x` when `x` does not belong to `s`. Therefore, we require such existence and good behavior on
a neighborhood of `x` within `s ∪ {x}` (which appears as `insert x s` in this file).

## Notations

We use the notation `E [×n]→L[𝕜] F` for the space of continuous multilinear maps on `E^n` with
values in `F`. This is the space in which the `n`-th derivative of a function from `E` to `F` lives.

In this file, we denote `⊤ : ℕ∞` with `∞`.

## Tags

derivative, differentiability, higher derivative, `C^n`, multilinear, Taylor series, formal series
-/

noncomputable section

open scoped Classical
open NNReal Topology Filter

local notation "∞" => (⊤ : ℕ∞)

/-
Porting note: These lines are not required in Mathlib4.
attribute [local instance 1001]
  NormedAddCommGroup.toAddCommGroup NormedSpace.toModule' AddCommGroup.toAddCommMonoid
-/

open Set Fin Filter Function

universe u uE uF uG uX

variable {𝕜 : Type u} [NontriviallyNormedField 𝕜] {E : Type uE} [NormedAddCommGroup E]
  [NormedSpace 𝕜 E] {F : Type uF} [NormedAddCommGroup F] [NormedSpace 𝕜 F] {G : Type uG}
  [NormedAddCommGroup G] [NormedSpace 𝕜 G] {X : Type uX} [NormedAddCommGroup X] [NormedSpace 𝕜 X]
  {s s₁ t u : Set E} {f f₁ : E → F} {g : F → G} {x x₀ : E} {c : F} {m n : ℕ∞}
  {p : E → FormalMultilinearSeries 𝕜 E F}

/-! ### Smooth functions within a set around a point -/

variable (𝕜)

/-- A function is continuously differentiable up to order `n` within a set `s` at a point `x` if
it admits continuous derivatives up to order `n` in a neighborhood of `x` in `s ∪ {x}`.
For `n = ∞`, we only require that this holds up to any finite order (where the neighborhood may
depend on the finite order we consider).

For instance, a real function which is `C^m` on `(-1/m, 1/m)` for each natural `m`, but not
better, is `C^∞` at `0` within `univ`.
-/
def ContDiffWithinAt (n : ℕ∞) (f : E → F) (s : Set E) (x : E) : Prop :=
  ∀ m : ℕ, (m : ℕ∞) ≤ n → ∃ u ∈ 𝓝[insert x s] x,
    ∃ p : E → FormalMultilinearSeries 𝕜 E F, HasFTaylorSeriesUpToOn m f p u

variable {𝕜}

theorem contDiffWithinAt_nat {n : ℕ} :
    ContDiffWithinAt 𝕜 n f s x ↔ ∃ u ∈ 𝓝[insert x s] x,
      ∃ p : E → FormalMultilinearSeries 𝕜 E F, HasFTaylorSeriesUpToOn n f p u :=
  ⟨fun H => H n le_rfl, fun ⟨u, hu, p, hp⟩ _m hm => ⟨u, hu, p, hp.of_le hm⟩⟩

theorem ContDiffWithinAt.of_le (h : ContDiffWithinAt 𝕜 n f s x) (hmn : m ≤ n) :
    ContDiffWithinAt 𝕜 m f s x := fun k hk => h k (le_trans hk hmn)

theorem contDiffWithinAt_iff_forall_nat_le :
    ContDiffWithinAt 𝕜 n f s x ↔ ∀ m : ℕ, ↑m ≤ n → ContDiffWithinAt 𝕜 m f s x :=
  ⟨fun H _m hm => H.of_le hm, fun H m hm => H m hm _ le_rfl⟩

theorem contDiffWithinAt_top : ContDiffWithinAt 𝕜 ∞ f s x ↔ ∀ n : ℕ, ContDiffWithinAt 𝕜 n f s x :=
  contDiffWithinAt_iff_forall_nat_le.trans <| by simp only [forall_prop_of_true, le_top]

theorem ContDiffWithinAt.continuousWithinAt (h : ContDiffWithinAt 𝕜 n f s x) :
    ContinuousWithinAt f s x := by
  rcases h 0 bot_le with ⟨u, hu, p, H⟩
  rw [mem_nhdsWithin_insert] at hu
  exact (H.continuousOn.continuousWithinAt hu.1).mono_of_mem_nhdsWithin hu.2

theorem ContDiffWithinAt.congr_of_eventuallyEq (h : ContDiffWithinAt 𝕜 n f s x)
    (h₁ : f₁ =ᶠ[𝓝[s] x] f) (hx : f₁ x = f x) : ContDiffWithinAt 𝕜 n f₁ s x := fun m hm =>
  let ⟨u, hu, p, H⟩ := h m hm
  ⟨{ x ∈ u | f₁ x = f x }, Filter.inter_mem hu (mem_nhdsWithin_insert.2 ⟨hx, h₁⟩), p,
    (H.mono (sep_subset _ _)).congr fun _ => And.right⟩

theorem Filter.EventuallyEq.congr_contDiffWithinAt (h₁ : f₁ =ᶠ[𝓝[s] x] f) (hx : f₁ x = f x) :
    ContDiffWithinAt 𝕜 n f₁ s x ↔ ContDiffWithinAt 𝕜 n f s x :=
  ⟨fun H ↦ H.congr_of_eventuallyEq h₁.symm hx.symm, fun H ↦ H.congr_of_eventuallyEq h₁ hx⟩

@[deprecated (since := "2024-10-18")]
alias Filter.EventuallyEq.contDiffWithinAt_iff := Filter.EventuallyEq.congr_contDiffWithinAt

theorem ContDiffWithinAt.congr_of_eventuallyEq_insert (h : ContDiffWithinAt 𝕜 n f s x)
    (h₁ : f₁ =ᶠ[𝓝[insert x s] x] f) : ContDiffWithinAt 𝕜 n f₁ s x :=
  h.congr_of_eventuallyEq (nhdsWithin_mono x (subset_insert x s) h₁)
    (mem_of_mem_nhdsWithin (mem_insert x s) h₁ : _)

theorem Filter.EventuallyEq.congr_contDiffWithinAt_of_insert (h₁ : f₁ =ᶠ[𝓝[insert x s] x] f) :
    ContDiffWithinAt 𝕜 n f₁ s x ↔ ContDiffWithinAt 𝕜 n f s x :=
  ⟨fun H ↦ H.congr_of_eventuallyEq_insert h₁.symm, fun H ↦ H.congr_of_eventuallyEq_insert h₁⟩

theorem ContDiffWithinAt.congr_of_eventuallyEq_of_mem (h : ContDiffWithinAt 𝕜 n f s x)
    (h₁ : f₁ =ᶠ[𝓝[s] x] f) (hx : x ∈ s) : ContDiffWithinAt 𝕜 n f₁ s x :=
  h.congr_of_eventuallyEq h₁ <| h₁.self_of_nhdsWithin hx

@[deprecated (since := "2024-10-18")]
alias ContDiffWithinAt.congr_of_eventually_eq' := ContDiffWithinAt.congr_of_eventuallyEq_of_mem

theorem Filter.EventuallyEq.congr_contDiffWithinAt_of_mem (h₁ : f₁ =ᶠ[𝓝[s] x] f) (hx : x ∈ s):
    ContDiffWithinAt 𝕜 n f₁ s x ↔ ContDiffWithinAt 𝕜 n f s x :=
  ⟨fun H ↦ H.congr_of_eventuallyEq_of_mem h₁.symm hx, fun H ↦ H.congr_of_eventuallyEq_of_mem h₁ hx⟩

theorem ContDiffWithinAt.congr (h : ContDiffWithinAt 𝕜 n f s x) (h₁ : ∀ y ∈ s, f₁ y = f y)
    (hx : f₁ x = f x) : ContDiffWithinAt 𝕜 n f₁ s x :=
  h.congr_of_eventuallyEq (Filter.eventuallyEq_of_mem self_mem_nhdsWithin h₁) hx

theorem contDiffWithinAt_congr (h₁ : ∀ y ∈ s, f₁ y = f y) (hx : f₁ x = f x) :
    ContDiffWithinAt 𝕜 n f₁ s x ↔ ContDiffWithinAt 𝕜 n f s x :=
  ⟨fun h' ↦ h'.congr (fun x hx ↦ (h₁ x hx).symm) hx.symm, fun h' ↦  h'.congr h₁ hx⟩

theorem ContDiffWithinAt.congr_of_mem (h : ContDiffWithinAt 𝕜 n f s x) (h₁ : ∀ y ∈ s, f₁ y = f y)
    (hx : x ∈ s) : ContDiffWithinAt 𝕜 n f₁ s x :=
  h.congr h₁ (h₁ _ hx)

@[deprecated (since := "2024-10-18")]
alias ContDiffWithinAt.congr' := ContDiffWithinAt.congr_of_mem

theorem contDiffWithinAt_congr_of_mem (h₁ : ∀ y ∈ s, f₁ y = f y) (hx : x ∈ s) :
    ContDiffWithinAt 𝕜 n f₁ s x ↔ ContDiffWithinAt 𝕜 n f s x :=
  contDiffWithinAt_congr h₁ (h₁ x hx)

theorem ContDiffWithinAt.congr_of_insert (h : ContDiffWithinAt 𝕜 n f s x)
    (h₁ : ∀ y ∈ insert x s, f₁ y = f y) : ContDiffWithinAt 𝕜 n f₁ s x :=
  h.congr (fun y hy ↦ h₁ y (mem_insert_of_mem _ hy)) (h₁ x (mem_insert _ _))

theorem contDiffWithinAt_congr_of_insert (h₁ : ∀ y ∈ insert x s, f₁ y = f y) :
    ContDiffWithinAt 𝕜 n f₁ s x ↔ ContDiffWithinAt 𝕜 n f s x :=
  contDiffWithinAt_congr (fun y hy ↦ h₁ y (mem_insert_of_mem _ hy)) (h₁ x (mem_insert _ _))

theorem ContDiffWithinAt.mono_of_mem_nhdsWithin (h : ContDiffWithinAt 𝕜 n f s x) {t : Set E}
    (hst : s ∈ 𝓝[t] x) : ContDiffWithinAt 𝕜 n f t x := by
  intro m hm
  rcases h m hm with ⟨u, hu, p, H⟩
  exact ⟨u, nhdsWithin_le_of_mem (insert_mem_nhdsWithin_insert hst) hu, p, H⟩

@[deprecated (since := "2024-10-30")]
alias ContDiffWithinAt.mono_of_mem := ContDiffWithinAt.mono_of_mem_nhdsWithin

theorem ContDiffWithinAt.mono (h : ContDiffWithinAt 𝕜 n f s x) {t : Set E} (hst : t ⊆ s) :
    ContDiffWithinAt 𝕜 n f t x :=
  h.mono_of_mem_nhdsWithin <| Filter.mem_of_superset self_mem_nhdsWithin hst

theorem ContDiffWithinAt.congr_mono
    (h : ContDiffWithinAt 𝕜 n f s x) (h' : EqOn f₁ f s₁) (h₁ : s₁ ⊆ s) (hx : f₁ x = f x) :
    ContDiffWithinAt 𝕜 n f₁ s₁ x :=
  (h.mono h₁).congr h' hx

theorem ContDiffWithinAt.congr_set (h : ContDiffWithinAt 𝕜 n f s x) {t : Set E}
    (hst : s =ᶠ[𝓝 x] t) : ContDiffWithinAt 𝕜 n f t x := by
  rw [← nhdsWithin_eq_iff_eventuallyEq] at hst
  apply h.mono_of_mem_nhdsWithin <| hst ▸ self_mem_nhdsWithin

@[deprecated (since := "2024-10-23")]
alias ContDiffWithinAt.congr_nhds := ContDiffWithinAt.congr_set

theorem contDiffWithinAt_congr_set {t : Set E} (hst : s =ᶠ[𝓝 x] t) :
    ContDiffWithinAt 𝕜 n f s x ↔ ContDiffWithinAt 𝕜 n f t x :=
  ⟨fun h => h.congr_set hst, fun h => h.congr_set hst.symm⟩

@[deprecated (since := "2024-10-23")]
alias contDiffWithinAt_congr_nhds := contDiffWithinAt_congr_set

theorem contDiffWithinAt_inter' (h : t ∈ 𝓝[s] x) :
    ContDiffWithinAt 𝕜 n f (s ∩ t) x ↔ ContDiffWithinAt 𝕜 n f s x :=
  contDiffWithinAt_congr_set (mem_nhdsWithin_iff_eventuallyEq.1 h).symm

theorem contDiffWithinAt_inter (h : t ∈ 𝓝 x) :
    ContDiffWithinAt 𝕜 n f (s ∩ t) x ↔ ContDiffWithinAt 𝕜 n f s x :=
  contDiffWithinAt_inter' (mem_nhdsWithin_of_mem_nhds h)

theorem contDiffWithinAt_insert_self :
    ContDiffWithinAt 𝕜 n f (insert x s) x ↔ ContDiffWithinAt 𝕜 n f s x := by
  simp_rw [ContDiffWithinAt, insert_idem]

theorem contDiffWithinAt_insert {y : E} :
    ContDiffWithinAt 𝕜 n f (insert y s) x ↔ ContDiffWithinAt 𝕜 n f s x := by
  rcases eq_or_ne x y with (rfl | h)
  · exact contDiffWithinAt_insert_self
  simp_rw [ContDiffWithinAt, insert_comm x y, nhdsWithin_insert_of_ne h]

alias ⟨ContDiffWithinAt.of_insert, ContDiffWithinAt.insert'⟩ := contDiffWithinAt_insert

protected theorem ContDiffWithinAt.insert (h : ContDiffWithinAt 𝕜 n f s x) :
    ContDiffWithinAt 𝕜 n f (insert x s) x :=
  h.insert'

theorem contDiffWithinAt_diff_singleton {y : E} :
    ContDiffWithinAt 𝕜 n f (s \ {y}) x ↔ ContDiffWithinAt 𝕜 n f s x := by
  rw [← contDiffWithinAt_insert, insert_diff_singleton, contDiffWithinAt_insert]

/-- If a function is `C^n` within a set at a point, with `n ≥ 1`, then it is differentiable
within this set at this point. -/
theorem ContDiffWithinAt.differentiableWithinAt' (h : ContDiffWithinAt 𝕜 n f s x) (hn : 1 ≤ n) :
    DifferentiableWithinAt 𝕜 f (insert x s) x := by
  rcases h 1 hn with ⟨u, hu, p, H⟩
  rcases mem_nhdsWithin.1 hu with ⟨t, t_open, xt, tu⟩
  rw [inter_comm] at tu
  exact (differentiableWithinAt_inter (IsOpen.mem_nhds t_open xt)).1 <|
    ((H.mono tu).differentiableOn le_rfl) x ⟨mem_insert x s, xt⟩
<<<<<<< HEAD
=======

@[deprecated (since := "2024-10-10")]
alias ContDiffWithinAt.differentiable_within_at' := ContDiffWithinAt.differentiableWithinAt'
>>>>>>> d0df76bd

theorem ContDiffWithinAt.differentiableWithinAt (h : ContDiffWithinAt 𝕜 n f s x) (hn : 1 ≤ n) :
    DifferentiableWithinAt 𝕜 f s x :=
  (h.differentiableWithinAt' hn).mono (subset_insert x s)

/-- A function is `C^(n + 1)` on a domain iff locally, it has a derivative which is `C^n`. -/
theorem contDiffWithinAt_succ_iff_hasFDerivWithinAt {n : ℕ} :
    ContDiffWithinAt 𝕜 (n + 1 : ℕ) f s x ↔ ∃ u ∈ 𝓝[insert x s] x, ∃ f' : E → E →L[𝕜] F,
      (∀ x ∈ u, HasFDerivWithinAt f (f' x) u x) ∧ ContDiffWithinAt 𝕜 n f' u x := by
  constructor
  · intro h
    rcases h n.succ le_rfl with ⟨u, hu, p, Hp⟩
    refine
      ⟨u, hu, fun y => (continuousMultilinearCurryFin1 𝕜 E F) (p y 1), fun y hy =>
        Hp.hasFDerivWithinAt (WithTop.coe_le_coe.2 (Nat.le_add_left 1 n)) hy, ?_⟩
    intro m hm
    refine ⟨u, ?_, fun y : E => (p y).shift, ?_⟩
    · -- Porting note: without the explicit argument Lean is not sure of the type.
      convert @self_mem_nhdsWithin _ _ x u
      have : x ∈ insert x s := by simp
      exact insert_eq_of_mem (mem_of_mem_nhdsWithin this hu)
    · rw [hasFTaylorSeriesUpToOn_succ_iff_right] at Hp
      exact Hp.2.2.of_le hm
  · rintro ⟨u, hu, f', f'_eq_deriv, Hf'⟩
    rw [contDiffWithinAt_nat]
    rcases Hf' n le_rfl with ⟨v, hv, p', Hp'⟩
    refine ⟨v ∩ u, ?_, fun x => (p' x).unshift (f x), ?_⟩
    · apply Filter.inter_mem _ hu
      apply nhdsWithin_le_of_mem hu
      exact nhdsWithin_mono _ (subset_insert x u) hv
    · rw [hasFTaylorSeriesUpToOn_succ_iff_right]
      refine ⟨fun y _ => rfl, fun y hy => ?_, ?_⟩
      · change
          HasFDerivWithinAt (fun z => (continuousMultilinearCurryFin0 𝕜 E F).symm (f z))
            (FormalMultilinearSeries.unshift (p' y) (f y) 1).curryLeft (v ∩ u) y
        -- Porting note: needed `erw` here.
        -- https://github.com/leanprover-community/mathlib4/issues/5164
        erw [LinearIsometryEquiv.comp_hasFDerivWithinAt_iff']
        convert (f'_eq_deriv y hy.2).mono inter_subset_right
        rw [← Hp'.zero_eq y hy.1]
        ext z
        change ((p' y 0) (init (@cons 0 (fun _ => E) z 0))) (@cons 0 (fun _ => E) z 0 (last 0)) =
          ((p' y 0) 0) z
        congr
        norm_num [eq_iff_true_of_subsingleton]
      · convert (Hp'.mono inter_subset_left).congr fun x hx => Hp'.zero_eq x hx.1 using 1
        · ext x y
          change p' x 0 (init (@snoc 0 (fun _ : Fin 1 => E) 0 y)) y = p' x 0 0 y
          rw [init_snoc]
        · ext x k v y
          change p' x k (init (@snoc k (fun _ : Fin k.succ => E) v y))
            (@snoc k (fun _ : Fin k.succ => E) v y (last k)) = p' x k v y
          rw [snoc_last, init_snoc]

/-- A version of `contDiffWithinAt_succ_iff_hasFDerivWithinAt` where all derivatives
  are taken within the same set. -/
theorem contDiffWithinAt_succ_iff_hasFDerivWithinAt' {n : ℕ} :
    ContDiffWithinAt 𝕜 (n + 1 : ℕ) f s x ↔
      ∃ u ∈ 𝓝[insert x s] x, u ⊆ insert x s ∧ ∃ f' : E → E →L[𝕜] F,
        (∀ x ∈ u, HasFDerivWithinAt f (f' x) s x) ∧ ContDiffWithinAt 𝕜 n f' s x := by
  refine ⟨fun hf => ?_, ?_⟩
  · obtain ⟨u, hu, f', huf', hf'⟩ := contDiffWithinAt_succ_iff_hasFDerivWithinAt.mp hf
    obtain ⟨w, hw, hxw, hwu⟩ := mem_nhdsWithin.mp hu
    rw [inter_comm] at hwu
    refine ⟨insert x s ∩ w, inter_mem_nhdsWithin _ (hw.mem_nhds hxw), inter_subset_left, f',
      fun y hy => ?_, ?_⟩
    · refine ((huf' y <| hwu hy).mono hwu).mono_of_mem_nhdsWithin ?_
      refine mem_of_superset ?_ (inter_subset_inter_left _ (subset_insert _ _))
      exact inter_mem_nhdsWithin _ (hw.mem_nhds hy.2)
    · exact hf'.mono_of_mem_nhdsWithin (nhdsWithin_mono _ (subset_insert _ _) hu)
  · rw [← contDiffWithinAt_insert, contDiffWithinAt_succ_iff_hasFDerivWithinAt,
      insert_eq_of_mem (mem_insert _ _)]
    rintro ⟨u, hu, hus, f', huf', hf'⟩
    exact ⟨u, hu, f', fun y hy => (huf' y hy).insert'.mono hus, hf'.insert.mono hus⟩

/-! ### Smooth functions within a set -/

variable (𝕜)

/-- A function is continuously differentiable up to `n` on `s` if, for any point `x` in `s`, it
admits continuous derivatives up to order `n` on a neighborhood of `x` in `s`.

For `n = ∞`, we only require that this holds up to any finite order (where the neighborhood may
depend on the finite order we consider).
-/
def ContDiffOn (n : ℕ∞) (f : E → F) (s : Set E) : Prop :=
  ∀ x ∈ s, ContDiffWithinAt 𝕜 n f s x

variable {𝕜}

theorem HasFTaylorSeriesUpToOn.contDiffOn {f' : E → FormalMultilinearSeries 𝕜 E F}
    (hf : HasFTaylorSeriesUpToOn n f f' s) : ContDiffOn 𝕜 n f s := by
  intro x hx m hm
  use s
  simp only [Set.insert_eq_of_mem hx, self_mem_nhdsWithin, true_and]
  exact ⟨f', hf.of_le hm⟩

theorem ContDiffOn.contDiffWithinAt (h : ContDiffOn 𝕜 n f s) (hx : x ∈ s) :
    ContDiffWithinAt 𝕜 n f s x :=
  h x hx

theorem ContDiffWithinAt.contDiffOn' {m : ℕ} (hm : (m : ℕ∞) ≤ n)
    (h : ContDiffWithinAt 𝕜 n f s x) :
    ∃ u, IsOpen u ∧ x ∈ u ∧ ContDiffOn 𝕜 m f (insert x s ∩ u) := by
  rcases h m hm with ⟨t, ht, p, hp⟩
  rcases mem_nhdsWithin.1 ht with ⟨u, huo, hxu, hut⟩
  rw [inter_comm] at hut
  exact ⟨u, huo, hxu, (hp.mono hut).contDiffOn⟩

theorem ContDiffWithinAt.contDiffOn {m : ℕ} (hm : (m : ℕ∞) ≤ n) (h : ContDiffWithinAt 𝕜 n f s x) :
    ∃ u ∈ 𝓝[insert x s] x, u ⊆ insert x s ∧ ContDiffOn 𝕜 m f u :=
  let ⟨_u, uo, xu, h⟩ := h.contDiffOn' hm
  ⟨_, inter_mem_nhdsWithin _ (uo.mem_nhds xu), inter_subset_left, h⟩

/-- A function is `C^n` within a set at a point, for `n : ℕ`, if and only if it is `C^n` on
a neighborhood of this point. -/
theorem contDiffWithinAt_iff_contDiffOn_nhds {n : ℕ} :
    ContDiffWithinAt 𝕜 n f s x ↔ ∃ u ∈ 𝓝[insert x s] x, ContDiffOn 𝕜 n f u := by
  refine ⟨fun h ↦ ?_, fun h ↦ ?_⟩
  · rcases h.contDiffOn le_rfl with ⟨u, hu, h'u⟩
    exact ⟨u, hu, h'u.2⟩
  · rcases h with ⟨u, u_mem, hu⟩
    have : x ∈ u := mem_of_mem_nhdsWithin (mem_insert x s) u_mem
    exact (hu x this).mono_of_mem_nhdsWithin (nhdsWithin_mono _ (subset_insert x s) u_mem)

protected theorem ContDiffWithinAt.eventually {n : ℕ} (h : ContDiffWithinAt 𝕜 n f s x) :
    ∀ᶠ y in 𝓝[insert x s] x, ContDiffWithinAt 𝕜 n f s y := by
  rcases h.contDiffOn le_rfl with ⟨u, hu, _, hd⟩
  have : ∀ᶠ y : E in 𝓝[insert x s] x, u ∈ 𝓝[insert x s] y ∧ y ∈ u :=
    (eventually_eventually_nhdsWithin.2 hu).and hu
  refine this.mono fun y hy => (hd y hy.2).mono_of_mem_nhdsWithin ?_
  exact nhdsWithin_mono y (subset_insert _ _) hy.1

theorem ContDiffOn.of_le (h : ContDiffOn 𝕜 n f s) (hmn : m ≤ n) : ContDiffOn 𝕜 m f s := fun x hx =>
  (h x hx).of_le hmn

theorem ContDiffOn.of_succ {n : ℕ} (h : ContDiffOn 𝕜 (n + 1) f s) : ContDiffOn 𝕜 n f s :=
  h.of_le <| WithTop.coe_le_coe.mpr le_self_add

theorem ContDiffOn.one_of_succ {n : ℕ} (h : ContDiffOn 𝕜 (n + 1) f s) : ContDiffOn 𝕜 1 f s :=
  h.of_le <| WithTop.coe_le_coe.mpr le_add_self

theorem contDiffOn_iff_forall_nat_le : ContDiffOn 𝕜 n f s ↔ ∀ m : ℕ, ↑m ≤ n → ContDiffOn 𝕜 m f s :=
  ⟨fun H _ hm => H.of_le hm, fun H x hx m hm => H m hm x hx m le_rfl⟩

theorem contDiffOn_top : ContDiffOn 𝕜 ∞ f s ↔ ∀ n : ℕ, ContDiffOn 𝕜 n f s :=
  contDiffOn_iff_forall_nat_le.trans <| by simp only [le_top, forall_prop_of_true]

theorem contDiffOn_all_iff_nat : (∀ n, ContDiffOn 𝕜 n f s) ↔ ∀ n : ℕ, ContDiffOn 𝕜 n f s := by
  refine ⟨fun H n => H n, ?_⟩
  rintro H (_ | n)
  exacts [contDiffOn_top.2 H, H n]

theorem ContDiffOn.continuousOn (h : ContDiffOn 𝕜 n f s) : ContinuousOn f s := fun x hx =>
  (h x hx).continuousWithinAt

theorem ContDiffOn.congr (h : ContDiffOn 𝕜 n f s) (h₁ : ∀ x ∈ s, f₁ x = f x) :
    ContDiffOn 𝕜 n f₁ s := fun x hx => (h x hx).congr h₁ (h₁ x hx)

theorem contDiffOn_congr (h₁ : ∀ x ∈ s, f₁ x = f x) : ContDiffOn 𝕜 n f₁ s ↔ ContDiffOn 𝕜 n f s :=
  ⟨fun H => H.congr fun x hx => (h₁ x hx).symm, fun H => H.congr h₁⟩

theorem ContDiffOn.mono (h : ContDiffOn 𝕜 n f s) {t : Set E} (hst : t ⊆ s) : ContDiffOn 𝕜 n f t :=
  fun x hx => (h x (hst hx)).mono hst

theorem ContDiffOn.congr_mono (hf : ContDiffOn 𝕜 n f s) (h₁ : ∀ x ∈ s₁, f₁ x = f x) (hs : s₁ ⊆ s) :
    ContDiffOn 𝕜 n f₁ s₁ :=
  (hf.mono hs).congr h₁

/-- If a function is `C^n` on a set with `n ≥ 1`, then it is differentiable there. -/
theorem ContDiffOn.differentiableOn (h : ContDiffOn 𝕜 n f s) (hn : 1 ≤ n) :
    DifferentiableOn 𝕜 f s := fun x hx => (h x hx).differentiableWithinAt hn

/-- If a function is `C^n` around each point in a set, then it is `C^n` on the set. -/
theorem contDiffOn_of_locally_contDiffOn
    (h : ∀ x ∈ s, ∃ u, IsOpen u ∧ x ∈ u ∧ ContDiffOn 𝕜 n f (s ∩ u)) : ContDiffOn 𝕜 n f s := by
  intro x xs
  rcases h x xs with ⟨u, u_open, xu, hu⟩
  apply (contDiffWithinAt_inter _).1 (hu x ⟨xs, xu⟩)
  exact IsOpen.mem_nhds u_open xu

/-- A function is `C^(n + 1)` on a domain iff locally, it has a derivative which is `C^n`. -/
theorem contDiffOn_succ_iff_hasFDerivWithinAt {n : ℕ} :
    ContDiffOn 𝕜 (n + 1 : ℕ) f s ↔
      ∀ x ∈ s, ∃ u ∈ 𝓝[insert x s] x, ∃ f' : E → E →L[𝕜] F,
        (∀ x ∈ u, HasFDerivWithinAt f (f' x) u x) ∧ ContDiffOn 𝕜 n f' u := by
  constructor
  · intro h x hx
    rcases (h x hx) n.succ le_rfl with ⟨u, hu, p, Hp⟩
    refine
      ⟨u, hu, fun y => (continuousMultilinearCurryFin1 𝕜 E F) (p y 1), fun y hy =>
        Hp.hasFDerivWithinAt (WithTop.coe_le_coe.2 (Nat.le_add_left 1 n)) hy, ?_⟩
    rw [hasFTaylorSeriesUpToOn_succ_iff_right] at Hp
    intro z hz m hm
    refine ⟨u, ?_, fun x : E => (p x).shift, Hp.2.2.of_le hm⟩
    -- Porting note: without the explicit arguments `convert` can not determine the type.
    convert @self_mem_nhdsWithin _ _ z u
    exact insert_eq_of_mem hz
  · intro h x hx
    rw [contDiffWithinAt_succ_iff_hasFDerivWithinAt]
    rcases h x hx with ⟨u, u_nhbd, f', hu, hf'⟩
    have : x ∈ u := mem_of_mem_nhdsWithin (mem_insert _ _) u_nhbd
    exact ⟨u, u_nhbd, f', hu, hf' x this⟩

@[simp]
theorem contDiffOn_zero : ContDiffOn 𝕜 0 f s ↔ ContinuousOn f s := by
  refine ⟨fun H => H.continuousOn, fun H => fun x hx m hm ↦ ?_⟩
  have : (m : ℕ∞) = 0 := le_antisymm hm bot_le
  rw [this]
  refine ⟨insert x s, self_mem_nhdsWithin, ftaylorSeriesWithin 𝕜 f s, ?_⟩
  rw [hasFTaylorSeriesUpToOn_zero_iff]
  exact ⟨by rwa [insert_eq_of_mem hx], fun x _ => by simp [ftaylorSeriesWithin]⟩

theorem contDiffWithinAt_zero (hx : x ∈ s) :
    ContDiffWithinAt 𝕜 0 f s x ↔ ∃ u ∈ 𝓝[s] x, ContinuousOn f (s ∩ u) := by
  constructor
  · intro h
    obtain ⟨u, H, p, hp⟩ := h 0 le_rfl
    refine ⟨u, ?_, ?_⟩
    · simpa [hx] using H
    · simp only [Nat.cast_zero, hasFTaylorSeriesUpToOn_zero_iff] at hp
      exact hp.1.mono inter_subset_right
  · rintro ⟨u, H, hu⟩
    rw [← contDiffWithinAt_inter' H]
    have h' : x ∈ s ∩ u := ⟨hx, mem_of_mem_nhdsWithin hx H⟩
    exact (contDiffOn_zero.mpr hu).contDiffWithinAt h'

/-- When a function is `C^n` in a set `s` of unique differentiability, it admits
`ftaylorSeriesWithin 𝕜 f s` as a Taylor series up to order `n` in `s`. -/
protected theorem ContDiffOn.ftaylorSeriesWithin (h : ContDiffOn 𝕜 n f s) (hs : UniqueDiffOn 𝕜 s) :
    HasFTaylorSeriesUpToOn n f (ftaylorSeriesWithin 𝕜 f s) s := by
  constructor
  · intro x _
    simp only [ftaylorSeriesWithin, ContinuousMultilinearMap.curry0_apply,
      iteratedFDerivWithin_zero_apply]
  · intro m hm x hx
    rcases (h x hx) m.succ (Order.add_one_le_of_lt hm) with ⟨u, hu, p, Hp⟩
    rw [insert_eq_of_mem hx] at hu
    rcases mem_nhdsWithin.1 hu with ⟨o, o_open, xo, ho⟩
    rw [inter_comm] at ho
    have : p x m.succ = ftaylorSeriesWithin 𝕜 f s x m.succ := by
      change p x m.succ = iteratedFDerivWithin 𝕜 m.succ f s x
      rw [← iteratedFDerivWithin_inter_open o_open xo]
      exact (Hp.mono ho).eq_iteratedFDerivWithin_of_uniqueDiffOn le_rfl (hs.inter o_open) ⟨hx, xo⟩
    rw [← this, ← hasFDerivWithinAt_inter (IsOpen.mem_nhds o_open xo)]
    have A : ∀ y ∈ s ∩ o, p y m = ftaylorSeriesWithin 𝕜 f s y m := by
      rintro y ⟨hy, yo⟩
      change p y m = iteratedFDerivWithin 𝕜 m f s y
      rw [← iteratedFDerivWithin_inter_open o_open yo]
      exact
        (Hp.mono ho).eq_iteratedFDerivWithin_of_uniqueDiffOn (WithTop.coe_le_coe.2 (Nat.le_succ m))
          (hs.inter o_open) ⟨hy, yo⟩
    exact
      ((Hp.mono ho).fderivWithin m (WithTop.coe_lt_coe.2 (lt_add_one m)) x ⟨hx, xo⟩).congr
        (fun y hy => (A y hy).symm) (A x ⟨hx, xo⟩).symm
  · intro m hm
    apply continuousOn_of_locally_continuousOn
    intro x hx
    rcases h x hx m hm with ⟨u, hu, p, Hp⟩
    rcases mem_nhdsWithin.1 hu with ⟨o, o_open, xo, ho⟩
    rw [insert_eq_of_mem hx] at ho
    rw [inter_comm] at ho
    refine ⟨o, o_open, xo, ?_⟩
    have A : ∀ y ∈ s ∩ o, p y m = ftaylorSeriesWithin 𝕜 f s y m := by
      rintro y ⟨hy, yo⟩
      change p y m = iteratedFDerivWithin 𝕜 m f s y
      rw [← iteratedFDerivWithin_inter_open o_open yo]
      exact (Hp.mono ho).eq_iteratedFDerivWithin_of_uniqueDiffOn le_rfl (hs.inter o_open) ⟨hy, yo⟩
    exact ((Hp.mono ho).cont m le_rfl).congr fun y hy => (A y hy).symm

theorem contDiffOn_of_continuousOn_differentiableOn
    (Hcont : ∀ m : ℕ, (m : ℕ∞) ≤ n → ContinuousOn (fun x => iteratedFDerivWithin 𝕜 m f s x) s)
    (Hdiff : ∀ m : ℕ, (m : ℕ∞) < n →
      DifferentiableOn 𝕜 (fun x => iteratedFDerivWithin 𝕜 m f s x) s) :
    ContDiffOn 𝕜 n f s := by
  intro x hx m hm
  rw [insert_eq_of_mem hx]
  refine ⟨s, self_mem_nhdsWithin, ftaylorSeriesWithin 𝕜 f s, ?_⟩
  constructor
  · intro y _
    simp only [ftaylorSeriesWithin, ContinuousMultilinearMap.curry0_apply,
      iteratedFDerivWithin_zero_apply]
  · intro k hk y hy
    convert (Hdiff k (lt_of_lt_of_le hk hm) y hy).hasFDerivWithinAt
  · intro k hk
    exact Hcont k (le_trans hk hm)

theorem contDiffOn_of_differentiableOn
    (h : ∀ m : ℕ, (m : ℕ∞) ≤ n → DifferentiableOn 𝕜 (iteratedFDerivWithin 𝕜 m f s) s) :
    ContDiffOn 𝕜 n f s :=
  contDiffOn_of_continuousOn_differentiableOn (fun m hm => (h m hm).continuousOn) fun m hm =>
    h m (le_of_lt hm)

theorem ContDiffOn.continuousOn_iteratedFDerivWithin {m : ℕ} (h : ContDiffOn 𝕜 n f s)
    (hmn : (m : ℕ∞) ≤ n) (hs : UniqueDiffOn 𝕜 s) : ContinuousOn (iteratedFDerivWithin 𝕜 m f s) s :=
  (h.ftaylorSeriesWithin hs).cont m hmn

theorem ContDiffOn.differentiableOn_iteratedFDerivWithin {m : ℕ} (h : ContDiffOn 𝕜 n f s)
    (hmn : (m : ℕ∞) < n) (hs : UniqueDiffOn 𝕜 s) :
    DifferentiableOn 𝕜 (iteratedFDerivWithin 𝕜 m f s) s := fun x hx =>
  ((h.ftaylorSeriesWithin hs).fderivWithin m hmn x hx).differentiableWithinAt

theorem ContDiffWithinAt.differentiableWithinAt_iteratedFDerivWithin {m : ℕ}
    (h : ContDiffWithinAt 𝕜 n f s x) (hmn : (m : ℕ∞) < n) (hs : UniqueDiffOn 𝕜 (insert x s)) :
    DifferentiableWithinAt 𝕜 (iteratedFDerivWithin 𝕜 m f s) s x := by
  rcases h.contDiffOn' (Order.add_one_le_of_lt hmn) with ⟨u, uo, xu, hu⟩
  set t := insert x s ∩ u
  have A : t =ᶠ[𝓝[≠] x] s := by
    simp only [set_eventuallyEq_iff_inf_principal, ← nhdsWithin_inter']
    rw [← inter_assoc, nhdsWithin_inter_of_mem', ← diff_eq_compl_inter, insert_diff_of_mem,
      diff_eq_compl_inter]
    exacts [rfl, mem_nhdsWithin_of_mem_nhds (uo.mem_nhds xu)]
  have B : iteratedFDerivWithin 𝕜 m f s =ᶠ[𝓝 x] iteratedFDerivWithin 𝕜 m f t :=
    iteratedFDerivWithin_eventually_congr_set' _ A.symm _
  have C : DifferentiableWithinAt 𝕜 (iteratedFDerivWithin 𝕜 m f t) t x :=
    hu.differentiableOn_iteratedFDerivWithin (Nat.cast_lt.2 m.lt_succ_self) (hs.inter uo) x
      ⟨mem_insert _ _, xu⟩
  rw [differentiableWithinAt_congr_set' _ A] at C
  exact C.congr_of_eventuallyEq (B.filter_mono inf_le_left) B.self_of_nhds

theorem contDiffOn_iff_continuousOn_differentiableOn (hs : UniqueDiffOn 𝕜 s) :
    ContDiffOn 𝕜 n f s ↔
      (∀ m : ℕ, (m : ℕ∞) ≤ n → ContinuousOn (fun x => iteratedFDerivWithin 𝕜 m f s x) s) ∧
        ∀ m : ℕ, (m : ℕ∞) < n → DifferentiableOn 𝕜 (fun x => iteratedFDerivWithin 𝕜 m f s x) s :=
  ⟨fun h => ⟨fun _m hm => h.continuousOn_iteratedFDerivWithin hm hs, fun _m hm =>
      h.differentiableOn_iteratedFDerivWithin hm hs⟩,
    fun h => contDiffOn_of_continuousOn_differentiableOn h.1 h.2⟩

theorem contDiffOn_succ_of_fderivWithin {n : ℕ} (hf : DifferentiableOn 𝕜 f s)
    (h : ContDiffOn 𝕜 n (fun y => fderivWithin 𝕜 f s y) s) : ContDiffOn 𝕜 (n + 1 : ℕ) f s := by
  intro x hx
  rw [contDiffWithinAt_succ_iff_hasFDerivWithinAt, insert_eq_of_mem hx]
  exact
    ⟨s, self_mem_nhdsWithin, fderivWithin 𝕜 f s, fun y hy => (hf y hy).hasFDerivWithinAt, h x hx⟩

/-- A function is `C^(n + 1)` on a domain with unique derivatives if and only if it is
differentiable there, and its derivative (expressed with `fderivWithin`) is `C^n`. -/
theorem contDiffOn_succ_iff_fderivWithin {n : ℕ} (hs : UniqueDiffOn 𝕜 s) :
    ContDiffOn 𝕜 (n + 1 : ℕ) f s ↔
      DifferentiableOn 𝕜 f s ∧ ContDiffOn 𝕜 n (fun y => fderivWithin 𝕜 f s y) s := by
  refine ⟨fun H => ?_, fun h => contDiffOn_succ_of_fderivWithin h.1 h.2⟩
  refine ⟨H.differentiableOn (WithTop.coe_le_coe.2 (Nat.le_add_left 1 n)), fun x hx => ?_⟩
  rcases contDiffWithinAt_succ_iff_hasFDerivWithinAt.1 (H x hx) with ⟨u, hu, f', hff', hf'⟩
  rcases mem_nhdsWithin.1 hu with ⟨o, o_open, xo, ho⟩
  rw [inter_comm, insert_eq_of_mem hx] at ho
  have := hf'.mono ho
  rw [contDiffWithinAt_inter' (mem_nhdsWithin_of_mem_nhds (IsOpen.mem_nhds o_open xo))] at this
  apply this.congr_of_eventuallyEq_of_mem _ hx
  have : o ∩ s ∈ 𝓝[s] x := mem_nhdsWithin.2 ⟨o, o_open, xo, Subset.refl _⟩
  rw [inter_comm] at this
  refine Filter.eventuallyEq_of_mem this fun y hy => ?_
  have A : fderivWithin 𝕜 f (s ∩ o) y = f' y :=
    ((hff' y (ho hy)).mono ho).fderivWithin (hs.inter o_open y hy)
  rwa [fderivWithin_inter (o_open.mem_nhds hy.2)] at A

theorem contDiffOn_succ_iff_hasFDerivWithin {n : ℕ} (hs : UniqueDiffOn 𝕜 s) :
    ContDiffOn 𝕜 (n + 1 : ℕ) f s ↔
      ∃ f' : E → E →L[𝕜] F, ContDiffOn 𝕜 n f' s ∧ ∀ x, x ∈ s → HasFDerivWithinAt f (f' x) s x := by
  rw [contDiffOn_succ_iff_fderivWithin hs]
  refine ⟨fun h => ⟨fderivWithin 𝕜 f s, h.2, fun x hx => (h.1 x hx).hasFDerivWithinAt⟩, fun h => ?_⟩
  rcases h with ⟨f', h1, h2⟩
  refine ⟨fun x hx => (h2 x hx).differentiableWithinAt, fun x hx => ?_⟩
  exact (h1 x hx).congr_of_mem (fun y hy => (h2 y hy).fderivWithin (hs y hy)) hx

/-- A function is `C^(n + 1)` on an open domain if and only if it is
differentiable there, and its derivative (expressed with `fderiv`) is `C^n`. -/
theorem contDiffOn_succ_iff_fderiv_of_isOpen {n : ℕ} (hs : IsOpen s) :
    ContDiffOn 𝕜 (n + 1 : ℕ) f s ↔
      DifferentiableOn 𝕜 f s ∧ ContDiffOn 𝕜 n (fun y => fderiv 𝕜 f y) s := by
  rw [contDiffOn_succ_iff_fderivWithin hs.uniqueDiffOn]
  exact Iff.rfl.and (contDiffOn_congr fun x hx ↦ fderivWithin_of_isOpen hs hx)

/-- A function is `C^∞` on a domain with unique derivatives if and only if it is differentiable
there, and its derivative (expressed with `fderivWithin`) is `C^∞`. -/
theorem contDiffOn_top_iff_fderivWithin (hs : UniqueDiffOn 𝕜 s) :
    ContDiffOn 𝕜 ∞ f s ↔
      DifferentiableOn 𝕜 f s ∧ ContDiffOn 𝕜 ∞ (fun y => fderivWithin 𝕜 f s y) s := by
  constructor
  · intro h
    refine ⟨h.differentiableOn le_top, ?_⟩
    refine contDiffOn_top.2 fun n => ((contDiffOn_succ_iff_fderivWithin hs).1 ?_).2
    exact h.of_le le_top
  · intro h
    refine contDiffOn_top.2 fun n => ?_
    have A : (n : ℕ∞) ≤ ∞ := le_top
    apply ((contDiffOn_succ_iff_fderivWithin hs).2 ⟨h.1, h.2.of_le A⟩).of_le
    exact WithTop.coe_le_coe.2 (Nat.le_succ n)

/-- A function is `C^∞` on an open domain if and only if it is differentiable there, and its
derivative (expressed with `fderiv`) is `C^∞`. -/
theorem contDiffOn_top_iff_fderiv_of_isOpen (hs : IsOpen s) :
    ContDiffOn 𝕜 ∞ f s ↔ DifferentiableOn 𝕜 f s ∧ ContDiffOn 𝕜 ∞ (fun y => fderiv 𝕜 f y) s := by
  rw [contDiffOn_top_iff_fderivWithin hs.uniqueDiffOn]
  exact Iff.rfl.and <| contDiffOn_congr fun x hx ↦ fderivWithin_of_isOpen hs hx

protected theorem ContDiffOn.fderivWithin (hf : ContDiffOn 𝕜 n f s) (hs : UniqueDiffOn 𝕜 s)
    (hmn : m + 1 ≤ n) : ContDiffOn 𝕜 m (fun y => fderivWithin 𝕜 f s y) s := by
  cases' m with m
  · change ∞ + 1 ≤ n at hmn
    have : n = ∞ := by simpa using hmn
    rw [this] at hf
    exact ((contDiffOn_top_iff_fderivWithin hs).1 hf).2
  · change (m.succ : ℕ∞) ≤ n at hmn
    exact ((contDiffOn_succ_iff_fderivWithin hs).1 (hf.of_le hmn)).2

theorem ContDiffOn.fderiv_of_isOpen (hf : ContDiffOn 𝕜 n f s) (hs : IsOpen s) (hmn : m + 1 ≤ n) :
    ContDiffOn 𝕜 m (fun y => fderiv 𝕜 f y) s :=
  (hf.fderivWithin hs.uniqueDiffOn hmn).congr fun _ hx => (fderivWithin_of_isOpen hs hx).symm

theorem ContDiffOn.continuousOn_fderivWithin (h : ContDiffOn 𝕜 n f s) (hs : UniqueDiffOn 𝕜 s)
    (hn : 1 ≤ n) : ContinuousOn (fun x => fderivWithin 𝕜 f s x) s :=
  ((contDiffOn_succ_iff_fderivWithin hs).1 (h.of_le hn)).2.continuousOn

theorem ContDiffOn.continuousOn_fderiv_of_isOpen (h : ContDiffOn 𝕜 n f s) (hs : IsOpen s)
    (hn : 1 ≤ n) : ContinuousOn (fun x => fderiv 𝕜 f x) s :=
  ((contDiffOn_succ_iff_fderiv_of_isOpen hs).1 (h.of_le hn)).2.continuousOn

/-! ### Smooth functions at a point -/

variable (𝕜)

/-- A function is continuously differentiable up to `n` at a point `x` if, for any integer `k ≤ n`,
there is a neighborhood of `x` where `f` admits derivatives up to order `n`, which are continuous.
-/
def ContDiffAt (n : ℕ∞) (f : E → F) (x : E) : Prop :=
  ContDiffWithinAt 𝕜 n f univ x

variable {𝕜}

theorem contDiffWithinAt_univ : ContDiffWithinAt 𝕜 n f univ x ↔ ContDiffAt 𝕜 n f x :=
  Iff.rfl

theorem contDiffAt_top : ContDiffAt 𝕜 ∞ f x ↔ ∀ n : ℕ, ContDiffAt 𝕜 n f x := by
  simp [← contDiffWithinAt_univ, contDiffWithinAt_top]

theorem ContDiffAt.contDiffWithinAt (h : ContDiffAt 𝕜 n f x) : ContDiffWithinAt 𝕜 n f s x :=
  h.mono (subset_univ _)

theorem ContDiffWithinAt.contDiffAt (h : ContDiffWithinAt 𝕜 n f s x) (hx : s ∈ 𝓝 x) :
    ContDiffAt 𝕜 n f x := by rwa [ContDiffAt, ← contDiffWithinAt_inter hx, univ_inter]

theorem contDiffWithinAt_iff_contDiffAt (h : s ∈ 𝓝 x) :
    ContDiffWithinAt 𝕜 n f s x ↔ ContDiffAt 𝕜 n f x := by
  rw [← univ_inter s, contDiffWithinAt_inter h, contDiffWithinAt_univ]

theorem IsOpen.contDiffOn_iff (hs : IsOpen s) :
    ContDiffOn 𝕜 n f s ↔ ∀ ⦃a⦄, a ∈ s → ContDiffAt 𝕜 n f a :=
  forall₂_congr fun _ => contDiffWithinAt_iff_contDiffAt ∘ hs.mem_nhds

theorem ContDiffOn.contDiffAt (h : ContDiffOn 𝕜 n f s) (hx : s ∈ 𝓝 x) :
    ContDiffAt 𝕜 n f x :=
  (h _ (mem_of_mem_nhds hx)).contDiffAt hx

theorem ContDiffAt.congr_of_eventuallyEq (h : ContDiffAt 𝕜 n f x) (hg : f₁ =ᶠ[𝓝 x] f) :
    ContDiffAt 𝕜 n f₁ x :=
  h.congr_of_eventuallyEq_of_mem (by rwa [nhdsWithin_univ]) (mem_univ x)

theorem ContDiffAt.of_le (h : ContDiffAt 𝕜 n f x) (hmn : m ≤ n) : ContDiffAt 𝕜 m f x :=
  ContDiffWithinAt.of_le h hmn

theorem ContDiffAt.continuousAt (h : ContDiffAt 𝕜 n f x) : ContinuousAt f x := by
  simpa [continuousWithinAt_univ] using h.continuousWithinAt

@[simp]
theorem contDiffWithinAt_compl_self :
    ContDiffWithinAt 𝕜 n f {x}ᶜ x ↔ ContDiffAt 𝕜 n f x := by
  rw [compl_eq_univ_diff, contDiffWithinAt_diff_singleton, contDiffWithinAt_univ]

/-- If a function is `C^n` with `n ≥ 1` at a point, then it is differentiable there. -/
theorem ContDiffAt.differentiableAt (h : ContDiffAt 𝕜 n f x) (hn : 1 ≤ n) :
    DifferentiableAt 𝕜 f x := by
  simpa [hn, differentiableWithinAt_univ] using h.differentiableWithinAt

nonrec lemma ContDiffAt.contDiffOn {m : ℕ} (h : ContDiffAt 𝕜 n f x) (hm : m ≤ n) :
    ∃ u ∈ 𝓝 x, ContDiffOn 𝕜 m f u := by
  simpa [nhdsWithin_univ] using h.contDiffOn hm

/-- A function is `C^(n + 1)` at a point iff locally, it has a derivative which is `C^n`. -/
theorem contDiffAt_succ_iff_hasFDerivAt {n : ℕ} :
    ContDiffAt 𝕜 (n + 1 : ℕ) f x ↔
      ∃ f' : E → E →L[𝕜] F, (∃ u ∈ 𝓝 x, ∀ x ∈ u, HasFDerivAt f (f' x) x) ∧ ContDiffAt 𝕜 n f' x := by
  rw [← contDiffWithinAt_univ, contDiffWithinAt_succ_iff_hasFDerivWithinAt]
  simp only [nhdsWithin_univ, exists_prop, mem_univ, insert_eq_of_mem]
  constructor
  · rintro ⟨u, H, f', h_fderiv, h_cont_diff⟩
    rcases mem_nhds_iff.mp H with ⟨t, htu, ht, hxt⟩
    refine ⟨f', ⟨t, ?_⟩, h_cont_diff.contDiffAt H⟩
    refine ⟨mem_nhds_iff.mpr ⟨t, Subset.rfl, ht, hxt⟩, ?_⟩
    intro y hyt
    refine (h_fderiv y (htu hyt)).hasFDerivAt ?_
    exact mem_nhds_iff.mpr ⟨t, htu, ht, hyt⟩
  · rintro ⟨f', ⟨u, H, h_fderiv⟩, h_cont_diff⟩
    refine ⟨u, H, f', ?_, h_cont_diff.contDiffWithinAt⟩
    intro x hxu
    exact (h_fderiv x hxu).hasFDerivWithinAt

protected theorem ContDiffAt.eventually {n : ℕ} (h : ContDiffAt 𝕜 n f x) :
    ∀ᶠ y in 𝓝 x, ContDiffAt 𝕜 n f y := by
  simpa [nhdsWithin_univ] using ContDiffWithinAt.eventually h

/-! ### Smooth functions -/

variable (𝕜)

/-- A function is continuously differentiable up to `n` if it admits derivatives up to
order `n`, which are continuous. Contrary to the case of definitions in domains (where derivatives
might not be unique) we do not need to localize the definition in space or time.
-/
def ContDiff (n : ℕ∞) (f : E → F) : Prop :=
  ∃ p : E → FormalMultilinearSeries 𝕜 E F, HasFTaylorSeriesUpTo n f p

variable {𝕜}

/-- If `f` has a Taylor series up to `n`, then it is `C^n`. -/
theorem HasFTaylorSeriesUpTo.contDiff {f' : E → FormalMultilinearSeries 𝕜 E F}
    (hf : HasFTaylorSeriesUpTo n f f') : ContDiff 𝕜 n f :=
  ⟨f', hf⟩

theorem contDiffOn_univ : ContDiffOn 𝕜 n f univ ↔ ContDiff 𝕜 n f := by
  constructor
  · intro H
    use ftaylorSeriesWithin 𝕜 f univ
    rw [← hasFTaylorSeriesUpToOn_univ_iff]
    exact H.ftaylorSeriesWithin uniqueDiffOn_univ
  · rintro ⟨p, hp⟩ x _ m hm
    exact ⟨univ, Filter.univ_sets _, p, (hp.hasFTaylorSeriesUpToOn univ).of_le hm⟩

theorem contDiff_iff_contDiffAt : ContDiff 𝕜 n f ↔ ∀ x, ContDiffAt 𝕜 n f x := by
  simp [← contDiffOn_univ, ContDiffOn, ContDiffAt]

theorem ContDiff.contDiffAt (h : ContDiff 𝕜 n f) : ContDiffAt 𝕜 n f x :=
  contDiff_iff_contDiffAt.1 h x

theorem ContDiff.contDiffWithinAt (h : ContDiff 𝕜 n f) : ContDiffWithinAt 𝕜 n f s x :=
  h.contDiffAt.contDiffWithinAt

theorem contDiff_top : ContDiff 𝕜 ∞ f ↔ ∀ n : ℕ, ContDiff 𝕜 n f := by
  simp [contDiffOn_univ.symm, contDiffOn_top]

theorem contDiff_all_iff_nat : (∀ n, ContDiff 𝕜 n f) ↔ ∀ n : ℕ, ContDiff 𝕜 n f := by
  simp only [← contDiffOn_univ, contDiffOn_all_iff_nat]

theorem ContDiff.contDiffOn (h : ContDiff 𝕜 n f) : ContDiffOn 𝕜 n f s :=
  (contDiffOn_univ.2 h).mono (subset_univ _)

@[simp]
theorem contDiff_zero : ContDiff 𝕜 0 f ↔ Continuous f := by
  rw [← contDiffOn_univ, continuous_iff_continuousOn_univ]
  exact contDiffOn_zero

theorem contDiffAt_zero : ContDiffAt 𝕜 0 f x ↔ ∃ u ∈ 𝓝 x, ContinuousOn f u := by
  rw [← contDiffWithinAt_univ]; simp [contDiffWithinAt_zero, nhdsWithin_univ]

theorem contDiffAt_one_iff :
    ContDiffAt 𝕜 1 f x ↔
      ∃ f' : E → E →L[𝕜] F, ∃ u ∈ 𝓝 x, ContinuousOn f' u ∧ ∀ x ∈ u, HasFDerivAt f (f' x) x := by
  simp_rw [show (1 : ℕ∞) = (0 + 1 : ℕ) from (zero_add 1).symm, contDiffAt_succ_iff_hasFDerivAt,
    show ((0 : ℕ) : ℕ∞) = 0 from rfl, contDiffAt_zero,
    exists_mem_and_iff antitone_bforall antitone_continuousOn, and_comm]

theorem ContDiff.of_le (h : ContDiff 𝕜 n f) (hmn : m ≤ n) : ContDiff 𝕜 m f :=
  contDiffOn_univ.1 <| (contDiffOn_univ.2 h).of_le hmn

theorem ContDiff.of_succ {n : ℕ} (h : ContDiff 𝕜 (n + 1) f) : ContDiff 𝕜 n f :=
  h.of_le <| WithTop.coe_le_coe.mpr le_self_add

theorem ContDiff.one_of_succ {n : ℕ} (h : ContDiff 𝕜 (n + 1) f) : ContDiff 𝕜 1 f :=
  h.of_le <| WithTop.coe_le_coe.mpr le_add_self

theorem ContDiff.continuous (h : ContDiff 𝕜 n f) : Continuous f :=
  contDiff_zero.1 (h.of_le bot_le)

/-- If a function is `C^n` with `n ≥ 1`, then it is differentiable. -/
theorem ContDiff.differentiable (h : ContDiff 𝕜 n f) (hn : 1 ≤ n) : Differentiable 𝕜 f :=
  differentiableOn_univ.1 <| (contDiffOn_univ.2 h).differentiableOn hn

theorem contDiff_iff_forall_nat_le : ContDiff 𝕜 n f ↔ ∀ m : ℕ, ↑m ≤ n → ContDiff 𝕜 m f := by
  simp_rw [← contDiffOn_univ]; exact contDiffOn_iff_forall_nat_le

/-- A function is `C^(n+1)` iff it has a `C^n` derivative. -/
theorem contDiff_succ_iff_hasFDerivAt {n : ℕ} :
    ContDiff 𝕜 (n + 1 : ℕ) f ↔
      ∃ f' : E → E →L[𝕜] F, ContDiff 𝕜 n f' ∧ ∀ x, HasFDerivAt f (f' x) x := by
  simp only [← contDiffOn_univ, ← hasFDerivWithinAt_univ,
    contDiffOn_succ_iff_hasFDerivWithin uniqueDiffOn_univ, Set.mem_univ, forall_true_left]

theorem contDiff_one_iff_hasFDerivAt : ContDiff 𝕜 1 f ↔
    ∃ f' : E → E →L[𝕜] F, Continuous f' ∧ ∀ x, HasFDerivAt f (f' x) x := by
  convert contDiff_succ_iff_hasFDerivAt using 4; simp

/-- When a function is `C^n` in a set `s` of unique differentiability, it admits
`ftaylorSeriesWithin 𝕜 f s` as a Taylor series up to order `n` in `s`. -/
theorem contDiff_iff_ftaylorSeries :
    ContDiff 𝕜 n f ↔ HasFTaylorSeriesUpTo n f (ftaylorSeries 𝕜 f) := by
  constructor
  · rw [← contDiffOn_univ, ← hasFTaylorSeriesUpToOn_univ_iff, ← ftaylorSeriesWithin_univ]
    exact fun h => ContDiffOn.ftaylorSeriesWithin h uniqueDiffOn_univ
  · intro h; exact ⟨ftaylorSeries 𝕜 f, h⟩

theorem contDiff_iff_continuous_differentiable :
    ContDiff 𝕜 n f ↔
      (∀ m : ℕ, (m : ℕ∞) ≤ n → Continuous fun x => iteratedFDeriv 𝕜 m f x) ∧
        ∀ m : ℕ, (m : ℕ∞) < n → Differentiable 𝕜 fun x => iteratedFDeriv 𝕜 m f x := by
  simp [contDiffOn_univ.symm, continuous_iff_continuousOn_univ, differentiableOn_univ.symm,
    iteratedFDerivWithin_univ, contDiffOn_iff_continuousOn_differentiableOn uniqueDiffOn_univ]

/-- If `f` is `C^n` then its `m`-times iterated derivative is continuous for `m ≤ n`. -/
theorem ContDiff.continuous_iteratedFDeriv {m : ℕ} (hm : (m : ℕ∞) ≤ n) (hf : ContDiff 𝕜 n f) :
    Continuous fun x => iteratedFDeriv 𝕜 m f x :=
  (contDiff_iff_continuous_differentiable.mp hf).1 m hm

/-- If `f` is `C^n` then its `m`-times iterated derivative is differentiable for `m < n`. -/
theorem ContDiff.differentiable_iteratedFDeriv {m : ℕ} (hm : (m : ℕ∞) < n) (hf : ContDiff 𝕜 n f) :
    Differentiable 𝕜 fun x => iteratedFDeriv 𝕜 m f x :=
  (contDiff_iff_continuous_differentiable.mp hf).2 m hm

theorem contDiff_of_differentiable_iteratedFDeriv
    (h : ∀ m : ℕ, (m : ℕ∞) ≤ n → Differentiable 𝕜 (iteratedFDeriv 𝕜 m f)) : ContDiff 𝕜 n f :=
  contDiff_iff_continuous_differentiable.2
    ⟨fun m hm => (h m hm).continuous, fun m hm => h m (le_of_lt hm)⟩

/-- A function is `C^(n + 1)` if and only if it is differentiable,
and its derivative (formulated in terms of `fderiv`) is `C^n`. -/
theorem contDiff_succ_iff_fderiv {n : ℕ} :
    ContDiff 𝕜 (n + 1 : ℕ) f ↔ Differentiable 𝕜 f ∧ ContDiff 𝕜 n fun y => fderiv 𝕜 f y := by
  simp only [← contDiffOn_univ, ← differentiableOn_univ, ← fderivWithin_univ,
    contDiffOn_succ_iff_fderivWithin uniqueDiffOn_univ]

theorem contDiff_one_iff_fderiv : ContDiff 𝕜 1 f ↔ Differentiable 𝕜 f ∧ Continuous (fderiv 𝕜 f) :=
  contDiff_succ_iff_fderiv.trans <| Iff.rfl.and contDiff_zero

/-- A function is `C^∞` if and only if it is differentiable,
and its derivative (formulated in terms of `fderiv`) is `C^∞`. -/
theorem contDiff_top_iff_fderiv :
    ContDiff 𝕜 ∞ f ↔ Differentiable 𝕜 f ∧ ContDiff 𝕜 ∞ fun y => fderiv 𝕜 f y := by
  simp only [← contDiffOn_univ, ← differentiableOn_univ, ← fderivWithin_univ]
  rw [contDiffOn_top_iff_fderivWithin uniqueDiffOn_univ]

theorem ContDiff.continuous_fderiv (h : ContDiff 𝕜 n f) (hn : 1 ≤ n) :
    Continuous fun x => fderiv 𝕜 f x :=
  (contDiff_succ_iff_fderiv.1 (h.of_le hn)).2.continuous

/-- If a function is at least `C^1`, its bundled derivative (mapping `(x, v)` to `Df(x) v`) is
continuous. -/
theorem ContDiff.continuous_fderiv_apply (h : ContDiff 𝕜 n f) (hn : 1 ≤ n) :
    Continuous fun p : E × E => (fderiv 𝕜 f p.1 : E → F) p.2 :=
  have A : Continuous fun q : (E →L[𝕜] F) × E => q.1 q.2 := isBoundedBilinearMap_apply.continuous
  have B : Continuous fun p : E × E => (fderiv 𝕜 f p.1, p.2) :=
    ((h.continuous_fderiv hn).comp continuous_fst).prod_mk continuous_snd
  A.comp B<|MERGE_RESOLUTION|>--- conflicted
+++ resolved
@@ -280,12 +280,9 @@
   rw [inter_comm] at tu
   exact (differentiableWithinAt_inter (IsOpen.mem_nhds t_open xt)).1 <|
     ((H.mono tu).differentiableOn le_rfl) x ⟨mem_insert x s, xt⟩
-<<<<<<< HEAD
-=======
 
 @[deprecated (since := "2024-10-10")]
 alias ContDiffWithinAt.differentiable_within_at' := ContDiffWithinAt.differentiableWithinAt'
->>>>>>> d0df76bd
 
 theorem ContDiffWithinAt.differentiableWithinAt (h : ContDiffWithinAt 𝕜 n f s x) (hn : 1 ≤ n) :
     DifferentiableWithinAt 𝕜 f s x :=
