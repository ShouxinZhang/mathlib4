/-
Copyright (c) 2019 Sébastien Gouëzel. All rights reserved.
Released under Apache 2.0 license as described in the file LICENSE.
Authors: Sébastien Gouëzel
-/
import Mathlib.Analysis.Calculus.FDeriv.Equiv
import Mathlib.Analysis.Calculus.FormalMultilinearSeries

/-!
# Higher differentiability

A function is `C^1` on a domain if it is differentiable there, and its derivative is continuous.
By induction, it is `C^n` if it is `C^{n-1}` and its (n-1)-th derivative is `C^1` there or,
equivalently, if it is `C^1` and its derivative is `C^{n-1}`.
Finally, it is `C^∞` if it is `C^n` for all n.

We formalize these notions by defining iteratively the `n+1`-th derivative of a function as the
derivative of the `n`-th derivative. It is called `iteratedFDeriv 𝕜 n f x` where `𝕜` is the
field, `n` is the number of iterations, `f` is the function and `x` is the point, and it is given
as an `n`-multilinear map. We also define a version `iteratedFDerivWithin` relative to a domain,
as well as predicates `ContDiffWithinAt`, `ContDiffAt`, `ContDiffOn` and
`ContDiff` saying that the function is `C^n` within a set at a point, at a point, on a set
and on the whole space respectively.

To avoid the issue of choice when choosing a derivative in sets where the derivative is not
necessarily unique, `ContDiffOn` is not defined directly in terms of the
regularity of the specific choice `iteratedFDerivWithin 𝕜 n f s` inside `s`, but in terms of the
existence of a nice sequence of derivatives, expressed with a predicate
`HasFTaylorSeriesUpToOn`.

We prove basic properties of these notions.

## Main definitions and results
Let `f : E → F` be a map between normed vector spaces over a nontrivially normed field `𝕜`.

* `HasFTaylorSeriesUpTo n f p`: expresses that the formal multilinear series `p` is a sequence
  of iterated derivatives of `f`, up to the `n`-th term (where `n` is a natural number or `∞`).
* `HasFTaylorSeriesUpToOn n f p s`: same thing, but inside a set `s`. The notion of derivative
  is now taken inside `s`. In particular, derivatives don't have to be unique.
* `ContDiff 𝕜 n f`: expresses that `f` is `C^n`, i.e., it admits a Taylor series up to
  rank `n`.
* `ContDiffOn 𝕜 n f s`: expresses that `f` is `C^n` in `s`.
* `ContDiffAt 𝕜 n f x`: expresses that `f` is `C^n` around `x`.
* `ContDiffWithinAt 𝕜 n f s x`: expresses that `f` is `C^n` around `x` within the set `s`.
* `iteratedFDerivWithin 𝕜 n f s x` is an `n`-th derivative of `f` over the field `𝕜` on the
  set `s` at the point `x`. It is a continuous multilinear map from `E^n` to `F`, defined as a
  derivative within `s` of `iteratedFDerivWithin 𝕜 (n-1) f s` if one exists, and `0` otherwise.
* `iteratedFDeriv 𝕜 n f x` is the `n`-th derivative of `f` over the field `𝕜` at the point `x`.
  It is a continuous multilinear map from `E^n` to `F`, defined as a derivative of
  `iteratedFDeriv 𝕜 (n-1) f` if one exists, and `0` otherwise.

In sets of unique differentiability, `ContDiffOn 𝕜 n f s` can be expressed in terms of the
properties of `iteratedFDerivWithin 𝕜 m f s` for `m ≤ n`. In the whole space,
`ContDiff 𝕜 n f` can be expressed in terms of the properties of `iteratedFDeriv 𝕜 m f`
for `m ≤ n`.

## Implementation notes

The definitions in this file are designed to work on any field `𝕜`. They are sometimes slightly more
complicated than the naive definitions one would guess from the intuition over the real or complex
numbers, but they are designed to circumvent the lack of gluing properties and partitions of unity
in general. In the usual situations, they coincide with the usual definitions.

### Definition of `C^n` functions in domains

One could define `C^n` functions in a domain `s` by fixing an arbitrary choice of derivatives (this
is what we do with `iteratedFDerivWithin`) and requiring that all these derivatives up to `n` are
continuous. If the derivative is not unique, this could lead to strange behavior like two `C^n`
functions `f` and `g` on `s` whose sum is not `C^n`. A better definition is thus to say that a
function is `C^n` inside `s` if it admits a sequence of derivatives up to `n` inside `s`.

This definition still has the problem that a function which is locally `C^n` would not need to
be `C^n`, as different choices of sequences of derivatives around different points might possibly
not be glued together to give a globally defined sequence of derivatives. (Note that this issue
can not happen over reals, thanks to partition of unity, but the behavior over a general field is
not so clear, and we want a definition for general fields). Also, there are locality
problems for the order parameter: one could image a function which, for each `n`, has a nice
sequence of derivatives up to order `n`, but they do not coincide for varying `n` and can therefore
not be glued to give rise to an infinite sequence of derivatives. This would give a function
which is `C^n` for all `n`, but not `C^∞`. We solve this issue by putting locality conditions
in space and order in our definition of `ContDiffWithinAt` and `ContDiffOn`.
The resulting definition is slightly more complicated to work with (in fact not so much), but it
gives rise to completely satisfactory theorems.

For instance, with this definition, a real function which is `C^m` (but not better) on `(-1/m, 1/m)`
for each natural `m` is by definition `C^∞` at `0`.

There is another issue with the definition of `ContDiffWithinAt 𝕜 n f s x`. We can
require the existence and good behavior of derivatives up to order `n` on a neighborhood of `x`
within `s`. However, this does not imply continuity or differentiability within `s` of the function
at `x` when `x` does not belong to `s`. Therefore, we require such existence and good behavior on
a neighborhood of `x` within `s ∪ {x}` (which appears as `insert x s` in this file).

### Side of the composition, and universe issues

With a naïve direct definition, the `n`-th derivative of a function belongs to the space
`E →L[𝕜] (E →L[𝕜] (E ... F)...)))` where there are n iterations of `E →L[𝕜]`. This space
may also be seen as the space of continuous multilinear functions on `n` copies of `E` with
values in `F`, by uncurrying. This is the point of view that is usually adopted in textbooks,
and that we also use. This means that the definition and the first proofs are slightly involved,
as one has to keep track of the uncurrying operation. The uncurrying can be done from the
left or from the right, amounting to defining the `n+1`-th derivative either as the derivative of
the `n`-th derivative, or as the `n`-th derivative of the derivative.
For proofs, it would be more convenient to use the latter approach (from the right),
as it means to prove things at the `n+1`-th step we only need to understand well enough the
derivative in `E →L[𝕜] F` (contrary to the approach from the left, where one would need to know
enough on the `n`-th derivative to deduce things on the `n+1`-th derivative).

However, the definition from the right leads to a universe polymorphism problem: if we define
`iteratedFDeriv 𝕜 (n + 1) f x = iteratedFDeriv 𝕜 n (fderiv 𝕜 f) x` by induction, we need to
generalize over all spaces (as `f` and `fderiv 𝕜 f` don't take values in the same space). It is
only possible to generalize over all spaces in some fixed universe in an inductive definition.
For `f : E → F`, then `fderiv 𝕜 f` is a map `E → (E →L[𝕜] F)`. Therefore, the definition will only
work if `F` and `E →L[𝕜] F` are in the same universe.

This issue does not appear with the definition from the left, where one does not need to generalize
over all spaces. Therefore, we use the definition from the left. This means some proofs later on
become a little bit more complicated: to prove that a function is `C^n`, the most efficient approach
is to exhibit a formula for its `n`-th derivative and prove it is continuous (contrary to the
inductive approach where one would prove smoothness statements without giving a formula for the
derivative). In the end, this approach is still satisfactory as it is good to have formulas for the
iterated derivatives in various constructions.

One point where we depart from this explicit approach is in the proof of smoothness of a
composition: there is a formula for the `n`-th derivative of a composition (Faà di Bruno's formula),
but it is very complicated and barely usable, while the inductive proof is very simple. Thus, we
give the inductive proof. As explained above, it works by generalizing over the target space, hence
it only works well if all spaces belong to the same universe. To get the general version, we lift
things to a common universe using a trick.

### Variables management

The textbook definitions and proofs use various identifications and abuse of notations, for instance
when saying that the natural space in which the derivative lives, i.e.,
`E →L[𝕜] (E →L[𝕜] ( ... →L[𝕜] F))`, is the same as a space of multilinear maps. When doing things
formally, we need to provide explicit maps for these identifications, and chase some diagrams to see
everything is compatible with the identifications. In particular, one needs to check that taking the
derivative and then doing the identification, or first doing the identification and then taking the
derivative, gives the same result. The key point for this is that taking the derivative commutes
with continuous linear equivalences. Therefore, we need to implement all our identifications with
continuous linear equivs.

## Notations

We use the notation `E [×n]→L[𝕜] F` for the space of continuous multilinear maps on `E^n` with
values in `F`. This is the space in which the `n`-th derivative of a function from `E` to `F` lives.

In this file, we denote `⊤ : ℕ∞` with `∞`.

## Tags

derivative, differentiability, higher derivative, `C^n`, multilinear, Taylor series, formal series
-/

noncomputable section

open scoped Classical
open NNReal Topology Filter

local notation "∞" => (⊤ : ℕ∞)

/-
Porting note: These lines are not required in Mathlib4.
attribute [local instance 1001]
  NormedAddCommGroup.toAddCommGroup NormedSpace.toModule' AddCommGroup.toAddCommMonoid
-/

open Set Fin Filter Function

universe u uE uF uG uX

variable {𝕜 : Type u} [NontriviallyNormedField 𝕜] {E : Type uE} [NormedAddCommGroup E]
  [NormedSpace 𝕜 E] {F : Type uF} [NormedAddCommGroup F] [NormedSpace 𝕜 F] {G : Type uG}
  [NormedAddCommGroup G] [NormedSpace 𝕜 G] {X : Type uX} [NormedAddCommGroup X] [NormedSpace 𝕜 X]
  {s s₁ t u : Set E} {f f₁ : E → F} {g : F → G} {x x₀ : E} {c : F} {m n : ℕ∞}
  {p : E → FormalMultilinearSeries 𝕜 E F}

/-! ### Functions with a Taylor series on a domain -/

/-- `HasFTaylorSeriesUpToOn n f p s` registers the fact that `p 0 = f` and `p (m+1)` is a
derivative of `p m` for `m < n`, and is continuous for `m ≤ n`. This is a predicate analogous to
`HasFDerivWithinAt` but for higher order derivatives.

Notice that `p` does not sum up to `f` on the diagonal (`FormalMultilinearSeries.sum`), even if
`f` is analytic and `n = ∞`: an additional `1/m!` factor on the `m`th term is necessary for that. -/
structure HasFTaylorSeriesUpToOn (n : ℕ∞) (f : E → F) (p : E → FormalMultilinearSeries 𝕜 E F)
  (s : Set E) : Prop where
  zero_eq : ∀ x ∈ s, (p x 0).uncurry0 = f x
  protected fderivWithin : ∀ m : ℕ, (m : ℕ∞) < n → ∀ x ∈ s,
    HasFDerivWithinAt (p · m) (p x m.succ).curryLeft s x
  cont : ∀ m : ℕ, (m : ℕ∞) ≤ n → ContinuousOn (p · m) s

theorem HasFTaylorSeriesUpToOn.zero_eq' (h : HasFTaylorSeriesUpToOn n f p s) {x : E} (hx : x ∈ s) :
    p x 0 = (continuousMultilinearCurryFin0 𝕜 E F).symm (f x) := by
  rw [← h.zero_eq x hx]
  exact (p x 0).uncurry0_curry0.symm

/-- If two functions coincide on a set `s`, then a Taylor series for the first one is as well a
Taylor series for the second one. -/
theorem HasFTaylorSeriesUpToOn.congr (h : HasFTaylorSeriesUpToOn n f p s)
    (h₁ : ∀ x ∈ s, f₁ x = f x) : HasFTaylorSeriesUpToOn n f₁ p s := by
  refine ⟨fun x hx => ?_, h.fderivWithin, h.cont⟩
  rw [h₁ x hx]
  exact h.zero_eq x hx

theorem HasFTaylorSeriesUpToOn.mono (h : HasFTaylorSeriesUpToOn n f p s) {t : Set E} (hst : t ⊆ s) :
    HasFTaylorSeriesUpToOn n f p t :=
  ⟨fun x hx => h.zero_eq x (hst hx), fun m hm x hx => (h.fderivWithin m hm x (hst hx)).mono hst,
    fun m hm => (h.cont m hm).mono hst⟩

theorem HasFTaylorSeriesUpToOn.of_le (h : HasFTaylorSeriesUpToOn n f p s) (hmn : m ≤ n) :
    HasFTaylorSeriesUpToOn m f p s :=
  ⟨h.zero_eq, fun k hk x hx => h.fderivWithin k (lt_of_lt_of_le hk hmn) x hx, fun k hk =>
    h.cont k (le_trans hk hmn)⟩

theorem HasFTaylorSeriesUpToOn.continuousOn (h : HasFTaylorSeriesUpToOn n f p s) :
    ContinuousOn f s := by
  have := (h.cont 0 bot_le).congr fun x hx => (h.zero_eq' hx).symm
  rwa [← (continuousMultilinearCurryFin0 𝕜 E F).symm.comp_continuousOn_iff]

theorem hasFTaylorSeriesUpToOn_zero_iff :
    HasFTaylorSeriesUpToOn 0 f p s ↔ ContinuousOn f s ∧ ∀ x ∈ s, (p x 0).uncurry0 = f x := by
  refine ⟨fun H => ⟨H.continuousOn, H.zero_eq⟩, fun H =>
      ⟨H.2, fun m hm => False.elim (not_le.2 hm bot_le), fun m hm ↦ ?_⟩⟩
  obtain rfl : m = 0 := mod_cast hm.antisymm (zero_le _)
  have : EqOn (p · 0) ((continuousMultilinearCurryFin0 𝕜 E F).symm ∘ f) s := fun x hx ↦
    (continuousMultilinearCurryFin0 𝕜 E F).eq_symm_apply.2 (H.2 x hx)
  rw [continuousOn_congr this, LinearIsometryEquiv.comp_continuousOn_iff]
  exact H.1

theorem hasFTaylorSeriesUpToOn_top_iff :
    HasFTaylorSeriesUpToOn ∞ f p s ↔ ∀ n : ℕ, HasFTaylorSeriesUpToOn n f p s := by
  constructor
  · intro H n; exact H.of_le le_top
  · intro H
    constructor
    · exact (H 0).zero_eq
    · intro m _
      apply (H m.succ).fderivWithin m (WithTop.coe_lt_coe.2 (lt_add_one m))
    · intro m _
      apply (H m).cont m le_rfl

/-- In the case that `n = ∞` we don't need the continuity assumption in
`HasFTaylorSeriesUpToOn`. -/
theorem hasFTaylorSeriesUpToOn_top_iff' :
    HasFTaylorSeriesUpToOn ∞ f p s ↔
      (∀ x ∈ s, (p x 0).uncurry0 = f x) ∧
        ∀ m : ℕ, ∀ x ∈ s, HasFDerivWithinAt (fun y => p y m) (p x m.succ).curryLeft s x :=
  -- Everything except for the continuity is trivial:
  ⟨fun h => ⟨h.1, fun m => h.2 m (WithTop.coe_lt_top m)⟩, fun h =>
    ⟨h.1, fun m _ => h.2 m, fun m _ x hx =>
      -- The continuity follows from the existence of a derivative:
      (h.2 m x hx).continuousWithinAt⟩⟩

/-- If a function has a Taylor series at order at least `1`, then the term of order `1` of this
series is a derivative of `f`. -/
theorem HasFTaylorSeriesUpToOn.hasFDerivWithinAt (h : HasFTaylorSeriesUpToOn n f p s) (hn : 1 ≤ n)
    (hx : x ∈ s) : HasFDerivWithinAt f (continuousMultilinearCurryFin1 𝕜 E F (p x 1)) s x := by
  have A : ∀ y ∈ s, f y = (continuousMultilinearCurryFin0 𝕜 E F) (p y 0) := fun y hy ↦
    (h.zero_eq y hy).symm
  suffices H : HasFDerivWithinAt (continuousMultilinearCurryFin0 𝕜 E F ∘ (p · 0))
    (continuousMultilinearCurryFin1 𝕜 E F (p x 1)) s x from H.congr A (A x hx)
  rw [LinearIsometryEquiv.comp_hasFDerivWithinAt_iff']
  have : ((0 : ℕ) : ℕ∞) < n := zero_lt_one.trans_le hn
  convert h.fderivWithin _ this x hx
  ext y v
  change (p x 1) (snoc 0 y) = (p x 1) (cons y v)
  congr with i
  rw [Unique.eq_default (α := Fin 1) i]
  rfl

theorem HasFTaylorSeriesUpToOn.differentiableOn (h : HasFTaylorSeriesUpToOn n f p s) (hn : 1 ≤ n) :
    DifferentiableOn 𝕜 f s := fun _x hx => (h.hasFDerivWithinAt hn hx).differentiableWithinAt

/-- If a function has a Taylor series at order at least `1` on a neighborhood of `x`, then the term
of order `1` of this series is a derivative of `f` at `x`. -/
theorem HasFTaylorSeriesUpToOn.hasFDerivAt (h : HasFTaylorSeriesUpToOn n f p s) (hn : 1 ≤ n)
    (hx : s ∈ 𝓝 x) : HasFDerivAt f (continuousMultilinearCurryFin1 𝕜 E F (p x 1)) x :=
  (h.hasFDerivWithinAt hn (mem_of_mem_nhds hx)).hasFDerivAt hx

/-- If a function has a Taylor series at order at least `1` on a neighborhood of `x`, then
in a neighborhood of `x`, the term of order `1` of this series is a derivative of `f`. -/
theorem HasFTaylorSeriesUpToOn.eventually_hasFDerivAt (h : HasFTaylorSeriesUpToOn n f p s)
    (hn : 1 ≤ n) (hx : s ∈ 𝓝 x) :
    ∀ᶠ y in 𝓝 x, HasFDerivAt f (continuousMultilinearCurryFin1 𝕜 E F (p y 1)) y :=
  (eventually_eventually_nhds.2 hx).mono fun _y hy => h.hasFDerivAt hn hy

/-- If a function has a Taylor series at order at least `1` on a neighborhood of `x`, then
it is differentiable at `x`. -/
theorem HasFTaylorSeriesUpToOn.differentiableAt (h : HasFTaylorSeriesUpToOn n f p s) (hn : 1 ≤ n)
    (hx : s ∈ 𝓝 x) : DifferentiableAt 𝕜 f x :=
  (h.hasFDerivAt hn hx).differentiableAt

/-- `p` is a Taylor series of `f` up to `n+1` if and only if `p` is a Taylor series up to `n`, and
`p (n + 1)` is a derivative of `p n`. -/
theorem hasFTaylorSeriesUpToOn_succ_iff_left {n : ℕ} :
    HasFTaylorSeriesUpToOn (n + 1) f p s ↔
      HasFTaylorSeriesUpToOn n f p s ∧
        (∀ x ∈ s, HasFDerivWithinAt (fun y => p y n) (p x n.succ).curryLeft s x) ∧
          ContinuousOn (fun x => p x (n + 1)) s := by
  constructor
  · exact fun h ↦ ⟨h.of_le (WithTop.coe_le_coe.2 (Nat.le_succ n)),
      h.fderivWithin _ (WithTop.coe_lt_coe.2 (lt_add_one n)), h.cont (n + 1) le_rfl⟩
  · intro h
    constructor
    · exact h.1.zero_eq
    · intro m hm
      by_cases h' : m < n
      · exact h.1.fderivWithin m (WithTop.coe_lt_coe.2 h')
      · have : m = n := Nat.eq_of_lt_succ_of_not_lt (WithTop.coe_lt_coe.1 hm) h'
        rw [this]
        exact h.2.1
    · intro m hm
      by_cases h' : m ≤ n
      · apply h.1.cont m (WithTop.coe_le_coe.2 h')
      · have : m = n + 1 := le_antisymm (WithTop.coe_le_coe.1 hm) (not_le.1 h')
        rw [this]
        exact h.2.2

#adaptation_note
/--
After https://github.com/leanprover/lean4/pull/4119,
without `set_option maxSynthPendingDepth 2` this proof needs substantial repair.
-/
set_option maxSynthPendingDepth 2 in
-- Porting note: this was split out from `hasFTaylorSeriesUpToOn_succ_iff_right` to avoid a timeout.
theorem HasFTaylorSeriesUpToOn.shift_of_succ
    {n : ℕ} (H : HasFTaylorSeriesUpToOn (n + 1 : ℕ) f p s) :
    (HasFTaylorSeriesUpToOn n (fun x => continuousMultilinearCurryFin1 𝕜 E F (p x 1))
      (fun x => (p x).shift)) s := by
  constructor
  · intro x _
    rfl
  · intro m (hm : (m : ℕ∞) < n) x (hx : x ∈ s)
    have A : (m.succ : ℕ∞) < n.succ := by
      rw [Nat.cast_lt] at hm ⊢
      exact Nat.succ_lt_succ hm
    change HasFDerivWithinAt ((continuousMultilinearCurryRightEquiv' 𝕜 m E F).symm ∘ (p · m.succ))
      (p x m.succ.succ).curryRight.curryLeft s x
    rw [((continuousMultilinearCurryRightEquiv' 𝕜 m E F).symm).comp_hasFDerivWithinAt_iff']
    convert H.fderivWithin _ A x hx
    ext y v
    change p x (m + 2) (snoc (cons y (init v)) (v (last _))) = p x (m + 2) (cons y v)
    rw [← cons_snoc_eq_snoc_cons, snoc_init_self]
  · intro m (hm : (m : ℕ∞) ≤ n)
    suffices A : ContinuousOn (p · (m + 1)) s from
      ((continuousMultilinearCurryRightEquiv' 𝕜 m E F).symm).continuous.comp_continuousOn A
    refine H.cont _ ?_
    rw [Nat.cast_le] at hm ⊢
    exact Nat.succ_le_succ hm

/-- `p` is a Taylor series of `f` up to `n+1` if and only if `p.shift` is a Taylor series up to `n`
for `p 1`, which is a derivative of `f`. -/
theorem hasFTaylorSeriesUpToOn_succ_iff_right {n : ℕ} :
    HasFTaylorSeriesUpToOn (n + 1 : ℕ) f p s ↔
      (∀ x ∈ s, (p x 0).uncurry0 = f x) ∧
        (∀ x ∈ s, HasFDerivWithinAt (fun y => p y 0) (p x 1).curryLeft s x) ∧
          HasFTaylorSeriesUpToOn n (fun x => continuousMultilinearCurryFin1 𝕜 E F (p x 1))
            (fun x => (p x).shift) s := by
  constructor
  · intro H
    refine ⟨H.zero_eq, H.fderivWithin 0 (Nat.cast_lt.2 (Nat.succ_pos n)), ?_⟩
    exact H.shift_of_succ
  · rintro ⟨Hzero_eq, Hfderiv_zero, Htaylor⟩
    constructor
    · exact Hzero_eq
    · intro m (hm : (m : ℕ∞) < n.succ) x (hx : x ∈ s)
      cases' m with m
      · exact Hfderiv_zero x hx
      · have A : (m : ℕ∞) < n := by
          rw [Nat.cast_lt] at hm ⊢
          exact Nat.lt_of_succ_lt_succ hm
        have :
          HasFDerivWithinAt ((continuousMultilinearCurryRightEquiv' 𝕜 m E F).symm ∘ (p · m.succ))
            ((p x).shift m.succ).curryLeft s x := Htaylor.fderivWithin _ A x hx
        rw [LinearIsometryEquiv.comp_hasFDerivWithinAt_iff'] at this
        convert this
        ext y v
        change
          (p x (Nat.succ (Nat.succ m))) (cons y v) =
            (p x m.succ.succ) (snoc (cons y (init v)) (v (last _)))
        rw [← cons_snoc_eq_snoc_cons, snoc_init_self]
    · intro m (hm : (m : ℕ∞) ≤ n.succ)
      cases' m with m
      · have : DifferentiableOn 𝕜 (fun x => p x 0) s := fun x hx =>
          (Hfderiv_zero x hx).differentiableWithinAt
        exact this.continuousOn
      · refine (continuousMultilinearCurryRightEquiv' 𝕜 m E F).symm.comp_continuousOn_iff.mp ?_
        refine Htaylor.cont _ ?_
        rw [Nat.cast_le] at hm ⊢
        exact Nat.lt_succ_iff.mp hm

/-! ### Smooth functions within a set around a point -/

variable (𝕜)

/-- A function is continuously differentiable up to order `n` within a set `s` at a point `x` if
it admits continuous derivatives up to order `n` in a neighborhood of `x` in `s ∪ {x}`.
For `n = ∞`, we only require that this holds up to any finite order (where the neighborhood may
depend on the finite order we consider).

For instance, a real function which is `C^m` on `(-1/m, 1/m)` for each natural `m`, but not
better, is `C^∞` at `0` within `univ`.
-/
def ContDiffWithinAt (n : ℕ∞) (f : E → F) (s : Set E) (x : E) : Prop :=
  ∀ m : ℕ, (m : ℕ∞) ≤ n → ∃ u ∈ 𝓝[insert x s] x,
    ∃ p : E → FormalMultilinearSeries 𝕜 E F, HasFTaylorSeriesUpToOn m f p u

variable {𝕜}

theorem contDiffWithinAt_nat {n : ℕ} :
    ContDiffWithinAt 𝕜 n f s x ↔ ∃ u ∈ 𝓝[insert x s] x,
      ∃ p : E → FormalMultilinearSeries 𝕜 E F, HasFTaylorSeriesUpToOn n f p u :=
  ⟨fun H => H n le_rfl, fun ⟨u, hu, p, hp⟩ _m hm => ⟨u, hu, p, hp.of_le hm⟩⟩

theorem ContDiffWithinAt.of_le (h : ContDiffWithinAt 𝕜 n f s x) (hmn : m ≤ n) :
    ContDiffWithinAt 𝕜 m f s x := fun k hk => h k (le_trans hk hmn)

theorem contDiffWithinAt_iff_forall_nat_le :
    ContDiffWithinAt 𝕜 n f s x ↔ ∀ m : ℕ, ↑m ≤ n → ContDiffWithinAt 𝕜 m f s x :=
  ⟨fun H _m hm => H.of_le hm, fun H m hm => H m hm _ le_rfl⟩

theorem contDiffWithinAt_top : ContDiffWithinAt 𝕜 ∞ f s x ↔ ∀ n : ℕ, ContDiffWithinAt 𝕜 n f s x :=
  contDiffWithinAt_iff_forall_nat_le.trans <| by simp only [forall_prop_of_true, le_top]

theorem ContDiffWithinAt.continuousWithinAt (h : ContDiffWithinAt 𝕜 n f s x) :
    ContinuousWithinAt f s x := by
  rcases h 0 bot_le with ⟨u, hu, p, H⟩
  rw [mem_nhdsWithin_insert] at hu
  exact (H.continuousOn.continuousWithinAt hu.1).mono_of_mem hu.2

theorem ContDiffWithinAt.congr_of_eventuallyEq (h : ContDiffWithinAt 𝕜 n f s x)
    (h₁ : f₁ =ᶠ[𝓝[s] x] f) (hx : f₁ x = f x) : ContDiffWithinAt 𝕜 n f₁ s x := fun m hm =>
  let ⟨u, hu, p, H⟩ := h m hm
  ⟨{ x ∈ u | f₁ x = f x }, Filter.inter_mem hu (mem_nhdsWithin_insert.2 ⟨hx, h₁⟩), p,
    (H.mono (sep_subset _ _)).congr fun _ => And.right⟩

theorem ContDiffWithinAt.congr_of_eventuallyEq_insert (h : ContDiffWithinAt 𝕜 n f s x)
    (h₁ : f₁ =ᶠ[𝓝[insert x s] x] f) : ContDiffWithinAt 𝕜 n f₁ s x :=
  h.congr_of_eventuallyEq (nhdsWithin_mono x (subset_insert x s) h₁)
    (mem_of_mem_nhdsWithin (mem_insert x s) h₁ : _)

theorem ContDiffWithinAt.congr_of_eventually_eq' (h : ContDiffWithinAt 𝕜 n f s x)
    (h₁ : f₁ =ᶠ[𝓝[s] x] f) (hx : x ∈ s) : ContDiffWithinAt 𝕜 n f₁ s x :=
  h.congr_of_eventuallyEq h₁ <| h₁.self_of_nhdsWithin hx

theorem Filter.EventuallyEq.contDiffWithinAt_iff (h₁ : f₁ =ᶠ[𝓝[s] x] f) (hx : f₁ x = f x) :
    ContDiffWithinAt 𝕜 n f₁ s x ↔ ContDiffWithinAt 𝕜 n f s x :=
  ⟨fun H => ContDiffWithinAt.congr_of_eventuallyEq H h₁.symm hx.symm, fun H =>
    H.congr_of_eventuallyEq h₁ hx⟩

theorem ContDiffWithinAt.congr (h : ContDiffWithinAt 𝕜 n f s x) (h₁ : ∀ y ∈ s, f₁ y = f y)
    (hx : f₁ x = f x) : ContDiffWithinAt 𝕜 n f₁ s x :=
  h.congr_of_eventuallyEq (Filter.eventuallyEq_of_mem self_mem_nhdsWithin h₁) hx

theorem ContDiffWithinAt.congr' (h : ContDiffWithinAt 𝕜 n f s x) (h₁ : ∀ y ∈ s, f₁ y = f y)
    (hx : x ∈ s) : ContDiffWithinAt 𝕜 n f₁ s x :=
  h.congr h₁ (h₁ _ hx)

theorem ContDiffWithinAt.mono_of_mem (h : ContDiffWithinAt 𝕜 n f s x) {t : Set E}
    (hst : s ∈ 𝓝[t] x) : ContDiffWithinAt 𝕜 n f t x := by
  intro m hm
  rcases h m hm with ⟨u, hu, p, H⟩
  exact ⟨u, nhdsWithin_le_of_mem (insert_mem_nhdsWithin_insert hst) hu, p, H⟩

theorem ContDiffWithinAt.mono (h : ContDiffWithinAt 𝕜 n f s x) {t : Set E} (hst : t ⊆ s) :
    ContDiffWithinAt 𝕜 n f t x :=
  h.mono_of_mem <| Filter.mem_of_superset self_mem_nhdsWithin hst

theorem ContDiffWithinAt.congr_nhds (h : ContDiffWithinAt 𝕜 n f s x) {t : Set E}
    (hst : 𝓝[s] x = 𝓝[t] x) : ContDiffWithinAt 𝕜 n f t x :=
  h.mono_of_mem <| hst ▸ self_mem_nhdsWithin

theorem contDiffWithinAt_congr_nhds {t : Set E} (hst : 𝓝[s] x = 𝓝[t] x) :
    ContDiffWithinAt 𝕜 n f s x ↔ ContDiffWithinAt 𝕜 n f t x :=
  ⟨fun h => h.congr_nhds hst, fun h => h.congr_nhds hst.symm⟩

theorem contDiffWithinAt_inter' (h : t ∈ 𝓝[s] x) :
    ContDiffWithinAt 𝕜 n f (s ∩ t) x ↔ ContDiffWithinAt 𝕜 n f s x :=
  contDiffWithinAt_congr_nhds <| Eq.symm <| nhdsWithin_restrict'' _ h

theorem contDiffWithinAt_inter (h : t ∈ 𝓝 x) :
    ContDiffWithinAt 𝕜 n f (s ∩ t) x ↔ ContDiffWithinAt 𝕜 n f s x :=
  contDiffWithinAt_inter' (mem_nhdsWithin_of_mem_nhds h)

theorem contDiffWithinAt_insert_self :
    ContDiffWithinAt 𝕜 n f (insert x s) x ↔ ContDiffWithinAt 𝕜 n f s x := by
  simp_rw [ContDiffWithinAt, insert_idem]

theorem contDiffWithinAt_insert {y : E} :
    ContDiffWithinAt 𝕜 n f (insert y s) x ↔ ContDiffWithinAt 𝕜 n f s x := by
  rcases eq_or_ne x y with (rfl | h)
  · exact contDiffWithinAt_insert_self
  simp_rw [ContDiffWithinAt, insert_comm x y, nhdsWithin_insert_of_ne h]

alias ⟨ContDiffWithinAt.of_insert, ContDiffWithinAt.insert'⟩ := contDiffWithinAt_insert

protected theorem ContDiffWithinAt.insert (h : ContDiffWithinAt 𝕜 n f s x) :
    ContDiffWithinAt 𝕜 n f (insert x s) x :=
  h.insert'

/-- If a function is `C^n` within a set at a point, with `n ≥ 1`, then it is differentiable
within this set at this point. -/
theorem ContDiffWithinAt.differentiable_within_at' (h : ContDiffWithinAt 𝕜 n f s x) (hn : 1 ≤ n) :
    DifferentiableWithinAt 𝕜 f (insert x s) x := by
  rcases h 1 hn with ⟨u, hu, p, H⟩
  rcases mem_nhdsWithin.1 hu with ⟨t, t_open, xt, tu⟩
  rw [inter_comm] at tu
  have := ((H.mono tu).differentiableOn le_rfl) x ⟨mem_insert x s, xt⟩
  exact (differentiableWithinAt_inter (IsOpen.mem_nhds t_open xt)).1 this

theorem ContDiffWithinAt.differentiableWithinAt (h : ContDiffWithinAt 𝕜 n f s x) (hn : 1 ≤ n) :
    DifferentiableWithinAt 𝕜 f s x :=
  (h.differentiable_within_at' hn).mono (subset_insert x s)

/-- A function is `C^(n + 1)` on a domain iff locally, it has a derivative which is `C^n`. -/
theorem contDiffWithinAt_succ_iff_hasFDerivWithinAt {n : ℕ} :
    ContDiffWithinAt 𝕜 (n + 1 : ℕ) f s x ↔ ∃ u ∈ 𝓝[insert x s] x, ∃ f' : E → E →L[𝕜] F,
      (∀ x ∈ u, HasFDerivWithinAt f (f' x) u x) ∧ ContDiffWithinAt 𝕜 n f' u x := by
  constructor
  · intro h
    rcases h n.succ le_rfl with ⟨u, hu, p, Hp⟩
    refine
      ⟨u, hu, fun y => (continuousMultilinearCurryFin1 𝕜 E F) (p y 1), fun y hy =>
        Hp.hasFDerivWithinAt (WithTop.coe_le_coe.2 (Nat.le_add_left 1 n)) hy, ?_⟩
    intro m hm
    refine ⟨u, ?_, fun y : E => (p y).shift, ?_⟩
    · -- Porting note: without the explicit argument Lean is not sure of the type.
      convert @self_mem_nhdsWithin _ _ x u
      have : x ∈ insert x s := by simp
      exact insert_eq_of_mem (mem_of_mem_nhdsWithin this hu)
    · rw [hasFTaylorSeriesUpToOn_succ_iff_right] at Hp
      exact Hp.2.2.of_le hm
  · rintro ⟨u, hu, f', f'_eq_deriv, Hf'⟩
    rw [contDiffWithinAt_nat]
    rcases Hf' n le_rfl with ⟨v, hv, p', Hp'⟩
    refine ⟨v ∩ u, ?_, fun x => (p' x).unshift (f x), ?_⟩
    · apply Filter.inter_mem _ hu
      apply nhdsWithin_le_of_mem hu
      exact nhdsWithin_mono _ (subset_insert x u) hv
    · rw [hasFTaylorSeriesUpToOn_succ_iff_right]
      refine ⟨fun y _ => rfl, fun y hy => ?_, ?_⟩
      · change
          HasFDerivWithinAt (fun z => (continuousMultilinearCurryFin0 𝕜 E F).symm (f z))
            (FormalMultilinearSeries.unshift (p' y) (f y) 1).curryLeft (v ∩ u) y
        -- Porting note: needed `erw` here.
        -- https://github.com/leanprover-community/mathlib4/issues/5164
        erw [LinearIsometryEquiv.comp_hasFDerivWithinAt_iff']
        convert (f'_eq_deriv y hy.2).mono inter_subset_right
        rw [← Hp'.zero_eq y hy.1]
        ext z
        change ((p' y 0) (init (@cons 0 (fun _ => E) z 0))) (@cons 0 (fun _ => E) z 0 (last 0)) =
          ((p' y 0) 0) z
        congr
        norm_num [eq_iff_true_of_subsingleton]
      · convert (Hp'.mono inter_subset_left).congr fun x hx => Hp'.zero_eq x hx.1 using 1
        · ext x y
          change p' x 0 (init (@snoc 0 (fun _ : Fin 1 => E) 0 y)) y = p' x 0 0 y
          rw [init_snoc]
        · ext x k v y
          change p' x k (init (@snoc k (fun _ : Fin k.succ => E) v y))
            (@snoc k (fun _ : Fin k.succ => E) v y (last k)) = p' x k v y
          rw [snoc_last, init_snoc]

/-- A version of `contDiffWithinAt_succ_iff_hasFDerivWithinAt` where all derivatives
  are taken within the same set. -/
theorem contDiffWithinAt_succ_iff_hasFDerivWithinAt' {n : ℕ} :
    ContDiffWithinAt 𝕜 (n + 1 : ℕ) f s x ↔
      ∃ u ∈ 𝓝[insert x s] x, u ⊆ insert x s ∧ ∃ f' : E → E →L[𝕜] F,
        (∀ x ∈ u, HasFDerivWithinAt f (f' x) s x) ∧ ContDiffWithinAt 𝕜 n f' s x := by
  refine ⟨fun hf => ?_, ?_⟩
  · obtain ⟨u, hu, f', huf', hf'⟩ := contDiffWithinAt_succ_iff_hasFDerivWithinAt.mp hf
    obtain ⟨w, hw, hxw, hwu⟩ := mem_nhdsWithin.mp hu
    rw [inter_comm] at hwu
    refine ⟨insert x s ∩ w, inter_mem_nhdsWithin _ (hw.mem_nhds hxw), inter_subset_left, f',
      fun y hy => ?_, ?_⟩
    · refine ((huf' y <| hwu hy).mono hwu).mono_of_mem ?_
      refine mem_of_superset ?_ (inter_subset_inter_left _ (subset_insert _ _))
      exact inter_mem_nhdsWithin _ (hw.mem_nhds hy.2)
    · exact hf'.mono_of_mem (nhdsWithin_mono _ (subset_insert _ _) hu)
  · rw [← contDiffWithinAt_insert, contDiffWithinAt_succ_iff_hasFDerivWithinAt,
      insert_eq_of_mem (mem_insert _ _)]
    rintro ⟨u, hu, hus, f', huf', hf'⟩
    exact ⟨u, hu, f', fun y hy => (huf' y hy).insert'.mono hus, hf'.insert.mono hus⟩

/-! ### Smooth functions within a set -/

variable (𝕜)

/-- A function is continuously differentiable up to `n` on `s` if, for any point `x` in `s`, it
admits continuous derivatives up to order `n` on a neighborhood of `x` in `s`.

For `n = ∞`, we only require that this holds up to any finite order (where the neighborhood may
depend on the finite order we consider).
-/
def ContDiffOn (n : ℕ∞) (f : E → F) (s : Set E) : Prop :=
  ∀ x ∈ s, ContDiffWithinAt 𝕜 n f s x

variable {𝕜}

theorem HasFTaylorSeriesUpToOn.contDiffOn {f' : E → FormalMultilinearSeries 𝕜 E F}
    (hf : HasFTaylorSeriesUpToOn n f f' s) : ContDiffOn 𝕜 n f s := by
  intro x hx m hm
  use s
  simp only [Set.insert_eq_of_mem hx, self_mem_nhdsWithin, true_and_iff]
  exact ⟨f', hf.of_le hm⟩

theorem ContDiffOn.contDiffWithinAt (h : ContDiffOn 𝕜 n f s) (hx : x ∈ s) :
    ContDiffWithinAt 𝕜 n f s x :=
  h x hx

theorem ContDiffWithinAt.contDiffOn' {m : ℕ} (hm : (m : ℕ∞) ≤ n)
    (h : ContDiffWithinAt 𝕜 n f s x) :
    ∃ u, IsOpen u ∧ x ∈ u ∧ ContDiffOn 𝕜 m f (insert x s ∩ u) := by
  rcases h m hm with ⟨t, ht, p, hp⟩
  rcases mem_nhdsWithin.1 ht with ⟨u, huo, hxu, hut⟩
  rw [inter_comm] at hut
  exact ⟨u, huo, hxu, (hp.mono hut).contDiffOn⟩

theorem ContDiffWithinAt.contDiffOn {m : ℕ} (hm : (m : ℕ∞) ≤ n) (h : ContDiffWithinAt 𝕜 n f s x) :
    ∃ u ∈ 𝓝[insert x s] x, u ⊆ insert x s ∧ ContDiffOn 𝕜 m f u :=
  let ⟨_u, uo, xu, h⟩ := h.contDiffOn' hm
  ⟨_, inter_mem_nhdsWithin _ (uo.mem_nhds xu), inter_subset_left, h⟩

protected theorem ContDiffWithinAt.eventually {n : ℕ} (h : ContDiffWithinAt 𝕜 n f s x) :
    ∀ᶠ y in 𝓝[insert x s] x, ContDiffWithinAt 𝕜 n f s y := by
  rcases h.contDiffOn le_rfl with ⟨u, hu, _, hd⟩
  have : ∀ᶠ y : E in 𝓝[insert x s] x, u ∈ 𝓝[insert x s] y ∧ y ∈ u :=
    (eventually_nhdsWithin_nhdsWithin.2 hu).and hu
  refine this.mono fun y hy => (hd y hy.2).mono_of_mem ?_
  exact nhdsWithin_mono y (subset_insert _ _) hy.1

theorem ContDiffOn.of_le (h : ContDiffOn 𝕜 n f s) (hmn : m ≤ n) : ContDiffOn 𝕜 m f s := fun x hx =>
  (h x hx).of_le hmn

theorem ContDiffOn.of_succ {n : ℕ} (h : ContDiffOn 𝕜 (n + 1) f s) : ContDiffOn 𝕜 n f s :=
  h.of_le <| WithTop.coe_le_coe.mpr le_self_add

theorem ContDiffOn.one_of_succ {n : ℕ} (h : ContDiffOn 𝕜 (n + 1) f s) : ContDiffOn 𝕜 1 f s :=
  h.of_le <| WithTop.coe_le_coe.mpr le_add_self

theorem contDiffOn_iff_forall_nat_le : ContDiffOn 𝕜 n f s ↔ ∀ m : ℕ, ↑m ≤ n → ContDiffOn 𝕜 m f s :=
  ⟨fun H _ hm => H.of_le hm, fun H x hx m hm => H m hm x hx m le_rfl⟩

theorem contDiffOn_top : ContDiffOn 𝕜 ∞ f s ↔ ∀ n : ℕ, ContDiffOn 𝕜 n f s :=
  contDiffOn_iff_forall_nat_le.trans <| by simp only [le_top, forall_prop_of_true]

theorem contDiffOn_all_iff_nat : (∀ n, ContDiffOn 𝕜 n f s) ↔ ∀ n : ℕ, ContDiffOn 𝕜 n f s := by
  refine ⟨fun H n => H n, ?_⟩
  rintro H (_ | n)
  exacts [contDiffOn_top.2 H, H n]

theorem ContDiffOn.continuousOn (h : ContDiffOn 𝕜 n f s) : ContinuousOn f s := fun x hx =>
  (h x hx).continuousWithinAt

theorem ContDiffOn.congr (h : ContDiffOn 𝕜 n f s) (h₁ : ∀ x ∈ s, f₁ x = f x) :
    ContDiffOn 𝕜 n f₁ s := fun x hx => (h x hx).congr h₁ (h₁ x hx)

theorem contDiffOn_congr (h₁ : ∀ x ∈ s, f₁ x = f x) : ContDiffOn 𝕜 n f₁ s ↔ ContDiffOn 𝕜 n f s :=
  ⟨fun H => H.congr fun x hx => (h₁ x hx).symm, fun H => H.congr h₁⟩

theorem ContDiffOn.mono (h : ContDiffOn 𝕜 n f s) {t : Set E} (hst : t ⊆ s) : ContDiffOn 𝕜 n f t :=
  fun x hx => (h x (hst hx)).mono hst

theorem ContDiffOn.congr_mono (hf : ContDiffOn 𝕜 n f s) (h₁ : ∀ x ∈ s₁, f₁ x = f x) (hs : s₁ ⊆ s) :
    ContDiffOn 𝕜 n f₁ s₁ :=
  (hf.mono hs).congr h₁

/-- If a function is `C^n` on a set with `n ≥ 1`, then it is differentiable there. -/
theorem ContDiffOn.differentiableOn (h : ContDiffOn 𝕜 n f s) (hn : 1 ≤ n) :
    DifferentiableOn 𝕜 f s := fun x hx => (h x hx).differentiableWithinAt hn

/-- If a function is `C^n` around each point in a set, then it is `C^n` on the set. -/
theorem contDiffOn_of_locally_contDiffOn
    (h : ∀ x ∈ s, ∃ u, IsOpen u ∧ x ∈ u ∧ ContDiffOn 𝕜 n f (s ∩ u)) : ContDiffOn 𝕜 n f s := by
  intro x xs
  rcases h x xs with ⟨u, u_open, xu, hu⟩
  apply (contDiffWithinAt_inter _).1 (hu x ⟨xs, xu⟩)
  exact IsOpen.mem_nhds u_open xu

/-- A function is `C^(n + 1)` on a domain iff locally, it has a derivative which is `C^n`. -/
theorem contDiffOn_succ_iff_hasFDerivWithinAt {n : ℕ} :
    ContDiffOn 𝕜 (n + 1 : ℕ) f s ↔
      ∀ x ∈ s, ∃ u ∈ 𝓝[insert x s] x, ∃ f' : E → E →L[𝕜] F,
        (∀ x ∈ u, HasFDerivWithinAt f (f' x) u x) ∧ ContDiffOn 𝕜 n f' u := by
  constructor
  · intro h x hx
    rcases (h x hx) n.succ le_rfl with ⟨u, hu, p, Hp⟩
    refine
      ⟨u, hu, fun y => (continuousMultilinearCurryFin1 𝕜 E F) (p y 1), fun y hy =>
        Hp.hasFDerivWithinAt (WithTop.coe_le_coe.2 (Nat.le_add_left 1 n)) hy, ?_⟩
    rw [hasFTaylorSeriesUpToOn_succ_iff_right] at Hp
    intro z hz m hm
    refine ⟨u, ?_, fun x : E => (p x).shift, Hp.2.2.of_le hm⟩
    -- Porting note: without the explicit arguments `convert` can not determine the type.
    convert @self_mem_nhdsWithin _ _ z u
    exact insert_eq_of_mem hz
  · intro h x hx
    rw [contDiffWithinAt_succ_iff_hasFDerivWithinAt]
    rcases h x hx with ⟨u, u_nhbd, f', hu, hf'⟩
    have : x ∈ u := mem_of_mem_nhdsWithin (mem_insert _ _) u_nhbd
    exact ⟨u, u_nhbd, f', hu, hf' x this⟩

/-! ### Iterated derivative within a set -/


variable (𝕜)

/-- The `n`-th derivative of a function along a set, defined inductively by saying that the `n+1`-th
derivative of `f` is the derivative of the `n`-th derivative of `f` along this set, together with
an uncurrying step to see it as a multilinear map in `n+1` variables..
-/
noncomputable def iteratedFDerivWithin (n : ℕ) (f : E → F) (s : Set E) : E → E[×n]→L[𝕜] F :=
  Nat.recOn n (fun x => ContinuousMultilinearMap.curry0 𝕜 E (f x)) fun _ rec x =>
    ContinuousLinearMap.uncurryLeft (fderivWithin 𝕜 rec s x)

/-- Formal Taylor series associated to a function within a set. -/
def ftaylorSeriesWithin (f : E → F) (s : Set E) (x : E) : FormalMultilinearSeries 𝕜 E F := fun n =>
  iteratedFDerivWithin 𝕜 n f s x

variable {𝕜}

@[simp]
theorem iteratedFDerivWithin_zero_apply (m : Fin 0 → E) :
    (iteratedFDerivWithin 𝕜 0 f s x : (Fin 0 → E) → F) m = f x :=
  rfl

theorem iteratedFDerivWithin_zero_eq_comp :
    iteratedFDerivWithin 𝕜 0 f s = (continuousMultilinearCurryFin0 𝕜 E F).symm ∘ f :=
  rfl

@[simp]
theorem norm_iteratedFDerivWithin_zero : ‖iteratedFDerivWithin 𝕜 0 f s x‖ = ‖f x‖ := by
  -- Porting note: added `comp_apply`.
  rw [iteratedFDerivWithin_zero_eq_comp, comp_apply, LinearIsometryEquiv.norm_map]

theorem iteratedFDerivWithin_succ_apply_left {n : ℕ} (m : Fin (n + 1) → E) :
    (iteratedFDerivWithin 𝕜 (n + 1) f s x : (Fin (n + 1) → E) → F) m =
      (fderivWithin 𝕜 (iteratedFDerivWithin 𝕜 n f s) s x : E → E[×n]→L[𝕜] F) (m 0) (tail m) :=
  rfl

/-- Writing explicitly the `n+1`-th derivative as the composition of a currying linear equiv,
and the derivative of the `n`-th derivative. -/
theorem iteratedFDerivWithin_succ_eq_comp_left {n : ℕ} :
    iteratedFDerivWithin 𝕜 (n + 1) f s =
      (continuousMultilinearCurryLeftEquiv 𝕜 (fun _ : Fin (n + 1) => E) F :
          (E →L[𝕜] (E [×n]→L[𝕜] F)) → (E [×n.succ]→L[𝕜] F)) ∘
        fderivWithin 𝕜 (iteratedFDerivWithin 𝕜 n f s) s :=
  rfl

theorem fderivWithin_iteratedFDerivWithin {s : Set E} {n : ℕ} :
    fderivWithin 𝕜 (iteratedFDerivWithin 𝕜 n f s) s =
      (continuousMultilinearCurryLeftEquiv 𝕜 (fun _ : Fin (n + 1) => E) F).symm ∘
        iteratedFDerivWithin 𝕜 (n + 1) f s := by
  rw [iteratedFDerivWithin_succ_eq_comp_left]
  ext1 x
  simp only [Function.comp_apply, LinearIsometryEquiv.symm_apply_apply]

theorem norm_fderivWithin_iteratedFDerivWithin {n : ℕ} :
    ‖fderivWithin 𝕜 (iteratedFDerivWithin 𝕜 n f s) s x‖ =
      ‖iteratedFDerivWithin 𝕜 (n + 1) f s x‖ := by
  -- Porting note: added `comp_apply`.
  rw [iteratedFDerivWithin_succ_eq_comp_left, comp_apply, LinearIsometryEquiv.norm_map]

theorem iteratedFDerivWithin_succ_apply_right {n : ℕ} (hs : UniqueDiffOn 𝕜 s) (hx : x ∈ s)
    (m : Fin (n + 1) → E) :
    (iteratedFDerivWithin 𝕜 (n + 1) f s x : (Fin (n + 1) → E) → F) m =
      iteratedFDerivWithin 𝕜 n (fun y => fderivWithin 𝕜 f s y) s x (init m) (m (last n)) := by
  induction' n with n IH generalizing x
  · rw [iteratedFDerivWithin_succ_eq_comp_left, iteratedFDerivWithin_zero_eq_comp,
      iteratedFDerivWithin_zero_apply, Function.comp_apply,
      LinearIsometryEquiv.comp_fderivWithin _ (hs x hx)]
    rfl
  · let I := continuousMultilinearCurryRightEquiv' 𝕜 n E F
    have A : ∀ y ∈ s, iteratedFDerivWithin 𝕜 n.succ f s y =
        (I ∘ iteratedFDerivWithin 𝕜 n (fun y => fderivWithin 𝕜 f s y) s) y := fun y hy ↦ by
      ext m
      rw [@IH y hy m]
      rfl
    calc
      (iteratedFDerivWithin 𝕜 (n + 2) f s x : (Fin (n + 2) → E) → F) m =
          (fderivWithin 𝕜 (iteratedFDerivWithin 𝕜 n.succ f s) s x : E → E[×n + 1]→L[𝕜] F) (m 0)
            (tail m) :=
        rfl
      _ = (fderivWithin 𝕜 (I ∘ iteratedFDerivWithin 𝕜 n (fderivWithin 𝕜 f s) s) s x :
              E → E[×n + 1]→L[𝕜] F) (m 0) (tail m) := by
        rw [fderivWithin_congr A (A x hx)]
      _ = (I ∘ fderivWithin 𝕜 (iteratedFDerivWithin 𝕜 n (fderivWithin 𝕜 f s) s) s x :
              E → E[×n + 1]→L[𝕜] F) (m 0) (tail m) := by
        #adaptation_note
        /--
        After https://github.com/leanprover/lean4/pull/4119 we need to either use
        `set_option maxSynthPendingDepth 2 in`
        or fill in an explicit argument as
        ```
        simp only [LinearIsometryEquiv.comp_fderivWithin _
          (f := iteratedFDerivWithin 𝕜 n (fderivWithin 𝕜 f s) s) (hs x hx)]
        ```
        -/
        set_option maxSynthPendingDepth 2 in
          simp only [LinearIsometryEquiv.comp_fderivWithin _ (hs x hx)]
        rfl
      _ = (fderivWithin 𝕜 (iteratedFDerivWithin 𝕜 n (fun y => fderivWithin 𝕜 f s y) s) s x :
              E → E[×n]→L[𝕜] E →L[𝕜] F) (m 0) (init (tail m)) ((tail m) (last n)) := rfl
      _ = iteratedFDerivWithin 𝕜 (Nat.succ n) (fun y => fderivWithin 𝕜 f s y) s x (init m)
            (m (last (n + 1))) := by
        rw [iteratedFDerivWithin_succ_apply_left, tail_init_eq_init_tail]
        rfl

/-- Writing explicitly the `n+1`-th derivative as the composition of a currying linear equiv,
and the `n`-th derivative of the derivative. -/
theorem iteratedFDerivWithin_succ_eq_comp_right {n : ℕ} (hs : UniqueDiffOn 𝕜 s) (hx : x ∈ s) :
    iteratedFDerivWithin 𝕜 (n + 1) f s x =
      (continuousMultilinearCurryRightEquiv' 𝕜 n E F ∘
          iteratedFDerivWithin 𝕜 n (fun y => fderivWithin 𝕜 f s y) s)
        x := by
  ext m; rw [iteratedFDerivWithin_succ_apply_right hs hx]; rfl

theorem norm_iteratedFDerivWithin_fderivWithin {n : ℕ} (hs : UniqueDiffOn 𝕜 s) (hx : x ∈ s) :
    ‖iteratedFDerivWithin 𝕜 n (fderivWithin 𝕜 f s) s x‖ =
      ‖iteratedFDerivWithin 𝕜 (n + 1) f s x‖ := by
  -- Porting note: added `comp_apply`.
  rw [iteratedFDerivWithin_succ_eq_comp_right hs hx, comp_apply, LinearIsometryEquiv.norm_map]

@[simp]
theorem iteratedFDerivWithin_one_apply (h : UniqueDiffWithinAt 𝕜 s x) (m : Fin 1 → E) :
    iteratedFDerivWithin 𝕜 1 f s x m = fderivWithin 𝕜 f s x (m 0) := by
  simp only [iteratedFDerivWithin_succ_apply_left, iteratedFDerivWithin_zero_eq_comp,
    (continuousMultilinearCurryFin0 𝕜 E F).symm.comp_fderivWithin h]
  rfl

/-- On a set of unique differentiability, the second derivative is obtained by taking the
derivative of the derivative. -/
lemma iteratedFDerivWithin_two_apply (f : E → F) {z : E} (hs : UniqueDiffOn 𝕜 s) (hz : z ∈ s)
    (m : Fin 2 → E) :
    iteratedFDerivWithin 𝕜 2 f s z m = fderivWithin 𝕜 (fderivWithin 𝕜 f s) s z (m 0) (m 1) := by
  simp only [iteratedFDerivWithin_succ_apply_right hs hz]
  rfl

/-- On a set of unique differentiability, the second derivative is obtained by taking the
derivative of the derivative. -/
lemma iteratedFDerivWithin_two_apply (f : E → F) {z : E} (hs : UniqueDiffOn 𝕜 s) (hz : z ∈ s)
    (m : Fin 2 → E) :
    iteratedFDerivWithin 𝕜 2 f s z m = fderivWithin 𝕜 (fderivWithin 𝕜 f s) s z (m 0) (m 1) := by
  simp only [iteratedFDerivWithin_succ_apply_right hs hz]
  rfl

theorem Filter.EventuallyEq.iteratedFDerivWithin' (h : f₁ =ᶠ[𝓝[s] x] f) (ht : t ⊆ s) (n : ℕ) :
    iteratedFDerivWithin 𝕜 n f₁ t =ᶠ[𝓝[s] x] iteratedFDerivWithin 𝕜 n f t := by
  induction n with
  | zero => exact h.mono fun y hy => DFunLike.ext _ _ fun _ => hy
  | succ n ihn =>
    have : fderivWithin 𝕜 _ t =ᶠ[𝓝[s] x] fderivWithin 𝕜 _ t := ihn.fderivWithin' ht
    refine this.mono fun y hy => ?_
    simp only [iteratedFDerivWithin_succ_eq_comp_left, hy, (· ∘ ·)]

protected theorem Filter.EventuallyEq.iteratedFDerivWithin (h : f₁ =ᶠ[𝓝[s] x] f) (n : ℕ) :
    iteratedFDerivWithin 𝕜 n f₁ s =ᶠ[𝓝[s] x] iteratedFDerivWithin 𝕜 n f s :=
  h.iteratedFDerivWithin' Subset.rfl n

/-- If two functions coincide in a neighborhood of `x` within a set `s` and at `x`, then their
iterated differentials within this set at `x` coincide. -/
theorem Filter.EventuallyEq.iteratedFDerivWithin_eq (h : f₁ =ᶠ[𝓝[s] x] f) (hx : f₁ x = f x)
    (n : ℕ) : iteratedFDerivWithin 𝕜 n f₁ s x = iteratedFDerivWithin 𝕜 n f s x :=
  have : f₁ =ᶠ[𝓝[insert x s] x] f := by simpa [EventuallyEq, hx]
  (this.iteratedFDerivWithin' (subset_insert _ _) n).self_of_nhdsWithin (mem_insert _ _)

/-- If two functions coincide on a set `s`, then their iterated differentials within this set
coincide. See also `Filter.EventuallyEq.iteratedFDerivWithin_eq` and
`Filter.EventuallyEq.iteratedFDerivWithin`. -/
theorem iteratedFDerivWithin_congr (hs : EqOn f₁ f s) (hx : x ∈ s) (n : ℕ) :
    iteratedFDerivWithin 𝕜 n f₁ s x = iteratedFDerivWithin 𝕜 n f s x :=
  (hs.eventuallyEq.filter_mono inf_le_right).iteratedFDerivWithin_eq (hs hx) _

/-- If two functions coincide on a set `s`, then their iterated differentials within this set
coincide. See also `Filter.EventuallyEq.iteratedFDerivWithin_eq` and
`Filter.EventuallyEq.iteratedFDerivWithin`. -/
protected theorem Set.EqOn.iteratedFDerivWithin (hs : EqOn f₁ f s) (n : ℕ) :
    EqOn (iteratedFDerivWithin 𝕜 n f₁ s) (iteratedFDerivWithin 𝕜 n f s) s := fun _x hx =>
  iteratedFDerivWithin_congr hs hx n

theorem iteratedFDerivWithin_eventually_congr_set' (y : E) (h : s =ᶠ[𝓝[{y}ᶜ] x] t) (n : ℕ) :
    iteratedFDerivWithin 𝕜 n f s =ᶠ[𝓝 x] iteratedFDerivWithin 𝕜 n f t := by
  induction n generalizing x with
  | zero => rfl
  | succ n ihn =>
    refine (eventually_nhds_nhdsWithin.2 h).mono fun y hy => ?_
    simp only [iteratedFDerivWithin_succ_eq_comp_left, (· ∘ ·)]
    rw [(ihn hy).fderivWithin_eq_nhds, fderivWithin_congr_set' _ hy]

theorem iteratedFDerivWithin_eventually_congr_set (h : s =ᶠ[𝓝 x] t) (n : ℕ) :
    iteratedFDerivWithin 𝕜 n f s =ᶠ[𝓝 x] iteratedFDerivWithin 𝕜 n f t :=
  iteratedFDerivWithin_eventually_congr_set' x (h.filter_mono inf_le_left) n

theorem iteratedFDerivWithin_congr_set (h : s =ᶠ[𝓝 x] t) (n : ℕ) :
    iteratedFDerivWithin 𝕜 n f s x = iteratedFDerivWithin 𝕜 n f t x :=
  (iteratedFDerivWithin_eventually_congr_set h n).self_of_nhds

/-- The iterated differential within a set `s` at a point `x` is not modified if one intersects
`s` with a neighborhood of `x` within `s`. -/
theorem iteratedFDerivWithin_inter' {n : ℕ} (hu : u ∈ 𝓝[s] x) :
    iteratedFDerivWithin 𝕜 n f (s ∩ u) x = iteratedFDerivWithin 𝕜 n f s x :=
  iteratedFDerivWithin_congr_set (nhdsWithin_eq_iff_eventuallyEq.1 <| nhdsWithin_inter_of_mem' hu) _

/-- The iterated differential within a set `s` at a point `x` is not modified if one intersects
`s` with a neighborhood of `x`. -/
theorem iteratedFDerivWithin_inter {n : ℕ} (hu : u ∈ 𝓝 x) :
    iteratedFDerivWithin 𝕜 n f (s ∩ u) x = iteratedFDerivWithin 𝕜 n f s x :=
  iteratedFDerivWithin_inter' (mem_nhdsWithin_of_mem_nhds hu)

/-- The iterated differential within a set `s` at a point `x` is not modified if one intersects
`s` with an open set containing `x`. -/
theorem iteratedFDerivWithin_inter_open {n : ℕ} (hu : IsOpen u) (hx : x ∈ u) :
    iteratedFDerivWithin 𝕜 n f (s ∩ u) x = iteratedFDerivWithin 𝕜 n f s x :=
  iteratedFDerivWithin_inter (hu.mem_nhds hx)

@[simp]
theorem contDiffOn_zero : ContDiffOn 𝕜 0 f s ↔ ContinuousOn f s := by
  refine ⟨fun H => H.continuousOn, fun H => fun x hx m hm ↦ ?_⟩
  have : (m : ℕ∞) = 0 := le_antisymm hm bot_le
  rw [this]
  refine ⟨insert x s, self_mem_nhdsWithin, ftaylorSeriesWithin 𝕜 f s, ?_⟩
  rw [hasFTaylorSeriesUpToOn_zero_iff]
  exact ⟨by rwa [insert_eq_of_mem hx], fun x _ => by simp [ftaylorSeriesWithin]⟩

theorem contDiffWithinAt_zero (hx : x ∈ s) :
    ContDiffWithinAt 𝕜 0 f s x ↔ ∃ u ∈ 𝓝[s] x, ContinuousOn f (s ∩ u) := by
  constructor
  · intro h
    obtain ⟨u, H, p, hp⟩ := h 0 le_rfl
    refine ⟨u, ?_, ?_⟩
    · simpa [hx] using H
    · simp only [Nat.cast_zero, hasFTaylorSeriesUpToOn_zero_iff] at hp
      exact hp.1.mono inter_subset_right
  · rintro ⟨u, H, hu⟩
    rw [← contDiffWithinAt_inter' H]
    have h' : x ∈ s ∩ u := ⟨hx, mem_of_mem_nhdsWithin hx H⟩
    exact (contDiffOn_zero.mpr hu).contDiffWithinAt h'

/-- On a set with unique differentiability, any choice of iterated differential has to coincide
with the one we have chosen in `iteratedFDerivWithin 𝕜 m f s`. -/
theorem HasFTaylorSeriesUpToOn.eq_iteratedFDerivWithin_of_uniqueDiffOn
    (h : HasFTaylorSeriesUpToOn n f p s) {m : ℕ} (hmn : (m : ℕ∞) ≤ n) (hs : UniqueDiffOn 𝕜 s)
    (hx : x ∈ s) : p x m = iteratedFDerivWithin 𝕜 m f s x := by
  induction' m with m IH generalizing x
  · rw [h.zero_eq' hx, iteratedFDerivWithin_zero_eq_comp]; rfl
  · have A : (m : ℕ∞) < n := lt_of_lt_of_le (WithTop.coe_lt_coe.2 (lt_add_one m)) hmn
    have :
      HasFDerivWithinAt (fun y : E => iteratedFDerivWithin 𝕜 m f s y)
        (ContinuousMultilinearMap.curryLeft (p x (Nat.succ m))) s x :=
      (h.fderivWithin m A x hx).congr (fun y hy => (IH (le_of_lt A) hy).symm)
        (IH (le_of_lt A) hx).symm
    rw [iteratedFDerivWithin_succ_eq_comp_left, Function.comp_apply, this.fderivWithin (hs x hx)]
    exact (ContinuousMultilinearMap.uncurry_curryLeft _).symm

@[deprecated (since := "2024-03-28")]
alias HasFTaylorSeriesUpToOn.eq_ftaylor_series_of_uniqueDiffOn :=
  HasFTaylorSeriesUpToOn.eq_iteratedFDerivWithin_of_uniqueDiffOn

/-- When a function is `C^n` in a set `s` of unique differentiability, it admits
`ftaylorSeriesWithin 𝕜 f s` as a Taylor series up to order `n` in `s`. -/
protected theorem ContDiffOn.ftaylorSeriesWithin (h : ContDiffOn 𝕜 n f s) (hs : UniqueDiffOn 𝕜 s) :
    HasFTaylorSeriesUpToOn n f (ftaylorSeriesWithin 𝕜 f s) s := by
  constructor
  · intro x _
    simp only [ftaylorSeriesWithin, ContinuousMultilinearMap.uncurry0_apply,
      iteratedFDerivWithin_zero_apply]
  · intro m hm x hx
    rcases (h x hx) m.succ (Order.add_one_le_of_lt hm) with ⟨u, hu, p, Hp⟩
    rw [insert_eq_of_mem hx] at hu
    rcases mem_nhdsWithin.1 hu with ⟨o, o_open, xo, ho⟩
    rw [inter_comm] at ho
    have : p x m.succ = ftaylorSeriesWithin 𝕜 f s x m.succ := by
      change p x m.succ = iteratedFDerivWithin 𝕜 m.succ f s x
      rw [← iteratedFDerivWithin_inter_open o_open xo]
      exact (Hp.mono ho).eq_iteratedFDerivWithin_of_uniqueDiffOn le_rfl (hs.inter o_open) ⟨hx, xo⟩
    rw [← this, ← hasFDerivWithinAt_inter (IsOpen.mem_nhds o_open xo)]
    have A : ∀ y ∈ s ∩ o, p y m = ftaylorSeriesWithin 𝕜 f s y m := by
      rintro y ⟨hy, yo⟩
      change p y m = iteratedFDerivWithin 𝕜 m f s y
      rw [← iteratedFDerivWithin_inter_open o_open yo]
      exact
        (Hp.mono ho).eq_iteratedFDerivWithin_of_uniqueDiffOn (WithTop.coe_le_coe.2 (Nat.le_succ m))
          (hs.inter o_open) ⟨hy, yo⟩
    exact
      ((Hp.mono ho).fderivWithin m (WithTop.coe_lt_coe.2 (lt_add_one m)) x ⟨hx, xo⟩).congr
        (fun y hy => (A y hy).symm) (A x ⟨hx, xo⟩).symm
  · intro m hm
    apply continuousOn_of_locally_continuousOn
    intro x hx
    rcases h x hx m hm with ⟨u, hu, p, Hp⟩
    rcases mem_nhdsWithin.1 hu with ⟨o, o_open, xo, ho⟩
    rw [insert_eq_of_mem hx] at ho
    rw [inter_comm] at ho
    refine ⟨o, o_open, xo, ?_⟩
    have A : ∀ y ∈ s ∩ o, p y m = ftaylorSeriesWithin 𝕜 f s y m := by
      rintro y ⟨hy, yo⟩
      change p y m = iteratedFDerivWithin 𝕜 m f s y
      rw [← iteratedFDerivWithin_inter_open o_open yo]
      exact (Hp.mono ho).eq_iteratedFDerivWithin_of_uniqueDiffOn le_rfl (hs.inter o_open) ⟨hy, yo⟩
    exact ((Hp.mono ho).cont m le_rfl).congr fun y hy => (A y hy).symm

theorem contDiffOn_of_continuousOn_differentiableOn
    (Hcont : ∀ m : ℕ, (m : ℕ∞) ≤ n → ContinuousOn (fun x => iteratedFDerivWithin 𝕜 m f s x) s)
    (Hdiff : ∀ m : ℕ, (m : ℕ∞) < n →
      DifferentiableOn 𝕜 (fun x => iteratedFDerivWithin 𝕜 m f s x) s) :
    ContDiffOn 𝕜 n f s := by
  intro x hx m hm
  rw [insert_eq_of_mem hx]
  refine ⟨s, self_mem_nhdsWithin, ftaylorSeriesWithin 𝕜 f s, ?_⟩
  constructor
  · intro y _
    simp only [ftaylorSeriesWithin, ContinuousMultilinearMap.uncurry0_apply,
      iteratedFDerivWithin_zero_apply]
  · intro k hk y hy
    convert (Hdiff k (lt_of_lt_of_le hk hm) y hy).hasFDerivWithinAt
  · intro k hk
    exact Hcont k (le_trans hk hm)

theorem contDiffOn_of_differentiableOn
    (h : ∀ m : ℕ, (m : ℕ∞) ≤ n → DifferentiableOn 𝕜 (iteratedFDerivWithin 𝕜 m f s) s) :
    ContDiffOn 𝕜 n f s :=
  contDiffOn_of_continuousOn_differentiableOn (fun m hm => (h m hm).continuousOn) fun m hm =>
    h m (le_of_lt hm)

theorem ContDiffOn.continuousOn_iteratedFDerivWithin {m : ℕ} (h : ContDiffOn 𝕜 n f s)
    (hmn : (m : ℕ∞) ≤ n) (hs : UniqueDiffOn 𝕜 s) : ContinuousOn (iteratedFDerivWithin 𝕜 m f s) s :=
  (h.ftaylorSeriesWithin hs).cont m hmn

theorem ContDiffOn.differentiableOn_iteratedFDerivWithin {m : ℕ} (h : ContDiffOn 𝕜 n f s)
    (hmn : (m : ℕ∞) < n) (hs : UniqueDiffOn 𝕜 s) :
    DifferentiableOn 𝕜 (iteratedFDerivWithin 𝕜 m f s) s := fun x hx =>
  ((h.ftaylorSeriesWithin hs).fderivWithin m hmn x hx).differentiableWithinAt

theorem ContDiffWithinAt.differentiableWithinAt_iteratedFDerivWithin {m : ℕ}
    (h : ContDiffWithinAt 𝕜 n f s x) (hmn : (m : ℕ∞) < n) (hs : UniqueDiffOn 𝕜 (insert x s)) :
    DifferentiableWithinAt 𝕜 (iteratedFDerivWithin 𝕜 m f s) s x := by
  rcases h.contDiffOn' (Order.add_one_le_of_lt hmn) with ⟨u, uo, xu, hu⟩
  set t := insert x s ∩ u
  have A : t =ᶠ[𝓝[≠] x] s := by
    simp only [set_eventuallyEq_iff_inf_principal, ← nhdsWithin_inter']
    rw [← inter_assoc, nhdsWithin_inter_of_mem', ← diff_eq_compl_inter, insert_diff_of_mem,
      diff_eq_compl_inter]
    exacts [rfl, mem_nhdsWithin_of_mem_nhds (uo.mem_nhds xu)]
  have B : iteratedFDerivWithin 𝕜 m f s =ᶠ[𝓝 x] iteratedFDerivWithin 𝕜 m f t :=
    iteratedFDerivWithin_eventually_congr_set' _ A.symm _
  have C : DifferentiableWithinAt 𝕜 (iteratedFDerivWithin 𝕜 m f t) t x :=
    hu.differentiableOn_iteratedFDerivWithin (Nat.cast_lt.2 m.lt_succ_self) (hs.inter uo) x
      ⟨mem_insert _ _, xu⟩
  rw [differentiableWithinAt_congr_set' _ A] at C
  exact C.congr_of_eventuallyEq (B.filter_mono inf_le_left) B.self_of_nhds

theorem contDiffOn_iff_continuousOn_differentiableOn (hs : UniqueDiffOn 𝕜 s) :
    ContDiffOn 𝕜 n f s ↔
      (∀ m : ℕ, (m : ℕ∞) ≤ n → ContinuousOn (fun x => iteratedFDerivWithin 𝕜 m f s x) s) ∧
        ∀ m : ℕ, (m : ℕ∞) < n → DifferentiableOn 𝕜 (fun x => iteratedFDerivWithin 𝕜 m f s x) s :=
  ⟨fun h => ⟨fun _m hm => h.continuousOn_iteratedFDerivWithin hm hs, fun _m hm =>
      h.differentiableOn_iteratedFDerivWithin hm hs⟩,
    fun h => contDiffOn_of_continuousOn_differentiableOn h.1 h.2⟩

theorem contDiffOn_succ_of_fderivWithin {n : ℕ} (hf : DifferentiableOn 𝕜 f s)
    (h : ContDiffOn 𝕜 n (fun y => fderivWithin 𝕜 f s y) s) : ContDiffOn 𝕜 (n + 1 : ℕ) f s := by
  intro x hx
  rw [contDiffWithinAt_succ_iff_hasFDerivWithinAt, insert_eq_of_mem hx]
  exact
    ⟨s, self_mem_nhdsWithin, fderivWithin 𝕜 f s, fun y hy => (hf y hy).hasFDerivWithinAt, h x hx⟩

/-- A function is `C^(n + 1)` on a domain with unique derivatives if and only if it is
differentiable there, and its derivative (expressed with `fderivWithin`) is `C^n`. -/
theorem contDiffOn_succ_iff_fderivWithin {n : ℕ} (hs : UniqueDiffOn 𝕜 s) :
    ContDiffOn 𝕜 (n + 1 : ℕ) f s ↔
      DifferentiableOn 𝕜 f s ∧ ContDiffOn 𝕜 n (fun y => fderivWithin 𝕜 f s y) s := by
  refine ⟨fun H => ?_, fun h => contDiffOn_succ_of_fderivWithin h.1 h.2⟩
  refine ⟨H.differentiableOn (WithTop.coe_le_coe.2 (Nat.le_add_left 1 n)), fun x hx => ?_⟩
  rcases contDiffWithinAt_succ_iff_hasFDerivWithinAt.1 (H x hx) with ⟨u, hu, f', hff', hf'⟩
  rcases mem_nhdsWithin.1 hu with ⟨o, o_open, xo, ho⟩
  rw [inter_comm, insert_eq_of_mem hx] at ho
  have := hf'.mono ho
  rw [contDiffWithinAt_inter' (mem_nhdsWithin_of_mem_nhds (IsOpen.mem_nhds o_open xo))] at this
  apply this.congr_of_eventually_eq' _ hx
  have : o ∩ s ∈ 𝓝[s] x := mem_nhdsWithin.2 ⟨o, o_open, xo, Subset.refl _⟩
  rw [inter_comm] at this
  refine Filter.eventuallyEq_of_mem this fun y hy => ?_
  have A : fderivWithin 𝕜 f (s ∩ o) y = f' y :=
    ((hff' y (ho hy)).mono ho).fderivWithin (hs.inter o_open y hy)
  rwa [fderivWithin_inter (o_open.mem_nhds hy.2)] at A

theorem contDiffOn_succ_iff_hasFDerivWithin {n : ℕ} (hs : UniqueDiffOn 𝕜 s) :
    ContDiffOn 𝕜 (n + 1 : ℕ) f s ↔
      ∃ f' : E → E →L[𝕜] F, ContDiffOn 𝕜 n f' s ∧ ∀ x, x ∈ s → HasFDerivWithinAt f (f' x) s x := by
  rw [contDiffOn_succ_iff_fderivWithin hs]
  refine ⟨fun h => ⟨fderivWithin 𝕜 f s, h.2, fun x hx => (h.1 x hx).hasFDerivWithinAt⟩, fun h => ?_⟩
  rcases h with ⟨f', h1, h2⟩
  refine ⟨fun x hx => (h2 x hx).differentiableWithinAt, fun x hx => ?_⟩
  exact (h1 x hx).congr' (fun y hy => (h2 y hy).fderivWithin (hs y hy)) hx

/-- A function is `C^(n + 1)` on an open domain if and only if it is
differentiable there, and its derivative (expressed with `fderiv`) is `C^n`. -/
theorem contDiffOn_succ_iff_fderiv_of_isOpen {n : ℕ} (hs : IsOpen s) :
    ContDiffOn 𝕜 (n + 1 : ℕ) f s ↔
      DifferentiableOn 𝕜 f s ∧ ContDiffOn 𝕜 n (fun y => fderiv 𝕜 f y) s := by
  rw [contDiffOn_succ_iff_fderivWithin hs.uniqueDiffOn]
  exact Iff.rfl.and (contDiffOn_congr fun x hx ↦ fderivWithin_of_isOpen hs hx)

/-- A function is `C^∞` on a domain with unique derivatives if and only if it is differentiable
there, and its derivative (expressed with `fderivWithin`) is `C^∞`. -/
theorem contDiffOn_top_iff_fderivWithin (hs : UniqueDiffOn 𝕜 s) :
    ContDiffOn 𝕜 ∞ f s ↔
      DifferentiableOn 𝕜 f s ∧ ContDiffOn 𝕜 ∞ (fun y => fderivWithin 𝕜 f s y) s := by
  constructor
  · intro h
    refine ⟨h.differentiableOn le_top, ?_⟩
    refine contDiffOn_top.2 fun n => ((contDiffOn_succ_iff_fderivWithin hs).1 ?_).2
    exact h.of_le le_top
  · intro h
    refine contDiffOn_top.2 fun n => ?_
    have A : (n : ℕ∞) ≤ ∞ := le_top
    apply ((contDiffOn_succ_iff_fderivWithin hs).2 ⟨h.1, h.2.of_le A⟩).of_le
    exact WithTop.coe_le_coe.2 (Nat.le_succ n)

/-- A function is `C^∞` on an open domain if and only if it is differentiable there, and its
derivative (expressed with `fderiv`) is `C^∞`. -/
theorem contDiffOn_top_iff_fderiv_of_isOpen (hs : IsOpen s) :
    ContDiffOn 𝕜 ∞ f s ↔ DifferentiableOn 𝕜 f s ∧ ContDiffOn 𝕜 ∞ (fun y => fderiv 𝕜 f y) s := by
  rw [contDiffOn_top_iff_fderivWithin hs.uniqueDiffOn]
  exact Iff.rfl.and <| contDiffOn_congr fun x hx ↦ fderivWithin_of_isOpen hs hx

protected theorem ContDiffOn.fderivWithin (hf : ContDiffOn 𝕜 n f s) (hs : UniqueDiffOn 𝕜 s)
    (hmn : m + 1 ≤ n) : ContDiffOn 𝕜 m (fun y => fderivWithin 𝕜 f s y) s := by
  cases' m with m
  · change ∞ + 1 ≤ n at hmn
    have : n = ∞ := by simpa using hmn
    rw [this] at hf
    exact ((contDiffOn_top_iff_fderivWithin hs).1 hf).2
  · change (m.succ : ℕ∞) ≤ n at hmn
    exact ((contDiffOn_succ_iff_fderivWithin hs).1 (hf.of_le hmn)).2

theorem ContDiffOn.fderiv_of_isOpen (hf : ContDiffOn 𝕜 n f s) (hs : IsOpen s) (hmn : m + 1 ≤ n) :
    ContDiffOn 𝕜 m (fun y => fderiv 𝕜 f y) s :=
  (hf.fderivWithin hs.uniqueDiffOn hmn).congr fun _ hx => (fderivWithin_of_isOpen hs hx).symm

theorem ContDiffOn.continuousOn_fderivWithin (h : ContDiffOn 𝕜 n f s) (hs : UniqueDiffOn 𝕜 s)
    (hn : 1 ≤ n) : ContinuousOn (fun x => fderivWithin 𝕜 f s x) s :=
  ((contDiffOn_succ_iff_fderivWithin hs).1 (h.of_le hn)).2.continuousOn

theorem ContDiffOn.continuousOn_fderiv_of_isOpen (h : ContDiffOn 𝕜 n f s) (hs : IsOpen s)
    (hn : 1 ≤ n) : ContinuousOn (fun x => fderiv 𝕜 f x) s :=
  ((contDiffOn_succ_iff_fderiv_of_isOpen hs).1 (h.of_le hn)).2.continuousOn

/-! ### Functions with a Taylor series on the whole space -/

/-- `HasFTaylorSeriesUpTo n f p` registers the fact that `p 0 = f` and `p (m+1)` is a
derivative of `p m` for `m < n`, and is continuous for `m ≤ n`. This is a predicate analogous to
`HasFDerivAt` but for higher order derivatives.

Notice that `p` does not sum up to `f` on the diagonal (`FormalMultilinearSeries.sum`), even if
`f` is analytic and `n = ∞`: an addition `1/m!` factor on the `m`th term is necessary for that. -/
structure HasFTaylorSeriesUpTo (n : ℕ∞) (f : E → F) (p : E → FormalMultilinearSeries 𝕜 E F) :
  Prop where
  zero_eq : ∀ x, (p x 0).uncurry0 = f x
  fderiv : ∀ m : ℕ, (m : ℕ∞) < n → ∀ x, HasFDerivAt (fun y => p y m) (p x m.succ).curryLeft x
  cont : ∀ m : ℕ, (m : ℕ∞) ≤ n → Continuous fun x => p x m

theorem HasFTaylorSeriesUpTo.zero_eq' (h : HasFTaylorSeriesUpTo n f p) (x : E) :
    p x 0 = (continuousMultilinearCurryFin0 𝕜 E F).symm (f x) := by
  rw [← h.zero_eq x]
  exact (p x 0).uncurry0_curry0.symm

theorem hasFTaylorSeriesUpToOn_univ_iff :
    HasFTaylorSeriesUpToOn n f p univ ↔ HasFTaylorSeriesUpTo n f p := by
  constructor
  · intro H
    constructor
    · exact fun x => H.zero_eq x (mem_univ x)
    · intro m hm x
      rw [← hasFDerivWithinAt_univ]
      exact H.fderivWithin m hm x (mem_univ x)
    · intro m hm
      rw [continuous_iff_continuousOn_univ]
      exact H.cont m hm
  · intro H
    constructor
    · exact fun x _ => H.zero_eq x
    · intro m hm x _
      rw [hasFDerivWithinAt_univ]
      exact H.fderiv m hm x
    · intro m hm
      rw [← continuous_iff_continuousOn_univ]
      exact H.cont m hm

theorem HasFTaylorSeriesUpTo.hasFTaylorSeriesUpToOn (h : HasFTaylorSeriesUpTo n f p) (s : Set E) :
    HasFTaylorSeriesUpToOn n f p s :=
  (hasFTaylorSeriesUpToOn_univ_iff.2 h).mono (subset_univ _)

theorem HasFTaylorSeriesUpTo.ofLe (h : HasFTaylorSeriesUpTo n f p) (hmn : m ≤ n) :
    HasFTaylorSeriesUpTo m f p := by
  rw [← hasFTaylorSeriesUpToOn_univ_iff] at h ⊢; exact h.of_le hmn

theorem HasFTaylorSeriesUpTo.continuous (h : HasFTaylorSeriesUpTo n f p) : Continuous f := by
  rw [← hasFTaylorSeriesUpToOn_univ_iff] at h
  rw [continuous_iff_continuousOn_univ]
  exact h.continuousOn

theorem hasFTaylorSeriesUpTo_zero_iff :
    HasFTaylorSeriesUpTo 0 f p ↔ Continuous f ∧ ∀ x, (p x 0).uncurry0 = f x := by
  simp [hasFTaylorSeriesUpToOn_univ_iff.symm, continuous_iff_continuousOn_univ,
    hasFTaylorSeriesUpToOn_zero_iff]

theorem hasFTaylorSeriesUpTo_top_iff :
    HasFTaylorSeriesUpTo ∞ f p ↔ ∀ n : ℕ, HasFTaylorSeriesUpTo n f p := by
  simp only [← hasFTaylorSeriesUpToOn_univ_iff, hasFTaylorSeriesUpToOn_top_iff]

/-- In the case that `n = ∞` we don't need the continuity assumption in
`HasFTaylorSeriesUpTo`. -/
theorem hasFTaylorSeriesUpTo_top_iff' :
    HasFTaylorSeriesUpTo ∞ f p ↔
      (∀ x, (p x 0).uncurry0 = f x) ∧
        ∀ (m : ℕ) (x), HasFDerivAt (fun y => p y m) (p x m.succ).curryLeft x := by
  simp only [← hasFTaylorSeriesUpToOn_univ_iff, hasFTaylorSeriesUpToOn_top_iff', mem_univ,
    forall_true_left, hasFDerivWithinAt_univ]

/-- If a function has a Taylor series at order at least `1`, then the term of order `1` of this
series is a derivative of `f`. -/
theorem HasFTaylorSeriesUpTo.hasFDerivAt (h : HasFTaylorSeriesUpTo n f p) (hn : 1 ≤ n) (x : E) :
    HasFDerivAt f (continuousMultilinearCurryFin1 𝕜 E F (p x 1)) x := by
  rw [← hasFDerivWithinAt_univ]
  exact (hasFTaylorSeriesUpToOn_univ_iff.2 h).hasFDerivWithinAt hn (mem_univ _)

theorem HasFTaylorSeriesUpTo.differentiable (h : HasFTaylorSeriesUpTo n f p) (hn : 1 ≤ n) :
    Differentiable 𝕜 f := fun x => (h.hasFDerivAt hn x).differentiableAt

/-- `p` is a Taylor series of `f` up to `n+1` if and only if `p.shift` is a Taylor series up to `n`
for `p 1`, which is a derivative of `f`. -/
theorem hasFTaylorSeriesUpTo_succ_iff_right {n : ℕ} :
    HasFTaylorSeriesUpTo (n + 1 : ℕ) f p ↔
      (∀ x, (p x 0).uncurry0 = f x) ∧
        (∀ x, HasFDerivAt (fun y => p y 0) (p x 1).curryLeft x) ∧
          HasFTaylorSeriesUpTo n (fun x => continuousMultilinearCurryFin1 𝕜 E F (p x 1)) fun x =>
            (p x).shift := by
  simp only [hasFTaylorSeriesUpToOn_succ_iff_right, ← hasFTaylorSeriesUpToOn_univ_iff, mem_univ,
    forall_true_left, hasFDerivWithinAt_univ]

/-! ### Smooth functions at a point -/

variable (𝕜)

/-- A function is continuously differentiable up to `n` at a point `x` if, for any integer `k ≤ n`,
there is a neighborhood of `x` where `f` admits derivatives up to order `n`, which are continuous.
-/
def ContDiffAt (n : ℕ∞) (f : E → F) (x : E) : Prop :=
  ContDiffWithinAt 𝕜 n f univ x

variable {𝕜}

theorem contDiffWithinAt_univ : ContDiffWithinAt 𝕜 n f univ x ↔ ContDiffAt 𝕜 n f x :=
  Iff.rfl

theorem contDiffAt_top : ContDiffAt 𝕜 ∞ f x ↔ ∀ n : ℕ, ContDiffAt 𝕜 n f x := by
  simp [← contDiffWithinAt_univ, contDiffWithinAt_top]

theorem ContDiffAt.contDiffWithinAt (h : ContDiffAt 𝕜 n f x) : ContDiffWithinAt 𝕜 n f s x :=
  h.mono (subset_univ _)

theorem ContDiffWithinAt.contDiffAt (h : ContDiffWithinAt 𝕜 n f s x) (hx : s ∈ 𝓝 x) :
    ContDiffAt 𝕜 n f x := by rwa [ContDiffAt, ← contDiffWithinAt_inter hx, univ_inter]

theorem ContDiffOn.contDiffAt (h : ContDiffOn 𝕜 n f s) (hx : s ∈ 𝓝 x) :
    ContDiffAt 𝕜 n f x :=
  (h _ (mem_of_mem_nhds hx)).contDiffAt hx

theorem ContDiffAt.congr_of_eventuallyEq (h : ContDiffAt 𝕜 n f x) (hg : f₁ =ᶠ[𝓝 x] f) :
    ContDiffAt 𝕜 n f₁ x :=
  h.congr_of_eventually_eq' (by rwa [nhdsWithin_univ]) (mem_univ x)

theorem ContDiffAt.of_le (h : ContDiffAt 𝕜 n f x) (hmn : m ≤ n) : ContDiffAt 𝕜 m f x :=
  ContDiffWithinAt.of_le h hmn

theorem ContDiffAt.continuousAt (h : ContDiffAt 𝕜 n f x) : ContinuousAt f x := by
  simpa [continuousWithinAt_univ] using h.continuousWithinAt

/-- If a function is `C^n` with `n ≥ 1` at a point, then it is differentiable there. -/
theorem ContDiffAt.differentiableAt (h : ContDiffAt 𝕜 n f x) (hn : 1 ≤ n) :
    DifferentiableAt 𝕜 f x := by
  simpa [hn, differentiableWithinAt_univ] using h.differentiableWithinAt

nonrec lemma ContDiffAt.contDiffOn {m : ℕ} (h : ContDiffAt 𝕜 n f x) (hm : m ≤ n) :
    ∃ u ∈ 𝓝 x, ContDiffOn 𝕜 m f u := by
  simpa [nhdsWithin_univ] using h.contDiffOn hm

/-- A function is `C^(n + 1)` at a point iff locally, it has a derivative which is `C^n`. -/
theorem contDiffAt_succ_iff_hasFDerivAt {n : ℕ} :
    ContDiffAt 𝕜 (n + 1 : ℕ) f x ↔
      ∃ f' : E → E →L[𝕜] F, (∃ u ∈ 𝓝 x, ∀ x ∈ u, HasFDerivAt f (f' x) x) ∧ ContDiffAt 𝕜 n f' x := by
  rw [← contDiffWithinAt_univ, contDiffWithinAt_succ_iff_hasFDerivWithinAt]
  simp only [nhdsWithin_univ, exists_prop, mem_univ, insert_eq_of_mem]
  constructor
  · rintro ⟨u, H, f', h_fderiv, h_cont_diff⟩
    rcases mem_nhds_iff.mp H with ⟨t, htu, ht, hxt⟩
    refine ⟨f', ⟨t, ?_⟩, h_cont_diff.contDiffAt H⟩
    refine ⟨mem_nhds_iff.mpr ⟨t, Subset.rfl, ht, hxt⟩, ?_⟩
    intro y hyt
    refine (h_fderiv y (htu hyt)).hasFDerivAt ?_
    exact mem_nhds_iff.mpr ⟨t, htu, ht, hyt⟩
  · rintro ⟨f', ⟨u, H, h_fderiv⟩, h_cont_diff⟩
    refine ⟨u, H, f', ?_, h_cont_diff.contDiffWithinAt⟩
    intro x hxu
    exact (h_fderiv x hxu).hasFDerivWithinAt

protected theorem ContDiffAt.eventually {n : ℕ} (h : ContDiffAt 𝕜 n f x) :
    ∀ᶠ y in 𝓝 x, ContDiffAt 𝕜 n f y := by
  simpa [nhdsWithin_univ] using ContDiffWithinAt.eventually h

/-! ### Smooth functions -/

variable (𝕜)

/-- A function is continuously differentiable up to `n` if it admits derivatives up to
order `n`, which are continuous. Contrary to the case of definitions in domains (where derivatives
might not be unique) we do not need to localize the definition in space or time.
-/
def ContDiff (n : ℕ∞) (f : E → F) : Prop :=
  ∃ p : E → FormalMultilinearSeries 𝕜 E F, HasFTaylorSeriesUpTo n f p

variable {𝕜}

/-- If `f` has a Taylor series up to `n`, then it is `C^n`. -/
theorem HasFTaylorSeriesUpTo.contDiff {f' : E → FormalMultilinearSeries 𝕜 E F}
    (hf : HasFTaylorSeriesUpTo n f f') : ContDiff 𝕜 n f :=
  ⟨f', hf⟩

theorem contDiffOn_univ : ContDiffOn 𝕜 n f univ ↔ ContDiff 𝕜 n f := by
  constructor
  · intro H
    use ftaylorSeriesWithin 𝕜 f univ
    rw [← hasFTaylorSeriesUpToOn_univ_iff]
    exact H.ftaylorSeriesWithin uniqueDiffOn_univ
  · rintro ⟨p, hp⟩ x _ m hm
    exact ⟨univ, Filter.univ_sets _, p, (hp.hasFTaylorSeriesUpToOn univ).of_le hm⟩

theorem contDiff_iff_contDiffAt : ContDiff 𝕜 n f ↔ ∀ x, ContDiffAt 𝕜 n f x := by
  simp [← contDiffOn_univ, ContDiffOn, ContDiffAt]

theorem ContDiff.contDiffAt (h : ContDiff 𝕜 n f) : ContDiffAt 𝕜 n f x :=
  contDiff_iff_contDiffAt.1 h x

theorem ContDiff.contDiffWithinAt (h : ContDiff 𝕜 n f) : ContDiffWithinAt 𝕜 n f s x :=
  h.contDiffAt.contDiffWithinAt

theorem contDiff_top : ContDiff 𝕜 ∞ f ↔ ∀ n : ℕ, ContDiff 𝕜 n f := by
  simp [contDiffOn_univ.symm, contDiffOn_top]

theorem contDiff_all_iff_nat : (∀ n, ContDiff 𝕜 n f) ↔ ∀ n : ℕ, ContDiff 𝕜 n f := by
  simp only [← contDiffOn_univ, contDiffOn_all_iff_nat]

theorem ContDiff.contDiffOn (h : ContDiff 𝕜 n f) : ContDiffOn 𝕜 n f s :=
  (contDiffOn_univ.2 h).mono (subset_univ _)

@[simp]
theorem contDiff_zero : ContDiff 𝕜 0 f ↔ Continuous f := by
  rw [← contDiffOn_univ, continuous_iff_continuousOn_univ]
  exact contDiffOn_zero

theorem contDiffAt_zero : ContDiffAt 𝕜 0 f x ↔ ∃ u ∈ 𝓝 x, ContinuousOn f u := by
  rw [← contDiffWithinAt_univ]; simp [contDiffWithinAt_zero, nhdsWithin_univ]

theorem contDiffAt_one_iff :
    ContDiffAt 𝕜 1 f x ↔
      ∃ f' : E → E →L[𝕜] F, ∃ u ∈ 𝓝 x, ContinuousOn f' u ∧ ∀ x ∈ u, HasFDerivAt f (f' x) x := by
  simp_rw [show (1 : ℕ∞) = (0 + 1 : ℕ) from (zero_add 1).symm, contDiffAt_succ_iff_hasFDerivAt,
    show ((0 : ℕ) : ℕ∞) = 0 from rfl, contDiffAt_zero,
    exists_mem_and_iff antitone_bforall antitone_continuousOn, and_comm]

theorem ContDiff.of_le (h : ContDiff 𝕜 n f) (hmn : m ≤ n) : ContDiff 𝕜 m f :=
  contDiffOn_univ.1 <| (contDiffOn_univ.2 h).of_le hmn

theorem ContDiff.of_succ {n : ℕ} (h : ContDiff 𝕜 (n + 1) f) : ContDiff 𝕜 n f :=
  h.of_le <| WithTop.coe_le_coe.mpr le_self_add

theorem ContDiff.one_of_succ {n : ℕ} (h : ContDiff 𝕜 (n + 1) f) : ContDiff 𝕜 1 f :=
  h.of_le <| WithTop.coe_le_coe.mpr le_add_self

theorem ContDiff.continuous (h : ContDiff 𝕜 n f) : Continuous f :=
  contDiff_zero.1 (h.of_le bot_le)

/-- If a function is `C^n` with `n ≥ 1`, then it is differentiable. -/
theorem ContDiff.differentiable (h : ContDiff 𝕜 n f) (hn : 1 ≤ n) : Differentiable 𝕜 f :=
  differentiableOn_univ.1 <| (contDiffOn_univ.2 h).differentiableOn hn

theorem contDiff_iff_forall_nat_le : ContDiff 𝕜 n f ↔ ∀ m : ℕ, ↑m ≤ n → ContDiff 𝕜 m f := by
  simp_rw [← contDiffOn_univ]; exact contDiffOn_iff_forall_nat_le

/-- A function is `C^(n+1)` iff it has a `C^n` derivative. -/
theorem contDiff_succ_iff_hasFDerivAt {n : ℕ} :
    ContDiff 𝕜 (n + 1 : ℕ) f ↔
      ∃ f' : E → E →L[𝕜] F, ContDiff 𝕜 n f' ∧ ∀ x, HasFDerivAt f (f' x) x := by
  simp only [← contDiffOn_univ, ← hasFDerivWithinAt_univ,
    contDiffOn_succ_iff_hasFDerivWithin uniqueDiffOn_univ, Set.mem_univ, forall_true_left]

theorem contDiff_one_iff_hasFDerivAt : ContDiff 𝕜 1 f ↔
    ∃ f' : E → E →L[𝕜] F, Continuous f' ∧ ∀ x, HasFDerivAt f (f' x) x := by
  convert contDiff_succ_iff_hasFDerivAt using 4; simp

/-! ### Iterated derivative -/


variable (𝕜)

/-- The `n`-th derivative of a function, as a multilinear map, defined inductively. -/
noncomputable def iteratedFDeriv (n : ℕ) (f : E → F) : E → E[×n]→L[𝕜] F :=
  Nat.recOn n (fun x => ContinuousMultilinearMap.curry0 𝕜 E (f x)) fun _ rec x =>
    ContinuousLinearMap.uncurryLeft (fderiv 𝕜 rec x)

/-- Formal Taylor series associated to a function. -/
def ftaylorSeries (f : E → F) (x : E) : FormalMultilinearSeries 𝕜 E F := fun n =>
  iteratedFDeriv 𝕜 n f x

variable {𝕜}

@[simp]
theorem iteratedFDeriv_zero_apply (m : Fin 0 → E) :
    (iteratedFDeriv 𝕜 0 f x : (Fin 0 → E) → F) m = f x :=
  rfl

theorem iteratedFDeriv_zero_eq_comp :
    iteratedFDeriv 𝕜 0 f = (continuousMultilinearCurryFin0 𝕜 E F).symm ∘ f :=
  rfl

@[simp]
theorem norm_iteratedFDeriv_zero : ‖iteratedFDeriv 𝕜 0 f x‖ = ‖f x‖ := by
  -- Porting note: added `comp_apply`.
  rw [iteratedFDeriv_zero_eq_comp, comp_apply, LinearIsometryEquiv.norm_map]

theorem iteratedFDerivWithin_zero_eq : iteratedFDerivWithin 𝕜 0 f s = iteratedFDeriv 𝕜 0 f := rfl
<<<<<<< HEAD
#align iterated_fderiv_with_zero_eq iteratedFDerivWithin_zero_eq
=======
>>>>>>> 99508fb5

theorem iteratedFDeriv_succ_apply_left {n : ℕ} (m : Fin (n + 1) → E) :
    (iteratedFDeriv 𝕜 (n + 1) f x : (Fin (n + 1) → E) → F) m =
      (fderiv 𝕜 (iteratedFDeriv 𝕜 n f) x : E → E[×n]→L[𝕜] F) (m 0) (tail m) :=
  rfl

/-- Writing explicitly the `n+1`-th derivative as the composition of a currying linear equiv,
and the derivative of the `n`-th derivative. -/
theorem iteratedFDeriv_succ_eq_comp_left {n : ℕ} :
    iteratedFDeriv 𝕜 (n + 1) f =
      continuousMultilinearCurryLeftEquiv 𝕜 (fun _ : Fin (n + 1) => E) F ∘
        fderiv 𝕜 (iteratedFDeriv 𝕜 n f) :=
  rfl

/-- Writing explicitly the derivative of the `n`-th derivative as the composition of a currying
linear equiv, and the `n + 1`-th derivative. -/
theorem fderiv_iteratedFDeriv {n : ℕ} :
    fderiv 𝕜 (iteratedFDeriv 𝕜 n f) =
      (continuousMultilinearCurryLeftEquiv 𝕜 (fun _ : Fin (n + 1) => E) F).symm ∘
        iteratedFDeriv 𝕜 (n + 1) f := by
  rw [iteratedFDeriv_succ_eq_comp_left]
  ext1 x
  simp only [Function.comp_apply, LinearIsometryEquiv.symm_apply_apply]

theorem tsupport_iteratedFDeriv_subset (n : ℕ) : tsupport (iteratedFDeriv 𝕜 n f) ⊆ tsupport f := by
  induction n with
  | zero =>
    rw [iteratedFDeriv_zero_eq_comp]
    exact closure_minimal ((support_comp_subset (LinearIsometryEquiv.map_zero _) _).trans
      subset_closure) isClosed_closure
  | succ n IH =>
    rw [iteratedFDeriv_succ_eq_comp_left]
    exact closure_minimal ((support_comp_subset (LinearIsometryEquiv.map_zero _) _).trans
      ((support_fderiv_subset 𝕜).trans IH)) isClosed_closure

theorem support_iteratedFDeriv_subset (n : ℕ) : support (iteratedFDeriv 𝕜 n f) ⊆ tsupport f :=
  subset_closure.trans (tsupport_iteratedFDeriv_subset n)

theorem HasCompactSupport.iteratedFDeriv (hf : HasCompactSupport f) (n : ℕ) :
    HasCompactSupport (iteratedFDeriv 𝕜 n f) :=
  hf.of_isClosed_subset isClosed_closure (tsupport_iteratedFDeriv_subset n)

theorem norm_fderiv_iteratedFDeriv {n : ℕ} :
    ‖fderiv 𝕜 (iteratedFDeriv 𝕜 n f) x‖ = ‖iteratedFDeriv 𝕜 (n + 1) f x‖ := by
  -- Porting note: added `comp_apply`.
  rw [iteratedFDeriv_succ_eq_comp_left, comp_apply, LinearIsometryEquiv.norm_map]

theorem iteratedFDerivWithin_univ {n : ℕ} :
    iteratedFDerivWithin 𝕜 n f univ = iteratedFDeriv 𝕜 n f := by
  induction n with
  | zero => ext x; simp
  | succ n IH =>
    ext x m
    rw [iteratedFDeriv_succ_apply_left, iteratedFDerivWithin_succ_apply_left, IH, fderivWithin_univ]

theorem HasFTaylorSeriesUpTo.eq_iteratedFDeriv
    (h : HasFTaylorSeriesUpTo n f p) {m : ℕ} (hmn : (m : ℕ∞) ≤ n) (x : E) :
    p x m = iteratedFDeriv 𝕜 m f x := by
  rw [← iteratedFDerivWithin_univ]
  rw [← hasFTaylorSeriesUpToOn_univ_iff] at h
  exact h.eq_iteratedFDerivWithin_of_uniqueDiffOn hmn uniqueDiffOn_univ (mem_univ _)

/-- In an open set, the iterated derivative within this set coincides with the global iterated
derivative. -/
theorem iteratedFDerivWithin_of_isOpen (n : ℕ) (hs : IsOpen s) :
    EqOn (iteratedFDerivWithin 𝕜 n f s) (iteratedFDeriv 𝕜 n f) s := by
  induction n with
  | zero =>
    intro x _
    ext1
    simp only [iteratedFDerivWithin_zero_apply, iteratedFDeriv_zero_apply]
  | succ n IH =>
    intro x hx
    rw [iteratedFDeriv_succ_eq_comp_left, iteratedFDerivWithin_succ_eq_comp_left]
    dsimp
    congr 1
    rw [fderivWithin_of_isOpen hs hx]
    apply Filter.EventuallyEq.fderiv_eq
    filter_upwards [hs.mem_nhds hx]
    exact IH

theorem ftaylorSeriesWithin_univ : ftaylorSeriesWithin 𝕜 f univ = ftaylorSeries 𝕜 f := by
  ext1 x; ext1 n
  change iteratedFDerivWithin 𝕜 n f univ x = iteratedFDeriv 𝕜 n f x
  rw [iteratedFDerivWithin_univ]

theorem iteratedFDeriv_succ_apply_right {n : ℕ} (m : Fin (n + 1) → E) :
    (iteratedFDeriv 𝕜 (n + 1) f x : (Fin (n + 1) → E) → F) m =
      iteratedFDeriv 𝕜 n (fun y => fderiv 𝕜 f y) x (init m) (m (last n)) := by
  rw [← iteratedFDerivWithin_univ, ← iteratedFDerivWithin_univ, ← fderivWithin_univ]
  exact iteratedFDerivWithin_succ_apply_right uniqueDiffOn_univ (mem_univ _) _

/-- Writing explicitly the `n+1`-th derivative as the composition of a currying linear equiv,
and the `n`-th derivative of the derivative. -/
theorem iteratedFDeriv_succ_eq_comp_right {n : ℕ} :
    iteratedFDeriv 𝕜 (n + 1) f x =
      (continuousMultilinearCurryRightEquiv' 𝕜 n E F ∘ iteratedFDeriv 𝕜 n fun y => fderiv 𝕜 f y)
        x := by
  ext m; rw [iteratedFDeriv_succ_apply_right]; rfl

theorem norm_iteratedFDeriv_fderiv {n : ℕ} :
    ‖iteratedFDeriv 𝕜 n (fderiv 𝕜 f) x‖ = ‖iteratedFDeriv 𝕜 (n + 1) f x‖ := by
  -- Porting note: added `comp_apply`.
  rw [iteratedFDeriv_succ_eq_comp_right, comp_apply, LinearIsometryEquiv.norm_map]

@[simp]
theorem iteratedFDeriv_one_apply (m : Fin 1 → E) :
    iteratedFDeriv 𝕜 1 f x m = fderiv 𝕜 f x (m 0) := by
  rw [iteratedFDeriv_succ_apply_right, iteratedFDeriv_zero_apply]; rfl

lemma iteratedFDeriv_two_apply (f : E → F) (z : E) (m : Fin 2 → E) :
    iteratedFDeriv 𝕜 2 f z m = fderiv 𝕜 (fderiv 𝕜 f) z (m 0) (m 1) := by
  simp only [iteratedFDeriv_succ_apply_right]
  rfl

lemma iteratedFDeriv_two_apply (f : E → F) (z : E) (m : Fin 2 → E) :
    iteratedFDeriv 𝕜 2 f z m = fderiv 𝕜 (fderiv 𝕜 f) z (m 0) (m 1) := by
  simp only [iteratedFDeriv_succ_apply_right]
  rfl

/-- When a function is `C^n` in a set `s` of unique differentiability, it admits
`ftaylorSeriesWithin 𝕜 f s` as a Taylor series up to order `n` in `s`. -/
theorem contDiff_iff_ftaylorSeries :
    ContDiff 𝕜 n f ↔ HasFTaylorSeriesUpTo n f (ftaylorSeries 𝕜 f) := by
  constructor
  · rw [← contDiffOn_univ, ← hasFTaylorSeriesUpToOn_univ_iff, ← ftaylorSeriesWithin_univ]
    exact fun h => ContDiffOn.ftaylorSeriesWithin h uniqueDiffOn_univ
  · intro h; exact ⟨ftaylorSeries 𝕜 f, h⟩

theorem contDiff_iff_continuous_differentiable :
    ContDiff 𝕜 n f ↔
      (∀ m : ℕ, (m : ℕ∞) ≤ n → Continuous fun x => iteratedFDeriv 𝕜 m f x) ∧
        ∀ m : ℕ, (m : ℕ∞) < n → Differentiable 𝕜 fun x => iteratedFDeriv 𝕜 m f x := by
  simp [contDiffOn_univ.symm, continuous_iff_continuousOn_univ, differentiableOn_univ.symm,
    iteratedFDerivWithin_univ, contDiffOn_iff_continuousOn_differentiableOn uniqueDiffOn_univ]

/-- If `f` is `C^n` then its `m`-times iterated derivative is continuous for `m ≤ n`. -/
theorem ContDiff.continuous_iteratedFDeriv {m : ℕ} (hm : (m : ℕ∞) ≤ n) (hf : ContDiff 𝕜 n f) :
    Continuous fun x => iteratedFDeriv 𝕜 m f x :=
  (contDiff_iff_continuous_differentiable.mp hf).1 m hm

/-- If `f` is `C^n` then its `m`-times iterated derivative is differentiable for `m < n`. -/
theorem ContDiff.differentiable_iteratedFDeriv {m : ℕ} (hm : (m : ℕ∞) < n) (hf : ContDiff 𝕜 n f) :
    Differentiable 𝕜 fun x => iteratedFDeriv 𝕜 m f x :=
  (contDiff_iff_continuous_differentiable.mp hf).2 m hm

theorem contDiff_of_differentiable_iteratedFDeriv
    (h : ∀ m : ℕ, (m : ℕ∞) ≤ n → Differentiable 𝕜 (iteratedFDeriv 𝕜 m f)) : ContDiff 𝕜 n f :=
  contDiff_iff_continuous_differentiable.2
    ⟨fun m hm => (h m hm).continuous, fun m hm => h m (le_of_lt hm)⟩

/-- A function is `C^(n + 1)` if and only if it is differentiable,
and its derivative (formulated in terms of `fderiv`) is `C^n`. -/
theorem contDiff_succ_iff_fderiv {n : ℕ} :
    ContDiff 𝕜 (n + 1 : ℕ) f ↔ Differentiable 𝕜 f ∧ ContDiff 𝕜 n fun y => fderiv 𝕜 f y := by
  simp only [← contDiffOn_univ, ← differentiableOn_univ, ← fderivWithin_univ,
    contDiffOn_succ_iff_fderivWithin uniqueDiffOn_univ]

theorem contDiff_one_iff_fderiv : ContDiff 𝕜 1 f ↔ Differentiable 𝕜 f ∧ Continuous (fderiv 𝕜 f) :=
  contDiff_succ_iff_fderiv.trans <| Iff.rfl.and contDiff_zero

/-- A function is `C^∞` if and only if it is differentiable,
and its derivative (formulated in terms of `fderiv`) is `C^∞`. -/
theorem contDiff_top_iff_fderiv :
    ContDiff 𝕜 ∞ f ↔ Differentiable 𝕜 f ∧ ContDiff 𝕜 ∞ fun y => fderiv 𝕜 f y := by
  simp only [← contDiffOn_univ, ← differentiableOn_univ, ← fderivWithin_univ]
  rw [contDiffOn_top_iff_fderivWithin uniqueDiffOn_univ]

theorem ContDiff.continuous_fderiv (h : ContDiff 𝕜 n f) (hn : 1 ≤ n) :
    Continuous fun x => fderiv 𝕜 f x :=
  (contDiff_succ_iff_fderiv.1 (h.of_le hn)).2.continuous

/-- If a function is at least `C^1`, its bundled derivative (mapping `(x, v)` to `Df(x) v`) is
continuous. -/
theorem ContDiff.continuous_fderiv_apply (h : ContDiff 𝕜 n f) (hn : 1 ≤ n) :
    Continuous fun p : E × E => (fderiv 𝕜 f p.1 : E → F) p.2 :=
  have A : Continuous fun q : (E →L[𝕜] F) × E => q.1 q.2 := isBoundedBilinearMap_apply.continuous
  have B : Continuous fun p : E × E => (fderiv 𝕜 f p.1, p.2) :=
    ((h.continuous_fderiv hn).comp continuous_fst).prod_mk continuous_snd
  A.comp B

set_option linter.style.longFile 1700<|MERGE_RESOLUTION|>--- conflicted
+++ resolved
@@ -837,14 +837,6 @@
   simp only [iteratedFDerivWithin_succ_apply_right hs hz]
   rfl
 
-/-- On a set of unique differentiability, the second derivative is obtained by taking the
-derivative of the derivative. -/
-lemma iteratedFDerivWithin_two_apply (f : E → F) {z : E} (hs : UniqueDiffOn 𝕜 s) (hz : z ∈ s)
-    (m : Fin 2 → E) :
-    iteratedFDerivWithin 𝕜 2 f s z m = fderivWithin 𝕜 (fderivWithin 𝕜 f s) s z (m 0) (m 1) := by
-  simp only [iteratedFDerivWithin_succ_apply_right hs hz]
-  rfl
-
 theorem Filter.EventuallyEq.iteratedFDerivWithin' (h : f₁ =ᶠ[𝓝[s] x] f) (ht : t ⊆ s) (n : ℕ) :
     iteratedFDerivWithin 𝕜 n f₁ t =ᶠ[𝓝[s] x] iteratedFDerivWithin 𝕜 n f t := by
   induction n with
@@ -1431,10 +1423,6 @@
   rw [iteratedFDeriv_zero_eq_comp, comp_apply, LinearIsometryEquiv.norm_map]
 
 theorem iteratedFDerivWithin_zero_eq : iteratedFDerivWithin 𝕜 0 f s = iteratedFDeriv 𝕜 0 f := rfl
-<<<<<<< HEAD
-#align iterated_fderiv_with_zero_eq iteratedFDerivWithin_zero_eq
-=======
->>>>>>> 99508fb5
 
 theorem iteratedFDeriv_succ_apply_left {n : ℕ} (m : Fin (n + 1) → E) :
     (iteratedFDeriv 𝕜 (n + 1) f x : (Fin (n + 1) → E) → F) m =
@@ -1550,11 +1538,6 @@
   simp only [iteratedFDeriv_succ_apply_right]
   rfl
 
-lemma iteratedFDeriv_two_apply (f : E → F) (z : E) (m : Fin 2 → E) :
-    iteratedFDeriv 𝕜 2 f z m = fderiv 𝕜 (fderiv 𝕜 f) z (m 0) (m 1) := by
-  simp only [iteratedFDeriv_succ_apply_right]
-  rfl
-
 /-- When a function is `C^n` in a set `s` of unique differentiability, it admits
 `ftaylorSeriesWithin 𝕜 f s` as a Taylor series up to order `n` in `s`. -/
 theorem contDiff_iff_ftaylorSeries :
