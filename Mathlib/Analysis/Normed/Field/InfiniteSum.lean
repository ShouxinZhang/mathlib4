--- conflicted
+++ resolved
@@ -50,13 +50,8 @@
   classical
   suffices HasSum (fun x : ι × ι' => f x.1 * g x.2) ((∑' i, f i) * (∑' j, g j)) from this.summable
   let s : Finset ι × Finset ι' → Finset (ι × ι') := fun p ↦ p.1 ×ˢ p.2
-<<<<<<< HEAD
-  let p : Filter (Finset ι × Finset ι') := Filter.atTop ×ˢ Filter.atTop
-  apply hasSum_of_subseq_of_summable (s := s) (p := p) (hf.mul_norm hg) tendsto_finset_prod_atTop
-=======
   apply hasSum_of_subseq_of_summable (hf.mul_norm hg) tendsto_finset_prod_atTop
   rw [← prod_atTop_atTop_eq]
->>>>>>> e244abe0
   have := Tendsto.prod_map h'f.hasSum h'g.hasSum
   rw [← nhds_prod_eq] at this
   convert ((continuous_mul (M := R)).continuousAt
@@ -65,11 +60,7 @@
 
 /-- Product of two infinite sums indexed by arbitrary types.
     See also `tsum_mul_tsum` if `f` and `g` are *not* absolutely summable, and
-<<<<<<< HEAD
-    `tsum_mul_tsum_of_summable_norm` when the space is not complete. -/
-=======
     `tsum_mul_tsum_of_summable_norm'` when the space is not complete. -/
->>>>>>> e244abe0
 theorem tsum_mul_tsum_of_summable_norm [CompleteSpace R] {f : ι → R} {g : ι' → R}
     (hf : Summable fun x => ‖f x‖) (hg : Summable fun x => ‖g x‖) :
     ((∑' x, f x) * ∑' y, g y) = ∑' z : ι × ι', f z.1 * g z.2 :=
