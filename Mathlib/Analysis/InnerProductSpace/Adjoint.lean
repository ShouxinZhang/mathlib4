/-
Copyright (c) 2021 Frédéric Dupuis. All rights reserved.
Released under Apache 2.0 license as described in the file LICENSE.
Authors: Frédéric Dupuis, Heather Macbeth
-/
import Mathlib.Analysis.InnerProductSpace.Dual
import Mathlib.Analysis.InnerProductSpace.PiL2

/-!
# Adjoint of operators on Hilbert spaces

Given an operator `A : E →L[𝕜] F`, where `E` and `F` are Hilbert spaces, its adjoint
`adjoint A : F →L[𝕜] E` is the unique operator such that `⟪x, A y⟫ = ⟪adjoint A x, y⟫` for all
`x` and `y`.

We then use this to put a C⋆-algebra structure on `E →L[𝕜] E` with the adjoint as the star
operation.

This construction is used to define an adjoint for linear maps (i.e. not continuous) between
finite dimensional spaces.

## Main definitions

* `ContinuousLinearMap.adjoint : (E →L[𝕜] F) ≃ₗᵢ⋆[𝕜] (F →L[𝕜] E)`: the adjoint of a continuous
  linear map, bundled as a conjugate-linear isometric equivalence.
* `LinearMap.adjoint : (E →ₗ[𝕜] F) ≃ₗ⋆[𝕜] (F →ₗ[𝕜] E)`: the adjoint of a linear map between
  finite-dimensional spaces, this time only as a conjugate-linear equivalence, since there is no
  norm defined on these maps.

## Implementation notes

* The continuous conjugate-linear version `adjointAux` is only an intermediate
  definition and is not meant to be used outside this file.

## Tags

adjoint

-/

noncomputable section

open RCLike

open scoped ComplexConjugate

variable {𝕜 E F G : Type*} [RCLike 𝕜]
variable [NormedAddCommGroup E] [NormedAddCommGroup F] [NormedAddCommGroup G]
variable [InnerProductSpace 𝕜 E] [InnerProductSpace 𝕜 F] [InnerProductSpace 𝕜 G]

local notation "⟪" x ", " y "⟫" => @inner 𝕜 _ _ x y

/-! ### Adjoint operator -/


open InnerProductSpace

namespace ContinuousLinearMap

variable [CompleteSpace E] [CompleteSpace G]

-- Note: made noncomputable to stop excess compilation
-- leanprover-community/mathlib4#7103
/-- The adjoint, as a continuous conjugate-linear map. This is only meant as an auxiliary
definition for the main definition `adjoint`, where this is bundled as a conjugate-linear isometric
equivalence. -/
noncomputable def adjointAux : (E →L[𝕜] F) →L⋆[𝕜] F →L[𝕜] E :=
  (ContinuousLinearMap.compSL _ _ _ _ _ ((toDual 𝕜 E).symm : NormedSpace.Dual 𝕜 E →L⋆[𝕜] E)).comp
    (toSesqForm : (E →L[𝕜] F) →L[𝕜] F →L⋆[𝕜] NormedSpace.Dual 𝕜 E)

@[simp]
theorem adjointAux_apply (A : E →L[𝕜] F) (x : F) :
    adjointAux A x = ((toDual 𝕜 E).symm : NormedSpace.Dual 𝕜 E → E) ((toSesqForm A) x) :=
  rfl

theorem adjointAux_inner_left (A : E →L[𝕜] F) (x : E) (y : F) : ⟪adjointAux A y, x⟫ = ⟪y, A x⟫ := by
  rw [adjointAux_apply, toDual_symm_apply, toSesqForm_apply_coe, coe_comp', innerSL_apply_coe,
    Function.comp_apply]

theorem adjointAux_inner_right (A : E →L[𝕜] F) (x : E) (y : F) :
    ⟪x, adjointAux A y⟫ = ⟪A x, y⟫ := by
  rw [← inner_conj_symm, adjointAux_inner_left, inner_conj_symm]

variable [CompleteSpace F]

theorem adjointAux_adjointAux (A : E →L[𝕜] F) : adjointAux (adjointAux A) = A := by
  ext v
  refine ext_inner_left 𝕜 fun w => ?_
  rw [adjointAux_inner_right, adjointAux_inner_left]

@[simp]
theorem adjointAux_norm (A : E →L[𝕜] F) : ‖adjointAux A‖ = ‖A‖ := by
  refine le_antisymm ?_ ?_
  · refine ContinuousLinearMap.opNorm_le_bound _ (norm_nonneg _) fun x => ?_
    rw [adjointAux_apply, LinearIsometryEquiv.norm_map]
    exact toSesqForm_apply_norm_le
  · nth_rw 1 [← adjointAux_adjointAux A]
    refine ContinuousLinearMap.opNorm_le_bound _ (norm_nonneg _) fun x => ?_
    rw [adjointAux_apply, LinearIsometryEquiv.norm_map]
    exact toSesqForm_apply_norm_le

/-- The adjoint of a bounded operator from Hilbert space `E` to Hilbert space `F`. -/
def adjoint : (E →L[𝕜] F) ≃ₗᵢ⋆[𝕜] F →L[𝕜] E :=
  LinearIsometryEquiv.ofSurjective { adjointAux with norm_map' := adjointAux_norm } fun A =>
    ⟨adjointAux A, adjointAux_adjointAux A⟩

scoped[InnerProduct] postfix:1000 "†" => ContinuousLinearMap.adjoint
open InnerProduct

/-- The fundamental property of the adjoint. -/
theorem adjoint_inner_left (A : E →L[𝕜] F) (x : E) (y : F) : ⟪(A†) y, x⟫ = ⟪y, A x⟫ :=
  adjointAux_inner_left A x y

/-- The fundamental property of the adjoint. -/
theorem adjoint_inner_right (A : E →L[𝕜] F) (x : E) (y : F) : ⟪x, (A†) y⟫ = ⟪A x, y⟫ :=
  adjointAux_inner_right A x y

/-- The adjoint is involutive. -/
@[simp]
theorem adjoint_adjoint (A : E →L[𝕜] F) : A†† = A :=
  adjointAux_adjointAux A

/-- The adjoint of the composition of two operators is the composition of the two adjoints
in reverse order. -/
@[simp]
theorem adjoint_comp (A : F →L[𝕜] G) (B : E →L[𝕜] F) : (A ∘L B)† = B† ∘L A† := by
  ext v
  refine ext_inner_left 𝕜 fun w => ?_
  simp only [adjoint_inner_right, ContinuousLinearMap.coe_comp', Function.comp_apply]

theorem apply_norm_sq_eq_inner_adjoint_left (A : E →L[𝕜] F) (x : E) :
    ‖A x‖ ^ 2 = re ⟪(A† ∘L A) x, x⟫ := by
  have h : ⟪(A† ∘L A) x, x⟫ = ⟪A x, A x⟫ := by rw [← adjoint_inner_left]; rfl
  rw [h, ← inner_self_eq_norm_sq (𝕜 := 𝕜) _]

theorem apply_norm_eq_sqrt_inner_adjoint_left (A : E →L[𝕜] F) (x : E) :
    ‖A x‖ = √(re ⟪(A† ∘L A) x, x⟫) := by
  rw [← apply_norm_sq_eq_inner_adjoint_left, Real.sqrt_sq (norm_nonneg _)]

theorem apply_norm_sq_eq_inner_adjoint_right (A : E →L[𝕜] F) (x : E) :
    ‖A x‖ ^ 2 = re ⟪x, (A† ∘L A) x⟫ := by
  have h : ⟪x, (A† ∘L A) x⟫ = ⟪A x, A x⟫ := by rw [← adjoint_inner_right]; rfl
  rw [h, ← inner_self_eq_norm_sq (𝕜 := 𝕜) _]

theorem apply_norm_eq_sqrt_inner_adjoint_right (A : E →L[𝕜] F) (x : E) :
    ‖A x‖ = √(re ⟪x, (A† ∘L A) x⟫) := by
  rw [← apply_norm_sq_eq_inner_adjoint_right, Real.sqrt_sq (norm_nonneg _)]

/-- The adjoint is unique: a map `A` is the adjoint of `B` iff it satisfies `⟪A x, y⟫ = ⟪x, B y⟫`
for all `x` and `y`. -/
theorem eq_adjoint_iff (A : E →L[𝕜] F) (B : F →L[𝕜] E) : A = B† ↔ ∀ x y, ⟪A x, y⟫ = ⟪x, B y⟫ := by
  refine ⟨fun h x y => by rw [h, adjoint_inner_left], fun h => ?_⟩
  ext x
  exact ext_inner_right 𝕜 fun y => by simp only [adjoint_inner_left, h x y]

@[simp]
theorem adjoint_id :
    ContinuousLinearMap.adjoint (ContinuousLinearMap.id 𝕜 E) = ContinuousLinearMap.id 𝕜 E := by
  refine Eq.symm ?_
  rw [eq_adjoint_iff]
  simp

theorem _root_.Submodule.adjoint_subtypeL (U : Submodule 𝕜 E) [CompleteSpace U] :
    U.subtypeL† = orthogonalProjection U := by
  symm
  rw [eq_adjoint_iff]
  intro x u
  rw [U.coe_inner, inner_orthogonalProjection_left_eq_right,
    orthogonalProjection_mem_subspace_eq_self]
  rfl

theorem _root_.Submodule.adjoint_orthogonalProjection (U : Submodule 𝕜 E) [CompleteSpace U] :
    (orthogonalProjection U : E →L[𝕜] U)† = U.subtypeL := by
  rw [← U.adjoint_subtypeL, adjoint_adjoint]

/-- `E →L[𝕜] E` is a star algebra with the adjoint as the star operation. -/
instance : Star (E →L[𝕜] E) :=
  ⟨adjoint⟩

instance : InvolutiveStar (E →L[𝕜] E) :=
  ⟨adjoint_adjoint⟩

instance : StarMul (E →L[𝕜] E) :=
  ⟨adjoint_comp⟩

instance : StarRing (E →L[𝕜] E) :=
  ⟨LinearIsometryEquiv.map_add adjoint⟩

instance : StarModule 𝕜 (E →L[𝕜] E) :=
  ⟨LinearIsometryEquiv.map_smulₛₗ adjoint⟩

theorem star_eq_adjoint (A : E →L[𝕜] E) : star A = A† :=
  rfl

/-- A continuous linear operator is self-adjoint iff it is equal to its adjoint. -/
theorem isSelfAdjoint_iff' {A : E →L[𝕜] E} : IsSelfAdjoint A ↔ ContinuousLinearMap.adjoint A = A :=
  Iff.rfl

theorem norm_adjoint_comp_self (A : E →L[𝕜] F) :
    ‖ContinuousLinearMap.adjoint A ∘L A‖ = ‖A‖ * ‖A‖ := by
  refine le_antisymm ?_ ?_
  · calc
      ‖A† ∘L A‖ ≤ ‖A†‖ * ‖A‖ := opNorm_comp_le _ _
      _ = ‖A‖ * ‖A‖ := by rw [LinearIsometryEquiv.norm_map]
  · rw [← sq, ← Real.sqrt_le_sqrt_iff (norm_nonneg _), Real.sqrt_sq (norm_nonneg _)]
    refine opNorm_le_bound _ (Real.sqrt_nonneg _) fun x => ?_
    have :=
      calc
        re ⟪(A† ∘L A) x, x⟫ ≤ ‖(A† ∘L A) x‖ * ‖x‖ := re_inner_le_norm _ _
        _ ≤ ‖A† ∘L A‖ * ‖x‖ * ‖x‖ := mul_le_mul_of_nonneg_right (le_opNorm _ _) (norm_nonneg _)
    calc
      ‖A x‖ = √(re ⟪(A† ∘L A) x, x⟫) := by rw [apply_norm_eq_sqrt_inner_adjoint_left]
<<<<<<< HEAD
      _ ≤ √(‖A† ∘L A‖ * ‖x‖ * ‖x‖) := (Real.sqrt_le_sqrt this)
=======
      _ ≤ √(‖A† ∘L A‖ * ‖x‖ * ‖x‖) := Real.sqrt_le_sqrt this
>>>>>>> 59de845a
      _ = √‖A† ∘L A‖ * ‖x‖ := by
        simp_rw [mul_assoc, Real.sqrt_mul (norm_nonneg _) (‖x‖ * ‖x‖),
          Real.sqrt_mul_self (norm_nonneg x)]

instance : CstarRing (E →L[𝕜] E) where
  norm_mul_self_le x := le_of_eq <| Eq.symm <| norm_adjoint_comp_self x

theorem isAdjointPair_inner (A : E →L[𝕜] F) :
    LinearMap.IsAdjointPair (sesqFormOfInner : E →ₗ[𝕜] E →ₗ⋆[𝕜] 𝕜)
      (sesqFormOfInner : F →ₗ[𝕜] F →ₗ⋆[𝕜] 𝕜) A (A†) := by
  intro x y
  simp only [sesqFormOfInner_apply_apply, adjoint_inner_left, coe_coe]

end ContinuousLinearMap

/-! ### Self-adjoint operators -/


namespace IsSelfAdjoint

open ContinuousLinearMap

variable [CompleteSpace E] [CompleteSpace F]

theorem adjoint_eq {A : E →L[𝕜] E} (hA : IsSelfAdjoint A) : ContinuousLinearMap.adjoint A = A :=
  hA

/-- Every self-adjoint operator on an inner product space is symmetric. -/
theorem isSymmetric {A : E →L[𝕜] E} (hA : IsSelfAdjoint A) : (A : E →ₗ[𝕜] E).IsSymmetric := by
  intro x y
  rw_mod_cast [← A.adjoint_inner_right, hA.adjoint_eq]

/-- Conjugating preserves self-adjointness. -/
theorem conj_adjoint {T : E →L[𝕜] E} (hT : IsSelfAdjoint T) (S : E →L[𝕜] F) :
    IsSelfAdjoint (S ∘L T ∘L ContinuousLinearMap.adjoint S) := by
  rw [isSelfAdjoint_iff'] at hT ⊢
  simp only [hT, adjoint_comp, adjoint_adjoint]
  exact ContinuousLinearMap.comp_assoc _ _ _

/-- Conjugating preserves self-adjointness. -/
theorem adjoint_conj {T : E →L[𝕜] E} (hT : IsSelfAdjoint T) (S : F →L[𝕜] E) :
    IsSelfAdjoint (ContinuousLinearMap.adjoint S ∘L T ∘L S) := by
  rw [isSelfAdjoint_iff'] at hT ⊢
  simp only [hT, adjoint_comp, adjoint_adjoint]
  exact ContinuousLinearMap.comp_assoc _ _ _

theorem _root_.ContinuousLinearMap.isSelfAdjoint_iff_isSymmetric {A : E →L[𝕜] E} :
    IsSelfAdjoint A ↔ (A : E →ₗ[𝕜] E).IsSymmetric :=
  ⟨fun hA => hA.isSymmetric, fun hA =>
    ext fun x => ext_inner_right 𝕜 fun y => (A.adjoint_inner_left y x).symm ▸ (hA x y).symm⟩

theorem _root_.LinearMap.IsSymmetric.isSelfAdjoint {A : E →L[𝕜] E}
    (hA : (A : E →ₗ[𝕜] E).IsSymmetric) : IsSelfAdjoint A := by
  rwa [← ContinuousLinearMap.isSelfAdjoint_iff_isSymmetric] at hA

/-- The orthogonal projection is self-adjoint. -/
theorem _root_.orthogonalProjection_isSelfAdjoint (U : Submodule 𝕜 E) [CompleteSpace U] :
    IsSelfAdjoint (U.subtypeL ∘L orthogonalProjection U) :=
  (orthogonalProjection_isSymmetric U).isSelfAdjoint

theorem conj_orthogonalProjection {T : E →L[𝕜] E} (hT : IsSelfAdjoint T) (U : Submodule 𝕜 E)
    [CompleteSpace U] :
    IsSelfAdjoint
      (U.subtypeL ∘L orthogonalProjection U ∘L T ∘L U.subtypeL ∘L orthogonalProjection U) := by
  rw [← ContinuousLinearMap.comp_assoc]
  nth_rw 1 [← (orthogonalProjection_isSelfAdjoint U).adjoint_eq]
  exact hT.adjoint_conj _

end IsSelfAdjoint

namespace LinearMap

variable [CompleteSpace E]
variable {T : E →ₗ[𝕜] E}

/-- The **Hellinger--Toeplitz theorem**: Construct a self-adjoint operator from an everywhere
  defined symmetric operator. -/
def IsSymmetric.toSelfAdjoint (hT : IsSymmetric T) : selfAdjoint (E →L[𝕜] E) :=
  ⟨⟨T, hT.continuous⟩, ContinuousLinearMap.isSelfAdjoint_iff_isSymmetric.mpr hT⟩

theorem IsSymmetric.coe_toSelfAdjoint (hT : IsSymmetric T) : (hT.toSelfAdjoint : E →ₗ[𝕜] E) = T :=
  rfl

theorem IsSymmetric.toSelfAdjoint_apply (hT : IsSymmetric T) {x : E} :
    (hT.toSelfAdjoint : E → E) x = T x :=
  rfl

end LinearMap

namespace LinearMap

variable [FiniteDimensional 𝕜 E] [FiniteDimensional 𝕜 F] [FiniteDimensional 𝕜 G]

/- Porting note: Lean can't use `FiniteDimensional.complete` since it was generalized to topological
vector spaces. Use local instances instead. -/

/-- The adjoint of an operator from the finite-dimensional inner product space `E` to the
finite-dimensional inner product space `F`. -/
def adjoint : (E →ₗ[𝕜] F) ≃ₗ⋆[𝕜] F →ₗ[𝕜] E :=
  have := FiniteDimensional.complete 𝕜 E
  have := FiniteDimensional.complete 𝕜 F
  /- Note: Instead of the two instances above, the following works:
    ```
      have := FiniteDimensional.complete 𝕜
      have := FiniteDimensional.complete 𝕜
    ```
    But removing one of the `have`s makes it fail. The reason is that `E` and `F` don't live
    in the same universe, so the first `have` can no longer be used for `F` after its universe
    metavariable has been assigned to that of `E`!
  -/
  ((LinearMap.toContinuousLinearMap : (E →ₗ[𝕜] F) ≃ₗ[𝕜] E →L[𝕜] F).trans
      ContinuousLinearMap.adjoint.toLinearEquiv).trans
    LinearMap.toContinuousLinearMap.symm

theorem adjoint_toContinuousLinearMap (A : E →ₗ[𝕜] F) :
    haveI := FiniteDimensional.complete 𝕜 E
    haveI := FiniteDimensional.complete 𝕜 F
    LinearMap.toContinuousLinearMap (LinearMap.adjoint A) =
      ContinuousLinearMap.adjoint (LinearMap.toContinuousLinearMap A) :=
  rfl

theorem adjoint_eq_toCLM_adjoint (A : E →ₗ[𝕜] F) :
    haveI := FiniteDimensional.complete 𝕜 E
    haveI := FiniteDimensional.complete 𝕜 F
    LinearMap.adjoint A = ContinuousLinearMap.adjoint (LinearMap.toContinuousLinearMap A) :=
  rfl

/-- The fundamental property of the adjoint. -/
theorem adjoint_inner_left (A : E →ₗ[𝕜] F) (x : E) (y : F) : ⟪adjoint A y, x⟫ = ⟪y, A x⟫ := by
  haveI := FiniteDimensional.complete 𝕜 E
  haveI := FiniteDimensional.complete 𝕜 F
  rw [← coe_toContinuousLinearMap A, adjoint_eq_toCLM_adjoint]
  exact ContinuousLinearMap.adjoint_inner_left _ x y

/-- The fundamental property of the adjoint. -/
theorem adjoint_inner_right (A : E →ₗ[𝕜] F) (x : E) (y : F) : ⟪x, adjoint A y⟫ = ⟪A x, y⟫ := by
  haveI := FiniteDimensional.complete 𝕜 E
  haveI := FiniteDimensional.complete 𝕜 F
  rw [← coe_toContinuousLinearMap A, adjoint_eq_toCLM_adjoint]
  exact ContinuousLinearMap.adjoint_inner_right _ x y

/-- The adjoint is involutive. -/
@[simp]
theorem adjoint_adjoint (A : E →ₗ[𝕜] F) : LinearMap.adjoint (LinearMap.adjoint A) = A := by
  ext v
  refine ext_inner_left 𝕜 fun w => ?_
  rw [adjoint_inner_right, adjoint_inner_left]

/-- The adjoint of the composition of two operators is the composition of the two adjoints
in reverse order. -/
@[simp]
theorem adjoint_comp (A : F →ₗ[𝕜] G) (B : E →ₗ[𝕜] F) :
    LinearMap.adjoint (A ∘ₗ B) = LinearMap.adjoint B ∘ₗ LinearMap.adjoint A := by
  ext v
  refine ext_inner_left 𝕜 fun w => ?_
  simp only [adjoint_inner_right, LinearMap.coe_comp, Function.comp_apply]

/-- The adjoint is unique: a map `A` is the adjoint of `B` iff it satisfies `⟪A x, y⟫ = ⟪x, B y⟫`
for all `x` and `y`. -/
theorem eq_adjoint_iff (A : E →ₗ[𝕜] F) (B : F →ₗ[𝕜] E) :
    A = LinearMap.adjoint B ↔ ∀ x y, ⟪A x, y⟫ = ⟪x, B y⟫ := by
  refine ⟨fun h x y => by rw [h, adjoint_inner_left], fun h => ?_⟩
  ext x
  exact ext_inner_right 𝕜 fun y => by simp only [adjoint_inner_left, h x y]

/-- The adjoint is unique: a map `A` is the adjoint of `B` iff it satisfies `⟪A x, y⟫ = ⟪x, B y⟫`
for all basis vectors `x` and `y`. -/
theorem eq_adjoint_iff_basis {ι₁ : Type*} {ι₂ : Type*} (b₁ : Basis ι₁ 𝕜 E) (b₂ : Basis ι₂ 𝕜 F)
    (A : E →ₗ[𝕜] F) (B : F →ₗ[𝕜] E) :
    A = LinearMap.adjoint B ↔ ∀ (i₁ : ι₁) (i₂ : ι₂), ⟪A (b₁ i₁), b₂ i₂⟫ = ⟪b₁ i₁, B (b₂ i₂)⟫ := by
  refine ⟨fun h x y => by rw [h, adjoint_inner_left], fun h => ?_⟩
  refine Basis.ext b₁ fun i₁ => ?_
  exact ext_inner_right_basis b₂ fun i₂ => by simp only [adjoint_inner_left, h i₁ i₂]

theorem eq_adjoint_iff_basis_left {ι : Type*} (b : Basis ι 𝕜 E) (A : E →ₗ[𝕜] F) (B : F →ₗ[𝕜] E) :
    A = LinearMap.adjoint B ↔ ∀ i y, ⟪A (b i), y⟫ = ⟪b i, B y⟫ := by
  refine ⟨fun h x y => by rw [h, adjoint_inner_left], fun h => Basis.ext b fun i => ?_⟩
  exact ext_inner_right 𝕜 fun y => by simp only [h i, adjoint_inner_left]

theorem eq_adjoint_iff_basis_right {ι : Type*} (b : Basis ι 𝕜 F) (A : E →ₗ[𝕜] F) (B : F →ₗ[𝕜] E) :
    A = LinearMap.adjoint B ↔ ∀ i x, ⟪A x, b i⟫ = ⟪x, B (b i)⟫ := by
  refine ⟨fun h x y => by rw [h, adjoint_inner_left], fun h => ?_⟩
  ext x
  exact ext_inner_right_basis b fun i => by simp only [h i, adjoint_inner_left]

/-- `E →ₗ[𝕜] E` is a star algebra with the adjoint as the star operation. -/
instance : Star (E →ₗ[𝕜] E) :=
  ⟨adjoint⟩

instance : InvolutiveStar (E →ₗ[𝕜] E) :=
  ⟨adjoint_adjoint⟩

instance : StarMul (E →ₗ[𝕜] E) :=
  ⟨adjoint_comp⟩

instance : StarRing (E →ₗ[𝕜] E) :=
  ⟨LinearEquiv.map_add adjoint⟩

instance : StarModule 𝕜 (E →ₗ[𝕜] E) :=
  ⟨LinearEquiv.map_smulₛₗ adjoint⟩

theorem star_eq_adjoint (A : E →ₗ[𝕜] E) : star A = LinearMap.adjoint A :=
  rfl

/-- A continuous linear operator is self-adjoint iff it is equal to its adjoint. -/
theorem isSelfAdjoint_iff' {A : E →ₗ[𝕜] E} : IsSelfAdjoint A ↔ LinearMap.adjoint A = A :=
  Iff.rfl

theorem isSymmetric_iff_isSelfAdjoint (A : E →ₗ[𝕜] E) : IsSymmetric A ↔ IsSelfAdjoint A := by
  rw [isSelfAdjoint_iff', IsSymmetric, ← LinearMap.eq_adjoint_iff]
  exact eq_comm

theorem isAdjointPair_inner (A : E →ₗ[𝕜] F) :
    IsAdjointPair (sesqFormOfInner : E →ₗ[𝕜] E →ₗ⋆[𝕜] 𝕜) (sesqFormOfInner : F →ₗ[𝕜] F →ₗ⋆[𝕜] 𝕜) A
      (LinearMap.adjoint A) := by
  intro x y
  simp only [sesqFormOfInner_apply_apply, adjoint_inner_left]

/-- The Gram operator T†T is symmetric. -/
theorem isSymmetric_adjoint_mul_self (T : E →ₗ[𝕜] E) : IsSymmetric (LinearMap.adjoint T * T) := by
  intro x y
  simp only [mul_apply, adjoint_inner_left, adjoint_inner_right]

/-- The Gram operator T†T is a positive operator. -/
theorem re_inner_adjoint_mul_self_nonneg (T : E →ₗ[𝕜] E) (x : E) :
    0 ≤ re ⟪x, (LinearMap.adjoint T * T) x⟫ := by
  simp only [mul_apply, adjoint_inner_right, inner_self_eq_norm_sq_to_K]
  norm_cast
  exact sq_nonneg _

@[simp]
theorem im_inner_adjoint_mul_self_eq_zero (T : E →ₗ[𝕜] E) (x : E) :
    im ⟪x, LinearMap.adjoint T (T x)⟫ = 0 := by
  simp only [mul_apply, adjoint_inner_right, inner_self_eq_norm_sq_to_K]
  norm_cast

end LinearMap

section Unitary

variable {H : Type*} [NormedAddCommGroup H] [InnerProductSpace 𝕜 H] [CompleteSpace H]

namespace ContinuousLinearMap

variable {K : Type*} [NormedAddCommGroup K] [InnerProductSpace 𝕜 K] [CompleteSpace K]

theorem inner_map_map_iff_adjoint_comp_self (u : H →L[𝕜] K) :
    (∀ x y : H, ⟪u x, u y⟫_𝕜 = ⟪x, y⟫_𝕜) ↔ adjoint u ∘L u = 1 := by
  refine ⟨fun h ↦ ext fun x ↦ ?_, fun h ↦ ?_⟩
  · refine ext_inner_right 𝕜 fun y ↦ ?_
    simpa [star_eq_adjoint, adjoint_inner_left] using h x y
  · simp [← adjoint_inner_left, ← comp_apply, h]

theorem norm_map_iff_adjoint_comp_self (u : H →L[𝕜] K) :
    (∀ x : H, ‖u x‖ = ‖x‖) ↔ adjoint u ∘L u = 1 := by
  rw [LinearMap.norm_map_iff_inner_map_map u, u.inner_map_map_iff_adjoint_comp_self]

@[simp]
lemma _root_.LinearIsometryEquiv.adjoint_eq_symm (e : H ≃ₗᵢ[𝕜] K) :
    adjoint (e : H →L[𝕜] K) = e.symm :=
  let e' := (e : H →L[𝕜] K)
  calc
    adjoint e' = adjoint e' ∘L (e' ∘L e.symm) := by
      convert (adjoint e').comp_id.symm
      ext
      simp [e']
    _ = e.symm := by
      rw [← comp_assoc, norm_map_iff_adjoint_comp_self e' |>.mp e.norm_map]
      exact (e.symm : K →L[𝕜] H).id_comp

@[simp]
lemma _root_.LinearIsometryEquiv.star_eq_symm (e : H ≃ₗᵢ[𝕜] H) :
    star (e : H →L[𝕜] H) = e.symm :=
  e.adjoint_eq_symm

theorem norm_map_of_mem_unitary {u : H →L[𝕜] H} (hu : u ∈ unitary (H →L[𝕜] H)) (x : H) :
    ‖u x‖ = ‖x‖ :=
  -- Elaborates faster with this broken out #11299
  have := unitary.star_mul_self_of_mem hu
  u.norm_map_iff_adjoint_comp_self.mpr this x

theorem inner_map_map_of_mem_unitary {u : H →L[𝕜] H} (hu : u ∈ unitary (H →L[𝕜] H)) (x y : H) :
    ⟪u x, u y⟫_𝕜 = ⟪x, y⟫_𝕜 :=
  -- Elaborates faster with this broken out #11299
  have := unitary.star_mul_self_of_mem hu
  u.inner_map_map_iff_adjoint_comp_self.mpr this x y

end ContinuousLinearMap

namespace unitary

theorem norm_map (u : unitary (H →L[𝕜] H)) (x : H) : ‖(u : H →L[𝕜] H) x‖ = ‖x‖ :=
  u.val.norm_map_of_mem_unitary u.property x

theorem inner_map_map (u : unitary (H →L[𝕜] H)) (x y : H) :
    ⟪(u : H →L[𝕜] H) x, (u : H →L[𝕜] H) y⟫_𝕜 = ⟪x, y⟫_𝕜 :=
  u.val.inner_map_map_of_mem_unitary u.property x y

/-- The unitary elements of continuous linear maps on a Hilbert space coincide with the linear
isometric equivalences on that Hilbert space. -/
noncomputable def linearIsometryEquiv : unitary (H →L[𝕜] H) ≃* (H ≃ₗᵢ[𝕜] H) where
  toFun u :=
    { (u : H →L[𝕜] H) with
      norm_map' := norm_map u
      invFun := ↑(star u)
      left_inv := fun x ↦ congr($(star_mul_self u).val x)
      right_inv := fun x ↦ congr($(mul_star_self u).val x) }
  invFun e :=
    { val := e
      property := by
        let e' : (H →L[𝕜] H)ˣ :=
          { val := (e : H →L[𝕜] H)
            inv := (e.symm : H →L[𝕜] H)
            val_inv := by ext; simp
            inv_val := by ext; simp }
        exact IsUnit.mem_unitary_of_star_mul_self ⟨e', rfl⟩ <|
          (e : H →L[𝕜] H).norm_map_iff_adjoint_comp_self.mp e.norm_map }
  left_inv u := Subtype.ext rfl
  right_inv e := LinearIsometryEquiv.ext fun x ↦ rfl
  map_mul' u v := by ext; rfl

@[simp]
lemma linearIsometryEquiv_coe_apply (u : unitary (H →L[𝕜] H)) :
    linearIsometryEquiv u = (u : H →L[𝕜] H) :=
  rfl

@[simp]
lemma linearIsometryEquiv_coe_symm_apply (e : H ≃ₗᵢ[𝕜] H) :
    linearIsometryEquiv.symm e = (e : H →L[𝕜] H) :=
  rfl

end unitary

end Unitary

section Matrix

open Matrix LinearMap

variable {m n : Type*} [Fintype m] [DecidableEq m] [Fintype n] [DecidableEq n]
variable [FiniteDimensional 𝕜 E] [FiniteDimensional 𝕜 F]
variable (v₁ : OrthonormalBasis n 𝕜 E) (v₂ : OrthonormalBasis m 𝕜 F)

/-- The linear map associated to the conjugate transpose of a matrix corresponding to two
orthonormal bases is the adjoint of the linear map associated to the matrix. -/
lemma Matrix.toLin_conjTranspose (A : Matrix m n 𝕜) :
    toLin v₂.toBasis v₁.toBasis Aᴴ = adjoint (toLin v₁.toBasis v₂.toBasis A) := by
  refine eq_adjoint_iff_basis v₂.toBasis v₁.toBasis _ _ |>.mpr fun i j ↦ ?_
  simp_rw [toLin_self]
  simp [sum_inner, inner_smul_left, inner_sum, inner_smul_right,
    orthonormal_iff_ite.mp v₁.orthonormal, orthonormal_iff_ite.mp v₂.orthonormal]

/-- The matrix associated to the adjoint of a linear map corresponding to two orthonormal bases
is the conjugate tranpose of the matrix associated to the linear map. -/
lemma LinearMap.toMatrix_adjoint (f : E →ₗ[𝕜] F) :
    toMatrix v₂.toBasis v₁.toBasis (adjoint f) = (toMatrix v₁.toBasis v₂.toBasis f)ᴴ :=
  toLin v₂.toBasis v₁.toBasis |>.injective <| by simp [toLin_conjTranspose]

/-- The star algebra equivalence between the linear endomorphisms of finite-dimensional inner
product space and square matrices induced by the choice of an orthonormal basis. -/
@[simps]
def LinearMap.toMatrixOrthonormal : (E →ₗ[𝕜] E) ≃⋆ₐ[𝕜] Matrix n n 𝕜 :=
  { LinearMap.toMatrix v₁.toBasis v₁.toBasis with
    map_mul' := LinearMap.toMatrix_mul v₁.toBasis
    map_star' := LinearMap.toMatrix_adjoint v₁ v₁ }

open scoped ComplexConjugate

/-- The adjoint of the linear map associated to a matrix is the linear map associated to the
conjugate transpose of that matrix. -/
theorem Matrix.toEuclideanLin_conjTranspose_eq_adjoint (A : Matrix m n 𝕜) :
    Matrix.toEuclideanLin A.conjTranspose = LinearMap.adjoint (Matrix.toEuclideanLin A) :=
  A.toLin_conjTranspose (EuclideanSpace.basisFun n 𝕜) (EuclideanSpace.basisFun m 𝕜)

end Matrix<|MERGE_RESOLUTION|>--- conflicted
+++ resolved
@@ -210,11 +210,7 @@
         _ ≤ ‖A† ∘L A‖ * ‖x‖ * ‖x‖ := mul_le_mul_of_nonneg_right (le_opNorm _ _) (norm_nonneg _)
     calc
       ‖A x‖ = √(re ⟪(A† ∘L A) x, x⟫) := by rw [apply_norm_eq_sqrt_inner_adjoint_left]
-<<<<<<< HEAD
-      _ ≤ √(‖A† ∘L A‖ * ‖x‖ * ‖x‖) := (Real.sqrt_le_sqrt this)
-=======
       _ ≤ √(‖A† ∘L A‖ * ‖x‖ * ‖x‖) := Real.sqrt_le_sqrt this
->>>>>>> 59de845a
       _ = √‖A† ∘L A‖ * ‖x‖ := by
         simp_rw [mul_assoc, Real.sqrt_mul (norm_nonneg _) (‖x‖ * ‖x‖),
           Real.sqrt_mul_self (norm_nonneg x)]
