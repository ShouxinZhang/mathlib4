--- conflicted
+++ resolved
@@ -650,13 +650,8 @@
   apply (NormedField.tendsto_zero_smul_of_tendsto_zero_of_bounded hf0
     ⟨b, eventually_map.mpr <| eventually_of_forall fun n ↦ hgb <| n + 1⟩).cauchySeq.add
   refine CauchySeq.neg ?_
-<<<<<<< HEAD
-  refine' cauchySeq_range_of_norm_bounded _ _
-    (fun n ↦ _ : ∀ n, ‖(f (n + 1) + -f n) • (Finset.range (n + 1)).sum z‖ ≤ b * |f (n + 1) - f n|)
-=======
   refine cauchySeq_range_of_norm_bounded _ ?_
     (fun n ↦ ?_ : ∀ n, ‖(f (n + 1) + -f n) • (Finset.range (n + 1)).sum z‖ ≤ b * |f (n + 1) - f n|)
->>>>>>> 20c42930
   · simp_rw [abs_of_nonneg (sub_nonneg_of_le (hfa (Nat.le_succ _))), ← mul_sum]
     apply Real.uniformContinuous_const_mul.comp_cauchySeq
     simp_rw [sum_range_sub, sub_eq_add_neg]
