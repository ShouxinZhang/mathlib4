/-
Copyright (c) 2018 Chris Hughes. All rights reserved.
Released under Apache 2.0 license as described in the file LICENSE.
Authors: Chris Hughes, Abhimanyu Pallavi Sudhir, Jean Lo, Calle Sönne, Sébastien Gouëzel,
  Rémy Degenne, David Loeffler
-/
import Mathlib.Analysis.SpecialFunctions.Pow.Real

/-!
# Power function on `ℝ≥0` and `ℝ≥0∞`

We construct the power functions `x ^ y` where
* `x` is a nonnegative real number and `y` is a real number;
* `x` is a number from `[0, +∞]` (a.k.a. `ℝ≥0∞`) and `y` is a real number.

We also prove basic properties of these functions.
-/

noncomputable section

open scoped Classical
open Real NNReal ENNReal ComplexConjugate

open Finset Function Set

namespace NNReal
variable {w x y z : ℝ}

/-- The nonnegative real power function `x^y`, defined for `x : ℝ≥0` and `y : ℝ` as the
restriction of the real power function. For `x > 0`, it is equal to `exp (y log x)`. For `x = 0`,
one sets `0 ^ 0 = 1` and `0 ^ y = 0` for `y ≠ 0`. -/
noncomputable def rpow (x : ℝ≥0) (y : ℝ) : ℝ≥0 :=
  ⟨(x : ℝ) ^ y, Real.rpow_nonneg x.2 y⟩

noncomputable instance : Pow ℝ≥0 ℝ :=
  ⟨rpow⟩

@[simp]
theorem rpow_eq_pow (x : ℝ≥0) (y : ℝ) : rpow x y = x ^ y :=
  rfl

@[simp, norm_cast]
theorem coe_rpow (x : ℝ≥0) (y : ℝ) : ((x ^ y : ℝ≥0) : ℝ) = (x : ℝ) ^ y :=
  rfl

@[simp]
theorem rpow_zero (x : ℝ≥0) : x ^ (0 : ℝ) = 1 :=
  NNReal.eq <| Real.rpow_zero _

@[simp]
theorem rpow_eq_zero_iff {x : ℝ≥0} {y : ℝ} : x ^ y = 0 ↔ x = 0 ∧ y ≠ 0 := by
  rw [← NNReal.coe_inj, coe_rpow, ← NNReal.coe_eq_zero]
  exact Real.rpow_eq_zero_iff_of_nonneg x.2

@[simp]
theorem zero_rpow {x : ℝ} (h : x ≠ 0) : (0 : ℝ≥0) ^ x = 0 :=
  NNReal.eq <| Real.zero_rpow h

@[simp]
theorem rpow_one (x : ℝ≥0) : x ^ (1 : ℝ) = x :=
  NNReal.eq <| Real.rpow_one _

@[simp]
theorem one_rpow (x : ℝ) : (1 : ℝ≥0) ^ x = 1 :=
  NNReal.eq <| Real.one_rpow _

theorem rpow_add {x : ℝ≥0} (hx : x ≠ 0) (y z : ℝ) : x ^ (y + z) = x ^ y * x ^ z :=
  NNReal.eq <| Real.rpow_add (pos_iff_ne_zero.2 hx) _ _

theorem rpow_add' (x : ℝ≥0) {y z : ℝ} (h : y + z ≠ 0) : x ^ (y + z) = x ^ y * x ^ z :=
  NNReal.eq <| Real.rpow_add' x.2 h

theorem rpow_add_of_nonneg (x : ℝ≥0) {y z : ℝ} (hy : 0 ≤ y) (hz : 0 ≤ z) :
    x ^ (y + z) = x ^ y * x ^ z := by
  ext; exact Real.rpow_add_of_nonneg x.2 hy hz

/-- Variant of `NNReal.rpow_add'` that avoids having to prove `y + z = w` twice. -/
lemma rpow_of_add_eq (x : ℝ≥0) (hw : w ≠ 0) (h : y + z = w) : x ^ w = x ^ y * x ^ z := by
  rw [← h, rpow_add']; rwa [h]

theorem rpow_mul (x : ℝ≥0) (y z : ℝ) : x ^ (y * z) = (x ^ y) ^ z :=
  NNReal.eq <| Real.rpow_mul x.2 y z

theorem rpow_neg (x : ℝ≥0) (y : ℝ) : x ^ (-y) = (x ^ y)⁻¹ :=
  NNReal.eq <| Real.rpow_neg x.2 _

theorem rpow_neg_one (x : ℝ≥0) : x ^ (-1 : ℝ) = x⁻¹ := by simp [rpow_neg]

theorem rpow_sub {x : ℝ≥0} (hx : x ≠ 0) (y z : ℝ) : x ^ (y - z) = x ^ y / x ^ z :=
  NNReal.eq <| Real.rpow_sub (pos_iff_ne_zero.2 hx) y z

theorem rpow_sub' (x : ℝ≥0) {y z : ℝ} (h : y - z ≠ 0) : x ^ (y - z) = x ^ y / x ^ z :=
  NNReal.eq <| Real.rpow_sub' x.2 h

theorem rpow_inv_rpow_self {y : ℝ} (hy : y ≠ 0) (x : ℝ≥0) : (x ^ y) ^ (1 / y) = x := by
  field_simp [← rpow_mul]

theorem rpow_self_rpow_inv {y : ℝ} (hy : y ≠ 0) (x : ℝ≥0) : (x ^ (1 / y)) ^ y = x := by
  field_simp [← rpow_mul]

theorem inv_rpow (x : ℝ≥0) (y : ℝ) : x⁻¹ ^ y = (x ^ y)⁻¹ :=
  NNReal.eq <| Real.inv_rpow x.2 y

theorem div_rpow (x y : ℝ≥0) (z : ℝ) : (x / y) ^ z = x ^ z / y ^ z :=
  NNReal.eq <| Real.div_rpow x.2 y.2 z

theorem sqrt_eq_rpow (x : ℝ≥0) : sqrt x = x ^ (1 / (2 : ℝ)) := by
  refine NNReal.eq ?_
  push_cast
  exact Real.sqrt_eq_rpow x.1

@[simp, norm_cast]
theorem rpow_natCast (x : ℝ≥0) (n : ℕ) : x ^ (n : ℝ) = x ^ n :=
  NNReal.eq <| by simpa only [coe_rpow, coe_pow] using Real.rpow_natCast x n

@[deprecated (since := "2024-04-17")]
alias rpow_nat_cast := rpow_natCast

@[simp]
lemma rpow_ofNat (x : ℝ≥0) (n : ℕ) [n.AtLeastTwo] :
    x ^ (no_index (OfNat.ofNat n) : ℝ) = x ^ (OfNat.ofNat n : ℕ) :=
  rpow_natCast x n

theorem rpow_two (x : ℝ≥0) : x ^ (2 : ℝ) = x ^ 2 := rpow_ofNat x 2

theorem mul_rpow {x y : ℝ≥0} {z : ℝ} : (x * y) ^ z = x ^ z * y ^ z :=
  NNReal.eq <| Real.mul_rpow x.2 y.2

/-- `rpow` as a `MonoidHom`-/
@[simps]
def rpowMonoidHom (r : ℝ) : ℝ≥0 →* ℝ≥0 where
  toFun := (· ^ r)
  map_one' := one_rpow _
  map_mul' _x _y := mul_rpow

/-- `rpow` variant of `List.prod_map_pow` for `ℝ≥0`-/
theorem list_prod_map_rpow (l : List ℝ≥0) (r : ℝ) :
    (l.map (· ^ r)).prod = l.prod ^ r :=
  l.prod_hom (rpowMonoidHom r)

theorem list_prod_map_rpow' {ι} (l : List ι) (f : ι → ℝ≥0) (r : ℝ) :
    (l.map (f · ^ r)).prod = (l.map f).prod ^ r := by
  rw [← list_prod_map_rpow, List.map_map]; rfl

/-- `rpow` version of `Multiset.prod_map_pow` for `ℝ≥0`. -/
lemma multiset_prod_map_rpow {ι} (s : Multiset ι) (f : ι → ℝ≥0) (r : ℝ) :
    (s.map (f · ^ r)).prod = (s.map f).prod ^ r :=
  s.prod_hom' (rpowMonoidHom r) _

/-- `rpow` version of `Finset.prod_pow` for `ℝ≥0`. -/
lemma finset_prod_rpow {ι} (s : Finset ι) (f : ι → ℝ≥0) (r : ℝ) :
    (∏ i ∈ s, f i ^ r) = (∏ i ∈ s, f i) ^ r :=
  multiset_prod_map_rpow _ _ _

-- note: these don't really belong here, but they're much easier to prove in terms of the above

section Real

/-- `rpow` version of `List.prod_map_pow` for `Real`. -/
theorem _root_.Real.list_prod_map_rpow (l : List ℝ) (hl : ∀ x ∈ l, (0 : ℝ) ≤ x) (r : ℝ) :
    (l.map (· ^ r)).prod = l.prod ^ r := by
  lift l to List ℝ≥0 using hl
  have := congr_arg ((↑) : ℝ≥0 → ℝ) (NNReal.list_prod_map_rpow l r)
  push_cast at this
  rw [List.map_map] at this ⊢
  exact mod_cast this

theorem _root_.Real.list_prod_map_rpow' {ι} (l : List ι) (f : ι → ℝ)
    (hl : ∀ i ∈ l, (0 : ℝ) ≤ f i) (r : ℝ) :
    (l.map (f · ^ r)).prod = (l.map f).prod ^ r := by
  rw [← Real.list_prod_map_rpow (l.map f) _ r, List.map_map]
  · rfl
  simpa using hl

/-- `rpow` version of `Multiset.prod_map_pow`. -/
theorem _root_.Real.multiset_prod_map_rpow {ι} (s : Multiset ι) (f : ι → ℝ)
    (hs : ∀ i ∈ s, (0 : ℝ) ≤ f i) (r : ℝ) :
    (s.map (f · ^ r)).prod = (s.map f).prod ^ r := by
  induction' s using Quotient.inductionOn with l
  simpa using Real.list_prod_map_rpow' l f hs r

/-- `rpow` version of `Finset.prod_pow`. -/
theorem _root_.Real.finset_prod_rpow
    {ι} (s : Finset ι) (f : ι → ℝ) (hs : ∀ i ∈ s, 0 ≤ f i) (r : ℝ) :
    (∏ i ∈ s, f i ^ r) = (∏ i ∈ s, f i) ^ r :=
  Real.multiset_prod_map_rpow s.val f hs r

end Real

@[gcongr] theorem rpow_le_rpow {x y : ℝ≥0} {z : ℝ} (h₁ : x ≤ y) (h₂ : 0 ≤ z) : x ^ z ≤ y ^ z :=
  Real.rpow_le_rpow x.2 h₁ h₂

@[gcongr] theorem rpow_lt_rpow {x y : ℝ≥0} {z : ℝ} (h₁ : x < y) (h₂ : 0 < z) : x ^ z < y ^ z :=
  Real.rpow_lt_rpow x.2 h₁ h₂

theorem rpow_lt_rpow_iff {x y : ℝ≥0} {z : ℝ} (hz : 0 < z) : x ^ z < y ^ z ↔ x < y :=
  Real.rpow_lt_rpow_iff x.2 y.2 hz

theorem rpow_le_rpow_iff {x y : ℝ≥0} {z : ℝ} (hz : 0 < z) : x ^ z ≤ y ^ z ↔ x ≤ y :=
  Real.rpow_le_rpow_iff x.2 y.2 hz

theorem le_rpow_inv_iff {x y : ℝ≥0} {z : ℝ} (hz : 0 < z) : x ≤ y ^ z⁻¹ ↔ x ^ z ≤ y := by
  rw [← rpow_le_rpow_iff hz, ← one_div, rpow_self_rpow_inv hz.ne']

@[deprecated le_rpow_inv_iff (since := "2024-07-10")]
theorem le_rpow_one_div_iff {x y : ℝ≥0} {z : ℝ} (hz : 0 < z) : x ≤ y ^ (1 / z) ↔ x ^ z ≤ y := by
  rw [← rpow_le_rpow_iff hz, rpow_self_rpow_inv hz.ne']

theorem rpow_inv_le_iff {x y : ℝ≥0} {z : ℝ} (hz : 0 < z) : x ^ z⁻¹ ≤ y ↔ x ≤ y ^ z := by
  rw [← rpow_le_rpow_iff hz, ← one_div, rpow_self_rpow_inv hz.ne']

@[deprecated rpow_inv_le_iff (since := "2024-07-10")]
theorem rpow_one_div_le_iff {x y : ℝ≥0} {z : ℝ} (hz : 0 < z) : x ^ (1 / z) ≤ y ↔ x ≤ y ^ z := by
  rw [← rpow_le_rpow_iff hz, rpow_self_rpow_inv hz.ne']

theorem lt_rpow_inv_iff {x y : ℝ≥0} {z : ℝ} (hz : 0 < z) : x < y ^ z⁻¹ ↔ x ^z < y := by
  simp only [← not_le, rpow_inv_le_iff hz]

theorem rpow_inv_lt_iff {x y : ℝ≥0} {z : ℝ} (hz : 0 < z) : x ^ z⁻¹ < y ↔ x < y ^ z := by
  simp only [← not_le, le_rpow_inv_iff hz]

@[gcongr] theorem rpow_lt_rpow_of_exponent_lt {x : ℝ≥0} {y z : ℝ} (hx : 1 < x) (hyz : y < z) :
    x ^ y < x ^ z :=
  Real.rpow_lt_rpow_of_exponent_lt hx hyz

@[gcongr] theorem rpow_le_rpow_of_exponent_le {x : ℝ≥0} {y z : ℝ} (hx : 1 ≤ x) (hyz : y ≤ z) :
    x ^ y ≤ x ^ z :=
  Real.rpow_le_rpow_of_exponent_le hx hyz

theorem rpow_lt_rpow_of_exponent_gt {x : ℝ≥0} {y z : ℝ} (hx0 : 0 < x) (hx1 : x < 1) (hyz : z < y) :
    x ^ y < x ^ z :=
  Real.rpow_lt_rpow_of_exponent_gt hx0 hx1 hyz

theorem rpow_le_rpow_of_exponent_ge {x : ℝ≥0} {y z : ℝ} (hx0 : 0 < x) (hx1 : x ≤ 1) (hyz : z ≤ y) :
    x ^ y ≤ x ^ z :=
  Real.rpow_le_rpow_of_exponent_ge hx0 hx1 hyz

theorem rpow_pos {p : ℝ} {x : ℝ≥0} (hx_pos : 0 < x) : 0 < x ^ p := by
  have rpow_pos_of_nonneg : ∀ {p : ℝ}, 0 < p → 0 < x ^ p := by
    intro p hp_pos
    rw [← zero_rpow hp_pos.ne']
    exact rpow_lt_rpow hx_pos hp_pos
  rcases lt_trichotomy (0 : ℝ) p with (hp_pos | rfl | hp_neg)
  · exact rpow_pos_of_nonneg hp_pos
  · simp only [zero_lt_one, rpow_zero]
  · rw [← neg_neg p, rpow_neg, inv_pos]
    exact rpow_pos_of_nonneg (neg_pos.mpr hp_neg)

theorem rpow_lt_one {x : ℝ≥0} {z : ℝ} (hx1 : x < 1) (hz : 0 < z) : x ^ z < 1 :=
  Real.rpow_lt_one (coe_nonneg x) hx1 hz

theorem rpow_le_one {x : ℝ≥0} {z : ℝ} (hx2 : x ≤ 1) (hz : 0 ≤ z) : x ^ z ≤ 1 :=
  Real.rpow_le_one x.2 hx2 hz

theorem rpow_lt_one_of_one_lt_of_neg {x : ℝ≥0} {z : ℝ} (hx : 1 < x) (hz : z < 0) : x ^ z < 1 :=
  Real.rpow_lt_one_of_one_lt_of_neg hx hz

theorem rpow_le_one_of_one_le_of_nonpos {x : ℝ≥0} {z : ℝ} (hx : 1 ≤ x) (hz : z ≤ 0) : x ^ z ≤ 1 :=
  Real.rpow_le_one_of_one_le_of_nonpos hx hz

theorem one_lt_rpow {x : ℝ≥0} {z : ℝ} (hx : 1 < x) (hz : 0 < z) : 1 < x ^ z :=
  Real.one_lt_rpow hx hz

theorem one_le_rpow {x : ℝ≥0} {z : ℝ} (h : 1 ≤ x) (h₁ : 0 ≤ z) : 1 ≤ x ^ z :=
  Real.one_le_rpow h h₁

theorem one_lt_rpow_of_pos_of_lt_one_of_neg {x : ℝ≥0} {z : ℝ} (hx1 : 0 < x) (hx2 : x < 1)
    (hz : z < 0) : 1 < x ^ z :=
  Real.one_lt_rpow_of_pos_of_lt_one_of_neg hx1 hx2 hz

theorem one_le_rpow_of_pos_of_le_one_of_nonpos {x : ℝ≥0} {z : ℝ} (hx1 : 0 < x) (hx2 : x ≤ 1)
    (hz : z ≤ 0) : 1 ≤ x ^ z :=
  Real.one_le_rpow_of_pos_of_le_one_of_nonpos hx1 hx2 hz

theorem rpow_le_self_of_le_one {x : ℝ≥0} {z : ℝ} (hx : x ≤ 1) (h_one_le : 1 ≤ z) : x ^ z ≤ x := by
  rcases eq_bot_or_bot_lt x with (rfl | (h : 0 < x))
  · have : z ≠ 0 := by linarith
    simp [this]
  nth_rw 2 [← NNReal.rpow_one x]
  exact NNReal.rpow_le_rpow_of_exponent_ge h hx h_one_le

theorem rpow_left_injective {x : ℝ} (hx : x ≠ 0) : Function.Injective fun y : ℝ≥0 => y ^ x :=
  fun y z hyz => by simpa only [rpow_inv_rpow_self hx] using congr_arg (fun y => y ^ (1 / x)) hyz

theorem rpow_eq_rpow_iff {x y : ℝ≥0} {z : ℝ} (hz : z ≠ 0) : x ^ z = y ^ z ↔ x = y :=
  (rpow_left_injective hz).eq_iff

theorem rpow_left_surjective {x : ℝ} (hx : x ≠ 0) : Function.Surjective fun y : ℝ≥0 => y ^ x :=
  fun y => ⟨y ^ x⁻¹, by simp_rw [← rpow_mul, _root_.inv_mul_cancel hx, rpow_one]⟩

theorem rpow_left_bijective {x : ℝ} (hx : x ≠ 0) : Function.Bijective fun y : ℝ≥0 => y ^ x :=
  ⟨rpow_left_injective hx, rpow_left_surjective hx⟩

theorem eq_rpow_inv_iff {x y : ℝ≥0} {z : ℝ} (hz : z ≠ 0) : x = y ^ z⁻¹ ↔ x ^ z = y := by
  rw [← rpow_eq_rpow_iff hz, ← one_div, rpow_self_rpow_inv hz]

@[deprecated eq_rpow_inv_iff (since := "2024-07-10")]
theorem eq_rpow_one_div_iff {x y : ℝ≥0} {z : ℝ} (hz : z ≠ 0) : x = y ^ (1 / z) ↔ x ^ z = y := by
  rw [← rpow_eq_rpow_iff hz, rpow_self_rpow_inv hz]

theorem rpow_inv_eq_iff {x y : ℝ≥0} {z : ℝ} (hz : z ≠ 0) : x ^ z⁻¹ = y ↔ x = y ^ z := by
  rw [← rpow_eq_rpow_iff hz, ← one_div, rpow_self_rpow_inv hz]

@[deprecated rpow_inv_eq_iff (since := "2024-07-10")]
theorem rpow_one_div_eq_iff {x y : ℝ≥0} {z : ℝ} (hz : z ≠ 0) : x ^ (1 / z) = y ↔ x = y ^ z := by
  rw [← rpow_eq_rpow_iff hz, rpow_self_rpow_inv hz]

@[simp] lemma rpow_rpow_inv {y : ℝ} (hy : y ≠ 0) (x : ℝ≥0) : (x ^ y) ^ y⁻¹ = x := by
  rw [← rpow_mul, mul_inv_cancel hy, rpow_one]

@[simp] lemma rpow_inv_rpow {y : ℝ} (hy : y ≠ 0) (x : ℝ≥0) : (x ^ y⁻¹) ^ y = x := by
  rw [← rpow_mul, inv_mul_cancel hy, rpow_one]

theorem pow_rpow_inv_natCast (x : ℝ≥0) {n : ℕ} (hn : n ≠ 0) : (x ^ n) ^ (n⁻¹ : ℝ) = x := by
  rw [← NNReal.coe_inj, coe_rpow, NNReal.coe_pow]
  exact Real.pow_rpow_inv_natCast x.2 hn

theorem rpow_inv_natCast_pow (x : ℝ≥0) {n : ℕ} (hn : n ≠ 0) : (x ^ (n⁻¹ : ℝ)) ^ n = x := by
  rw [← NNReal.coe_inj, NNReal.coe_pow, coe_rpow]
  exact Real.rpow_inv_natCast_pow x.2 hn

theorem _root_.Real.toNNReal_rpow_of_nonneg {x y : ℝ} (hx : 0 ≤ x) :
    Real.toNNReal (x ^ y) = Real.toNNReal x ^ y := by
  nth_rw 1 [← Real.coe_toNNReal x hx]
  rw [← NNReal.coe_rpow, Real.toNNReal_coe]

theorem strictMono_rpow_of_pos {z : ℝ} (h : 0 < z) : StrictMono fun x : ℝ≥0 => x ^ z :=
  fun x y hxy => by simp only [NNReal.rpow_lt_rpow hxy h, coe_lt_coe]

theorem monotone_rpow_of_nonneg {z : ℝ} (h : 0 ≤ z) : Monotone fun x : ℝ≥0 => x ^ z :=
  h.eq_or_lt.elim (fun h0 => h0 ▸ by simp only [rpow_zero, monotone_const]) fun h0 =>
    (strictMono_rpow_of_pos h0).monotone

/-- Bundles `fun x : ℝ≥0 => x ^ y` into an order isomorphism when `y : ℝ` is positive,
where the inverse is `fun x : ℝ≥0 => x ^ (1 / y)`. -/
@[simps! apply]
def orderIsoRpow (y : ℝ) (hy : 0 < y) : ℝ≥0 ≃o ℝ≥0 :=
  (strictMono_rpow_of_pos hy).orderIsoOfRightInverse (fun x => x ^ y) (fun x => x ^ (1 / y))
    fun x => by
      dsimp
      rw [← rpow_mul, one_div_mul_cancel hy.ne.symm, rpow_one]

theorem orderIsoRpow_symm_eq (y : ℝ) (hy : 0 < y) :
    (orderIsoRpow y hy).symm = orderIsoRpow (1 / y) (one_div_pos.2 hy) := by
  simp only [orderIsoRpow, one_div_one_div]; rfl

theorem _root_.Real.nnnorm_rpow_of_nonneg {x y : ℝ} (hx : 0 ≤ x) : ‖x ^ y‖₊ = ‖x‖₊ ^ y := by
  ext; exact Real.norm_rpow_of_nonneg hx

end NNReal

namespace ENNReal

/-- The real power function `x^y` on extended nonnegative reals, defined for `x : ℝ≥0∞` and
`y : ℝ` as the restriction of the real power function if `0 < x < ⊤`, and with the natural values
for `0` and `⊤` (i.e., `0 ^ x = 0` for `x > 0`, `1` for `x = 0` and `⊤` for `x < 0`, and
`⊤ ^ x = 1 / 0 ^ x`). -/
noncomputable def rpow : ℝ≥0∞ → ℝ → ℝ≥0∞
  | some x, y => if x = 0 ∧ y < 0 then ⊤ else (x ^ y : ℝ≥0)
  | none, y => if 0 < y then ⊤ else if y = 0 then 1 else 0

noncomputable instance : Pow ℝ≥0∞ ℝ :=
  ⟨rpow⟩

@[simp]
theorem rpow_eq_pow (x : ℝ≥0∞) (y : ℝ) : rpow x y = x ^ y :=
  rfl

@[simp]
theorem rpow_zero {x : ℝ≥0∞} : x ^ (0 : ℝ) = 1 := by
  cases x <;>
    · dsimp only [(· ^ ·), Pow.pow, rpow]
      simp [lt_irrefl]

theorem top_rpow_def (y : ℝ) : (⊤ : ℝ≥0∞) ^ y = if 0 < y then ⊤ else if y = 0 then 1 else 0 :=
  rfl

@[simp]
theorem top_rpow_of_pos {y : ℝ} (h : 0 < y) : (⊤ : ℝ≥0∞) ^ y = ⊤ := by simp [top_rpow_def, h]

@[simp]
theorem top_rpow_of_neg {y : ℝ} (h : y < 0) : (⊤ : ℝ≥0∞) ^ y = 0 := by
  simp [top_rpow_def, asymm h, ne_of_lt h]

@[simp]
theorem zero_rpow_of_pos {y : ℝ} (h : 0 < y) : (0 : ℝ≥0∞) ^ y = 0 := by
  rw [← ENNReal.coe_zero, ← ENNReal.some_eq_coe]
  dsimp only [(· ^ ·), rpow, Pow.pow]
  simp [h, asymm h, ne_of_gt h]

@[simp]
theorem zero_rpow_of_neg {y : ℝ} (h : y < 0) : (0 : ℝ≥0∞) ^ y = ⊤ := by
  rw [← ENNReal.coe_zero, ← ENNReal.some_eq_coe]
  dsimp only [(· ^ ·), rpow, Pow.pow]
  simp [h, ne_of_gt h]

theorem zero_rpow_def (y : ℝ) : (0 : ℝ≥0∞) ^ y = if 0 < y then 0 else if y = 0 then 1 else ⊤ := by
  rcases lt_trichotomy (0 : ℝ) y with (H | rfl | H)
  · simp [H, ne_of_gt, zero_rpow_of_pos, lt_irrefl]
  · simp [lt_irrefl]
  · simp [H, asymm H, ne_of_lt, zero_rpow_of_neg]

@[simp]
theorem zero_rpow_mul_self (y : ℝ) : (0 : ℝ≥0∞) ^ y * (0 : ℝ≥0∞) ^ y = (0 : ℝ≥0∞) ^ y := by
  rw [zero_rpow_def]
  split_ifs
  exacts [zero_mul _, one_mul _, top_mul_top]

@[norm_cast]
theorem coe_rpow_of_ne_zero {x : ℝ≥0} (h : x ≠ 0) (y : ℝ) : (x : ℝ≥0∞) ^ y = (x ^ y : ℝ≥0) := by
  rw [← ENNReal.some_eq_coe]
  dsimp only [(· ^ ·), Pow.pow, rpow]
  simp [h]

@[norm_cast]
theorem coe_rpow_of_nonneg (x : ℝ≥0) {y : ℝ} (h : 0 ≤ y) : (x : ℝ≥0∞) ^ y = (x ^ y : ℝ≥0) := by
  by_cases hx : x = 0
  · rcases le_iff_eq_or_lt.1 h with (H | H)
    · simp [hx, H.symm]
    · simp [hx, zero_rpow_of_pos H, NNReal.zero_rpow (ne_of_gt H)]
  · exact coe_rpow_of_ne_zero hx _

theorem coe_rpow_def (x : ℝ≥0) (y : ℝ) :
    (x : ℝ≥0∞) ^ y = if x = 0 ∧ y < 0 then ⊤ else ↑(x ^ y) :=
  rfl

@[simp]
theorem rpow_one (x : ℝ≥0∞) : x ^ (1 : ℝ) = x := by
  cases x
  · exact dif_pos zero_lt_one
  · change ite _ _ _ = _
    simp only [NNReal.rpow_one, some_eq_coe, ite_eq_right_iff, top_ne_coe, and_imp]
    exact fun _ => zero_le_one.not_lt

@[simp]
theorem one_rpow (x : ℝ) : (1 : ℝ≥0∞) ^ x = 1 := by
  rw [← coe_one, coe_rpow_of_ne_zero one_ne_zero]
  simp

@[simp]
theorem rpow_eq_zero_iff {x : ℝ≥0∞} {y : ℝ} : x ^ y = 0 ↔ x = 0 ∧ 0 < y ∨ x = ⊤ ∧ y < 0 := by
  cases' x with x
  · rcases lt_trichotomy y 0 with (H | H | H) <;>
      simp [H, top_rpow_of_neg, top_rpow_of_pos, le_of_lt]
  · by_cases h : x = 0
    · rcases lt_trichotomy y 0 with (H | H | H) <;>
        simp [h, H, zero_rpow_of_neg, zero_rpow_of_pos, le_of_lt]
    · simp [coe_rpow_of_ne_zero h, h]

lemma rpow_eq_zero_iff_of_pos {x : ℝ≥0∞} {y : ℝ} (hy : 0 < y) : x ^ y = 0 ↔ x = 0 := by
  simp [hy, hy.not_lt]

@[simp]
theorem rpow_eq_top_iff {x : ℝ≥0∞} {y : ℝ} : x ^ y = ⊤ ↔ x = 0 ∧ y < 0 ∨ x = ⊤ ∧ 0 < y := by
  cases' x with x
  · rcases lt_trichotomy y 0 with (H | H | H) <;>
      simp [H, top_rpow_of_neg, top_rpow_of_pos, le_of_lt]
  · by_cases h : x = 0
    · rcases lt_trichotomy y 0 with (H | H | H) <;>
        simp [h, H, zero_rpow_of_neg, zero_rpow_of_pos, le_of_lt]
    · simp [coe_rpow_of_ne_zero h, h]

theorem rpow_eq_top_iff_of_pos {x : ℝ≥0∞} {y : ℝ} (hy : 0 < y) : x ^ y = ⊤ ↔ x = ⊤ := by
  simp [rpow_eq_top_iff, hy, asymm hy]

lemma rpow_lt_top_iff_of_pos {x : ℝ≥0∞} {y : ℝ} (hy : 0 < y) : x ^ y < ∞ ↔ x < ∞ := by
  simp only [lt_top_iff_ne_top, Ne, rpow_eq_top_iff_of_pos hy]

theorem rpow_eq_top_of_nonneg (x : ℝ≥0∞) {y : ℝ} (hy0 : 0 ≤ y) : x ^ y = ⊤ → x = ⊤ := by
  rw [ENNReal.rpow_eq_top_iff]
  rintro (h|h)
  · exfalso
    rw [lt_iff_not_ge] at h
    exact h.right hy0
  · exact h.left

theorem rpow_ne_top_of_nonneg {x : ℝ≥0∞} {y : ℝ} (hy0 : 0 ≤ y) (h : x ≠ ⊤) : x ^ y ≠ ⊤ :=
  mt (ENNReal.rpow_eq_top_of_nonneg x hy0) h

theorem rpow_lt_top_of_nonneg {x : ℝ≥0∞} {y : ℝ} (hy0 : 0 ≤ y) (h : x ≠ ⊤) : x ^ y < ⊤ :=
  lt_top_iff_ne_top.mpr (ENNReal.rpow_ne_top_of_nonneg hy0 h)

theorem rpow_add {x : ℝ≥0∞} (y z : ℝ) (hx : x ≠ 0) (h'x : x ≠ ⊤) : x ^ (y + z) = x ^ y * x ^ z := by
  cases' x with x
  · exact (h'x rfl).elim
  have : x ≠ 0 := fun h => by simp [h] at hx
  simp [coe_rpow_of_ne_zero this, NNReal.rpow_add this]

theorem rpow_add_of_nonneg {x : ℝ≥0∞} (y z : ℝ) (hy : 0 ≤ y) (hz : 0 ≤ z) :
    x ^ (y + z) = x ^ y * x ^ z := by
  induction x using recTopCoe
  · rcases hy.eq_or_lt with rfl|hy
    · rw [rpow_zero, one_mul, zero_add]
    rcases hz.eq_or_lt with rfl|hz
    · rw [rpow_zero, mul_one, add_zero]
    simp [top_rpow_of_pos, hy, hz, add_pos hy hz]
  simp [coe_rpow_of_nonneg, hy, hz, add_nonneg hy hz, NNReal.rpow_add_of_nonneg _ hy hz]

theorem rpow_neg (x : ℝ≥0∞) (y : ℝ) : x ^ (-y) = (x ^ y)⁻¹ := by
  cases' x with x
  · rcases lt_trichotomy y 0 with (H | H | H) <;>
      simp [top_rpow_of_pos, top_rpow_of_neg, H, neg_pos.mpr]
  · by_cases h : x = 0
    · rcases lt_trichotomy y 0 with (H | H | H) <;>
        simp [h, zero_rpow_of_pos, zero_rpow_of_neg, H, neg_pos.mpr]
    · have A : x ^ y ≠ 0 := by simp [h]
      simp [coe_rpow_of_ne_zero h, ← coe_inv A, NNReal.rpow_neg]

theorem rpow_sub {x : ℝ≥0∞} (y z : ℝ) (hx : x ≠ 0) (h'x : x ≠ ⊤) : x ^ (y - z) = x ^ y / x ^ z := by
  rw [sub_eq_add_neg, rpow_add _ _ hx h'x, rpow_neg, div_eq_mul_inv]

theorem rpow_neg_one (x : ℝ≥0∞) : x ^ (-1 : ℝ) = x⁻¹ := by simp [rpow_neg]

theorem rpow_mul (x : ℝ≥0∞) (y z : ℝ) : x ^ (y * z) = (x ^ y) ^ z := by
  cases' x with x
  · rcases lt_trichotomy y 0 with (Hy | Hy | Hy) <;>
        rcases lt_trichotomy z 0 with (Hz | Hz | Hz) <;>
      simp [Hy, Hz, zero_rpow_of_neg, zero_rpow_of_pos, top_rpow_of_neg, top_rpow_of_pos,
        mul_pos_of_neg_of_neg, mul_neg_of_neg_of_pos, mul_neg_of_pos_of_neg]
  · by_cases h : x = 0
    · rcases lt_trichotomy y 0 with (Hy | Hy | Hy) <;>
          rcases lt_trichotomy z 0 with (Hz | Hz | Hz) <;>
        simp [h, Hy, Hz, zero_rpow_of_neg, zero_rpow_of_pos, top_rpow_of_neg, top_rpow_of_pos,
          mul_pos_of_neg_of_neg, mul_neg_of_neg_of_pos, mul_neg_of_pos_of_neg]
    · have : x ^ y ≠ 0 := by simp [h]
      simp [coe_rpow_of_ne_zero h, coe_rpow_of_ne_zero this, NNReal.rpow_mul]

@[simp, norm_cast]
theorem rpow_natCast (x : ℝ≥0∞) (n : ℕ) : x ^ (n : ℝ) = x ^ n := by
  cases x
  · cases n <;> simp [top_rpow_of_pos (Nat.cast_add_one_pos _), top_pow (Nat.succ_pos _)]
  · simp [coe_rpow_of_nonneg _ (Nat.cast_nonneg n)]

@[deprecated (since := "2024-04-17")]
alias rpow_nat_cast := rpow_natCast

@[simp]
lemma rpow_ofNat (x : ℝ≥0∞) (n : ℕ) [n.AtLeastTwo] :
    x ^ (no_index (OfNat.ofNat n) : ℝ) = x ^ (OfNat.ofNat n) :=
  rpow_natCast x n

@[simp, norm_cast]
<<<<<<< HEAD
lemma rpow_int_cast (x : ℝ≥0∞) (n : ℤ) : x ^ (n : ℝ) = x ^ n := by
  cases n <;> simp only [Int.ofNat_eq_coe, Int.cast_natCast, rpow_nat_cast, zpow_natCast,
=======
lemma rpow_intCast (x : ℝ≥0∞) (n : ℤ) : x ^ (n : ℝ) = x ^ n := by
  cases n <;> simp only [Int.ofNat_eq_coe, Int.cast_natCast, rpow_natCast, zpow_natCast,
>>>>>>> 59de845a
    Int.cast_negSucc, rpow_neg, zpow_negSucc]

@[deprecated (since := "2024-04-17")]
alias rpow_int_cast := rpow_intCast

theorem rpow_two (x : ℝ≥0∞) : x ^ (2 : ℝ) = x ^ 2 := rpow_ofNat x 2

theorem mul_rpow_eq_ite (x y : ℝ≥0∞) (z : ℝ) :
    (x * y) ^ z = if (x = 0 ∧ y = ⊤ ∨ x = ⊤ ∧ y = 0) ∧ z < 0 then ⊤ else x ^ z * y ^ z := by
  rcases eq_or_ne z 0 with (rfl | hz); · simp
  replace hz := hz.lt_or_lt
  wlog hxy : x ≤ y
  · convert this y x z hz (le_of_not_le hxy) using 2 <;> simp only [mul_comm, and_comm, or_comm]
  rcases eq_or_ne x 0 with (rfl | hx0)
  · induction y <;> cases' hz with hz hz <;> simp [*, hz.not_lt]
  rcases eq_or_ne y 0 with (rfl | hy0)
  · exact (hx0 (bot_unique hxy)).elim
  induction x
  · cases' hz with hz hz <;> simp [hz, top_unique hxy]
  induction y
  · rw [ne_eq, coe_eq_zero] at hx0
    cases' hz with hz hz <;> simp [*]
  simp only [*, false_and_iff, and_false_iff, false_or_iff, if_false]
  norm_cast at *
  rw [coe_rpow_of_ne_zero (mul_ne_zero hx0 hy0), NNReal.mul_rpow]
  norm_cast

theorem mul_rpow_of_ne_top {x y : ℝ≥0∞} (hx : x ≠ ⊤) (hy : y ≠ ⊤) (z : ℝ) :
    (x * y) ^ z = x ^ z * y ^ z := by simp [*, mul_rpow_eq_ite]

@[norm_cast]
theorem coe_mul_rpow (x y : ℝ≥0) (z : ℝ) : ((x : ℝ≥0∞) * y) ^ z = (x : ℝ≥0∞) ^ z * (y : ℝ≥0∞) ^ z :=
  mul_rpow_of_ne_top coe_ne_top coe_ne_top z

theorem prod_coe_rpow {ι} (s : Finset ι) (f : ι → ℝ≥0) (r : ℝ) :
    ∏ i ∈ s, (f i : ℝ≥0∞) ^ r = ((∏ i ∈ s, f i : ℝ≥0) : ℝ≥0∞) ^ r := by
  induction s using Finset.induction with
  | empty => simp
  | insert hi ih => simp_rw [prod_insert hi, ih, ← coe_mul_rpow, coe_mul]

theorem mul_rpow_of_ne_zero {x y : ℝ≥0∞} (hx : x ≠ 0) (hy : y ≠ 0) (z : ℝ) :
    (x * y) ^ z = x ^ z * y ^ z := by simp [*, mul_rpow_eq_ite]

theorem mul_rpow_of_nonneg (x y : ℝ≥0∞) {z : ℝ} (hz : 0 ≤ z) : (x * y) ^ z = x ^ z * y ^ z := by
  simp [hz.not_lt, mul_rpow_eq_ite]

theorem prod_rpow_of_ne_top {ι} {s : Finset ι} {f : ι → ℝ≥0∞} (hf : ∀ i ∈ s, f i ≠ ∞) (r : ℝ) :
    ∏ i ∈ s, f i ^ r = (∏ i ∈ s, f i) ^ r := by
  induction s using Finset.induction with
  | empty => simp
  | @insert i s hi ih =>
    have h2f : ∀ i ∈ s, f i ≠ ∞ := fun i hi ↦ hf i <| mem_insert_of_mem hi
    rw [prod_insert hi, prod_insert hi, ih h2f, ← mul_rpow_of_ne_top <| hf i <| mem_insert_self ..]
    apply prod_lt_top h2f |>.ne

theorem prod_rpow_of_nonneg {ι} {s : Finset ι} {f : ι → ℝ≥0∞} {r : ℝ} (hr : 0 ≤ r) :
    ∏ i ∈ s, f i ^ r = (∏ i ∈ s, f i) ^ r := by
  induction s using Finset.induction with
  | empty => simp
  | insert hi ih => simp_rw [prod_insert hi, ih, ← mul_rpow_of_nonneg _ _ hr]

theorem inv_rpow (x : ℝ≥0∞) (y : ℝ) : x⁻¹ ^ y = (x ^ y)⁻¹ := by
  rcases eq_or_ne y 0 with (rfl | hy); · simp only [rpow_zero, inv_one]
  replace hy := hy.lt_or_lt
  rcases eq_or_ne x 0 with (rfl | h0); · cases hy <;> simp [*]
  rcases eq_or_ne x ⊤ with (rfl | h_top); · cases hy <;> simp [*]
  apply ENNReal.eq_inv_of_mul_eq_one_left
  rw [← mul_rpow_of_ne_zero (ENNReal.inv_ne_zero.2 h_top) h0, ENNReal.inv_mul_cancel h0 h_top,
    one_rpow]

theorem div_rpow_of_nonneg (x y : ℝ≥0∞) {z : ℝ} (hz : 0 ≤ z) : (x / y) ^ z = x ^ z / y ^ z := by
  rw [div_eq_mul_inv, mul_rpow_of_nonneg _ _ hz, inv_rpow, div_eq_mul_inv]

theorem strictMono_rpow_of_pos {z : ℝ} (h : 0 < z) : StrictMono fun x : ℝ≥0∞ => x ^ z := by
  intro x y hxy
  lift x to ℝ≥0 using ne_top_of_lt hxy
  rcases eq_or_ne y ∞ with (rfl | hy)
  · simp only [top_rpow_of_pos h, coe_rpow_of_nonneg _ h.le, coe_lt_top]
  · lift y to ℝ≥0 using hy
    simp only [coe_rpow_of_nonneg _ h.le, NNReal.rpow_lt_rpow (coe_lt_coe.1 hxy) h, coe_lt_coe]

theorem monotone_rpow_of_nonneg {z : ℝ} (h : 0 ≤ z) : Monotone fun x : ℝ≥0∞ => x ^ z :=
  h.eq_or_lt.elim (fun h0 => h0 ▸ by simp only [rpow_zero, monotone_const]) fun h0 =>
    (strictMono_rpow_of_pos h0).monotone

/-- Bundles `fun x : ℝ≥0∞ => x ^ y` into an order isomorphism when `y : ℝ` is positive,
where the inverse is `fun x : ℝ≥0∞ => x ^ (1 / y)`. -/
@[simps! apply]
def orderIsoRpow (y : ℝ) (hy : 0 < y) : ℝ≥0∞ ≃o ℝ≥0∞ :=
  (strictMono_rpow_of_pos hy).orderIsoOfRightInverse (fun x => x ^ y) (fun x => x ^ (1 / y))
    fun x => by
    dsimp
    rw [← rpow_mul, one_div_mul_cancel hy.ne.symm, rpow_one]

theorem orderIsoRpow_symm_apply (y : ℝ) (hy : 0 < y) :
    (orderIsoRpow y hy).symm = orderIsoRpow (1 / y) (one_div_pos.2 hy) := by
  simp only [orderIsoRpow, one_div_one_div]
  rfl

@[gcongr] theorem rpow_le_rpow {x y : ℝ≥0∞} {z : ℝ} (h₁ : x ≤ y) (h₂ : 0 ≤ z) : x ^ z ≤ y ^ z :=
  monotone_rpow_of_nonneg h₂ h₁

@[gcongr] theorem rpow_lt_rpow {x y : ℝ≥0∞} {z : ℝ} (h₁ : x < y) (h₂ : 0 < z) : x ^ z < y ^ z :=
  strictMono_rpow_of_pos h₂ h₁

theorem rpow_le_rpow_iff {x y : ℝ≥0∞} {z : ℝ} (hz : 0 < z) : x ^ z ≤ y ^ z ↔ x ≤ y :=
  (strictMono_rpow_of_pos hz).le_iff_le

theorem rpow_lt_rpow_iff {x y : ℝ≥0∞} {z : ℝ} (hz : 0 < z) : x ^ z < y ^ z ↔ x < y :=
  (strictMono_rpow_of_pos hz).lt_iff_lt

theorem le_rpow_inv_iff {x y : ℝ≥0∞} {z : ℝ} (hz : 0 < z) : x ≤ y ^ z⁻¹ ↔ x ^ z ≤ y := by
  nth_rw 1 [← rpow_one x]
  nth_rw 1 [← @_root_.mul_inv_cancel _ _ z hz.ne']
  rw [rpow_mul, @rpow_le_rpow_iff _ _ z⁻¹ (by simp [hz])]

@[deprecated le_rpow_inv_iff (since := "2024-07-10")]
theorem le_rpow_one_div_iff {x y : ℝ≥0∞} {z : ℝ} (hz : 0 < z) : x ≤ y ^ (1 / z) ↔ x ^ z ≤ y := by
  nth_rw 1 [← rpow_one x]
  nth_rw 1 [← @_root_.mul_inv_cancel _ _ z hz.ne']
  rw [rpow_mul, ← one_div, @rpow_le_rpow_iff _ _ (1 / z) (by simp [hz])]

theorem rpow_inv_lt_iff {x y : ℝ≥0∞} {z : ℝ} (hz : 0 < z) : x ^ z⁻¹ < y ↔ x < y ^ z := by
  simp only [← not_le, le_rpow_inv_iff hz]

theorem lt_rpow_inv_iff {x y : ℝ≥0∞} {z : ℝ} (hz : 0 < z) : x < y ^ z⁻¹ ↔ x ^ z < y := by
  nth_rw 1 [← rpow_one x]
  nth_rw 1 [← @_root_.mul_inv_cancel _ _ z (ne_of_lt hz).symm]
  rw [rpow_mul, @rpow_lt_rpow_iff _ _ z⁻¹ (by simp [hz])]

@[deprecated lt_rpow_inv_iff (since := "2024-07-10")]
theorem lt_rpow_one_div_iff {x y : ℝ≥0∞} {z : ℝ} (hz : 0 < z) : x < y ^ (1 / z) ↔ x ^ z < y := by
  nth_rw 1 [← rpow_one x]
  nth_rw 1 [← @_root_.mul_inv_cancel _ _ z (ne_of_lt hz).symm]
  rw [rpow_mul, ← one_div, @rpow_lt_rpow_iff _ _ (1 / z) (by simp [hz])]

theorem rpow_inv_le_iff {x y : ℝ≥0∞} {z : ℝ} (hz : 0 < z) : x ^ z⁻¹ ≤ y ↔ x ≤ y ^ z := by
  nth_rw 1 [← ENNReal.rpow_one y]
  nth_rw 1 [← @_root_.mul_inv_cancel _ _ z hz.ne.symm]
  rw [ENNReal.rpow_mul, ENNReal.rpow_le_rpow_iff (inv_pos.2 hz)]

@[deprecated rpow_inv_le_iff (since := "2024-07-10")]
theorem rpow_one_div_le_iff {x y : ℝ≥0∞} {z : ℝ} (hz : 0 < z) : x ^ (1 / z) ≤ y ↔ x ≤ y ^ z := by
  nth_rw 1 [← ENNReal.rpow_one y]
  nth_rw 2 [← @_root_.mul_inv_cancel _ _ z hz.ne.symm]
  rw [ENNReal.rpow_mul, ← one_div, ENNReal.rpow_le_rpow_iff (one_div_pos.2 hz)]

theorem rpow_lt_rpow_of_exponent_lt {x : ℝ≥0∞} {y z : ℝ} (hx : 1 < x) (hx' : x ≠ ⊤) (hyz : y < z) :
    x ^ y < x ^ z := by
  lift x to ℝ≥0 using hx'
  rw [one_lt_coe_iff] at hx
  simp [coe_rpow_of_ne_zero (ne_of_gt (lt_trans zero_lt_one hx)),
    NNReal.rpow_lt_rpow_of_exponent_lt hx hyz]

@[gcongr] theorem rpow_le_rpow_of_exponent_le {x : ℝ≥0∞} {y z : ℝ} (hx : 1 ≤ x) (hyz : y ≤ z) :
    x ^ y ≤ x ^ z := by
  cases x
  · rcases lt_trichotomy y 0 with (Hy | Hy | Hy) <;>
    rcases lt_trichotomy z 0 with (Hz | Hz | Hz) <;>
    simp [Hy, Hz, top_rpow_of_neg, top_rpow_of_pos, le_refl] <;>
    linarith
  · simp only [one_le_coe_iff, some_eq_coe] at hx
    simp [coe_rpow_of_ne_zero (ne_of_gt (lt_of_lt_of_le zero_lt_one hx)),
      NNReal.rpow_le_rpow_of_exponent_le hx hyz]

theorem rpow_lt_rpow_of_exponent_gt {x : ℝ≥0∞} {y z : ℝ} (hx0 : 0 < x) (hx1 : x < 1) (hyz : z < y) :
    x ^ y < x ^ z := by
  lift x to ℝ≥0 using ne_of_lt (lt_of_lt_of_le hx1 le_top)
  simp only [coe_lt_one_iff, coe_pos] at hx0 hx1
  simp [coe_rpow_of_ne_zero (ne_of_gt hx0), NNReal.rpow_lt_rpow_of_exponent_gt hx0 hx1 hyz]

theorem rpow_le_rpow_of_exponent_ge {x : ℝ≥0∞} {y z : ℝ} (hx1 : x ≤ 1) (hyz : z ≤ y) :
    x ^ y ≤ x ^ z := by
  lift x to ℝ≥0 using ne_of_lt (lt_of_le_of_lt hx1 coe_lt_top)
  by_cases h : x = 0
  · rcases lt_trichotomy y 0 with (Hy | Hy | Hy) <;>
    rcases lt_trichotomy z 0 with (Hz | Hz | Hz) <;>
    simp [Hy, Hz, h, zero_rpow_of_neg, zero_rpow_of_pos, le_refl] <;>
    linarith
  · rw [coe_le_one_iff] at hx1
    simp [coe_rpow_of_ne_zero h,
      NNReal.rpow_le_rpow_of_exponent_ge (bot_lt_iff_ne_bot.mpr h) hx1 hyz]

theorem rpow_le_self_of_le_one {x : ℝ≥0∞} {z : ℝ} (hx : x ≤ 1) (h_one_le : 1 ≤ z) : x ^ z ≤ x := by
  nth_rw 2 [← ENNReal.rpow_one x]
  exact ENNReal.rpow_le_rpow_of_exponent_ge hx h_one_le

theorem le_rpow_self_of_one_le {x : ℝ≥0∞} {z : ℝ} (hx : 1 ≤ x) (h_one_le : 1 ≤ z) : x ≤ x ^ z := by
  nth_rw 1 [← ENNReal.rpow_one x]
  exact ENNReal.rpow_le_rpow_of_exponent_le hx h_one_le

theorem rpow_pos_of_nonneg {p : ℝ} {x : ℝ≥0∞} (hx_pos : 0 < x) (hp_nonneg : 0 ≤ p) : 0 < x ^ p := by
  by_cases hp_zero : p = 0
  · simp [hp_zero, zero_lt_one]
  · rw [← Ne] at hp_zero
    have hp_pos := lt_of_le_of_ne hp_nonneg hp_zero.symm
    rw [← zero_rpow_of_pos hp_pos]
    exact rpow_lt_rpow hx_pos hp_pos

theorem rpow_pos {p : ℝ} {x : ℝ≥0∞} (hx_pos : 0 < x) (hx_ne_top : x ≠ ⊤) : 0 < x ^ p := by
  cases' lt_or_le 0 p with hp_pos hp_nonpos
  · exact rpow_pos_of_nonneg hx_pos (le_of_lt hp_pos)
  · rw [← neg_neg p, rpow_neg, ENNReal.inv_pos]
    exact rpow_ne_top_of_nonneg (Right.nonneg_neg_iff.mpr hp_nonpos) hx_ne_top

theorem rpow_lt_one {x : ℝ≥0∞} {z : ℝ} (hx : x < 1) (hz : 0 < z) : x ^ z < 1 := by
  lift x to ℝ≥0 using ne_of_lt (lt_of_lt_of_le hx le_top)
  simp only [coe_lt_one_iff] at hx
  simp [coe_rpow_of_nonneg _ (le_of_lt hz), NNReal.rpow_lt_one hx hz]

theorem rpow_le_one {x : ℝ≥0∞} {z : ℝ} (hx : x ≤ 1) (hz : 0 ≤ z) : x ^ z ≤ 1 := by
  lift x to ℝ≥0 using ne_of_lt (lt_of_le_of_lt hx coe_lt_top)
  simp only [coe_le_one_iff] at hx
  simp [coe_rpow_of_nonneg _ hz, NNReal.rpow_le_one hx hz]

theorem rpow_lt_one_of_one_lt_of_neg {x : ℝ≥0∞} {z : ℝ} (hx : 1 < x) (hz : z < 0) : x ^ z < 1 := by
  cases x
  · simp [top_rpow_of_neg hz, zero_lt_one]
  · simp only [some_eq_coe, one_lt_coe_iff] at hx
    simp [coe_rpow_of_ne_zero (ne_of_gt (lt_trans zero_lt_one hx)),
      NNReal.rpow_lt_one_of_one_lt_of_neg hx hz]

theorem rpow_le_one_of_one_le_of_neg {x : ℝ≥0∞} {z : ℝ} (hx : 1 ≤ x) (hz : z < 0) : x ^ z ≤ 1 := by
  cases x
  · simp [top_rpow_of_neg hz, zero_lt_one]
  · simp only [one_le_coe_iff, some_eq_coe] at hx
    simp [coe_rpow_of_ne_zero (ne_of_gt (lt_of_lt_of_le zero_lt_one hx)),
      NNReal.rpow_le_one_of_one_le_of_nonpos hx (le_of_lt hz)]

theorem one_lt_rpow {x : ℝ≥0∞} {z : ℝ} (hx : 1 < x) (hz : 0 < z) : 1 < x ^ z := by
  cases x
  · simp [top_rpow_of_pos hz]
  · simp only [some_eq_coe, one_lt_coe_iff] at hx
    simp [coe_rpow_of_nonneg _ (le_of_lt hz), NNReal.one_lt_rpow hx hz]

theorem one_le_rpow {x : ℝ≥0∞} {z : ℝ} (hx : 1 ≤ x) (hz : 0 < z) : 1 ≤ x ^ z := by
  cases x
  · simp [top_rpow_of_pos hz]
  · simp only [one_le_coe_iff, some_eq_coe] at hx
    simp [coe_rpow_of_nonneg _ (le_of_lt hz), NNReal.one_le_rpow hx (le_of_lt hz)]

theorem one_lt_rpow_of_pos_of_lt_one_of_neg {x : ℝ≥0∞} {z : ℝ} (hx1 : 0 < x) (hx2 : x < 1)
    (hz : z < 0) : 1 < x ^ z := by
  lift x to ℝ≥0 using ne_of_lt (lt_of_lt_of_le hx2 le_top)
  simp only [coe_lt_one_iff, coe_pos] at hx1 hx2 ⊢
  simp [coe_rpow_of_ne_zero (ne_of_gt hx1), NNReal.one_lt_rpow_of_pos_of_lt_one_of_neg hx1 hx2 hz]

theorem one_le_rpow_of_pos_of_le_one_of_neg {x : ℝ≥0∞} {z : ℝ} (hx1 : 0 < x) (hx2 : x ≤ 1)
    (hz : z < 0) : 1 ≤ x ^ z := by
  lift x to ℝ≥0 using ne_of_lt (lt_of_le_of_lt hx2 coe_lt_top)
  simp only [coe_le_one_iff, coe_pos] at hx1 hx2 ⊢
  simp [coe_rpow_of_ne_zero (ne_of_gt hx1),
    NNReal.one_le_rpow_of_pos_of_le_one_of_nonpos hx1 hx2 (le_of_lt hz)]

theorem toNNReal_rpow (x : ℝ≥0∞) (z : ℝ) : x.toNNReal ^ z = (x ^ z).toNNReal := by
  rcases lt_trichotomy z 0 with (H | H | H)
  · cases' x with x
    · simp [H, ne_of_lt]
    by_cases hx : x = 0
    · simp [hx, H, ne_of_lt]
    · simp [coe_rpow_of_ne_zero hx]
  · simp [H]
  · cases x
    · simp [H, ne_of_gt]
    simp [coe_rpow_of_nonneg _ (le_of_lt H)]

theorem toReal_rpow (x : ℝ≥0∞) (z : ℝ) : x.toReal ^ z = (x ^ z).toReal := by
  rw [ENNReal.toReal, ENNReal.toReal, ← NNReal.coe_rpow, ENNReal.toNNReal_rpow]

theorem ofReal_rpow_of_pos {x p : ℝ} (hx_pos : 0 < x) :
    ENNReal.ofReal x ^ p = ENNReal.ofReal (x ^ p) := by
  simp_rw [ENNReal.ofReal]
  rw [coe_rpow_of_ne_zero, coe_inj, Real.toNNReal_rpow_of_nonneg hx_pos.le]
  simp [hx_pos]

theorem ofReal_rpow_of_nonneg {x p : ℝ} (hx_nonneg : 0 ≤ x) (hp_nonneg : 0 ≤ p) :
    ENNReal.ofReal x ^ p = ENNReal.ofReal (x ^ p) := by
  by_cases hp0 : p = 0
  · simp [hp0]
  by_cases hx0 : x = 0
  · rw [← Ne] at hp0
    have hp_pos : 0 < p := lt_of_le_of_ne hp_nonneg hp0.symm
    simp [hx0, hp_pos, hp_pos.ne.symm]
  rw [← Ne] at hx0
  exact ofReal_rpow_of_pos (hx_nonneg.lt_of_ne hx0.symm)

@[simp] lemma rpow_rpow_inv {y : ℝ} (hy : y ≠ 0) (x : ℝ≥0∞) : (x ^ y) ^ y⁻¹ = x := by
  rw [← rpow_mul, mul_inv_cancel hy, rpow_one]

@[simp] lemma rpow_inv_rpow {y : ℝ} (hy : y ≠ 0) (x : ℝ≥0∞) : (x ^ y⁻¹) ^ y = x := by
  rw [← rpow_mul, inv_mul_cancel hy, rpow_one]

lemma pow_rpow_inv_natCast {n : ℕ} (hn : n ≠ 0) (x : ℝ≥0∞) : (x ^ n) ^ (n⁻¹ : ℝ) = x := by
  rw [← rpow_natCast, ← rpow_mul, mul_inv_cancel (by positivity), rpow_one]

lemma rpow_inv_natCast_pow {n : ℕ} (hn : n ≠ 0) (x : ℝ≥0∞) : (x ^ (n⁻¹ : ℝ)) ^ n = x := by
  rw [← rpow_natCast, ← rpow_mul, inv_mul_cancel (by positivity), rpow_one]

lemma rpow_natCast_mul (x : ℝ≥0∞) (n : ℕ) (z : ℝ) : x ^ (n * z) = (x ^ n) ^ z := by
  rw [rpow_mul, rpow_natCast]

lemma rpow_mul_natCast (x : ℝ≥0∞) (y : ℝ) (n : ℕ) : x ^ (y * n) = (x ^ y) ^ n := by
  rw [rpow_mul, rpow_natCast]

lemma rpow_intCast_mul (x : ℝ≥0∞) (n : ℤ) (z : ℝ) : x ^ (n * z) = (x ^ n) ^ z := by
  rw [rpow_mul, rpow_intCast]

lemma rpow_mul_intCast (x : ℝ≥0∞) (y : ℝ) (n : ℤ) : x ^ (y * n) = (x ^ y) ^ n := by
  rw [rpow_mul, rpow_intCast]

lemma rpow_left_injective {x : ℝ} (hx : x ≠ 0) : Injective fun y : ℝ≥0∞ ↦ y ^ x :=
  HasLeftInverse.injective ⟨fun y ↦ y ^ x⁻¹, rpow_rpow_inv hx⟩

theorem rpow_left_surjective {x : ℝ} (hx : x ≠ 0) : Function.Surjective fun y : ℝ≥0∞ => y ^ x :=
  HasRightInverse.surjective ⟨fun y ↦ y ^ x⁻¹, rpow_inv_rpow hx⟩

theorem rpow_left_bijective {x : ℝ} (hx : x ≠ 0) : Function.Bijective fun y : ℝ≥0∞ => y ^ x :=
  ⟨rpow_left_injective hx, rpow_left_surjective hx⟩

end ENNReal

-- Porting note(https://github.com/leanprover-community/mathlib4/issues/6038): restore
-- section Tactics

-- /-!
-- ## Tactic extensions for powers on `ℝ≥0` and `ℝ≥0∞`
-- -/


-- namespace NormNum

-- theorem nnrpow_pos (a : ℝ≥0) (b : ℝ) (b' : ℕ) (c : ℝ≥0) (hb : b = b') (h : a ^ b' = c) :
--     a ^ b = c := by rw [← h, hb, NNReal.rpow_natCast]

-- theorem nnrpow_neg (a : ℝ≥0) (b : ℝ) (b' : ℕ) (c c' : ℝ≥0) (hb : b = b') (h : a ^ b' = c)
--     (hc : c⁻¹ = c') : a ^ (-b) = c' := by
--   rw [← hc, ← h, hb, NNReal.rpow_neg, NNReal.rpow_natCast]

-- theorem ennrpow_pos (a : ℝ≥0∞) (b : ℝ) (b' : ℕ) (c : ℝ≥0∞) (hb : b = b') (h : a ^ b' = c) :
--     a ^ b = c := by rw [← h, hb, ENNReal.rpow_natCast]

-- theorem ennrpow_neg (a : ℝ≥0∞) (b : ℝ) (b' : ℕ) (c c' : ℝ≥0∞) (hb : b = b') (h : a ^ b' = c)
--     (hc : c⁻¹ = c') : a ^ (-b) = c' := by
--   rw [← hc, ← h, hb, ENNReal.rpow_neg, ENNReal.rpow_natCast]

-- /-- Evaluate `NNReal.rpow a b` where `a` is a rational numeral and `b` is an integer. -/
-- unsafe def prove_nnrpow : expr → expr → tactic (expr × expr) :=
--   prove_rpow' `` nnrpow_pos `` nnrpow_neg `` NNReal.rpow_zero q(ℝ≥0) q(ℝ) q((1 : ℝ≥0))

-- /-- Evaluate `ENNReal.rpow a b` where `a` is a rational numeral and `b` is an integer. -/
-- unsafe def prove_ennrpow : expr → expr → tactic (expr × expr) :=
--   prove_rpow' `` ennrpow_pos `` ennrpow_neg `` ENNReal.rpow_zero q(ℝ≥0∞) q(ℝ) q((1 : ℝ≥0∞))

-- /-- Evaluates expressions of the form `rpow a b` and `a ^ b` in the special case where
-- `b` is an integer and `a` is a positive rational (so it's really just a rational power). -/
-- @[norm_num]
-- unsafe def eval_nnrpow_ennrpow : expr → tactic (expr × expr)
--   | q(@Pow.pow _ _ NNReal.Real.hasPow $(a) $(b)) => b.to_int >> prove_nnrpow a b
--   | q(NNReal.rpow $(a) $(b)) => b.to_int >> prove_nnrpow a b
--   | q(@Pow.pow _ _ ENNReal.Real.hasPow $(a) $(b)) => b.to_int >> prove_ennrpow a b
--   | q(ENNReal.rpow $(a) $(b)) => b.to_int >> prove_ennrpow a b
--   | _ => tactic.failed

-- end NormNum

-- namespace Tactic

-- namespace Positivity

-- private theorem nnrpow_pos {a : ℝ≥0} (ha : 0 < a) (b : ℝ) : 0 < a ^ b :=
--   NNReal.rpow_pos ha

-- /-- Auxiliary definition for the `positivity` tactic to handle real powers of nonnegative reals.
-- -/
-- unsafe def prove_nnrpow (a b : expr) : tactic strictness := do
--   let strictness_a ← core a
--   match strictness_a with
--     | positive p => positive <$> mk_app `` nnrpow_pos [p, b]
--     | _ => failed

-- -- We already know `0 ≤ x` for all `x : ℝ≥0`
-- private theorem ennrpow_pos {a : ℝ≥0∞} {b : ℝ} (ha : 0 < a) (hb : 0 < b) : 0 < a ^ b :=
--   ENNReal.rpow_pos_of_nonneg ha hb.le

-- /-- Auxiliary definition for the `positivity` tactic to handle real powers of extended
-- nonnegative reals. -/
-- unsafe def prove_ennrpow (a b : expr) : tactic strictness := do
--   let strictness_a ← core a
--   let strictness_b ← core b
--   match strictness_a, strictness_b with
--     | positive pa, positive pb => positive <$> mk_app `` ennrpow_pos [pa, pb]
--     | positive pa, nonnegative pb => positive <$> mk_app `` ENNReal.rpow_pos_of_nonneg [pa, pb]
--     | _, _ => failed

-- -- We already know `0 ≤ x` for all `x : ℝ≥0∞`
-- end Positivity

-- open Positivity

-- /-- Extension for the `positivity` tactic: exponentiation by a real number is nonnegative when
-- the base is nonnegative and positive when the base is positive. -/
-- @[positivity]
-- unsafe def positivity_nnrpow_ennrpow : expr → tactic strictness
--   | q(@Pow.pow _ _ NNReal.Real.hasPow $(a) $(b)) => prove_nnrpow a b
--   | q(NNReal.rpow $(a) $(b)) => prove_nnrpow a b
--   | q(@Pow.pow _ _ ENNReal.Real.hasPow $(a) $(b)) => prove_ennrpow a b
--   | q(ENNReal.rpow $(a) $(b)) => prove_ennrpow a b
--   | _ => failed

-- end Tactic

-- end Tactics<|MERGE_RESOLUTION|>--- conflicted
+++ resolved
@@ -540,13 +540,8 @@
   rpow_natCast x n
 
 @[simp, norm_cast]
-<<<<<<< HEAD
-lemma rpow_int_cast (x : ℝ≥0∞) (n : ℤ) : x ^ (n : ℝ) = x ^ n := by
-  cases n <;> simp only [Int.ofNat_eq_coe, Int.cast_natCast, rpow_nat_cast, zpow_natCast,
-=======
 lemma rpow_intCast (x : ℝ≥0∞) (n : ℤ) : x ^ (n : ℝ) = x ^ n := by
   cases n <;> simp only [Int.ofNat_eq_coe, Int.cast_natCast, rpow_natCast, zpow_natCast,
->>>>>>> 59de845a
     Int.cast_negSucc, rpow_neg, zpow_negSucc]
 
 @[deprecated (since := "2024-04-17")]
