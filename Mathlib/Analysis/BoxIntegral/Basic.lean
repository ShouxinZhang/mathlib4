--- conflicted
+++ resolved
@@ -665,11 +665,7 @@
   let t₂ (J : Box ι) : ℝⁿ := (π₂.infPrepartition π₁.toPrepartition).tag J
   let B := (π₁.toPrepartition ⊓ π₂.toPrepartition).boxes
   classical
-<<<<<<< HEAD
-  let B' := B.filter (fun J ↦ J.toSet ⊆ U)
-=======
   let B' := {J ∈ B | J.toSet ⊆ U}
->>>>>>> d0df76bd
   have hB' : B' ⊆ B := B.filter_subset (fun J ↦ J.toSet ⊆ U)
   have μJ_ne_top : ∀ J ∈ B, μ J ≠ ⊤ :=
     fun J hJ ↦ lt_top_iff_ne_top.1 <| lt_of_le_of_lt (μ.mono (Prepartition.le_of_mem' _ J hJ)) μI
