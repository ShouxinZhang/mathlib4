--- conflicted
+++ resolved
@@ -819,11 +819,7 @@
     EqOn f g {z : ℂ | 0 ≤ z.re} := by
   suffices EqOn (f - g) 0 {z : ℂ | 0 ≤ z.re} by
     simpa only [EqOn, Pi.sub_apply, Pi.zero_apply, sub_eq_zero] using this
-<<<<<<< HEAD
-  refine' eq_zero_on_right_half_plane_of_superexponential_decay (hfd.sub hgd) _ hre _
-=======
   refine eq_zero_on_right_half_plane_of_superexponential_decay (hfd.sub hgd) ?_ hre ?_
->>>>>>> 99508fb5
   · exact isBigO_sub_exp_rpow hfexp hgexp
   · rcases hfim with ⟨Cf, hCf⟩; rcases hgim with ⟨Cg, hCg⟩
     exact ⟨Cf + Cg, fun x => norm_sub_le_of_le (hCf x) (hCg x)⟩
