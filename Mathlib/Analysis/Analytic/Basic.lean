--- conflicted
+++ resolved
@@ -55,11 +55,7 @@
 a set, similar to `ContinuousWithinAt`. See `Mathlib.Analysis.Analytic.Within` for basic properties.
 
 * `AnalyticWithinAt 𝕜 f s x` means a power series at `x` converges to `f` on `𝓝[s ∪ {x}] x`.
-<<<<<<< HEAD
-* `AnalyticWithinOn 𝕜 f s t` means `∀ x ∈ t, AnalyticWithinAt 𝕜 f s x`.
-=======
 * `AnalyticOn 𝕜 f s t` means `∀ x ∈ t, AnalyticWithinAt 𝕜 f s x`.
->>>>>>> d0df76bd
 
 We develop the basic properties of these notions, notably:
 * If a function admits a power series, it is continuous (see
@@ -351,11 +347,7 @@
 
 section
 
-<<<<<<< HEAD
-variable {f g : E → F} {p pf pg : FormalMultilinearSeries 𝕜 E F} {s t : Set E} {x : E} {r r' : ℝ≥0∞}
-=======
 variable {f g : E → F} {p pf : FormalMultilinearSeries 𝕜 E F} {s t : Set E} {x : E} {r r' : ℝ≥0∞}
->>>>>>> d0df76bd
 
 /-- Given a function `f : E → F` and a formal multilinear series `p`, we say that `f` has `p` as
 a power series on the ball of radius `r > 0` around `x` if `f (x + y) = ∑' pₙ yⁿ` for all `‖y‖ < r`.
@@ -441,18 +433,6 @@
 theorem HasFPowerSeriesWithinOnBall.analyticWithinAt (hf : HasFPowerSeriesWithinOnBall f p s x r) :
     AnalyticWithinAt 𝕜 f s x :=
   hf.hasFPowerSeriesWithinAt.analyticWithinAt
-<<<<<<< HEAD
-
-theorem HasFPowerSeriesOnBall.congr (hf : HasFPowerSeriesOnBall f p x r)
-    (hg : EqOn f g (EMetric.ball x r)) : HasFPowerSeriesOnBall g p x r :=
-  { r_le := hf.r_le
-    r_pos := hf.r_pos
-    hasSum := fun {y} hy => by
-      convert hf.hasSum hy using 1
-      apply hg.symm
-      simpa [edist_eq_coe_nnnorm_sub] using hy }
-=======
->>>>>>> d0df76bd
 
 /-- If a function `f` has a power series `p` around `x`, then the function `z ↦ f (z - y)` has the
 same power series around `x + y`. -/
@@ -602,17 +582,6 @@
     HasFPowerSeriesWithinAt f p univ x ↔ HasFPowerSeriesAt f p x := by
   simp only [HasFPowerSeriesWithinAt, hasFPowerSeriesWithinOnBall_univ, HasFPowerSeriesAt]
 
-<<<<<<< HEAD
-@[simp] lemma analyticWithinAt_univ :
-    AnalyticWithinAt 𝕜 f univ x ↔ AnalyticAt 𝕜 f x := by
-  simp [AnalyticWithinAt, AnalyticAt]
-
-@[simp] lemma analyticWithinOn_univ {f : E → F} :
-    AnalyticWithinOn 𝕜 f univ ↔ AnalyticOn 𝕜 f univ := by
-  simp only [AnalyticWithinOn, analyticWithinAt_univ, AnalyticOn]
-
-=======
->>>>>>> d0df76bd
 lemma HasFPowerSeriesWithinOnBall.mono (hf : HasFPowerSeriesWithinOnBall f p s x r) (h : t ⊆ s) :
     HasFPowerSeriesWithinOnBall f p t x r where
   r_le := hf.r_le
@@ -634,24 +603,6 @@
   rw [← hasFPowerSeriesWithinAt_univ] at hf
   apply hf.mono (subset_univ _)
 
-<<<<<<< HEAD
-lemma AnalyticWithinAt.mono (hf : AnalyticWithinAt 𝕜 f s x) (h : t ⊆ s) :
-    AnalyticWithinAt 𝕜 f t x := by
-  obtain ⟨p, hp⟩ := hf
-  exact ⟨p, hp.mono h⟩
-
-lemma AnalyticAt.analyticWithinAt (hf : AnalyticAt 𝕜 f x) : AnalyticWithinAt 𝕜 f s x := by
-  rw [← analyticWithinAt_univ] at hf
-  apply hf.mono (subset_univ _)
-
-lemma AnalyticOn.analyticWithinOn (hf : AnalyticOn 𝕜 f s) : AnalyticWithinOn 𝕜 f s :=
-  fun x hx ↦ (hf x hx).analyticWithinAt
-
-theorem hasFPowerSeriesOnBall_const {c : F} {e : E} :
-    HasFPowerSeriesOnBall (fun _ => c) (constFormalMultilinearSeries 𝕜 E c) e ⊤ := by
-  refine ⟨by simp, WithTop.zero_lt_top, fun _ => hasSum_single 0 fun n hn => ?_⟩
-  simp [constFormalMultilinearSeries_apply hn]
-=======
 theorem HasFPowerSeriesWithinAt.mono_of_mem_nhdsWithin
     (h : HasFPowerSeriesWithinAt f p s x) (hst : s ∈ 𝓝[t] x) :
     HasFPowerSeriesWithinAt f p t x := by
@@ -696,7 +647,6 @@
     exact ContinuousMultilinearMap.map_coord_zero _ (⟨0, this⟩ : Fin i) rfl
   have A := (hf.hasSum (by simp) zero_mem).unique (hasSum_single _ this)
   simpa [v_eq] using A.symm
->>>>>>> d0df76bd
 
 theorem HasFPowerSeriesOnBall.coeff_zero (hf : HasFPowerSeriesOnBall f pf x r)
     (v : Fin 0 → E) : pf 0 v = f x := by
@@ -713,37 +663,6 @@
   let ⟨_, hrf⟩ := hf
   hrf.coeff_zero v
 
-<<<<<<< HEAD
-theorem analyticWithinAt_const {v : F} {s : Set E} : AnalyticWithinAt 𝕜 (fun _ => v) s x :=
-  analyticAt_const.analyticWithinAt
-
-theorem analyticWithinOn_const {v : F} {s : Set E} : AnalyticWithinOn 𝕜 (fun _ => v) s :=
-  analyticOn_const.analyticWithinOn
-
-theorem HasFPowerSeriesWithinOnBall.add (hf : HasFPowerSeriesWithinOnBall f pf s x r)
-    (hg : HasFPowerSeriesWithinOnBall g pg s x r) :
-    HasFPowerSeriesWithinOnBall (f + g) (pf + pg) s x r :=
-  { r_le := le_trans (le_min_iff.2 ⟨hf.r_le, hg.r_le⟩) (pf.min_radius_le_radius_add pg)
-    r_pos := hf.r_pos
-    hasSum := fun hy h'y => (hf.hasSum hy h'y).add (hg.hasSum hy h'y) }
-
-theorem HasFPowerSeriesOnBall.add (hf : HasFPowerSeriesOnBall f pf x r)
-    (hg : HasFPowerSeriesOnBall g pg x r) : HasFPowerSeriesOnBall (f + g) (pf + pg) x r :=
-  { r_le := le_trans (le_min_iff.2 ⟨hf.r_le, hg.r_le⟩) (pf.min_radius_le_radius_add pg)
-    r_pos := hf.r_pos
-    hasSum := fun hy => (hf.hasSum hy).add (hg.hasSum hy) }
-
-theorem HasFPowerSeriesWithinAt.add
-    (hf : HasFPowerSeriesWithinAt f pf s x) (hg : HasFPowerSeriesWithinAt g pg s x) :
-    HasFPowerSeriesWithinAt (f + g) (pf + pg) s x := by
-  rcases (hf.eventually.and hg.eventually).exists with ⟨r, hr⟩
-  exact ⟨r, hr.1.add hr.2⟩
-
-theorem HasFPowerSeriesAt.add (hf : HasFPowerSeriesAt f pf x) (hg : HasFPowerSeriesAt g pg x) :
-    HasFPowerSeriesAt (f + g) (pf + pg) x := by
-  rcases (hf.eventually.and hg.eventually).exists with ⟨r, hr⟩
-  exact ⟨r, hr.1.add hr.2⟩
-=======
 /-!
 ### Analytic functions
 -/
@@ -751,7 +670,6 @@
 @[simp] lemma analyticWithinAt_univ :
     AnalyticWithinAt 𝕜 f univ x ↔ AnalyticAt 𝕜 f x := by
   simp [AnalyticWithinAt, AnalyticAt]
->>>>>>> d0df76bd
 
 @[simp] lemma analyticOn_univ {f : E → F} :
     AnalyticOn 𝕜 f univ ↔ AnalyticOnNhd 𝕜 f univ := by
@@ -760,77 +678,6 @@
 @[deprecated (since := "2024-09-26")]
 alias analyticWithinOn_univ := analyticOn_univ
 
-<<<<<<< HEAD
-theorem AnalyticWithinAt.add (hf : AnalyticWithinAt 𝕜 f s x) (hg : AnalyticWithinAt 𝕜 g s x) :
-    AnalyticWithinAt 𝕜 (f + g) s x :=
-  let ⟨_, hpf⟩ := hf
-  let ⟨_, hqf⟩ := hg
-  (hpf.add hqf).analyticWithinAt
-
-theorem AnalyticAt.add (hf : AnalyticAt 𝕜 f x) (hg : AnalyticAt 𝕜 g x) : AnalyticAt 𝕜 (f + g) x :=
-  let ⟨_, hpf⟩ := hf
-  let ⟨_, hqf⟩ := hg
-  (hpf.add hqf).analyticAt
-
-theorem HasFPowerSeriesWithinOnBall.neg (hf : HasFPowerSeriesWithinOnBall f pf s x r) :
-    HasFPowerSeriesWithinOnBall (-f) (-pf) s x r :=
-  { r_le := by
-      rw [pf.radius_neg]
-      exact hf.r_le
-    r_pos := hf.r_pos
-    hasSum := fun hy h'y => (hf.hasSum hy h'y).neg }
-
-theorem HasFPowerSeriesOnBall.neg (hf : HasFPowerSeriesOnBall f pf x r) :
-    HasFPowerSeriesOnBall (-f) (-pf) x r :=
-  { r_le := by
-      rw [pf.radius_neg]
-      exact hf.r_le
-    r_pos := hf.r_pos
-    hasSum := fun hy => (hf.hasSum hy).neg }
-
-theorem HasFPowerSeriesWithinAt.neg (hf : HasFPowerSeriesWithinAt f pf s x) :
-    HasFPowerSeriesWithinAt (-f) (-pf) s x :=
-  let ⟨_, hrf⟩ := hf
-  hrf.neg.hasFPowerSeriesWithinAt
-
-theorem HasFPowerSeriesAt.neg (hf : HasFPowerSeriesAt f pf x) : HasFPowerSeriesAt (-f) (-pf) x :=
-  let ⟨_, hrf⟩ := hf
-  hrf.neg.hasFPowerSeriesAt
-
-theorem AnalyticWithinAt.neg (hf : AnalyticWithinAt 𝕜 f s x) : AnalyticWithinAt 𝕜 (-f) s x :=
-  let ⟨_, hpf⟩ := hf
-  hpf.neg.analyticWithinAt
-
-theorem AnalyticAt.neg (hf : AnalyticAt 𝕜 f x) : AnalyticAt 𝕜 (-f) x :=
-  let ⟨_, hpf⟩ := hf
-  hpf.neg.analyticAt
-
-theorem HasFPowerSeriesWithinOnBall.sub (hf : HasFPowerSeriesWithinOnBall f pf s x r)
-    (hg : HasFPowerSeriesWithinOnBall g pg s x r) :
-    HasFPowerSeriesWithinOnBall (f - g) (pf - pg) s x r := by
-  simpa only [sub_eq_add_neg] using hf.add hg.neg
-
-theorem HasFPowerSeriesOnBall.sub (hf : HasFPowerSeriesOnBall f pf x r)
-    (hg : HasFPowerSeriesOnBall g pg x r) : HasFPowerSeriesOnBall (f - g) (pf - pg) x r := by
-  simpa only [sub_eq_add_neg] using hf.add hg.neg
-
-theorem HasFPowerSeriesWithinAt.sub
-    (hf : HasFPowerSeriesWithinAt f pf s x) (hg : HasFPowerSeriesWithinAt g pg s x) :
-    HasFPowerSeriesWithinAt (f - g) (pf - pg) s x := by
-  simpa only [sub_eq_add_neg] using hf.add hg.neg
-
-theorem HasFPowerSeriesAt.sub (hf : HasFPowerSeriesAt f pf x) (hg : HasFPowerSeriesAt g pg x) :
-    HasFPowerSeriesAt (f - g) (pf - pg) x := by
-  simpa only [sub_eq_add_neg] using hf.add hg.neg
-
-theorem AnalyticWithinAt.sub (hf : AnalyticWithinAt 𝕜 f s x) (hg : AnalyticWithinAt 𝕜 g s x) :
-    AnalyticWithinAt 𝕜 (f - g) s x := by
-  simpa only [sub_eq_add_neg] using hf.add hg.neg
-
-theorem AnalyticAt.sub (hf : AnalyticAt 𝕜 f x) (hg : AnalyticAt 𝕜 g x) :
-    AnalyticAt 𝕜 (f - g) x := by
-  simpa only [sub_eq_add_neg] using hf.add hg.neg
-=======
 lemma AnalyticWithinAt.mono (hf : AnalyticWithinAt 𝕜 f s x) (h : t ⊆ s) :
     AnalyticWithinAt 𝕜 f t x := by
   obtain ⟨p, hp⟩ := hf
@@ -857,19 +704,14 @@
     AnalyticWithinAt 𝕜 g s x := by
   apply hf.congr_of_eventuallyEq (nhdsWithin_mono x (subset_insert x s) hs)
   apply mem_of_mem_nhdsWithin (mem_insert x s) hs
->>>>>>> d0df76bd
 
 lemma AnalyticWithinAt.congr {f g : E → F} {s : Set E} {x : E}
     (hf : AnalyticWithinAt 𝕜 f s x) (hs : EqOn g f s) (hx : g x = f x) :
     AnalyticWithinAt 𝕜 g s x :=
   hf.congr_of_eventuallyEq hs.eventuallyEq_nhdsWithin hx
 
-<<<<<<< HEAD
-theorem AnalyticOn.congr' (hf : AnalyticOn 𝕜 f s) (hg : f =ᶠ[𝓝ˢ s] g) :
-=======
 lemma AnalyticOn.congr {f g : E → F} {s : Set E}
     (hf : AnalyticOn 𝕜 f s) (hs : EqOn g f s) :
->>>>>>> d0df76bd
     AnalyticOn 𝕜 g s :=
   fun x m ↦ (hf x m).congr hs (hs m)
 
@@ -891,66 +733,6 @@
     AnalyticOnNhd 𝕜 g s :=
   fun z hz => (hf z hz).congr (mem_nhdsSet_iff_forall.mp hg z hz)
 
-<<<<<<< HEAD
-theorem analyticOn_congr' (h : f =ᶠ[𝓝ˢ s] g) : AnalyticOn 𝕜 f s ↔ AnalyticOn 𝕜 g s :=
-  ⟨fun hf => hf.congr' h, fun hg => hg.congr' h.symm⟩
-
-theorem AnalyticOn.congr (hs : IsOpen s) (hf : AnalyticOn 𝕜 f s) (hg : s.EqOn f g) :
-    AnalyticOn 𝕜 g s :=
-  hf.congr' <| mem_nhdsSet_iff_forall.mpr
-    (fun _ hz => eventuallyEq_iff_exists_mem.mpr ⟨s, hs.mem_nhds hz, hg⟩)
-
-theorem analyticOn_congr (hs : IsOpen s) (h : s.EqOn f g) : AnalyticOn 𝕜 f s ↔
-    AnalyticOn 𝕜 g s := ⟨fun hf => hf.congr hs h, fun hg => hg.congr hs h.symm⟩
-
-theorem AnalyticWithinOn.add (hf : AnalyticWithinOn 𝕜 f s) (hg : AnalyticWithinOn 𝕜 g s) :
-    AnalyticWithinOn 𝕜 (f + g) s :=
-  fun z hz => (hf z hz).add (hg z hz)
-
-theorem AnalyticOn.add (hf : AnalyticOn 𝕜 f s) (hg : AnalyticOn 𝕜 g s) :
-    AnalyticOn 𝕜 (f + g) s :=
-  fun z hz => (hf z hz).add (hg z hz)
-
-theorem AnalyticWithinOn.neg (hf : AnalyticWithinOn 𝕜 f s) : AnalyticWithinOn 𝕜 (-f) s :=
-  fun z hz ↦ (hf z hz).neg
-
-theorem AnalyticOn.neg (hf : AnalyticOn 𝕜 f s) : AnalyticOn 𝕜 (-f) s :=
-  fun z hz ↦ (hf z hz).neg
-
-theorem AnalyticWithinOn.sub (hf : AnalyticWithinOn 𝕜 f s) (hg : AnalyticWithinOn 𝕜 g s) :
-    AnalyticWithinOn 𝕜 (f - g) s :=
-  fun z hz => (hf z hz).sub (hg z hz)
-
-theorem AnalyticOn.sub (hf : AnalyticOn 𝕜 f s) (hg : AnalyticOn 𝕜 g s) :
-    AnalyticOn 𝕜 (f - g) s :=
-  fun z hz => (hf z hz).sub (hg z hz)
-
-theorem HasFPowerSeriesWithinOnBall.coeff_zero (hf : HasFPowerSeriesWithinOnBall f pf s x r)
-    (v : Fin 0 → E) : pf 0 v = f x := by
-  have v_eq : v = fun i => 0 := Subsingleton.elim _ _
-  have zero_mem : (0 : E) ∈ EMetric.ball (0 : E) r := by simp [hf.r_pos]
-  have : ∀ i, i ≠ 0 → (pf i fun j => 0) = 0 := by
-    intro i hi
-    have : 0 < i := pos_iff_ne_zero.2 hi
-    exact ContinuousMultilinearMap.map_coord_zero _ (⟨0, this⟩ : Fin i) rfl
-  have A := (hf.hasSum (by simp) zero_mem).unique (hasSum_single _ this)
-  simpa [v_eq] using A.symm
-
-theorem HasFPowerSeriesOnBall.coeff_zero (hf : HasFPowerSeriesOnBall f pf x r)
-    (v : Fin 0 → E) : pf 0 v = f x := by
-  rw [← hasFPowerSeriesWithinOnBall_univ] at hf
-  exact hf.coeff_zero v
-
-theorem HasFPowerSeriesWithinAt.coeff_zero (hf : HasFPowerSeriesWithinAt f pf s x) (v : Fin 0 → E) :
-    pf 0 v = f x :=
-  let ⟨_, hrf⟩ := hf
-  hrf.coeff_zero v
-
-theorem HasFPowerSeriesAt.coeff_zero (hf : HasFPowerSeriesAt f pf x) (v : Fin 0 → E) :
-    pf 0 v = f x :=
-  let ⟨_, hrf⟩ := hf
-  hrf.coeff_zero v
-=======
 @[deprecated (since := "2024-09-26")]
 alias AnalyticOn.congr' := AnalyticOnNhd.congr'
 
@@ -1005,7 +787,6 @@
     simpa only [ContinuousLinearMap.compFormalMultilinearSeries_apply,
       ContinuousLinearMap.compContinuousMultilinearMap_coe, Function.comp_apply] using
       g.hasSum (h.hasSum hy h'y)
->>>>>>> d0df76bd
 
 /-- If a function `f` has a power series `p` on a ball and `g` is linear, then `g ∘ f` has the
 power series `g ∘ p` on the same ball. -/
@@ -1032,13 +813,10 @@
   rcases h x hx with ⟨p, r, hp⟩
   exact ⟨g.compFormalMultilinearSeries p, r, g.comp_hasFPowerSeriesOnBall hp⟩
 
-<<<<<<< HEAD
-=======
 /-!
 ### Relation between analytic function and the partial sums of its power series
 -/
 
->>>>>>> d0df76bd
 theorem HasFPowerSeriesWithinOnBall.tendsto_partialSum
     (hf : HasFPowerSeriesWithinOnBall f p s x r) {y : E} (hy : y ∈ EMetric.ball (0 : E) r)
     (h'y : x + y ∈ insert x s) :
@@ -1050,8 +828,6 @@
     Tendsto (fun n => p.partialSum n y) atTop (𝓝 (f (x + y))) :=
   (hf.hasSum hy).tendsto_sum_nat
 
-<<<<<<< HEAD
-=======
 theorem HasFPowerSeriesAt.tendsto_partialSum
     (hf : HasFPowerSeriesAt f p x) :
     ∀ᶠ y in 𝓝 0, Tendsto (fun n => p.partialSum n y) atTop (𝓝 (f (x + y))) := by
@@ -1059,7 +835,6 @@
   filter_upwards [EMetric.ball_mem_nhds (0 : E) hr.r_pos] with y hy
   exact hr.tendsto_partialSum hy
 
->>>>>>> d0df76bd
 open Finset in
 /-- If a function admits a power series expansion within a ball, then the partial sums
 `p.partialSum n z` converge to `f (x + y)` as `n → ∞` and `z → y`. Note that `x + z` doesn't need
@@ -1121,11 +896,7 @@
     simp only [FormalMultilinearSeries.partialSum]
     abel
   _ ≤ ‖p.partialSum k z - p.partialSum k y‖ + ‖∑ i ∈ Ico k n, p i (fun _ ↦ z)‖
-<<<<<<< HEAD
-      + ‖- ∑ i ∈ Ico k n, p i (fun _ ↦ y)‖ := norm_add₃_le _ _ _
-=======
       + ‖- ∑ i ∈ Ico k n, p i (fun _ ↦ y)‖ := norm_add₃_le
->>>>>>> d0df76bd
   _ ≤ ε / 4 + ε / 4 + ε / 4 := by
     gcongr
     · exact I _ h'z
@@ -1226,11 +997,7 @@
   refine isBigO_iff.2 ⟨C * (a / r') ^ n, ?_⟩
   replace r'0 : 0 < (r' : ℝ) := mod_cast r'0
   filter_upwards [inter_mem_nhdsWithin _ (Metric.ball_mem_nhds (0 : E) r'0)] with y hy
-<<<<<<< HEAD
-  simpa [mul_pow, mul_div_assoc, mul_assoc, div_mul_eq_mul_div]
-=======
   simpa [mul_pow, mul_div_assoc, mul_assoc, div_mul_eq_mul_div, div_pow]
->>>>>>> d0df76bd
     using hp y hy.2 n (by simpa using hy.1)
 
 /-- Taylor formula for an analytic function, `IsBigO` version. -/
@@ -1483,11 +1250,7 @@
 protected theorem HasFPowerSeriesWithinOnBall.continuousWithinAt_insert
     (hf : HasFPowerSeriesWithinOnBall f p s x r) :
     ContinuousWithinAt f (insert x s) x := by
-<<<<<<< HEAD
-  apply (hf.continuousOn.continuousWithinAt (x := x) (by simp [hf.r_pos])).mono_of_mem
-=======
   apply (hf.continuousOn.continuousWithinAt (x := x) (by simp [hf.r_pos])).mono_of_mem_nhdsWithin
->>>>>>> d0df76bd
   exact inter_mem_nhdsWithin _ (EMetric.ball_mem_nhds x hf.r_pos)
 
 protected theorem HasFPowerSeriesWithinOnBall.continuousWithinAt
@@ -1570,140 +1333,6 @@
 
 end
 
-<<<<<<< HEAD
-/-!
-### Uniqueness of power series
-If a function `f : E → F` has two representations as power series at a point `x : E`, corresponding
-to formal multilinear series `p₁` and `p₂`, then these representations agree term-by-term. That is,
-for any `n : ℕ` and `y : E`, `p₁ n (fun i ↦ y) = p₂ n (fun i ↦ y)`. In the one-dimensional case,
-when `f : 𝕜 → E`, the continuous multilinear maps `p₁ n` and `p₂ n` are given by
-`ContinuousMultilinearMap.mkPiRing`, and hence are determined completely by the value of
-`p₁ n (fun i ↦ 1)`, so `p₁ = p₂`. Consequently, the radius of convergence for one series can be
-transferred to the other.
--/
-
-
-section Uniqueness
-
-open ContinuousMultilinearMap
-
-theorem Asymptotics.IsBigO.continuousMultilinearMap_apply_eq_zero {n : ℕ} {p : E[×n]→L[𝕜] F}
-    (h : (fun y => p fun _ => y) =O[𝓝 0] fun y => ‖y‖ ^ (n + 1)) (y : E) : (p fun _ => y) = 0 := by
-  obtain ⟨c, c_pos, hc⟩ := h.exists_pos
-  obtain ⟨t, ht, t_open, z_mem⟩ := eventually_nhds_iff.mp (isBigOWith_iff.mp hc)
-  obtain ⟨δ, δ_pos, δε⟩ := (Metric.isOpen_iff.mp t_open) 0 z_mem
-  clear h hc z_mem
-  cases' n with n
-  · exact norm_eq_zero.mp (by
-      -- Porting note: the symmetric difference of the `simpa only` sets:
-      -- added `zero_add, pow_one`
-      -- removed `zero_pow, Ne.def, Nat.one_ne_zero, not_false_iff`
-      simpa only [fin0_apply_norm, norm_eq_zero, norm_zero, zero_add, pow_one,
-        mul_zero, norm_le_zero_iff] using ht 0 (δε (Metric.mem_ball_self δ_pos)))
-  · refine Or.elim (Classical.em (y = 0))
-      (fun hy => by simpa only [hy] using p.map_zero) fun hy => ?_
-    replace hy := norm_pos_iff.mpr hy
-    refine norm_eq_zero.mp (le_antisymm (le_of_forall_pos_le_add fun ε ε_pos => ?_) (norm_nonneg _))
-    have h₀ := _root_.mul_pos c_pos (pow_pos hy (n.succ + 1))
-    obtain ⟨k, k_pos, k_norm⟩ := NormedField.exists_norm_lt 𝕜
-      (lt_min (mul_pos δ_pos (inv_pos.mpr hy)) (mul_pos ε_pos (inv_pos.mpr h₀)))
-    have h₁ : ‖k • y‖ < δ := by
-      rw [norm_smul]
-      exact inv_mul_cancel_right₀ hy.ne.symm δ ▸
-        mul_lt_mul_of_pos_right (lt_of_lt_of_le k_norm (min_le_left _ _)) hy
-    have h₂ :=
-      calc
-        ‖p fun _ => k • y‖ ≤ c * ‖k • y‖ ^ (n.succ + 1) := by
-          -- Porting note: now Lean wants `_root_.`
-          simpa only [norm_pow, _root_.norm_norm] using ht (k • y) (δε (mem_ball_zero_iff.mpr h₁))
-          --simpa only [norm_pow, norm_norm] using ht (k • y) (δε (mem_ball_zero_iff.mpr h₁))
-        _ = ‖k‖ ^ n.succ * (‖k‖ * (c * ‖y‖ ^ (n.succ + 1))) := by
-          -- Porting note: added `Nat.succ_eq_add_one` since otherwise `ring` does not conclude.
-          simp only [norm_smul, mul_pow, Nat.succ_eq_add_one]
-          -- Porting note: removed `rw [pow_succ]`, since it now becomes superfluous.
-          ring
-    have h₃ : ‖k‖ * (c * ‖y‖ ^ (n.succ + 1)) < ε :=
-      inv_mul_cancel_right₀ h₀.ne.symm ε ▸
-        mul_lt_mul_of_pos_right (lt_of_lt_of_le k_norm (min_le_right _ _)) h₀
-    calc
-      ‖p fun _ => y‖ = ‖k⁻¹ ^ n.succ‖ * ‖p fun _ => k • y‖ := by
-        simpa only [inv_smul_smul₀ (norm_pos_iff.mp k_pos), norm_smul, Finset.prod_const,
-          Finset.card_fin] using
-          congr_arg norm (p.map_smul_univ (fun _ : Fin n.succ => k⁻¹) fun _ : Fin n.succ => k • y)
-      _ ≤ ‖k⁻¹ ^ n.succ‖ * (‖k‖ ^ n.succ * (‖k‖ * (c * ‖y‖ ^ (n.succ + 1)))) := by gcongr
-      _ = ‖(k⁻¹ * k) ^ n.succ‖ * (‖k‖ * (c * ‖y‖ ^ (n.succ + 1))) := by
-        rw [← mul_assoc]
-        simp [norm_mul, mul_pow]
-      _ ≤ 0 + ε := by
-        rw [inv_mul_cancel₀ (norm_pos_iff.mp k_pos)]
-        simpa using h₃.le
-
-/-- If a formal multilinear series `p` represents the zero function at `x : E`, then the
-terms `p n (fun i ↦ y)` appearing in the sum are zero for any `n : ℕ`, `y : E`. -/
-theorem HasFPowerSeriesAt.apply_eq_zero {p : FormalMultilinearSeries 𝕜 E F} {x : E}
-    (h : HasFPowerSeriesAt 0 p x) (n : ℕ) : ∀ y : E, (p n fun _ => y) = 0 := by
-  refine Nat.strong_induction_on n fun k hk => ?_
-  have psum_eq : p.partialSum (k + 1) = fun y => p k fun _ => y := by
-    funext z
-    refine Finset.sum_eq_single _ (fun b hb hnb => ?_) fun hn => ?_
-    · have := Finset.mem_range_succ_iff.mp hb
-      simp only [hk b (this.lt_of_ne hnb), Pi.zero_apply]
-    · exact False.elim (hn (Finset.mem_range.mpr (lt_add_one k)))
-  replace h := h.isBigO_sub_partialSum_pow k.succ
-  simp only [psum_eq, zero_sub, Pi.zero_apply, Asymptotics.isBigO_neg_left] at h
-  exact h.continuousMultilinearMap_apply_eq_zero
-
-/-- A one-dimensional formal multilinear series representing the zero function is zero. -/
-theorem HasFPowerSeriesAt.eq_zero {p : FormalMultilinearSeries 𝕜 𝕜 E} {x : 𝕜}
-    (h : HasFPowerSeriesAt 0 p x) : p = 0 := by
-  ext n x
-  rw [← mkPiRing_apply_one_eq_self (p n)]
-  simp [h.apply_eq_zero n 1]
-
-/-- One-dimensional formal multilinear series representing the same function are equal. -/
-theorem HasFPowerSeriesAt.eq_formalMultilinearSeries {p₁ p₂ : FormalMultilinearSeries 𝕜 𝕜 E}
-    {f : 𝕜 → E} {x : 𝕜} (h₁ : HasFPowerSeriesAt f p₁ x) (h₂ : HasFPowerSeriesAt f p₂ x) : p₁ = p₂ :=
-  sub_eq_zero.mp (HasFPowerSeriesAt.eq_zero (x := x) (by simpa only [sub_self] using h₁.sub h₂))
-
-theorem HasFPowerSeriesAt.eq_formalMultilinearSeries_of_eventually
-    {p q : FormalMultilinearSeries 𝕜 𝕜 E} {f g : 𝕜 → E} {x : 𝕜} (hp : HasFPowerSeriesAt f p x)
-    (hq : HasFPowerSeriesAt g q x) (heq : ∀ᶠ z in 𝓝 x, f z = g z) : p = q :=
-  (hp.congr heq).eq_formalMultilinearSeries hq
-
-/-- A one-dimensional formal multilinear series representing a locally zero function is zero. -/
-theorem HasFPowerSeriesAt.eq_zero_of_eventually {p : FormalMultilinearSeries 𝕜 𝕜 E} {f : 𝕜 → E}
-    {x : 𝕜} (hp : HasFPowerSeriesAt f p x) (hf : f =ᶠ[𝓝 x] 0) : p = 0 :=
-  (hp.congr hf).eq_zero
-
-/-- If a function `f : 𝕜 → E` has two power series representations at `x`, then the given radii in
-which convergence is guaranteed may be interchanged. This can be useful when the formal multilinear
-series in one representation has a particularly nice form, but the other has a larger radius. -/
-theorem HasFPowerSeriesOnBall.exchange_radius {p₁ p₂ : FormalMultilinearSeries 𝕜 𝕜 E} {f : 𝕜 → E}
-    {r₁ r₂ : ℝ≥0∞} {x : 𝕜} (h₁ : HasFPowerSeriesOnBall f p₁ x r₁)
-    (h₂ : HasFPowerSeriesOnBall f p₂ x r₂) : HasFPowerSeriesOnBall f p₁ x r₂ :=
-  h₂.hasFPowerSeriesAt.eq_formalMultilinearSeries h₁.hasFPowerSeriesAt ▸ h₂
-
-/-- If a function `f : 𝕜 → E` has power series representation `p` on a ball of some radius and for
-each positive radius it has some power series representation, then `p` converges to `f` on the whole
-`𝕜`. -/
-theorem HasFPowerSeriesOnBall.r_eq_top_of_exists {f : 𝕜 → E} {r : ℝ≥0∞} {x : 𝕜}
-    {p : FormalMultilinearSeries 𝕜 𝕜 E} (h : HasFPowerSeriesOnBall f p x r)
-    (h' : ∀ (r' : ℝ≥0) (_ : 0 < r'), ∃ p' : FormalMultilinearSeries 𝕜 𝕜 E,
-      HasFPowerSeriesOnBall f p' x r') :
-    HasFPowerSeriesOnBall f p x ∞ :=
-  { r_le := ENNReal.le_of_forall_pos_nnreal_lt fun r hr _ =>
-      let ⟨_, hp'⟩ := h' r hr
-      (h.exchange_radius hp').r_le
-    r_pos := ENNReal.coe_lt_top
-    hasSum := fun {y} _ =>
-      let ⟨r', hr'⟩ := exists_gt ‖y‖₊
-      let ⟨_, hp'⟩ := h' r' hr'.ne_bot.bot_lt
-      (h.exchange_radius hp').hasSum <| mem_emetric_ball_zero_iff.mpr (ENNReal.coe_lt_coe.2 hr') }
-
-end Uniqueness
-
-=======
->>>>>>> d0df76bd
 section
 
 open FormalMultilinearSeries
