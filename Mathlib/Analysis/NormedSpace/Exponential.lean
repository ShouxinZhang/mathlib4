--- conflicted
+++ resolved
@@ -663,13 +663,8 @@
 
 theorem exp_zsmul (z : ℤ) (x : 𝔸) : exp (z • x) = exp x ^ z := by
   obtain ⟨n, rfl | rfl⟩ := z.eq_nat_or_neg
-<<<<<<< HEAD
   · rw [zpow_ofNat, coe_nat_zsmul, exp_nsmul 𝕂]
-  · rw [zpow_neg, zpow_ofNat, neg_smul, exp_neg 𝕂, coe_nat_zsmul, exp_nsmul 𝕂]
-=======
-  · rw [zpow_coe_nat, coe_nat_zsmul, exp_nsmul]
-  · rw [zpow_neg, zpow_coe_nat, neg_smul, exp_neg, coe_nat_zsmul, exp_nsmul]
->>>>>>> 65d37dc6
+  · rw [zpow_neg, zpow_coe_nat, neg_smul, exp_neg 𝕂, coe_nat_zsmul, exp_nsmul 𝕂]
 #align exp_zsmul NormedSpace.exp_zsmul
 
 theorem exp_conj (y : 𝔸) (x : 𝔸) (hy : y ≠ 0) : exp (y * x * y⁻¹) = y * exp x * y⁻¹ :=
