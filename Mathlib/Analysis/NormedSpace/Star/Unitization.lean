/-
Copyright (c) 2022 Jireh Loreaux. All rights reserved.
Released under Apache 2.0 license as described in the file LICENSE.
Authors: Jireh Loreaux
-/
import Mathlib.Analysis.NormedSpace.Star.Basic
import Mathlib.Analysis.NormedSpace.Unitization

#align_import analysis.normed_space.star.mul from "leanprover-community/mathlib"@"b2ff9a3d7a15fd5b0f060b135421d6a89a999c2f"
/-! # The minimal unitization of a C⋆-algebra

This file shows that when `E` is a C⋆-algebra (over a densely normed field `𝕜`), that the minimal
`Unitization` is as well. In order to ensure that the norm structure is available, we must first
show that every C⋆-algebra is a `RegularNormedAlgebra`.

In addition, we show that in a `RegularNormedAlgebra` which is a `StarRing` for which the
involution is isometric, that multiplication on the right is also an isometry (i.e.,
`Isometry (ContinuousLinearMap.mul 𝕜 E).flip`).
-/

open ContinuousLinearMap

local postfix:max "⋆" => star

variable (𝕜 : Type*) {E : Type*}

namespace ContinuousLinearMap

variable [NontriviallyNormedField 𝕜] [NonUnitalNormedRing E] [StarRing E] [NormedStarGroup E]
variable [NormedSpace 𝕜 E] [IsScalarTower 𝕜 E E] [SMulCommClass 𝕜 E E] [RegularNormedAlgebra 𝕜 E]

lemma opNorm_mul_flip_apply (a : E) : ‖(mul 𝕜 E).flip a‖ = ‖a‖ := by
  refine le_antisymm
    (opNorm_le_bound _ (norm_nonneg _) fun b => by simpa only [mul_comm] using norm_mul_le b a) ?_
  suffices ‖mul 𝕜 E (star a)‖ ≤ ‖(mul 𝕜 E).flip a‖ by simpa using this
  refine opNorm_le_bound _ (norm_nonneg _) fun b => ?_
  calc ‖mul 𝕜 E (star a) b‖ = ‖(mul 𝕜 E).flip a (star b)‖ := by simpa using norm_star (star b * a)
    _ ≤ ‖(mul 𝕜 E).flip a‖ * ‖b‖ := by simpa using le_opNorm ((mul 𝕜 E).flip a) (star b)

@[deprecated]
alias op_norm_mul_flip_apply :=
  opNorm_mul_flip_apply -- deprecated on 2024-02-02

lemma opNNNorm_mul_flip_apply (a : E) : ‖(mul 𝕜 E).flip a‖₊ = ‖a‖₊ :=
  Subtype.ext (opNorm_mul_flip_apply 𝕜 a)

@[deprecated]
alias op_nnnorm_mul_flip_apply :=
  opNNNorm_mul_flip_apply -- deprecated on 2024-02-02

variable (E)

lemma isometry_mul_flip : Isometry (mul 𝕜 E).flip :=
  AddMonoidHomClass.isometry_of_norm _ (opNorm_mul_flip_apply 𝕜)

end ContinuousLinearMap

variable [DenselyNormedField 𝕜] [NonUnitalNormedRing E] [StarRing E] [CstarRing E]
variable [NormedSpace 𝕜 E] [IsScalarTower 𝕜 E E] [SMulCommClass 𝕜 E E]
variable (E)

/-- A C⋆-algebra over a densely normed field is a regular normed algebra. -/
instance CstarRing.instRegularNormedAlgebra : RegularNormedAlgebra 𝕜 E where
  isometry_mul' := AddMonoidHomClass.isometry_of_norm (mul 𝕜 E) fun a => NNReal.eq_iff.mpr <|
    show ‖mul 𝕜 E a‖₊ = ‖a‖₊ by
    rw [← sSup_closed_unit_ball_eq_nnnorm]
    refine' csSup_eq_of_forall_le_of_forall_lt_exists_gt _ _ fun r hr => _
    · exact (Metric.nonempty_closedBall.mpr zero_le_one).image _
    · rintro - ⟨x, hx, rfl⟩
      exact
        ((mul 𝕜 E a).unit_le_opNorm x <| mem_closedBall_zero_iff.mp hx).trans
          (opNorm_mul_apply_le 𝕜 E a)
    · have ha : 0 < ‖a‖₊ := zero_le'.trans_lt hr
      rw [← inv_inv ‖a‖₊, NNReal.lt_inv_iff_mul_lt (inv_ne_zero ha.ne')] at hr
      obtain ⟨k, hk₁, hk₂⟩ :=
        NormedField.exists_lt_nnnorm_lt 𝕜 (mul_lt_mul_of_pos_right hr <| inv_pos.2 ha)
      refine' ⟨_, ⟨k • star a, _, rfl⟩, _⟩
      · simpa only [mem_closedBall_zero_iff, norm_smul, one_mul, norm_star] using
          (NNReal.le_inv_iff_mul_le ha.ne').1 (one_mul ‖a‖₊⁻¹ ▸ hk₂.le : ‖k‖₊ ≤ ‖a‖₊⁻¹)
      · simp only [map_smul, nnnorm_smul, mul_apply', mul_smul_comm, CstarRing.nnnorm_self_mul_star]
        rwa [← NNReal.div_lt_iff (mul_pos ha ha).ne', div_eq_mul_inv, mul_inv, ← mul_assoc]

section CStarProperty

variable [StarRing 𝕜] [CstarRing 𝕜] [StarModule 𝕜 E]
variable {E}

/-- This is the key lemma used to establish the instance `Unitization.instCstarRing`
(i.e., proving that the norm on `Unitization 𝕜 E` satisfies the C⋆-property). We split this one
out so that declaring the `CstarRing` instance doesn't time out. -/
theorem Unitization.norm_splitMul_snd_sq (x : Unitization 𝕜 E) :
    ‖(Unitization.splitMul 𝕜 E x).snd‖ ^ 2 ≤ ‖(Unitization.splitMul 𝕜 E (star x * x)).snd‖ := by
  /- The key idea is that we can use `sSup_closed_unit_ball_eq_norm` to make this about
  applying this linear map to elements of norm at most one. There is a bit of `sqrt` and `sq`
  shuffling that needs to occur, which is primarily just an annoyance. -/
  refine (Real.le_sqrt (norm_nonneg _) (norm_nonneg _)).mp ?_
  simp only [Unitization.splitMul_apply]
  rw [← sSup_closed_unit_ball_eq_norm]
  refine csSup_le ((Metric.nonempty_closedBall.2 zero_le_one).image _) ?_
  rintro - ⟨b, hb, rfl⟩
  simp only
  -- rewrite to a more convenient form; this is where we use the C⋆-property
  rw [← Real.sqrt_sq (norm_nonneg _), Real.sqrt_le_sqrt_iff (norm_nonneg _), sq,
    ← CstarRing.norm_star_mul_self, ContinuousLinearMap.add_apply, star_add, mul_apply',
    Algebra.algebraMap_eq_smul_one, ContinuousLinearMap.smul_apply,
    ContinuousLinearMap.one_apply, star_mul, star_smul, add_mul, smul_mul_assoc, ← mul_smul_comm,
    mul_assoc, ← mul_add, ← sSup_closed_unit_ball_eq_norm]
  refine (norm_mul_le _ _).trans ?_
  calc
    _ ≤ ‖star x.fst • (x.fst • b + x.snd * b) + star x.snd * (x.fst • b + x.snd * b)‖ := by
      nth_rewrite 2 [← one_mul ‖_ + _‖]
      gcongr
      exact (norm_star b).symm ▸ mem_closedBall_zero_iff.1 hb
    _ ≤ sSup (_ '' Metric.closedBall 0 1) := le_csSup ?_ ⟨b, hb, ?_⟩
  -- now we just check the side conditions for `le_csSup`. There is nothing of interest here.
  · refine ⟨‖(star x * x).fst‖ + ‖(star x * x).snd‖, ?_⟩
    rintro _ ⟨y, hy, rfl⟩
    refine (norm_add_le _ _).trans ?_
    gcongr
    · rw [Algebra.algebraMap_eq_smul_one]
      refine (norm_smul _ _).trans_le ?_
      simpa only [mul_one] using
        mul_le_mul_of_nonneg_left (mem_closedBall_zero_iff.1 hy) (norm_nonneg (star x * x).fst)
    · exact (unit_le_opNorm _ y <| mem_closedBall_zero_iff.1 hy).trans (opNorm_mul_apply_le _ _ _)
  · simp only [ContinuousLinearMap.add_apply, mul_apply', Unitization.snd_star, Unitization.snd_mul,
      Unitization.fst_mul, Unitization.fst_star, Algebra.algebraMap_eq_smul_one, smul_apply,
      one_apply, smul_add, mul_add, add_mul]
    simp only [smul_smul, smul_mul_assoc, ← add_assoc, ← mul_assoc, mul_smul_comm]

variable {𝕜}

/-- The norm on `Unitization 𝕜 E` satisfies the C⋆-property -/
instance Unitization.instCstarRing : CstarRing (Unitization 𝕜 E) where
  norm_star_mul_self {x} := by
    -- rewrite both sides as a `⊔`
    simp only [Unitization.norm_def, Prod.norm_def, ← sup_eq_max]
    -- Show that `(Unitization.splitMul 𝕜 E x).snd` satisifes the C⋆-property, in two stages:
    have h₁ : ∀ x : Unitization 𝕜 E,
        ‖(Unitization.splitMul 𝕜 E x).snd‖ ≤ ‖(Unitization.splitMul 𝕜 E (star x)).snd‖ := by
      simp only [add_zero, Unitization.splitMul_apply, Unitization.snd_star, Unitization.fst_star]
      intro x
      /- split based on whether the term inside the norm is zero or not. If so, it's trivial.
      If not, then apply `norm_splitMul_snd_sq` and cancel one copy of the norm -/
      by_cases h : algebraMap 𝕜 (E →L[𝕜] E) x.fst + mul 𝕜 E x.snd = 0
      · simp only [h, norm_zero, norm_le_zero_iff]
        exact norm_nonneg _
      · have : ‖(Unitization.splitMul 𝕜 E x).snd‖ ^ 2 ≤
          ‖(Unitization.splitMul 𝕜 E (star x)).snd‖ * ‖(Unitization.splitMul 𝕜 E x).snd‖ :=
          (norm_splitMul_snd_sq 𝕜 x).trans <| by
            rw [map_mul, Prod.snd_mul]
            exact norm_mul_le _ _
        rw [sq] at this
<<<<<<< HEAD
        rw [← Ne.eq_def, ← norm_pos_iff] at h
=======
        rw [← Ne, ← norm_pos_iff] at h
>>>>>>> 252575a0
        simp only [add_zero, Unitization.splitMul_apply, Unitization.snd_star,
          Unitization.fst_star, star_star] at this
        exact (mul_le_mul_right h).mp this
    -- in this step we make use of the key lemma `norm_splitMul_snd_sq`
    have h₂ : ‖(Unitization.splitMul 𝕜 E (star x * x)).snd‖
        = ‖(Unitization.splitMul 𝕜 E x).snd‖ ^ 2 := by
      refine le_antisymm ?_ (norm_splitMul_snd_sq 𝕜 x)
      rw [map_mul, Prod.snd_mul]
      exact (norm_mul_le _ _).trans <| by
        rw [sq]
        gcongr
        simpa only [star_star] using h₁ (star x)
    -- Show that `(Unitization.splitMul 𝕜 E x).fst` satisfies the C⋆-property
    have h₃ : ‖(Unitization.splitMul 𝕜 E (star x * x)).fst‖
        = ‖(Unitization.splitMul 𝕜 E x).fst‖ ^ 2 := by
      simp only [Unitization.splitMul_apply, Unitization.fst_mul, Unitization.fst_star, add_zero,
        norm_mul, norm_star, sq]
    rw [h₂, h₃]
    /- use the definition of the norm, and split into cases based on whether the norm in the first
    coordinate is bigger or smaller than the norm in the second coordinate. -/
    by_cases h : ‖(Unitization.splitMul 𝕜 E x).fst‖ ≤ ‖(Unitization.splitMul 𝕜 E x).snd‖
    · rw [sq, sq, sup_eq_right.mpr h, sup_eq_right.mpr (mul_self_le_mul_self (norm_nonneg _) h)]
    · replace h := (not_le.mp h).le
      rw [sq, sq, sup_eq_left.mpr h, sup_eq_left.mpr (mul_self_le_mul_self (norm_nonneg _) h)]

end CStarProperty<|MERGE_RESOLUTION|>--- conflicted
+++ resolved
@@ -150,11 +150,7 @@
             rw [map_mul, Prod.snd_mul]
             exact norm_mul_le _ _
         rw [sq] at this
-<<<<<<< HEAD
-        rw [← Ne.eq_def, ← norm_pos_iff] at h
-=======
         rw [← Ne, ← norm_pos_iff] at h
->>>>>>> 252575a0
         simp only [add_zero, Unitization.splitMul_apply, Unitization.snd_star,
           Unitization.fst_star, star_star] at this
         exact (mul_le_mul_right h).mp this
