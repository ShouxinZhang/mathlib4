/-
Copyright (c) 2020 Sébastien Gouëzel. All rights reserved.
Released under Apache 2.0 license as described in the file LICENSE.
Authors: Sébastien Gouëzel, Sophie Morel, Yury Kudryashov
-/
import Mathlib.Analysis.NormedSpace.OperatorNorm.NormedSpace
import Mathlib.Logic.Embedding.Basic
import Mathlib.Data.Fintype.CardEmbedding
import Mathlib.Topology.Algebra.Module.Multilinear.Topology

/-!
# Operator norm on the space of continuous multilinear maps

When `f` is a continuous multilinear map in finitely many variables, we define its norm `‖f‖` as the
smallest number such that `‖f m‖ ≤ ‖f‖ * ∏ i, ‖m i‖` for all `m`.

We show that it is indeed a norm, and prove its basic properties.

## Main results

Let `f` be a multilinear map in finitely many variables.
* `exists_bound_of_continuous` asserts that, if `f` is continuous, then there exists `C > 0`
  with `‖f m‖ ≤ C * ∏ i, ‖m i‖` for all `m`.
* `continuous_of_bound`, conversely, asserts that this bound implies continuity.
* `mkContinuous` constructs the associated continuous multilinear map.

Let `f` be a continuous multilinear map in finitely many variables.
* `‖f‖` is its norm, i.e., the smallest number such that `‖f m‖ ≤ ‖f‖ * ∏ i, ‖m i‖` for
  all `m`.
* `le_opNorm f m` asserts the fundamental inequality `‖f m‖ ≤ ‖f‖ * ∏ i, ‖m i‖`.
* `norm_image_sub_le f m₁ m₂` gives a control of the difference `f m₁ - f m₂` in terms of
  `‖f‖` and `‖m₁ - m₂‖`.

## Implementation notes

We mostly follow the API (and the proofs) of `OperatorNorm.lean`, with the additional complexity
that we should deal with multilinear maps in several variables.

From the mathematical point of view, all the results follow from the results on operator norm in
one variable, by applying them to one variable after the other through currying. However, this
is only well defined when there is an order on the variables (for instance on `Fin n`) although
the final result is independent of the order. While everything could be done following this
approach, it turns out that direct proofs are easier and more efficient.
-/

suppress_compilation

noncomputable section

open scoped NNReal Topology Uniformity
open Finset Metric Function Filter

/-!
### Type variables

We use the following type variables in this file:

* `𝕜` : a `NontriviallyNormedField`;
* `ι`, `ι'` : finite index types with decidable equality;
* `E`, `E₁` : families of normed vector spaces over `𝕜` indexed by `i : ι`;
* `E'` : a family of normed vector spaces over `𝕜` indexed by `i' : ι'`;
* `Ei` : a family of normed vector spaces over `𝕜` indexed by `i : Fin (Nat.succ n)`;
* `G`, `G'` : normed vector spaces over `𝕜`.
-/

universe u v v' wE wE₁ wE' wG wG'

section continuous_eval

variable {𝕜 ι : Type*} {E : ι → Type*} {F : Type*}
    [NormedField 𝕜] [Finite ι] [∀ i, SeminormedAddCommGroup (E i)] [∀ i, NormedSpace 𝕜 (E i)]
    [TopologicalSpace F] [AddCommGroup F] [TopologicalAddGroup F] [Module 𝕜 F]

instance ContinuousMultilinearMap.instContinuousEval :
    ContinuousEval (ContinuousMultilinearMap 𝕜 E F) (Π i, E i) F where
  continuous_eval := by
    cases nonempty_fintype ι
    let _ := TopologicalAddGroup.toUniformSpace F
    have := comm_topologicalAddGroup_is_uniform (G := F)
    refine (UniformOnFun.continuousOn_eval₂ fun m ↦ ?_).comp_continuous
      (isEmbedding_toUniformOnFun.continuous.prodMap continuous_id) fun (f, x) ↦ f.cont.continuousAt
    exact ⟨ball m 1, NormedSpace.isVonNBounded_of_isBounded _ isBounded_ball,
      ball_mem_nhds _ one_pos⟩

@[deprecated (since := "2024-10-05")]
protected alias ContinuousMultilinearMap.continuous_eval := continuous_eval

namespace ContinuousLinearMap

variable {G : Type*} [AddCommGroup G] [TopologicalSpace G] [Module 𝕜 G] [ContinuousConstSMul 𝕜 F]

lemma continuous_uncurry_of_multilinear (f : G →L[𝕜] ContinuousMultilinearMap 𝕜 E F) :
    Continuous (fun (p : G × (Π i, E i)) ↦ f p.1 p.2) := by
  fun_prop

lemma continuousOn_uncurry_of_multilinear (f : G →L[𝕜] ContinuousMultilinearMap 𝕜 E F) {s} :
    ContinuousOn (fun (p : G × (Π i, E i)) ↦ f p.1 p.2) s :=
  f.continuous_uncurry_of_multilinear.continuousOn

lemma continuousAt_uncurry_of_multilinear (f : G →L[𝕜] ContinuousMultilinearMap 𝕜 E F) {x} :
    ContinuousAt (fun (p : G × (Π i, E i)) ↦ f p.1 p.2) x :=
  f.continuous_uncurry_of_multilinear.continuousAt

lemma continuousWithinAt_uncurry_of_multilinear (f : G →L[𝕜] ContinuousMultilinearMap 𝕜 E F) {s x} :
    ContinuousWithinAt (fun (p : G × (Π i, E i)) ↦ f p.1 p.2) s x :=
  f.continuous_uncurry_of_multilinear.continuousWithinAt

end ContinuousLinearMap

end continuous_eval

section Seminorm

variable {𝕜 : Type u} {ι : Type v} {ι' : Type v'} {E : ι → Type wE} {E₁ : ι → Type wE₁}
  {E' : ι' → Type wE'} {G : Type wG} {G' : Type wG'}
  [Fintype ι'] [NontriviallyNormedField 𝕜] [∀ i, SeminormedAddCommGroup (E i)]
  [∀ i, NormedSpace 𝕜 (E i)] [∀ i, SeminormedAddCommGroup (E₁ i)] [∀ i, NormedSpace 𝕜 (E₁ i)]
  [SeminormedAddCommGroup G] [NormedSpace 𝕜 G] [SeminormedAddCommGroup G'] [NormedSpace 𝕜 G']

/-!
### Continuity properties of multilinear maps

We relate continuity of multilinear maps to the inequality `‖f m‖ ≤ C * ∏ i, ‖m i‖`, in
both directions. Along the way, we prove useful bounds on the difference `‖f m₁ - f m₂‖`.
-/

namespace MultilinearMap

/-- If `f` is a continuous multilinear map on `E`
and `m` is an element of `∀ i, E i` such that one of the `m i` has norm `0`,
then `f m` has norm `0`.

Note that we cannot drop the continuity assumption because `f (m : Unit → E) = f (m ())`,
where the domain has zero norm and the codomain has a nonzero norm
does not satisfy this condition. -/
lemma norm_map_coord_zero (f : MultilinearMap 𝕜 E G) (hf : Continuous f)
    {m : ∀ i, E i} {i : ι} (hi : ‖m i‖ = 0) : ‖f m‖ = 0 := by
  classical
  rw [← inseparable_zero_iff_norm] at hi ⊢
  have : Inseparable (update m i 0) m := inseparable_pi.2 <|
    (forall_update_iff m fun i a ↦ Inseparable a (m i)).2 ⟨hi.symm, fun _ _ ↦ rfl⟩
  simpa only [map_update_zero] using this.symm.map hf

variable [Fintype ι]

/-- If a multilinear map in finitely many variables on seminormed spaces
sends vectors with a component of norm zero to vectors of norm zero
and satisfies the inequality `‖f m‖ ≤ C * ∏ i, ‖m i‖` on a shell `ε i / ‖c i‖ < ‖m i‖ < ε i`
for some positive numbers `ε i` and elements `c i : 𝕜`, `1 < ‖c i‖`,
then it satisfies this inequality for all `m`.

The first assumption is automatically satisfied on normed spaces, see `bound_of_shell` below.
For seminormed spaces, it follows from continuity of `f`, see next lemma,
see `bound_of_shell_of_continuous` below. -/
theorem bound_of_shell_of_norm_map_coord_zero (f : MultilinearMap 𝕜 E G)
    (hf₀ : ∀ {m i}, ‖m i‖ = 0 → ‖f m‖ = 0)
    {ε : ι → ℝ} {C : ℝ} (hε : ∀ i, 0 < ε i) {c : ι → 𝕜} (hc : ∀ i, 1 < ‖c i‖)
    (hf : ∀ m : ∀ i, E i, (∀ i, ε i / ‖c i‖ ≤ ‖m i‖) → (∀ i, ‖m i‖ < ε i) → ‖f m‖ ≤ C * ∏ i, ‖m i‖)
    (m : ∀ i, E i) : ‖f m‖ ≤ C * ∏ i, ‖m i‖ := by
  rcases em (∃ i, ‖m i‖ = 0) with (⟨i, hi⟩ | hm)
  · rw [hf₀ hi, prod_eq_zero (mem_univ i) hi, mul_zero]
  push_neg at hm
  choose δ hδ0 hδm_lt hle_δm _ using fun i => rescale_to_shell_semi_normed (hc i) (hε i) (hm i)
  have hδ0 : 0 < ∏ i, ‖δ i‖ := prod_pos fun i _ => norm_pos_iff.2 (hδ0 i)
  simpa [map_smul_univ, norm_smul, prod_mul_distrib, mul_left_comm C, mul_le_mul_left hδ0] using
    hf (fun i => δ i • m i) hle_δm hδm_lt

/-- If a continuous multilinear map in finitely many variables on normed spaces satisfies
the inequality `‖f m‖ ≤ C * ∏ i, ‖m i‖` on a shell `ε i / ‖c i‖ < ‖m i‖ < ε i` for some positive
numbers `ε i` and elements `c i : 𝕜`, `1 < ‖c i‖`, then it satisfies this inequality for all `m`. -/
theorem bound_of_shell_of_continuous (f : MultilinearMap 𝕜 E G) (hfc : Continuous f)
    {ε : ι → ℝ} {C : ℝ} (hε : ∀ i, 0 < ε i) {c : ι → 𝕜} (hc : ∀ i, 1 < ‖c i‖)
    (hf : ∀ m : ∀ i, E i, (∀ i, ε i / ‖c i‖ ≤ ‖m i‖) → (∀ i, ‖m i‖ < ε i) → ‖f m‖ ≤ C * ∏ i, ‖m i‖)
    (m : ∀ i, E i) : ‖f m‖ ≤ C * ∏ i, ‖m i‖ :=
  bound_of_shell_of_norm_map_coord_zero f (norm_map_coord_zero f hfc) hε hc hf m

/-- If a multilinear map in finitely many variables on normed spaces is continuous, then it
satisfies the inequality `‖f m‖ ≤ C * ∏ i, ‖m i‖`, for some `C` which can be chosen to be
positive. -/
theorem exists_bound_of_continuous (f : MultilinearMap 𝕜 E G) (hf : Continuous f) :
    ∃ C : ℝ, 0 < C ∧ ∀ m, ‖f m‖ ≤ C * ∏ i, ‖m i‖ := by
  cases isEmpty_or_nonempty ι
  · refine ⟨‖f 0‖ + 1, add_pos_of_nonneg_of_pos (norm_nonneg _) zero_lt_one, fun m => ?_⟩
    obtain rfl : m = 0 := funext (IsEmpty.elim ‹_›)
    simp [univ_eq_empty, zero_le_one]
  obtain ⟨ε : ℝ, ε0 : 0 < ε, hε : ∀ m : ∀ i, E i, ‖m - 0‖ < ε → ‖f m - f 0‖ < 1⟩ :=
    NormedAddCommGroup.tendsto_nhds_nhds.1 (hf.tendsto 0) 1 zero_lt_one
  simp only [sub_zero, f.map_zero] at hε
  rcases NormedField.exists_one_lt_norm 𝕜 with ⟨c, hc⟩
  have : 0 < (‖c‖ / ε) ^ Fintype.card ι := pow_pos (div_pos (zero_lt_one.trans hc) ε0) _
  refine ⟨_, this, ?_⟩
  refine f.bound_of_shell_of_continuous hf (fun _ => ε0) (fun _ => hc) fun m hcm hm => ?_
  refine (hε m ((pi_norm_lt_iff ε0).2 hm)).le.trans ?_
  rw [← div_le_iff₀' this, one_div, ← inv_pow, inv_div, Fintype.card, ← prod_const]
  exact prod_le_prod (fun _ _ => div_nonneg ε0.le (norm_nonneg _)) fun i _ => hcm i

/-- If a multilinear map `f` satisfies a boundedness property around `0`,
one can deduce a bound on `f m₁ - f m₂` using the multilinearity.
Here, we give a precise but hard to use version.
See `norm_image_sub_le_of_bound` for a less precise but more usable version.
The bound reads
`‖f m - f m'‖ ≤
  C * ‖m 1 - m' 1‖ * max ‖m 2‖ ‖m' 2‖ * max ‖m 3‖ ‖m' 3‖ * ... * max ‖m n‖ ‖m' n‖ + ...`,
where the other terms in the sum are the same products where `1` is replaced by any `i`. -/
theorem norm_image_sub_le_of_bound' [DecidableEq ι] (f : MultilinearMap 𝕜 E G) {C : ℝ} (hC : 0 ≤ C)
    (H : ∀ m, ‖f m‖ ≤ C * ∏ i, ‖m i‖) (m₁ m₂ : ∀ i, E i) :
    ‖f m₁ - f m₂‖ ≤ C * ∑ i, ∏ j, if j = i then ‖m₁ i - m₂ i‖ else max ‖m₁ j‖ ‖m₂ j‖ := by
  have A :
    ∀ s : Finset ι,
      ‖f m₁ - f (s.piecewise m₂ m₁)‖ ≤
        C * ∑ i ∈ s, ∏ j, if j = i then ‖m₁ i - m₂ i‖ else max ‖m₁ j‖ ‖m₂ j‖ := by
    intro s
    induction' s using Finset.induction with i s his Hrec
    · simp
    have I :
      ‖f (s.piecewise m₂ m₁) - f ((insert i s).piecewise m₂ m₁)‖ ≤
        C * ∏ j, if j = i then ‖m₁ i - m₂ i‖ else max ‖m₁ j‖ ‖m₂ j‖ := by
      have A : (insert i s).piecewise m₂ m₁ = Function.update (s.piecewise m₂ m₁) i (m₂ i) :=
        s.piecewise_insert _ _ _
      have B : s.piecewise m₂ m₁ = Function.update (s.piecewise m₂ m₁) i (m₁ i) := by
        simp [eq_update_iff, his]
      rw [B, A, ← f.map_update_sub]
      apply le_trans (H _)
      gcongr with j
      by_cases h : j = i
      · rw [h]
        simp
      · by_cases h' : j ∈ s <;> simp [h', h, le_refl]
    calc
      ‖f m₁ - f ((insert i s).piecewise m₂ m₁)‖ ≤
          ‖f m₁ - f (s.piecewise m₂ m₁)‖ +
            ‖f (s.piecewise m₂ m₁) - f ((insert i s).piecewise m₂ m₁)‖ := by
        rw [← dist_eq_norm, ← dist_eq_norm, ← dist_eq_norm]
        exact dist_triangle _ _ _
      _ ≤ (C * ∑ i ∈ s, ∏ j, if j = i then ‖m₁ i - m₂ i‖ else max ‖m₁ j‖ ‖m₂ j‖) +
            C * ∏ j, if j = i then ‖m₁ i - m₂ i‖ else max ‖m₁ j‖ ‖m₂ j‖ :=
        (add_le_add Hrec I)
      _ = C * ∑ i ∈ insert i s, ∏ j, if j = i then ‖m₁ i - m₂ i‖ else max ‖m₁ j‖ ‖m₂ j‖ := by
        simp [his, add_comm, left_distrib]
  convert A univ
  simp

/-- If `f` satisfies a boundedness property around `0`, one can deduce a bound on `f m₁ - f m₂`
using the multilinearity. Here, we give a usable but not very precise version. See
`norm_image_sub_le_of_bound'` for a more precise but less usable version. The bound is
`‖f m - f m'‖ ≤ C * card ι * ‖m - m'‖ * (max ‖m‖ ‖m'‖) ^ (card ι - 1)`. -/
theorem norm_image_sub_le_of_bound (f : MultilinearMap 𝕜 E G)
    {C : ℝ} (hC : 0 ≤ C) (H : ∀ m, ‖f m‖ ≤ C * ∏ i, ‖m i‖) (m₁ m₂ : ∀ i, E i) :
    ‖f m₁ - f m₂‖ ≤ C * Fintype.card ι * max ‖m₁‖ ‖m₂‖ ^ (Fintype.card ι - 1) * ‖m₁ - m₂‖ := by
  classical
  have A :
    ∀ i : ι,
      ∏ j, (if j = i then ‖m₁ i - m₂ i‖ else max ‖m₁ j‖ ‖m₂ j‖) ≤
        ‖m₁ - m₂‖ * max ‖m₁‖ ‖m₂‖ ^ (Fintype.card ι - 1) := by
    intro i
    calc
      ∏ j, (if j = i then ‖m₁ i - m₂ i‖ else max ‖m₁ j‖ ‖m₂ j‖) ≤
          ∏ j : ι, Function.update (fun _ => max ‖m₁‖ ‖m₂‖) i ‖m₁ - m₂‖ j := by
        apply Finset.prod_le_prod
        · intro j _
          by_cases h : j = i <;> simp [h, norm_nonneg]
        · intro j _
          by_cases h : j = i
          · rw [h]
            simp only [ite_true, Function.update_same]
            exact norm_le_pi_norm (m₁ - m₂) i
          · simp [h, - le_sup_iff, - sup_le_iff, sup_le_sup, norm_le_pi_norm]
      _ = ‖m₁ - m₂‖ * max ‖m₁‖ ‖m₂‖ ^ (Fintype.card ι - 1) := by
        rw [prod_update_of_mem (Finset.mem_univ _)]
        simp [card_univ_diff]
  calc
    ‖f m₁ - f m₂‖ ≤ C * ∑ i, ∏ j, if j = i then ‖m₁ i - m₂ i‖ else max ‖m₁ j‖ ‖m₂ j‖ :=
      f.norm_image_sub_le_of_bound' hC H m₁ m₂
    _ ≤ C * ∑ _i, ‖m₁ - m₂‖ * max ‖m₁‖ ‖m₂‖ ^ (Fintype.card ι - 1) := by gcongr; apply A
    _ = C * Fintype.card ι * max ‖m₁‖ ‖m₂‖ ^ (Fintype.card ι - 1) * ‖m₁ - m₂‖ := by
      rw [sum_const, card_univ, nsmul_eq_mul]
      ring

/-- If a multilinear map satisfies an inequality `‖f m‖ ≤ C * ∏ i, ‖m i‖`, then it is
continuous. -/
theorem continuous_of_bound (f : MultilinearMap 𝕜 E G) (C : ℝ) (H : ∀ m, ‖f m‖ ≤ C * ∏ i, ‖m i‖) :
    Continuous f := by
  let D := max C 1
  have D_pos : 0 ≤ D := le_trans zero_le_one (le_max_right _ _)
  replace H (m) : ‖f m‖ ≤ D * ∏ i, ‖m i‖ :=
    (H m).trans (mul_le_mul_of_nonneg_right (le_max_left _ _) <| by positivity)
  refine continuous_iff_continuousAt.2 fun m => ?_
  refine
    continuousAt_of_locally_lipschitz zero_lt_one
      (D * Fintype.card ι * (‖m‖ + 1) ^ (Fintype.card ι - 1)) fun m' h' => ?_
  rw [dist_eq_norm, dist_eq_norm]
  have : max ‖m'‖ ‖m‖ ≤ ‖m‖ + 1 := by
    simp [zero_le_one, norm_le_of_mem_closedBall (le_of_lt h')]
  calc
    ‖f m' - f m‖ ≤ D * Fintype.card ι * max ‖m'‖ ‖m‖ ^ (Fintype.card ι - 1) * ‖m' - m‖ :=
      f.norm_image_sub_le_of_bound D_pos H m' m
    _ ≤ D * Fintype.card ι * (‖m‖ + 1) ^ (Fintype.card ι - 1) * ‖m' - m‖ := by gcongr

/-- Constructing a continuous multilinear map from a multilinear map satisfying a boundedness
condition. -/
def mkContinuous (f : MultilinearMap 𝕜 E G) (C : ℝ) (H : ∀ m, ‖f m‖ ≤ C * ∏ i, ‖m i‖) :
    ContinuousMultilinearMap 𝕜 E G :=
  { f with cont := f.continuous_of_bound C H }

@[simp]
theorem coe_mkContinuous (f : MultilinearMap 𝕜 E G) (C : ℝ) (H : ∀ m, ‖f m‖ ≤ C * ∏ i, ‖m i‖) :
    ⇑(f.mkContinuous C H) = f :=
  rfl

/-- Given a multilinear map in `n` variables, if one restricts it to `k` variables putting `z` on
the other coordinates, then the resulting restricted function satisfies an inequality
`‖f.restr v‖ ≤ C * ‖z‖^(n-k) * Π ‖v i‖` if the original function satisfies `‖f v‖ ≤ C * Π ‖v i‖`. -/
theorem restr_norm_le {k n : ℕ} (f : MultilinearMap 𝕜 (fun _ : Fin n => G) G')
    (s : Finset (Fin n)) (hk : #s = k) (z : G) {C : ℝ} (H : ∀ m, ‖f m‖ ≤ C * ∏ i, ‖m i‖)
    (v : Fin k → G) : ‖f.restr s hk z v‖ ≤ C * ‖z‖ ^ (n - k) * ∏ i, ‖v i‖ := by
  rw [mul_right_comm, mul_assoc]
  convert H _ using 2
  simp only [apply_dite norm, Fintype.prod_dite, prod_const ‖z‖, Finset.card_univ,
    Fintype.card_of_subtype sᶜ fun _ => mem_compl, card_compl, Fintype.card_fin, hk, mk_coe, ←
    (s.orderIsoOfFin hk).symm.bijective.prod_comp fun x => ‖v x‖]
  convert rfl

end MultilinearMap

/-!
### Continuous multilinear maps

We define the norm `‖f‖` of a continuous multilinear map `f` in finitely many variables as the
smallest number such that `‖f m‖ ≤ ‖f‖ * ∏ i, ‖m i‖` for all `m`. We show that this
defines a normed space structure on `ContinuousMultilinearMap 𝕜 E G`.
-/

namespace ContinuousMultilinearMap

variable [Fintype ι]

theorem bound (f : ContinuousMultilinearMap 𝕜 E G) :
    ∃ C : ℝ, 0 < C ∧ ∀ m, ‖f m‖ ≤ C * ∏ i, ‖m i‖ :=
  f.toMultilinearMap.exists_bound_of_continuous f.2

open Real

/-- The operator norm of a continuous multilinear map is the inf of all its bounds. -/
def opNorm (f : ContinuousMultilinearMap 𝕜 E G) : ℝ :=
  sInf { c | 0 ≤ (c : ℝ) ∧ ∀ m, ‖f m‖ ≤ c * ∏ i, ‖m i‖ }

instance hasOpNorm : Norm (ContinuousMultilinearMap 𝕜 E G) :=
  ⟨opNorm⟩

/-- An alias of `ContinuousMultilinearMap.hasOpNorm` with non-dependent types to help typeclass
search. -/
instance hasOpNorm' : Norm (ContinuousMultilinearMap 𝕜 (fun _ : ι => G) G') :=
  ContinuousMultilinearMap.hasOpNorm

theorem norm_def (f : ContinuousMultilinearMap 𝕜 E G) :
    ‖f‖ = sInf { c | 0 ≤ (c : ℝ) ∧ ∀ m, ‖f m‖ ≤ c * ∏ i, ‖m i‖ } :=
  rfl

-- So that invocations of `le_csInf` make sense: we show that the set of
-- bounds is nonempty and bounded below.
theorem bounds_nonempty {f : ContinuousMultilinearMap 𝕜 E G} :
    ∃ c, c ∈ { c | 0 ≤ c ∧ ∀ m, ‖f m‖ ≤ c * ∏ i, ‖m i‖ } :=
  let ⟨M, hMp, hMb⟩ := f.bound
  ⟨M, le_of_lt hMp, hMb⟩

theorem bounds_bddBelow {f : ContinuousMultilinearMap 𝕜 E G} :
    BddBelow { c | 0 ≤ c ∧ ∀ m, ‖f m‖ ≤ c * ∏ i, ‖m i‖ } :=
  ⟨0, fun _ ⟨hn, _⟩ => hn⟩

theorem isLeast_opNorm (f : ContinuousMultilinearMap 𝕜 E G) :
    IsLeast {c : ℝ | 0 ≤ c ∧ ∀ m, ‖f m‖ ≤ c * ∏ i, ‖m i‖} ‖f‖ := by
  refine IsClosed.isLeast_csInf ?_ bounds_nonempty bounds_bddBelow
  simp only [Set.setOf_and, Set.setOf_forall]
  exact isClosed_Ici.inter (isClosed_iInter fun m ↦
    isClosed_le continuous_const (continuous_id.mul continuous_const))

@[deprecated (since := "2024-02-02")] alias isLeast_op_norm := isLeast_opNorm

theorem opNorm_nonneg (f : ContinuousMultilinearMap 𝕜 E G) : 0 ≤ ‖f‖ :=
  Real.sInf_nonneg fun _ ⟨hx, _⟩ => hx

@[deprecated (since := "2024-02-02")] alias op_norm_nonneg := opNorm_nonneg

/-- The fundamental property of the operator norm of a continuous multilinear map:
`‖f m‖` is bounded by `‖f‖` times the product of the `‖m i‖`. -/
theorem le_opNorm (f : ContinuousMultilinearMap 𝕜 E G) (m : ∀ i, E i) :
    ‖f m‖ ≤ ‖f‖ * ∏ i, ‖m i‖ :=
  f.isLeast_opNorm.1.2 m

@[deprecated (since := "2024-02-02")] alias le_op_norm := le_opNorm

theorem le_mul_prod_of_le_opNorm_of_le {f : ContinuousMultilinearMap 𝕜 E G}
    {m : ∀ i, E i} {C : ℝ} {b : ι → ℝ} (hC : ‖f‖ ≤ C) (hm : ∀ i, ‖m i‖ ≤ b i) :
    ‖f m‖ ≤ C * ∏ i, b i :=
  (f.le_opNorm m).trans <| by gcongr; exacts [f.opNorm_nonneg.trans hC, hm _]

@[deprecated (since := "2024-02-02")]
alias le_mul_prod_of_le_op_norm_of_le := le_mul_prod_of_le_opNorm_of_le

theorem le_opNorm_mul_prod_of_le (f : ContinuousMultilinearMap 𝕜 E G)
    {m : ∀ i, E i} {b : ι → ℝ} (hm : ∀ i, ‖m i‖ ≤ b i) : ‖f m‖ ≤ ‖f‖ * ∏ i, b i :=
  le_mul_prod_of_le_opNorm_of_le le_rfl hm

@[deprecated (since := "2024-02-02")] alias le_op_norm_mul_prod_of_le := le_opNorm_mul_prod_of_le

theorem le_opNorm_mul_pow_card_of_le (f : ContinuousMultilinearMap 𝕜 E G) {m b} (hm : ‖m‖ ≤ b) :
    ‖f m‖ ≤ ‖f‖ * b ^ Fintype.card ι := by
  simpa only [prod_const] using f.le_opNorm_mul_prod_of_le fun i => (norm_le_pi_norm m i).trans hm

@[deprecated (since := "2024-02-02")]
alias le_op_norm_mul_pow_card_of_le := le_opNorm_mul_pow_card_of_le

theorem le_opNorm_mul_pow_of_le {n : ℕ} {Ei : Fin n → Type*} [∀ i, SeminormedAddCommGroup (Ei i)]
    [∀ i, NormedSpace 𝕜 (Ei i)] (f : ContinuousMultilinearMap 𝕜 Ei G) {m : ∀ i, Ei i} {b : ℝ}
    (hm : ‖m‖ ≤ b) : ‖f m‖ ≤ ‖f‖ * b ^ n := by
  simpa only [Fintype.card_fin] using f.le_opNorm_mul_pow_card_of_le hm

@[deprecated (since := "2024-02-02")] alias le_op_norm_mul_pow_of_le := le_opNorm_mul_pow_of_le

theorem le_of_opNorm_le {f : ContinuousMultilinearMap 𝕜 E G} {C : ℝ} (h : ‖f‖ ≤ C) (m : ∀ i, E i) :
    ‖f m‖ ≤ C * ∏ i, ‖m i‖ :=
  le_mul_prod_of_le_opNorm_of_le h fun _ ↦ le_rfl

@[deprecated (since := "2024-02-02")] alias le_of_op_norm_le := le_of_opNorm_le

theorem ratio_le_opNorm (f : ContinuousMultilinearMap 𝕜 E G) (m : ∀ i, E i) :
    (‖f m‖ / ∏ i, ‖m i‖) ≤ ‖f‖ :=
  div_le_of_le_mul₀ (by positivity) (opNorm_nonneg _) (f.le_opNorm m)

@[deprecated (since := "2024-02-02")] alias ratio_le_op_norm := ratio_le_opNorm

/-- The image of the unit ball under a continuous multilinear map is bounded. -/
theorem unit_le_opNorm (f : ContinuousMultilinearMap 𝕜 E G) {m : ∀ i, E i} (h : ‖m‖ ≤ 1) :
    ‖f m‖ ≤ ‖f‖ :=
  (le_opNorm_mul_pow_card_of_le f h).trans <| by simp

@[deprecated (since := "2024-02-02")] alias unit_le_op_norm := unit_le_opNorm

/-- If one controls the norm of every `f x`, then one controls the norm of `f`. -/
theorem opNorm_le_bound {f : ContinuousMultilinearMap 𝕜 E G}
    {M : ℝ} (hMp : 0 ≤ M) (hM : ∀ m, ‖f m‖ ≤ M * ∏ i, ‖m i‖) : ‖f‖ ≤ M :=
  csInf_le bounds_bddBelow ⟨hMp, hM⟩

@[deprecated (since := "2024-02-02")] alias op_norm_le_bound := opNorm_le_bound

theorem opNorm_le_iff {f : ContinuousMultilinearMap 𝕜 E G} {C : ℝ} (hC : 0 ≤ C) :
    ‖f‖ ≤ C ↔ ∀ m, ‖f m‖ ≤ C * ∏ i, ‖m i‖ :=
  ⟨fun h _ ↦ le_of_opNorm_le h _, opNorm_le_bound hC⟩

@[deprecated (since := "2024-02-02")] alias op_norm_le_iff := opNorm_le_iff

/-- The operator norm satisfies the triangle inequality. -/
theorem opNorm_add_le (f g : ContinuousMultilinearMap 𝕜 E G) : ‖f + g‖ ≤ ‖f‖ + ‖g‖ :=
  opNorm_le_bound (add_nonneg (opNorm_nonneg f) (opNorm_nonneg g)) fun x => by
    rw [add_mul]
    exact norm_add_le_of_le (le_opNorm _ _) (le_opNorm _ _)

@[deprecated (since := "2024-02-02")] alias op_norm_add_le := opNorm_add_le

theorem opNorm_zero : ‖(0 : ContinuousMultilinearMap 𝕜 E G)‖ = 0 :=
  (opNorm_nonneg _).antisymm' <| opNorm_le_bound le_rfl fun m => by simp

@[deprecated (since := "2024-02-02")] alias op_norm_zero := opNorm_zero

section

variable {𝕜' : Type*} [NormedField 𝕜'] [NormedSpace 𝕜' G] [SMulCommClass 𝕜 𝕜' G]

theorem opNorm_smul_le (c : 𝕜') (f : ContinuousMultilinearMap 𝕜 E G) : ‖c • f‖ ≤ ‖c‖ * ‖f‖ :=
  (c • f).opNorm_le_bound (mul_nonneg (norm_nonneg _) (opNorm_nonneg _)) fun m ↦ by
    rw [smul_apply, norm_smul, mul_assoc]
    exact mul_le_mul_of_nonneg_left (le_opNorm _ _) (norm_nonneg _)

@[deprecated (since := "2024-02-02")] alias op_norm_smul_le := opNorm_smul_le

variable (𝕜 E G) in
/-- Operator seminorm on the space of continuous multilinear maps, as `Seminorm`.

We use this seminorm
to define a `SeminormedAddCommGroup` structure on `ContinuousMultilinearMap 𝕜 E G`,
but we have to override the projection `UniformSpace`
so that it is definitionally equal to the one coming from the topologies on `E` and `G`. -/
protected def seminorm : Seminorm 𝕜 (ContinuousMultilinearMap 𝕜 E G) :=
  .ofSMulLE norm opNorm_zero opNorm_add_le fun c f ↦ f.opNorm_smul_le c

private lemma uniformity_eq_seminorm :
    𝓤 (ContinuousMultilinearMap 𝕜 E G) = ⨅ r > 0, 𝓟 {f | ‖f.1 - f.2‖ < r} := by
  refine (ContinuousMultilinearMap.seminorm 𝕜 E G).uniformity_eq_of_hasBasis
    (ContinuousMultilinearMap.hasBasis_nhds_zero_of_basis Metric.nhds_basis_closedBall)
    ?_ fun (s, r) ⟨hs, hr⟩ ↦ ?_
  · rcases NormedField.exists_lt_norm 𝕜 1 with ⟨c, hc⟩
    have hc₀ : 0 < ‖c‖ := one_pos.trans hc
    simp only [hasBasis_nhds_zero.mem_iff, Prod.exists]
    use 1, closedBall 0 ‖c‖, closedBall 0 1
    suffices ∀ f : ContinuousMultilinearMap 𝕜 E G, (∀ x, ‖x‖ ≤ ‖c‖ → ‖f x‖ ≤ 1) → ‖f‖ ≤ 1 by
      simpa [NormedSpace.isVonNBounded_closedBall, closedBall_mem_nhds, Set.subset_def, Set.MapsTo]
    intro f hf
    refine opNorm_le_bound (by positivity) <|
      f.1.bound_of_shell_of_continuous f.2 (fun _ ↦ hc₀) (fun _ ↦ hc) fun x hcx hx ↦ ?_
    calc
      ‖f x‖ ≤ 1 := hf _ <| (pi_norm_le_iff_of_nonneg (norm_nonneg c)).2 fun i ↦ (hx i).le
      _ = ∏ i : ι, 1 := by simp
      _ ≤ ∏ i, ‖x i‖ := Finset.prod_le_prod (fun _ _ ↦ zero_le_one) fun i _ ↦ by
        simpa only [div_self hc₀.ne'] using hcx i
      _ = 1 * ∏ i, ‖x i‖ := (one_mul _).symm
  · rcases (NormedSpace.isVonNBounded_iff' _).1 hs with ⟨ε, hε⟩
    rcases exists_pos_mul_lt hr (ε ^ Fintype.card ι) with ⟨δ, hδ₀, hδ⟩
    refine ⟨δ, hδ₀, fun f hf x hx ↦ ?_⟩
    simp only [Seminorm.mem_ball_zero, mem_closedBall_zero_iff] at hf ⊢
    replace hf : ‖f‖ ≤ δ := hf.le
    replace hx : ‖x‖ ≤ ε := hε x hx
    calc
      ‖f x‖ ≤ ‖f‖ * ε ^ Fintype.card ι := le_opNorm_mul_pow_card_of_le f hx
      _ ≤ δ * ε ^ Fintype.card ι := by have := (norm_nonneg x).trans hx; gcongr
      _ ≤ r := (mul_comm _ _).trans_le hδ.le

instance instPseudoMetricSpace : PseudoMetricSpace (ContinuousMultilinearMap 𝕜 E G) :=
  .replaceUniformity
    (ContinuousMultilinearMap.seminorm 𝕜 E G).toSeminormedAddCommGroup.toPseudoMetricSpace
    uniformity_eq_seminorm

/-- Continuous multilinear maps themselves form a seminormed space with respect to
    the operator norm. -/
instance seminormedAddCommGroup :
    SeminormedAddCommGroup (ContinuousMultilinearMap 𝕜 E G) := ⟨fun _ _ ↦ rfl⟩

/-- An alias of `ContinuousMultilinearMap.seminormedAddCommGroup` with non-dependent types to help
typeclass search. -/
instance seminormedAddCommGroup' :
    SeminormedAddCommGroup (ContinuousMultilinearMap 𝕜 (fun _ : ι => G) G') :=
  ContinuousMultilinearMap.seminormedAddCommGroup

instance normedSpace : NormedSpace 𝕜' (ContinuousMultilinearMap 𝕜 E G) :=
  ⟨fun c f => f.opNorm_smul_le c⟩

/-- An alias of `ContinuousMultilinearMap.normedSpace` with non-dependent types to help typeclass
search. -/
instance normedSpace' : NormedSpace 𝕜' (ContinuousMultilinearMap 𝕜 (fun _ : ι => G') G) :=
  ContinuousMultilinearMap.normedSpace

@[deprecated (since := "2024-11-24")]
theorem opNorm_neg (f : ContinuousMultilinearMap 𝕜 E G) : ‖-f‖ = ‖f‖ := norm_neg f

@[deprecated (since := "2024-02-02")] alias op_norm_neg := norm_neg

/-- The fundamental property of the operator norm of a continuous multilinear map:
`‖f m‖` is bounded by `‖f‖` times the product of the `‖m i‖`, `nnnorm` version. -/
theorem le_opNNNorm (f : ContinuousMultilinearMap 𝕜 E G) (m : ∀ i, E i) :
    ‖f m‖₊ ≤ ‖f‖₊ * ∏ i, ‖m i‖₊ :=
  NNReal.coe_le_coe.1 <| by
    push_cast
    exact f.le_opNorm m

@[deprecated (since := "2024-02-02")] alias le_op_nnnorm := le_opNNNorm

theorem le_of_opNNNorm_le (f : ContinuousMultilinearMap 𝕜 E G)
    {C : ℝ≥0} (h : ‖f‖₊ ≤ C) (m : ∀ i, E i) : ‖f m‖₊ ≤ C * ∏ i, ‖m i‖₊ :=
  (f.le_opNNNorm m).trans <| mul_le_mul' h le_rfl

@[deprecated (since := "2024-02-02")] alias le_of_op_nnnorm_le := le_of_opNNNorm_le

theorem opNNNorm_le_iff {f : ContinuousMultilinearMap 𝕜 E G} {C : ℝ≥0} :
    ‖f‖₊ ≤ C ↔ ∀ m, ‖f m‖₊ ≤ C * ∏ i, ‖m i‖₊ := by
  simp only [← NNReal.coe_le_coe]; simp [opNorm_le_iff C.coe_nonneg, NNReal.coe_prod]

@[deprecated (since := "2024-02-02")] alias op_nnnorm_le_iff := opNNNorm_le_iff

theorem isLeast_opNNNorm (f : ContinuousMultilinearMap 𝕜 E G) :
    IsLeast {C : ℝ≥0 | ∀ m, ‖f m‖₊ ≤ C * ∏ i, ‖m i‖₊} ‖f‖₊ := by
  simpa only [← opNNNorm_le_iff] using isLeast_Ici

@[deprecated (since := "2024-02-02")] alias isLeast_op_nnnorm := isLeast_opNNNorm

theorem opNNNorm_prod (f : ContinuousMultilinearMap 𝕜 E G) (g : ContinuousMultilinearMap 𝕜 E G') :
    ‖f.prod g‖₊ = max ‖f‖₊ ‖g‖₊ :=
  eq_of_forall_ge_iff fun _ ↦ by
    simp only [opNNNorm_le_iff, prod_apply, Prod.nnnorm_def', max_le_iff, forall_and]

@[deprecated (since := "2024-02-02")] alias op_nnnorm_prod := opNNNorm_prod

theorem opNorm_prod (f : ContinuousMultilinearMap 𝕜 E G) (g : ContinuousMultilinearMap 𝕜 E G') :
    ‖f.prod g‖ = max ‖f‖ ‖g‖ :=
  congr_arg NNReal.toReal (opNNNorm_prod f g)

@[deprecated (since := "2024-02-02")] alias op_norm_prod := opNorm_prod

theorem opNNNorm_pi
    [∀ i', SeminormedAddCommGroup (E' i')] [∀ i', NormedSpace 𝕜 (E' i')]
    (f : ∀ i', ContinuousMultilinearMap 𝕜 E (E' i')) : ‖pi f‖₊ = ‖f‖₊ :=
  eq_of_forall_ge_iff fun _ ↦ by simpa [opNNNorm_le_iff, pi_nnnorm_le_iff] using forall_swap

theorem opNorm_pi {ι' : Type v'} [Fintype ι'] {E' : ι' → Type wE'}
    [∀ i', SeminormedAddCommGroup (E' i')] [∀ i', NormedSpace 𝕜 (E' i')]
    (f : ∀ i', ContinuousMultilinearMap 𝕜 E (E' i')) :
    ‖pi f‖ = ‖f‖ :=
  congr_arg NNReal.toReal (opNNNorm_pi f)

@[deprecated (since := "2024-02-02")] alias op_norm_pi := opNorm_pi

section

@[simp]
theorem norm_ofSubsingleton [Subsingleton ι] (i : ι) (f : G →L[𝕜] G') :
    ‖ofSubsingleton 𝕜 G G' i f‖ = ‖f‖ := by
  letI : Unique ι := uniqueOfSubsingleton i
  simp [norm_def, ContinuousLinearMap.norm_def, (Equiv.funUnique _ _).symm.surjective.forall]

@[simp]
theorem nnnorm_ofSubsingleton [Subsingleton ι] (i : ι) (f : G →L[𝕜] G') :
    ‖ofSubsingleton 𝕜 G G' i f‖₊ = ‖f‖₊ :=
  NNReal.eq <| norm_ofSubsingleton i f

variable (𝕜 G)

/-- Linear isometry between continuous linear maps from `G` to `G'`
and continuous `1`-multilinear maps from `G` to `G'`. -/
@[simps apply symm_apply]
def ofSubsingletonₗᵢ [Subsingleton ι] (i : ι) :
    (G →L[𝕜] G') ≃ₗᵢ[𝕜] ContinuousMultilinearMap 𝕜 (fun _ : ι ↦ G) G' :=
  { ofSubsingleton 𝕜 G G' i with
    map_add' := fun _ _ ↦ rfl
    map_smul' := fun _ _ ↦ rfl
    norm_map' := norm_ofSubsingleton i }

theorem norm_ofSubsingleton_id_le [Subsingleton ι] (i : ι) :
    ‖ofSubsingleton 𝕜 G G i (.id _ _)‖ ≤ 1 := by
  rw [norm_ofSubsingleton]
  apply ContinuousLinearMap.norm_id_le

theorem nnnorm_ofSubsingleton_id_le [Subsingleton ι] (i : ι) :
    ‖ofSubsingleton 𝕜 G G i (.id _ _)‖₊ ≤ 1 :=
  norm_ofSubsingleton_id_le _ _ _

variable {G} (E)

@[simp]
theorem norm_constOfIsEmpty [IsEmpty ι] (x : G) : ‖constOfIsEmpty 𝕜 E x‖ = ‖x‖ := by
  apply le_antisymm
  · refine opNorm_le_bound (norm_nonneg _) fun x => ?_
    rw [Fintype.prod_empty, mul_one, constOfIsEmpty_apply]
  · simpa using (constOfIsEmpty 𝕜 E x).le_opNorm 0

@[simp]
theorem nnnorm_constOfIsEmpty [IsEmpty ι] (x : G) : ‖constOfIsEmpty 𝕜 E x‖₊ = ‖x‖₊ :=
  NNReal.eq <| norm_constOfIsEmpty _ _ _

end

section

variable (𝕜 E E' G G')

/-- `ContinuousMultilinearMap.prod` as a `LinearIsometryEquiv`. -/
@[simps]
def prodL :
    ContinuousMultilinearMap 𝕜 E G × ContinuousMultilinearMap 𝕜 E G' ≃ₗᵢ[𝕜]
      ContinuousMultilinearMap 𝕜 E (G × G') where
  toFun f := f.1.prod f.2
  invFun f :=
    ((ContinuousLinearMap.fst 𝕜 G G').compContinuousMultilinearMap f,
      (ContinuousLinearMap.snd 𝕜 G G').compContinuousMultilinearMap f)
  map_add' _ _ := rfl
  map_smul' _ _ := rfl
  left_inv f := by ext <;> rfl
  right_inv f := by ext <;> rfl
  norm_map' f := opNorm_prod f.1 f.2

/-- `ContinuousMultilinearMap.pi` as a `LinearIsometryEquiv`. -/
@[simps! apply symm_apply]
def piₗᵢ {ι' : Type v'} [Fintype ι'] {E' : ι' → Type wE'} [∀ i', NormedAddCommGroup (E' i')]
    [∀ i', NormedSpace 𝕜 (E' i')] :
    (∀ i', ContinuousMultilinearMap 𝕜 E (E' i')) ≃ₗᵢ[𝕜]
      ContinuousMultilinearMap 𝕜 E (∀ i, E' i) where
  toLinearEquiv := piLinearEquiv
  norm_map' := opNorm_pi

end

end

section RestrictScalars

variable {𝕜' : Type*} [NontriviallyNormedField 𝕜'] [NormedAlgebra 𝕜' 𝕜]
variable [NormedSpace 𝕜' G] [IsScalarTower 𝕜' 𝕜 G]
variable [∀ i, NormedSpace 𝕜' (E i)] [∀ i, IsScalarTower 𝕜' 𝕜 (E i)]

@[simp]
theorem norm_restrictScalars (f : ContinuousMultilinearMap 𝕜 E G) :
    ‖f.restrictScalars 𝕜'‖ = ‖f‖ :=
  rfl

variable (𝕜')

/-- `ContinuousMultilinearMap.restrictScalars` as a `LinearIsometry`. -/
def restrictScalarsₗᵢ : ContinuousMultilinearMap 𝕜 E G →ₗᵢ[𝕜'] ContinuousMultilinearMap 𝕜' E G where
  toFun := restrictScalars 𝕜'
  map_add' _ _ := rfl
  map_smul' _ _ := rfl
  norm_map' _ := rfl

end RestrictScalars

/-- The difference `f m₁ - f m₂` is controlled in terms of `‖f‖` and `‖m₁ - m₂‖`, precise version.
For a less precise but more usable version, see `norm_image_sub_le`. The bound reads
`‖f m - f m'‖ ≤
  ‖f‖ * ‖m 1 - m' 1‖ * max ‖m 2‖ ‖m' 2‖ * max ‖m 3‖ ‖m' 3‖ * ... * max ‖m n‖ ‖m' n‖ + ...`,
where the other terms in the sum are the same products where `1` is replaced by any `i`. -/
theorem norm_image_sub_le' [DecidableEq ι] (f : ContinuousMultilinearMap 𝕜 E G) (m₁ m₂ : ∀ i, E i) :
    ‖f m₁ - f m₂‖ ≤ ‖f‖ * ∑ i, ∏ j, if j = i then ‖m₁ i - m₂ i‖ else max ‖m₁ j‖ ‖m₂ j‖ :=
  f.toMultilinearMap.norm_image_sub_le_of_bound' (norm_nonneg _) f.le_opNorm _ _

/-- The difference `f m₁ - f m₂` is controlled in terms of `‖f‖` and `‖m₁ - m₂‖`, less precise
version. For a more precise but less usable version, see `norm_image_sub_le'`.
The bound is `‖f m - f m'‖ ≤ ‖f‖ * card ι * ‖m - m'‖ * (max ‖m‖ ‖m'‖) ^ (card ι - 1)`. -/
theorem norm_image_sub_le (f : ContinuousMultilinearMap 𝕜 E G) (m₁ m₂ : ∀ i, E i) :
    ‖f m₁ - f m₂‖ ≤ ‖f‖ * Fintype.card ι * max ‖m₁‖ ‖m₂‖ ^ (Fintype.card ι - 1) * ‖m₁ - m₂‖ :=
  f.toMultilinearMap.norm_image_sub_le_of_bound (norm_nonneg _) f.le_opNorm _ _

end ContinuousMultilinearMap

variable [Fintype ι]

/-- If a continuous multilinear map is constructed from a multilinear map via the constructor
`mkContinuous`, then its norm is bounded by the bound given to the constructor if it is
nonnegative. -/
theorem MultilinearMap.mkContinuous_norm_le (f : MultilinearMap 𝕜 E G) {C : ℝ} (hC : 0 ≤ C)
    (H : ∀ m, ‖f m‖ ≤ C * ∏ i, ‖m i‖) : ‖f.mkContinuous C H‖ ≤ C :=
  ContinuousMultilinearMap.opNorm_le_bound hC fun m => H m

/-- If a continuous multilinear map is constructed from a multilinear map via the constructor
`mkContinuous`, then its norm is bounded by the bound given to the constructor if it is
nonnegative. -/
theorem MultilinearMap.mkContinuous_norm_le' (f : MultilinearMap 𝕜 E G) {C : ℝ}
    (H : ∀ m, ‖f m‖ ≤ C * ∏ i, ‖m i‖) : ‖f.mkContinuous C H‖ ≤ max C 0 :=
  ContinuousMultilinearMap.opNorm_le_bound (le_max_right _ _) fun m ↦ (H m).trans <|
    mul_le_mul_of_nonneg_right (le_max_left _ _) <| by positivity

namespace ContinuousMultilinearMap

/-- Given a continuous multilinear map `f` on `n` variables (parameterized by `Fin n`) and a subset
`s` of `k` of these variables, one gets a new continuous multilinear map on `Fin k` by varying
these variables, and fixing the other ones equal to a given value `z`. It is denoted by
`f.restr s hk z`, where `hk` is a proof that the cardinality of `s` is `k`. The implicit
identification between `Fin k` and `s` that we use is the canonical (increasing) bijection. -/
def restr {k n : ℕ} (f : (G[×n]→L[𝕜] G' : _)) (s : Finset (Fin n)) (hk : #s = k) (z : G) :
    G[×k]→L[𝕜] G' :=
  (f.toMultilinearMap.restr s hk z).mkContinuous (‖f‖ * ‖z‖ ^ (n - k)) fun _ =>
    MultilinearMap.restr_norm_le _ _ _ _ f.le_opNorm _

theorem norm_restr {k n : ℕ} (f : G[×n]→L[𝕜] G') (s : Finset (Fin n)) (hk : #s = k) (z : G) :
    ‖f.restr s hk z‖ ≤ ‖f‖ * ‖z‖ ^ (n - k) := by
  apply MultilinearMap.mkContinuous_norm_le
  exact mul_nonneg (norm_nonneg _) (pow_nonneg (norm_nonneg _) _)

section

variable {A : Type*} [NormedCommRing A] [NormedAlgebra 𝕜 A]

@[simp]
theorem norm_mkPiAlgebra_le [Nonempty ι] : ‖ContinuousMultilinearMap.mkPiAlgebra 𝕜 ι A‖ ≤ 1 := by
  refine opNorm_le_bound zero_le_one fun m => ?_
  simp only [ContinuousMultilinearMap.mkPiAlgebra_apply, one_mul]
  exact norm_prod_le' _ univ_nonempty _

theorem norm_mkPiAlgebra_of_empty [IsEmpty ι] :
    ‖ContinuousMultilinearMap.mkPiAlgebra 𝕜 ι A‖ = ‖(1 : A)‖ := by
  apply le_antisymm
  · apply opNorm_le_bound <;> simp
  · -- Porting note: have to annotate types to get mvars to unify
    convert ratio_le_opNorm (ContinuousMultilinearMap.mkPiAlgebra 𝕜 ι A) fun _ => (1 : A)
    simp [eq_empty_of_isEmpty (univ : Finset ι)]

@[simp]
theorem norm_mkPiAlgebra [NormOneClass A] : ‖ContinuousMultilinearMap.mkPiAlgebra 𝕜 ι A‖ = 1 := by
  cases isEmpty_or_nonempty ι
  · simp [norm_mkPiAlgebra_of_empty]
  · refine le_antisymm norm_mkPiAlgebra_le ?_
    convert ratio_le_opNorm (ContinuousMultilinearMap.mkPiAlgebra 𝕜 ι A) fun _ => 1
    simp

end

section

variable {n : ℕ} {A : Type*} [NormedRing A] [NormedAlgebra 𝕜 A]

theorem norm_mkPiAlgebraFin_succ_le : ‖ContinuousMultilinearMap.mkPiAlgebraFin 𝕜 n.succ A‖ ≤ 1 := by
  refine opNorm_le_bound zero_le_one fun m => ?_
  simp only [ContinuousMultilinearMap.mkPiAlgebraFin_apply, one_mul, List.ofFn_eq_map,
    Fin.prod_univ_def, Multiset.map_coe, Multiset.prod_coe]
  refine (List.norm_prod_le' ?_).trans_eq ?_
  · rw [Ne, List.map_eq_nil_iff, List.finRange_eq_nil]
    exact Nat.succ_ne_zero _
  rw [List.map_map, Function.comp_def]

theorem norm_mkPiAlgebraFin_le_of_pos (hn : 0 < n) :
    ‖ContinuousMultilinearMap.mkPiAlgebraFin 𝕜 n A‖ ≤ 1 := by
  obtain ⟨n, rfl⟩ := Nat.exists_eq_succ_of_ne_zero hn.ne'
  exact norm_mkPiAlgebraFin_succ_le

theorem norm_mkPiAlgebraFin_zero : ‖ContinuousMultilinearMap.mkPiAlgebraFin 𝕜 0 A‖ = ‖(1 : A)‖ := by
  refine le_antisymm ?_ ?_
  · refine opNorm_le_bound (norm_nonneg (1 : A)) ?_
    simp
  · convert ratio_le_opNorm (ContinuousMultilinearMap.mkPiAlgebraFin 𝕜 0 A) fun _ => (1 : A)
    simp

theorem norm_mkPiAlgebraFin_le :
    ‖ContinuousMultilinearMap.mkPiAlgebraFin 𝕜 n A‖ ≤ max 1 ‖(1 : A)‖ := by
  cases n
  · exact norm_mkPiAlgebraFin_zero.le.trans (le_max_right _ _)
  · exact (norm_mkPiAlgebraFin_le_of_pos (Nat.zero_lt_succ _)).trans (le_max_left _ _)

@[simp]
theorem norm_mkPiAlgebraFin [NormOneClass A] :
    ‖ContinuousMultilinearMap.mkPiAlgebraFin 𝕜 n A‖ = 1 := by
  cases n
  · rw [norm_mkPiAlgebraFin_zero]
    simp
  · refine le_antisymm norm_mkPiAlgebraFin_succ_le ?_
    refine le_of_eq_of_le ?_ <|
      ratio_le_opNorm (ContinuousMultilinearMap.mkPiAlgebraFin 𝕜 (Nat.succ _) A) fun _ => 1
    simp

end

@[simp]
theorem nnnorm_smulRight (f : ContinuousMultilinearMap 𝕜 E 𝕜) (z : G) :
    ‖f.smulRight z‖₊ = ‖f‖₊ * ‖z‖₊ := by
  refine le_antisymm ?_ ?_
  · refine opNNNorm_le_iff.2 fun m => (nnnorm_smul_le _ _).trans ?_
    rw [mul_right_comm]
    gcongr
    exact le_opNNNorm _ _
  · obtain hz | hz := eq_zero_or_pos ‖z‖₊
    · simp [hz]
    rw [← le_div_iff₀ hz, opNNNorm_le_iff]
    intro m
    rw [div_mul_eq_mul_div, le_div_iff₀ hz]
    refine le_trans ?_ ((f.smulRight z).le_opNNNorm m)
    rw [smulRight_apply, nnnorm_smul]

@[simp]
theorem norm_smulRight (f : ContinuousMultilinearMap 𝕜 E 𝕜) (z : G) :
    ‖f.smulRight z‖ = ‖f‖ * ‖z‖ :=
  congr_arg NNReal.toReal (nnnorm_smulRight f z)

@[simp]
theorem norm_mkPiRing (z : G) : ‖ContinuousMultilinearMap.mkPiRing 𝕜 ι z‖ = ‖z‖ := by
  rw [ContinuousMultilinearMap.mkPiRing, norm_smulRight, norm_mkPiAlgebra, one_mul]

variable (𝕜 E G) in
/-- Continuous bilinear map realizing `(f, z) ↦ f.smulRight z`. -/
def smulRightL : ContinuousMultilinearMap 𝕜 E 𝕜 →L[𝕜] G →L[𝕜] ContinuousMultilinearMap 𝕜 E G :=
  LinearMap.mkContinuous₂
    { toFun := fun f ↦
        { toFun := fun z ↦ f.smulRight z
          map_add' := fun x y ↦ by ext; simp
          map_smul' := fun c x ↦ by ext; simp [smul_smul, mul_comm] }
      map_add' := fun f g ↦ by ext; simp [add_smul]
      map_smul' := fun c f ↦ by ext; simp [smul_smul] }
    1 (fun f z ↦ by simp [norm_smulRight])

@[simp] lemma smulRightL_apply (f : ContinuousMultilinearMap 𝕜 E 𝕜) (z : G) :
  smulRightL 𝕜 E G f z = f.smulRight z := rfl

#adaptation_note
/--
Before https://github.com/leanprover/lean4/pull/4119 we had to create a local instance:
```
letI : SeminormedAddCommGroup
  (ContinuousMultilinearMap 𝕜 E 𝕜 →L[𝕜] G →L[𝕜] ContinuousMultilinearMap 𝕜 E G) :=
  ContinuousLinearMap.toSeminormedAddCommGroup
    (F := G →L[𝕜] ContinuousMultilinearMap 𝕜 E G) (σ₁₂ := RingHom.id 𝕜)
```
-/
set_option maxSynthPendingDepth 2 in
lemma norm_smulRightL_le : ‖smulRightL 𝕜 E G‖ ≤ 1 :=
  LinearMap.mkContinuous₂_norm_le _ zero_le_one _

variable (𝕜 ι G)

/-- Continuous multilinear maps on `𝕜^n` with values in `G` are in bijection with `G`, as such a
continuous multilinear map is completely determined by its value on the constant vector made of
ones. We register this bijection as a linear isometry in
`ContinuousMultilinearMap.piFieldEquiv`. -/
protected def piFieldEquiv : G ≃ₗᵢ[𝕜] ContinuousMultilinearMap 𝕜 (fun _ : ι => 𝕜) G where
  toFun z := ContinuousMultilinearMap.mkPiRing 𝕜 ι z
  invFun f := f fun _ => 1
  map_add' z z' := by
    ext m
    simp [smul_add]
  map_smul' c z := by
    ext m
    simp [smul_smul, mul_comm]
  left_inv z := by simp
  right_inv f := f.mkPiRing_apply_one_eq_self
  norm_map' := norm_mkPiRing

end ContinuousMultilinearMap

namespace ContinuousLinearMap

theorem norm_compContinuousMultilinearMap_le (g : G →L[𝕜] G') (f : ContinuousMultilinearMap 𝕜 E G) :
    ‖g.compContinuousMultilinearMap f‖ ≤ ‖g‖ * ‖f‖ :=
  ContinuousMultilinearMap.opNorm_le_bound (by positivity) fun m ↦
    calc
      ‖g (f m)‖ ≤ ‖g‖ * (‖f‖ * ∏ i, ‖m i‖) := g.le_opNorm_of_le <| f.le_opNorm _
      _ = _ := (mul_assoc _ _ _).symm

variable (𝕜 E G G')

/-- `ContinuousLinearMap.compContinuousMultilinearMap` as a bundled continuous bilinear map. -/
def compContinuousMultilinearMapL :
    (G →L[𝕜] G') →L[𝕜] ContinuousMultilinearMap 𝕜 E G →L[𝕜] ContinuousMultilinearMap 𝕜 E G' :=
  LinearMap.mkContinuous₂
    (LinearMap.mk₂ 𝕜 compContinuousMultilinearMap (fun _ _ _ => rfl) (fun _ _ _ => rfl)
      (fun f g₁ g₂ => by ext1; apply f.map_add)
      (fun c f g => by ext1; simp))
    1
    fun f g => by rw [one_mul]; exact f.norm_compContinuousMultilinearMap_le g

variable {𝕜 G G'}

/-- `ContinuousLinearMap.compContinuousMultilinearMap` as a bundled
continuous linear equiv. -/
nonrec
def _root_.ContinuousLinearEquiv.compContinuousMultilinearMapL (g : G ≃L[𝕜] G') :
    ContinuousMultilinearMap 𝕜 E G ≃L[𝕜] ContinuousMultilinearMap 𝕜 E G' :=
  { compContinuousMultilinearMapL 𝕜 E G G' g.toContinuousLinearMap with
    invFun := compContinuousMultilinearMapL 𝕜 E G' G g.symm.toContinuousLinearMap
    left_inv := by
      intro f
      ext1 m
      simp [compContinuousMultilinearMapL]
    right_inv := by
      intro f
      ext1 m
      simp [compContinuousMultilinearMapL]
    continuous_toFun := (compContinuousMultilinearMapL 𝕜 E G G' g.toContinuousLinearMap).continuous
    continuous_invFun :=
      (compContinuousMultilinearMapL 𝕜 E G' G g.symm.toContinuousLinearMap).continuous }

@[simp]
theorem _root_.ContinuousLinearEquiv.compContinuousMultilinearMapL_symm (g : G ≃L[𝕜] G') :
    (g.compContinuousMultilinearMapL E).symm = g.symm.compContinuousMultilinearMapL E :=
  rfl

variable {E}

@[simp]
theorem _root_.ContinuousLinearEquiv.compContinuousMultilinearMapL_apply (g : G ≃L[𝕜] G')
    (f : ContinuousMultilinearMap 𝕜 E G) :
    g.compContinuousMultilinearMapL E f = (g : G →L[𝕜] G').compContinuousMultilinearMap f :=
  rfl

/-- Flip arguments in `f : G →L[𝕜] ContinuousMultilinearMap 𝕜 E G'` to get
`ContinuousMultilinearMap 𝕜 E (G →L[𝕜] G')` -/
@[simps! apply_apply]
def flipMultilinear (f : G →L[𝕜] ContinuousMultilinearMap 𝕜 E G') :
    ContinuousMultilinearMap 𝕜 E (G →L[𝕜] G') :=
  MultilinearMap.mkContinuous
    { toFun := fun m =>
        LinearMap.mkContinuous
          { toFun := fun x => f x m
            map_add' := fun x y => by simp only [map_add, ContinuousMultilinearMap.add_apply]
            map_smul' := fun c x => by
              simp only [ContinuousMultilinearMap.smul_apply, map_smul, RingHom.id_apply] }
          (‖f‖ * ∏ i, ‖m i‖) fun x => by
          rw [mul_right_comm]
          exact (f x).le_of_opNorm_le (f.le_opNorm x) _
      map_update_add' := fun m i x y => by
        ext1
        simp only [add_apply, ContinuousMultilinearMap.map_update_add, LinearMap.coe_mk,
          LinearMap.mkContinuous_apply, AddHom.coe_mk]
      map_update_smul' := fun m i c x => by
        ext1
        simp only [coe_smul', ContinuousMultilinearMap.map_update_smul, LinearMap.coe_mk,
          LinearMap.mkContinuous_apply, Pi.smul_apply, AddHom.coe_mk] }
    ‖f‖ fun m => by
      dsimp only [MultilinearMap.coe_mk]
      exact LinearMap.mkContinuous_norm_le _ (by positivity) _

end ContinuousLinearMap

theorem LinearIsometry.norm_compContinuousMultilinearMap (g : G →ₗᵢ[𝕜] G')
    (f : ContinuousMultilinearMap 𝕜 E G) :
    ‖g.toContinuousLinearMap.compContinuousMultilinearMap f‖ = ‖f‖ := by
  simp only [ContinuousLinearMap.compContinuousMultilinearMap_coe,
    LinearIsometry.coe_toContinuousLinearMap, LinearIsometry.norm_map,
    ContinuousMultilinearMap.norm_def, Function.comp_apply]

open ContinuousMultilinearMap

namespace MultilinearMap

/-- Given a map `f : G →ₗ[𝕜] MultilinearMap 𝕜 E G'` and an estimate
`H : ∀ x m, ‖f x m‖ ≤ C * ‖x‖ * ∏ i, ‖m i‖`, construct a continuous linear
map from `G` to `ContinuousMultilinearMap 𝕜 E G'`.

In order to lift, e.g., a map `f : (MultilinearMap 𝕜 E G) →ₗ[𝕜] MultilinearMap 𝕜 E' G'`
to a map `(ContinuousMultilinearMap 𝕜 E G) →L[𝕜] ContinuousMultilinearMap 𝕜 E' G'`,
one can apply this construction to `f.comp ContinuousMultilinearMap.toMultilinearMapLinear`
which is a linear map from `ContinuousMultilinearMap 𝕜 E G` to `MultilinearMap 𝕜 E' G'`. -/
def mkContinuousLinear (f : G →ₗ[𝕜] MultilinearMap 𝕜 E G') (C : ℝ)
    (H : ∀ x m, ‖f x m‖ ≤ C * ‖x‖ * ∏ i, ‖m i‖) : G →L[𝕜] ContinuousMultilinearMap 𝕜 E G' :=
  LinearMap.mkContinuous
    { toFun := fun x => (f x).mkContinuous (C * ‖x‖) <| H x
      map_add' := fun x y => by
        ext1
        simp only [_root_.map_add]
        rfl
      map_smul' := fun c x => by
        ext1
        simp only [_root_.map_smul]
        rfl }
    (max C 0) fun x => by
      rw [LinearMap.coe_mk, AddHom.coe_mk] -- Porting note: added
      exact ((f x).mkContinuous_norm_le' _).trans_eq <| by
        rw [max_mul_of_nonneg _ _ (norm_nonneg x), zero_mul]

theorem mkContinuousLinear_norm_le' (f : G →ₗ[𝕜] MultilinearMap 𝕜 E G') (C : ℝ)
    (H : ∀ x m, ‖f x m‖ ≤ C * ‖x‖ * ∏ i, ‖m i‖) : ‖mkContinuousLinear f C H‖ ≤ max C 0 := by
  dsimp only [mkContinuousLinear]
  exact LinearMap.mkContinuous_norm_le _ (le_max_right _ _) _

theorem mkContinuousLinear_norm_le (f : G →ₗ[𝕜] MultilinearMap 𝕜 E G') {C : ℝ} (hC : 0 ≤ C)
    (H : ∀ x m, ‖f x m‖ ≤ C * ‖x‖ * ∏ i, ‖m i‖) : ‖mkContinuousLinear f C H‖ ≤ C :=
  (mkContinuousLinear_norm_le' f C H).trans_eq (max_eq_left hC)

variable [∀ i, SeminormedAddCommGroup (E' i)] [∀ i, NormedSpace 𝕜 (E' i)]

/-- Given a map `f : MultilinearMap 𝕜 E (MultilinearMap 𝕜 E' G)` and an estimate
`H : ∀ m m', ‖f m m'‖ ≤ C * ∏ i, ‖m i‖ * ∏ i, ‖m' i‖`, upgrade all `MultilinearMap`s in the type to
`ContinuousMultilinearMap`s. -/
def mkContinuousMultilinear (f : MultilinearMap 𝕜 E (MultilinearMap 𝕜 E' G)) (C : ℝ)
    (H : ∀ m₁ m₂, ‖f m₁ m₂‖ ≤ (C * ∏ i, ‖m₁ i‖) * ∏ i, ‖m₂ i‖) :
    ContinuousMultilinearMap 𝕜 E (ContinuousMultilinearMap 𝕜 E' G) :=
  mkContinuous
    { toFun := fun m => mkContinuous (f m) (C * ∏ i, ‖m i‖) <| H m
      map_update_add' := fun m i x y => by
        ext1
        simp
      map_update_smul' := fun m i c x => by
        ext1
        simp }
    (max C 0) fun m => by
      simp only [coe_mk]
      refine ((f m).mkContinuous_norm_le' _).trans_eq ?_
      rw [max_mul_of_nonneg, zero_mul]
      positivity

@[simp]
theorem mkContinuousMultilinear_apply (f : MultilinearMap 𝕜 E (MultilinearMap 𝕜 E' G)) {C : ℝ}
    (H : ∀ m₁ m₂, ‖f m₁ m₂‖ ≤ (C * ∏ i, ‖m₁ i‖) * ∏ i, ‖m₂ i‖) (m : ∀ i, E i) :
    ⇑(mkContinuousMultilinear f C H m) = f m :=
  rfl

theorem mkContinuousMultilinear_norm_le' (f : MultilinearMap 𝕜 E (MultilinearMap 𝕜 E' G)) (C : ℝ)
    (H : ∀ m₁ m₂, ‖f m₁ m₂‖ ≤ (C * ∏ i, ‖m₁ i‖) * ∏ i, ‖m₂ i‖) :
    ‖mkContinuousMultilinear f C H‖ ≤ max C 0 := by
  dsimp only [mkContinuousMultilinear]
  exact mkContinuous_norm_le _ (le_max_right _ _) _

theorem mkContinuousMultilinear_norm_le (f : MultilinearMap 𝕜 E (MultilinearMap 𝕜 E' G)) {C : ℝ}
    (hC : 0 ≤ C) (H : ∀ m₁ m₂, ‖f m₁ m₂‖ ≤ (C * ∏ i, ‖m₁ i‖) * ∏ i, ‖m₂ i‖) :
    ‖mkContinuousMultilinear f C H‖ ≤ C :=
  (mkContinuousMultilinear_norm_le' f C H).trans_eq (max_eq_left hC)

end MultilinearMap

namespace ContinuousMultilinearMap


theorem norm_compContinuousLinearMap_le (g : ContinuousMultilinearMap 𝕜 E₁ G)
    (f : ∀ i, E i →L[𝕜] E₁ i) : ‖g.compContinuousLinearMap f‖ ≤ ‖g‖ * ∏ i, ‖f i‖ :=
  opNorm_le_bound (by positivity) fun m =>
    calc
      ‖g fun i => f i (m i)‖ ≤ ‖g‖ * ∏ i, ‖f i (m i)‖ := g.le_opNorm _
      _ ≤ ‖g‖ * ∏ i, ‖f i‖ * ‖m i‖ :=
        (mul_le_mul_of_nonneg_left
          (prod_le_prod (fun _ _ => norm_nonneg _) fun i _ => (f i).le_opNorm (m i))
          (norm_nonneg g))
      _ = (‖g‖ * ∏ i, ‖f i‖) * ∏ i, ‖m i‖ := by rw [prod_mul_distrib, mul_assoc]

theorem norm_compContinuous_linearIsometry_le (g : ContinuousMultilinearMap 𝕜 E₁ G)
    (f : ∀ i, E i →ₗᵢ[𝕜] E₁ i) :
    ‖g.compContinuousLinearMap fun i => (f i).toContinuousLinearMap‖ ≤ ‖g‖ := by
  refine opNorm_le_bound (norm_nonneg _) fun m => ?_
  apply (g.le_opNorm _).trans _
  simp only [ContinuousLinearMap.coe_coe, LinearIsometry.coe_toContinuousLinearMap,
    LinearIsometry.norm_map, le_rfl]

theorem norm_compContinuous_linearIsometryEquiv (g : ContinuousMultilinearMap 𝕜 E₁ G)
    (f : ∀ i, E i ≃ₗᵢ[𝕜] E₁ i) :
    ‖g.compContinuousLinearMap fun i => (f i : E i →L[𝕜] E₁ i)‖ = ‖g‖ := by
  apply le_antisymm (g.norm_compContinuous_linearIsometry_le fun i => (f i).toLinearIsometry)
  have : g = (g.compContinuousLinearMap fun i => (f i : E i →L[𝕜] E₁ i)).compContinuousLinearMap
      fun i => ((f i).symm : E₁ i →L[𝕜] E i) := by
    ext1 m
    simp only [compContinuousLinearMap_apply, LinearIsometryEquiv.coe_coe'',
      LinearIsometryEquiv.apply_symm_apply]
  conv_lhs => rw [this]
  apply (g.compContinuousLinearMap fun i =>
    (f i : E i →L[𝕜] E₁ i)).norm_compContinuous_linearIsometry_le
      fun i => (f i).symm.toLinearIsometry

/-- `ContinuousMultilinearMap.compContinuousLinearMap` as a bundled continuous linear map.
This implementation fixes `f : Π i, E i →L[𝕜] E₁ i`.

Actually, the map is multilinear in `f`,
see `ContinuousMultilinearMap.compContinuousLinearMapContinuousMultilinear`.

For a version fixing `g` and varying `f`, see `compContinuousLinearMapLRight`. -/
def compContinuousLinearMapL (f : ∀ i, E i →L[𝕜] E₁ i) :
    ContinuousMultilinearMap 𝕜 E₁ G →L[𝕜] ContinuousMultilinearMap 𝕜 E G :=
  LinearMap.mkContinuous
    { toFun := fun g => g.compContinuousLinearMap f
      map_add' := fun _ _ => rfl
      map_smul' := fun _ _ => rfl }
    (∏ i, ‖f i‖)
    fun _ => (norm_compContinuousLinearMap_le _ _).trans_eq (mul_comm _ _)

@[simp]
theorem compContinuousLinearMapL_apply (g : ContinuousMultilinearMap 𝕜 E₁ G)
    (f : ∀ i, E i →L[𝕜] E₁ i) : compContinuousLinearMapL f g = g.compContinuousLinearMap f :=
  rfl

variable (G) in
theorem norm_compContinuousLinearMapL_le (f : ∀ i, E i →L[𝕜] E₁ i) :
    ‖compContinuousLinearMapL (G := G) f‖ ≤ ∏ i, ‖f i‖ :=
  LinearMap.mkContinuous_norm_le _ (by positivity) _

/-- `ContinuousMultilinearMap.compContinuousLinearMap` as a bundled continuous linear map.
This implementation fixes `g : ContinuousMultilinearMap 𝕜 E₁ G`.

Actually, the map is linear in `g`,
see `ContinuousMultilinearMap.compContinuousLinearMapContinuousMultilinear`.

For a version fixing `f` and varying `g`, see `compContinuousLinearMapL`. -/
def compContinuousLinearMapLRight (g : ContinuousMultilinearMap 𝕜 E₁ G) :
    ContinuousMultilinearMap 𝕜 (fun i ↦ E i →L[𝕜] E₁ i) (ContinuousMultilinearMap 𝕜 E G) :=
  MultilinearMap.mkContinuous
    { toFun := fun f => g.compContinuousLinearMap f
      map_update_add' := by
        intro h f i f₁ f₂
        ext x
        simp only [compContinuousLinearMap_apply, add_apply]
        convert g.map_update_add (fun j ↦ f j (x j)) i (f₁ (x i)) (f₂ (x i)) <;>
          exact apply_update (fun (i : ι) (f : E i →L[𝕜] E₁ i) ↦ f (x i)) f i _ _
      map_update_smul' := by
        intro h f i a f₀
        ext x
        simp only [compContinuousLinearMap_apply, smul_apply]
        convert g.map_update_smul (fun j ↦ f j (x j)) i a (f₀ (x i)) <;>
          exact apply_update (fun (i : ι) (f : E i →L[𝕜] E₁ i) ↦ f (x i)) f i _ _ }
    (‖g‖) (fun f ↦ by simp [norm_compContinuousLinearMap_le])

@[simp]
theorem compContinuousLinearMapLRight_apply (g : ContinuousMultilinearMap 𝕜 E₁ G)
    (f : ∀ i, E i →L[𝕜] E₁ i) : compContinuousLinearMapLRight g f = g.compContinuousLinearMap f :=
  rfl

variable (E) in
theorem norm_compContinuousLinearMapLRight_le (g : ContinuousMultilinearMap 𝕜 E₁ G) :
    ‖compContinuousLinearMapLRight (E := E) g‖ ≤ ‖g‖ :=
  MultilinearMap.mkContinuous_norm_le _ (norm_nonneg _) _

variable (𝕜 E E₁ G)

open Function in
/-- If `f` is a collection of continuous linear maps, then the construction
`ContinuousMultilinearMap.compContinuousLinearMap`
sending a continuous multilinear map `g` to `g (f₁ ·, ..., fₙ ·)`
is continuous-linear in `g` and multilinear in `f₁, ..., fₙ`. -/
noncomputable def compContinuousLinearMapMultilinear :
    MultilinearMap 𝕜 (fun i ↦ E i →L[𝕜] E₁ i)
      ((ContinuousMultilinearMap 𝕜 E₁ G) →L[𝕜] ContinuousMultilinearMap 𝕜 E G) where
  toFun := compContinuousLinearMapL
  map_update_add' f i f₁ f₂ := by
    ext g x
    change (g fun j ↦ update f i (f₁ + f₂) j <| x j) =
        (g fun j ↦ update f i f₁ j <| x j) + g fun j ↦ update f i f₂ j (x j)
    convert g.map_update_add (fun j ↦ f j (x j)) i (f₁ (x i)) (f₂ (x i)) <;>
      exact apply_update (fun (i : ι) (f : E i →L[𝕜] E₁ i) ↦ f (x i)) f i _ _
  map_update_smul' f i a f₀ := by
    ext g x
    change (g fun j ↦ update f i (a • f₀) j <| x j) = a • g fun j ↦ update f i f₀ j (x j)
    convert g.map_update_smul (fun j ↦ f j (x j)) i a (f₀ (x i)) <;>
      exact apply_update (fun (i : ι) (f : E i →L[𝕜] E₁ i) ↦ f (x i)) f i _ _

/-- If `f` is a collection of continuous linear maps, then the construction
`ContinuousMultilinearMap.compContinuousLinearMap`
sending a continuous multilinear map `g` to `g (f₁ ·, ..., fₙ ·)` is continuous-linear in `g` and
continuous-multilinear in `f₁, ..., fₙ`. -/
noncomputable def compContinuousLinearMapContinuousMultilinear :
    ContinuousMultilinearMap 𝕜 (fun i ↦ E i →L[𝕜] E₁ i)
      ((ContinuousMultilinearMap 𝕜 E₁ G) →L[𝕜] ContinuousMultilinearMap 𝕜 E G) :=
  MultilinearMap.mkContinuous (𝕜 := 𝕜) (E := fun i ↦ E i →L[𝕜] E₁ i)
    (G := (ContinuousMultilinearMap 𝕜 E₁ G) →L[𝕜] ContinuousMultilinearMap 𝕜 E G)
    (compContinuousLinearMapMultilinear 𝕜 E E₁ G) 1 fun f ↦ by
      rw [one_mul]
      apply norm_compContinuousLinearMapL_le

variable {𝕜 E E₁}

/-- `ContinuousMultilinearMap.compContinuousLinearMap` as a bundled continuous linear equiv,
given `f : Π i, E i ≃L[𝕜] E₁ i`. -/
def compContinuousLinearMapEquivL (f : ∀ i, E i ≃L[𝕜] E₁ i) :
    ContinuousMultilinearMap 𝕜 E₁ G ≃L[𝕜] ContinuousMultilinearMap 𝕜 E G :=
  { compContinuousLinearMapL fun i => (f i : E i →L[𝕜] E₁ i) with
    invFun := compContinuousLinearMapL fun i => ((f i).symm : E₁ i →L[𝕜] E i)
    continuous_toFun := (compContinuousLinearMapL fun i => (f i : E i →L[𝕜] E₁ i)).continuous
    continuous_invFun :=
      (compContinuousLinearMapL fun i => ((f i).symm : E₁ i →L[𝕜] E i)).continuous
    left_inv := by
      intro g
      ext1 m
      simp only [LinearMap.toFun_eq_coe, ContinuousLinearMap.coe_coe,
        compContinuousLinearMapL_apply, compContinuousLinearMap_apply,
        ContinuousLinearEquiv.coe_coe, ContinuousLinearEquiv.apply_symm_apply]
    right_inv := by
      intro g
      ext1 m
      simp only [compContinuousLinearMapL_apply, LinearMap.toFun_eq_coe,
        ContinuousLinearMap.coe_coe, compContinuousLinearMap_apply,
        ContinuousLinearEquiv.coe_coe, ContinuousLinearEquiv.symm_apply_apply] }

@[simp]
theorem compContinuousLinearMapEquivL_symm (f : ∀ i, E i ≃L[𝕜] E₁ i) :
    (compContinuousLinearMapEquivL G f).symm =
      compContinuousLinearMapEquivL G fun i : ι => (f i).symm :=
  rfl

variable {G}

@[simp]
theorem compContinuousLinearMapEquivL_apply (g : ContinuousMultilinearMap 𝕜 E₁ G)
    (f : ∀ i, E i ≃L[𝕜] E₁ i) :
    compContinuousLinearMapEquivL G f g =
      g.compContinuousLinearMap fun i => (f i : E i →L[𝕜] E₁ i) :=
  rfl

/-- One of the components of the iterated derivative of a continuous multilinear map. Given a
bijection `e` between a type `α` (typically `Fin k`) and a subset `s` of `ι`, this component is a
continuous multilinear map of `k` vectors `v₁, ..., vₖ`, mapping them
to `f (x₁, (v_{e.symm 2})₂, x₃, ...)`, where at indices `i` in `s` one uses the `i`-th coordinate of
the vector `v_{e.symm i}` and otherwise one uses the `i`-th coordinate of a reference vector `x`.
This is continuous multilinear in the components of `x` outside of `s`, and in the `v_j`. -/
noncomputable def iteratedFDerivComponent {α : Type*} [Fintype α]
    (f : ContinuousMultilinearMap 𝕜 E₁ G) {s : Set ι} (e : α ≃ s) [DecidablePred (· ∈ s)] :
    ContinuousMultilinearMap 𝕜 (fun (i : {a : ι // a ∉ s}) ↦ E₁ i)
      (ContinuousMultilinearMap 𝕜 (fun (_ : α) ↦ (∀ i, E₁ i)) G) :=
  (f.toMultilinearMap.iteratedFDerivComponent e).mkContinuousMultilinear ‖f‖ <| by
    intro x m
    simp only [MultilinearMap.iteratedFDerivComponent, MultilinearMap.domDomRestrictₗ,
      MultilinearMap.coe_mk, MultilinearMap.domDomRestrict_apply, coe_coe]
    apply (f.le_opNorm _).trans _
    classical
    rw [← prod_compl_mul_prod s.toFinset, mul_assoc]
    gcongr
    · apply le_of_eq
      have : ∀ x, x ∈ s.toFinsetᶜ ↔ (fun x ↦ x ∉ s) x := by simp
      rw [prod_subtype _ this]
      congr with i
      simp [i.2]
    · rw [prod_subtype _ (fun _ ↦ s.mem_toFinset), ← Equiv.prod_comp e.symm]
      apply Finset.prod_le_prod (fun i _ ↦ norm_nonneg _) (fun i _ ↦ ?_)
      simpa only [i.2, ↓reduceDIte, Subtype.coe_eta] using norm_le_pi_norm (m (e.symm i)) ↑i

@[simp] lemma iteratedFDerivComponent_apply {α : Type*} [Fintype α]
    (f : ContinuousMultilinearMap 𝕜 E₁ G) {s : Set ι} (e : α ≃ s) [DecidablePred (· ∈ s)]
    (v : ∀ i : {a : ι // a ∉ s}, E₁ i) (w : α → (∀ i, E₁ i)) :
    f.iteratedFDerivComponent e v w =
      f (fun j ↦ if h : j ∈ s then w (e.symm ⟨j, h⟩) j else v ⟨j, h⟩) := by
  simp [iteratedFDerivComponent, MultilinearMap.iteratedFDerivComponent,
    MultilinearMap.domDomRestrictₗ]

lemma norm_iteratedFDerivComponent_le {α : Type*} [Fintype α]
    (f : ContinuousMultilinearMap 𝕜 E₁ G) {s : Set ι} (e : α ≃ s) [DecidablePred (· ∈ s)]
    (x : (i : ι) → E₁ i) :
    ‖f.iteratedFDerivComponent e (x ·)‖ ≤ ‖f‖ * ‖x‖ ^ (Fintype.card ι - Fintype.card α) := calc
  ‖f.iteratedFDerivComponent e (fun i ↦ x i)‖
    ≤ ‖f.iteratedFDerivComponent e‖ * ∏ i : {a : ι // a ∉ s}, ‖x i‖ :=
      ContinuousMultilinearMap.le_opNorm _ _
  _ ≤ ‖f‖ * ∏ _i : {a : ι // a ∉ s}, ‖x‖ := by
      gcongr
      · exact MultilinearMap.mkContinuousMultilinear_norm_le _ (norm_nonneg _) _
      · exact norm_le_pi_norm _ _
  _ = ‖f‖ * ‖x‖ ^ (Fintype.card {a : ι // a ∉ s}) := by rw [prod_const, card_univ]
  _ = ‖f‖ * ‖x‖ ^ (Fintype.card ι - Fintype.card α) := by simp [Fintype.card_congr e]

open Classical in
/-- The `k`-th iterated derivative of a continuous multilinear map `f` at the point `x`. It is a
continuous multilinear map of `k` vectors `v₁, ..., vₖ` (with the same type as `x`), mapping them
to `∑ f (x₁, (v_{i₁})₂, x₃, ...)`, where at each index `j` one uses either `xⱼ` or one
of the `(vᵢ)ⱼ`, and each `vᵢ` has to be used exactly once.
The sum is parameterized by the embeddings of `Fin k` in the index type `ι` (or, equivalently,
by the subsets `s` of `ι` of cardinality `k` and then the bijections between `Fin k` and `s`).

The fact that this is indeed the iterated Fréchet derivative is proved in
`ContinuousMultilinearMap.iteratedFDeriv_eq`.
-/
protected def iteratedFDeriv (f : ContinuousMultilinearMap 𝕜 E₁ G) (k : ℕ) (x : (i : ι) → E₁ i) :
    ContinuousMultilinearMap 𝕜 (fun (_ : Fin k) ↦ (∀ i, E₁ i)) G :=
  ∑ e : Fin k ↪ ι, iteratedFDerivComponent f e.toEquivRange (Pi.compRightL 𝕜 _ Subtype.val x)

/-- Controlling the norm of `f.iteratedFDeriv` when `f` is continuous multilinear. For the same
bound on the iterated derivative of `f` in the calculus sense,
see `ContinuousMultilinearMap.norm_iteratedFDeriv_le`. -/
lemma norm_iteratedFDeriv_le' (f : ContinuousMultilinearMap 𝕜 E₁ G) (k : ℕ) (x : (i : ι) → E₁ i) :
    ‖f.iteratedFDeriv k x‖
      ≤ Nat.descFactorial (Fintype.card ι) k * ‖f‖ * ‖x‖ ^ (Fintype.card ι - k) := by
  classical
  calc ‖f.iteratedFDeriv k x‖
  _ ≤ ∑ e : Fin k ↪ ι, ‖iteratedFDerivComponent f e.toEquivRange (fun i ↦ x i)‖ := norm_sum_le _ _
  _ ≤ ∑ _ : Fin k ↪ ι, ‖f‖ * ‖x‖ ^ (Fintype.card ι - k) := by
    gcongr with e _
    simpa using norm_iteratedFDerivComponent_le f e.toEquivRange x
  _ = Nat.descFactorial (Fintype.card ι) k * ‖f‖ * ‖x‖ ^ (Fintype.card ι - k) := by
    simp [card_univ, mul_assoc]

end ContinuousMultilinearMap

end Seminorm

section Norm

namespace ContinuousMultilinearMap

/-! Results that are only true if the target space is a `NormedAddCommGroup` (and not just a
`SeminormedAddCommGroup`). -/

variable {𝕜 : Type u} {ι : Type v} {E : ι → Type wE} {G : Type wG} {G' : Type wG'} [Fintype ι]
  [NontriviallyNormedField 𝕜] [∀ i, SeminormedAddCommGroup (E i)] [∀ i, NormedSpace 𝕜 (E i)]
  [NormedAddCommGroup G] [NormedSpace 𝕜 G] [SeminormedAddCommGroup G'] [NormedSpace 𝕜 G']

/-- A continuous linear map is zero iff its norm vanishes. -/
theorem opNorm_zero_iff {f : ContinuousMultilinearMap 𝕜 E G} : ‖f‖ = 0 ↔ f = 0 := by
  simp [← (opNorm_nonneg f).le_iff_eq, opNorm_le_iff le_rfl, ContinuousMultilinearMap.ext_iff]

@[deprecated (since := "2024-02-02")] alias op_norm_zero_iff := opNorm_zero_iff

/-- Continuous multilinear maps themselves form a normed group with respect to
    the operator norm. -/
instance normedAddCommGroup : NormedAddCommGroup (ContinuousMultilinearMap 𝕜 E G) :=
  NormedAddCommGroup.ofSeparation fun _ ↦ opNorm_zero_iff.mp

/-- An alias of `ContinuousMultilinearMap.normedAddCommGroup` with non-dependent types to help
typeclass search. -/
instance normedAddCommGroup' :
    NormedAddCommGroup (ContinuousMultilinearMap 𝕜 (fun _ : ι => G') G) :=
  ContinuousMultilinearMap.normedAddCommGroup

variable (𝕜 G)

<<<<<<< HEAD
theorem norm_ofSubsingleton_id [Subsingleton ι] [Nontrivial G]
    (f : ContinuousMultilinearMap 𝕜 E G) (i : ι) : ‖ofSubsingleton 𝕜 G G i (.id _ _)‖ = 1 := by
  simp

theorem nnnorm_ofSubsingleton_id [Subsingleton ι] [Nontrivial G]
    (f : ContinuousMultilinearMap 𝕜 E G) (i : ι) : ‖ofSubsingleton 𝕜 G G i (.id _ _)‖₊ = 1 :=
  NNReal.eq <| norm_ofSubsingleton_id _ _ _
=======
theorem norm_ofSubsingleton_id [Subsingleton ι] [Nontrivial G] (i : ι) :
    ‖ofSubsingleton 𝕜 G G i (.id _ _)‖ = 1 := by
  simp

theorem nnnorm_ofSubsingleton_id [Subsingleton ι] [Nontrivial G] (i : ι) :
    ‖ofSubsingleton 𝕜 G G i (.id _ _)‖₊ = 1 :=
  NNReal.eq <| norm_ofSubsingleton_id ..
>>>>>>> b69511d8

end ContinuousMultilinearMap

end Norm

section Norm

/-! Results that are only true if the source is a `NormedAddCommGroup` (and not just a
`SeminormedAddCommGroup`). -/

variable {𝕜 : Type u} {ι : Type v} {E : ι → Type wE} {G : Type wG} [Fintype ι]
  [NontriviallyNormedField 𝕜] [∀ i, NormedAddCommGroup (E i)] [∀ i, NormedSpace 𝕜 (E i)]
  [SeminormedAddCommGroup G] [NormedSpace 𝕜 G]

namespace MultilinearMap

/-- If a multilinear map in finitely many variables on normed spaces satisfies the inequality
`‖f m‖ ≤ C * ∏ i, ‖m i‖` on a shell `ε i / ‖c i‖ < ‖m i‖ < ε i` for some positive numbers `ε i`
and elements `c i : 𝕜`, `1 < ‖c i‖`, then it satisfies this inequality for all `m`. -/
theorem bound_of_shell (f : MultilinearMap 𝕜 E G) {ε : ι → ℝ} {C : ℝ} {c : ι → 𝕜}
    (hε : ∀ i, 0 < ε i) (hc : ∀ i, 1 < ‖c i‖)
    (hf : ∀ m : ∀ i, E i, (∀ i, ε i / ‖c i‖ ≤ ‖m i‖) → (∀ i, ‖m i‖ < ε i) → ‖f m‖ ≤ C * ∏ i, ‖m i‖)
    (m : ∀ i, E i) : ‖f m‖ ≤ C * ∏ i, ‖m i‖ :=
  bound_of_shell_of_norm_map_coord_zero f
    (fun h ↦ by rw [map_coord_zero f _ (norm_eq_zero.1 h), norm_zero]) hε hc hf m

end MultilinearMap

end Norm<|MERGE_RESOLUTION|>--- conflicted
+++ resolved
@@ -1354,15 +1354,6 @@
 
 variable (𝕜 G)
 
-<<<<<<< HEAD
-theorem norm_ofSubsingleton_id [Subsingleton ι] [Nontrivial G]
-    (f : ContinuousMultilinearMap 𝕜 E G) (i : ι) : ‖ofSubsingleton 𝕜 G G i (.id _ _)‖ = 1 := by
-  simp
-
-theorem nnnorm_ofSubsingleton_id [Subsingleton ι] [Nontrivial G]
-    (f : ContinuousMultilinearMap 𝕜 E G) (i : ι) : ‖ofSubsingleton 𝕜 G G i (.id _ _)‖₊ = 1 :=
-  NNReal.eq <| norm_ofSubsingleton_id _ _ _
-=======
 theorem norm_ofSubsingleton_id [Subsingleton ι] [Nontrivial G] (i : ι) :
     ‖ofSubsingleton 𝕜 G G i (.id _ _)‖ = 1 := by
   simp
@@ -1370,7 +1361,6 @@
 theorem nnnorm_ofSubsingleton_id [Subsingleton ι] [Nontrivial G] (i : ι) :
     ‖ofSubsingleton 𝕜 G G i (.id _ _)‖₊ = 1 :=
   NNReal.eq <| norm_ofSubsingleton_id ..
->>>>>>> b69511d8
 
 end ContinuousMultilinearMap
 
