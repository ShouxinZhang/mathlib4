--- conflicted
+++ resolved
@@ -4,11 +4,8 @@
 Authors: Damiano Testa
 -/
 import Lean.Elab.Command
-<<<<<<< HEAD
-=======
 import Batteries.Data.Array.Basic
 import Mathlib.Init
->>>>>>> 2d2bbe0b
 
 /-!
 #  The "flexible" linter
