--- conflicted
+++ resolved
@@ -46,9 +46,5 @@
        (by_contra! h
         -- if the below `exact` call fails then this tactic should fail with the message
         -- tactic failed: <goal type> and <type of h> are not definitionally equal
-<<<<<<< HEAD
-        have $e:ident : $y := by { (try push_neg); exact h };
-=======
         have $e:ident : $y := by { (try push_neg); exact h }
->>>>>>> 59de845a
         clear h))