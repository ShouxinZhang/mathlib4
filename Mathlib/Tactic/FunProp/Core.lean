--- conflicted
+++ resolved
@@ -172,27 +172,18 @@
 -/
 def applyIdRule (funPropDecl : FunPropDecl) (e : Expr)
     (funProp : Expr → FunPropM (Option Result)) : FunPropM (Option Result) := do
-<<<<<<< HEAD
   let ext := lambdaTheoremsExt.getState (← getEnv)
   let .some thm := ext.theorems[(funPropDecl.funPropName, LambdaTheoremType.id)]?
     | trace[Meta.Tactic.fun_prop]
         "missing identity rule to prove `{← ppExpr e}`"
       return none
   let .id id_X := thm.thmArgs | return none
-=======
-  let thms ← getLambdaTheorems funPropDecl.funPropName .id
-  if thms.size = 0 then
-    let msg := s!"missing identity rule to prove `{← ppExpr e}`"
-    logError msg
-    trace[Meta.Tactic.fun_prop] msg
-    return none
 
   for thm in thms do
     if let .some r ← tryTheoremWithHint? e (.decl thm.thmName) #[] funProp then
       return r
 
   return none
->>>>>>> 2215b9e4
 
 /--
 Try to prove `e` using using *constant lambda theorem*.
@@ -208,19 +199,12 @@
     trace[Meta.Tactic.fun_prop] msg
     return none
 
-<<<<<<< HEAD
   let ext := lambdaTheoremsExt.getState (← getEnv)
   let .some thm := ext.theorems[(funPropDecl.funPropName, LambdaTheoremType.const)]?
     | trace[Meta.Tactic.fun_prop]
         "missing constant rule to prove `{← ppExpr e}`"
       return none
   let .const id_X id_y := thm.thmArgs | return none
-=======
-  for thm in thms do
-    let .const := thm.thmArgs | return none
-    if let .some r ← tryTheorem? e (.decl thm.thmName) funProp then
-      return r
->>>>>>> 2215b9e4
 
   return none
 
@@ -231,9 +215,7 @@
 -/
 def applyApplyRule (funPropDecl : FunPropDecl) (e : Expr)
     (funProp : Expr → FunPropM (Option Result)) : FunPropM (Option Result) := do
-<<<<<<< HEAD
-  let ext := lambdaTheoremsExt.getState (← getEnv)
-  let .forallE n X Y _ := XY | return none
+  let thms := (← getLambdaTheorems funPropDecl.funPropName .apply)
 
   -- non dependent case
   if ¬(Y.hasLooseBVars) then
@@ -241,27 +223,13 @@
       let .proj id_x id_Y := thm.thmArgs | return none
       return ← tryTheoremWithHint? e (.decl thm.thmName) #[(id_x,x),(id_Y,Y)] funProp
 
-  -- dependent case
-  -- can also handle non-dependent cases if non-dependent theorem is not available
-  let Y := Expr.lam n X Y default
+  return none
 
   let .some thm := ext.theorems[(funPropDecl.funPropName, LambdaTheoremType.projDep)]?
     | trace[Meta.Tactic.fun_prop]
         "missing projection rule to prove `{← ppExpr e}`"
       return none
   let .projDep id_x id_Y := thm.thmArgs | return none
-=======
-  let thms := (← getLambdaTheorems funPropDecl.funPropName .apply)
-
-  for thm in thms do
-    if let .some r ← tryTheoremWithHint? e (.decl thm.thmName) #[] funProp then
-      return r
-
-  return none
->>>>>>> 2215b9e4
-
-/--
-Try to prove `e` using *composition lambda theorem*.
 
 For example, `e = q(Continuous fun x => f (g x))` and `funPropDecl` is `FunPropDecl` for
 `Continuous`
@@ -270,26 +238,17 @@
 def applyCompRule (funPropDecl : FunPropDecl) (e f g : Expr)
     (funProp : Expr → FunPropM (Option Result)) : FunPropM (Option Result) := do
 
-<<<<<<< HEAD
   let ext := lambdaTheoremsExt.getState (← getEnv)
   let .some thm := ext.theorems[(funPropDecl.funPropName, LambdaTheoremType.comp)]?
     | trace[Meta.Tactic.fun_prop]
         "missing composition rule to prove `{← ppExpr e}`"
       return none
   let .comp id_f id_g := thm.thmArgs | return none
-=======
-  let thms ← getLambdaTheorems funPropDecl.funPropName .comp
-  if thms.size = 0 then
-    let msg := s!"missing composition rule to prove `{← ppExpr e}`"
-    logError msg
-    trace[Meta.Tactic.fun_prop] msg
-    return none
 
   for thm in thms do
     let .comp id_f id_g := thm.thmArgs | return none
     if let .some r ← tryTheoremWithHint? e (.decl thm.thmName) #[(id_f,f),(id_g,g)] funProp then
       return r
->>>>>>> 2215b9e4
 
   return none
 
@@ -302,21 +261,12 @@
 def applyPiRule (funPropDecl : FunPropDecl) (e : Expr)
     (funProp : Expr → FunPropM (Option Result)) : FunPropM (Option Result) := do
 
-<<<<<<< HEAD
   let ext := lambdaTheoremsExt.getState (← getEnv)
   let .some thm := ext.theorems[(funPropDecl.funPropName, LambdaTheoremType.pi)]?
     | trace[Meta.Tactic.fun_prop]
         "missing pi rule to prove `{← ppExpr e}`"
       return none
   let .pi id_f := thm.thmArgs | return none
-=======
-  let thms ← getLambdaTheorems funPropDecl.funPropName .pi
-  if thms.size = 0 then
-    let msg := s!"missing pi rule to prove `{← ppExpr e}`"
-    logError msg
-    trace[Meta.Tactic.fun_prop] msg
-    return none
->>>>>>> 2215b9e4
 
   for thm in thms do
     if let .some r ← tryTheoremWithHint? e (.decl thm.thmName) #[] funProp then
