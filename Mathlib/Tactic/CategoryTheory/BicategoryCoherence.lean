/-
Copyright (c) 2022 Yuma Mizuno. All rights reserved.
Released under Apache 2.0 license as described in the file LICENSE.
Authors: Yuma Mizuno
-/
import Mathlib.CategoryTheory.Bicategory.Coherence
import Mathlib.Tactic.CategoryTheory.BicategoricalComp

/-!
# A `coherence` tactic for bicategories

We provide a `bicategory_coherence` tactic,
which proves that any two 2-morphisms (with the same source and target)
in a bicategory which are built out of associators and unitors
are equal.

This file mainly deals with the type class setup for the coherence tactic. The actual front end
tactic is given in `Mathlib.Tactic.CategoryTheory.Coherence` at the same time as the coherence
tactic for monoidal categories.
-/

noncomputable section

universe w v u

open CategoryTheory CategoryTheory.FreeBicategory

open scoped Bicategory

variable {B : Type u} [Bicategory.{w, v} B] {a b c d e : B}

namespace Mathlib.Tactic.BicategoryCoherence

/-- A typeclass carrying a choice of lift of a 1-morphism from `B` to `FreeBicategory B`. -/
class LiftHom {a b : B} (f : a ⟶ b) where
  /-- A lift of a morphism to the free bicategory.
  This should only exist for "structural" morphisms. -/
  lift : of.obj a ⟶ of.obj b

instance liftHomId : LiftHom (𝟙 a) where lift := 𝟙 (of.obj a)

instance liftHomComp (f : a ⟶ b) (g : b ⟶ c) [LiftHom f] [LiftHom g] : LiftHom (f ≫ g) where
  lift := LiftHom.lift f ≫ LiftHom.lift g

instance (priority := 100) liftHomOf (f : a ⟶ b) : LiftHom f where lift := of.map f

/-- A typeclass carrying a choice of lift of a 2-morphism from `B` to `FreeBicategory B`. -/
class LiftHom₂ {f g : a ⟶ b} [LiftHom f] [LiftHom g] (η : f ⟶ g) where
  /-- A lift of a 2-morphism to the free bicategory.
  This should only exist for "structural" 2-morphisms. -/
  lift : LiftHom.lift f ⟶ LiftHom.lift g

instance liftHom₂Id (f : a ⟶ b) [LiftHom f] : LiftHom₂ (𝟙 f) where
  lift := 𝟙 _

instance liftHom₂LeftUnitorHom (f : a ⟶ b) [LiftHom f] : LiftHom₂ (λ_ f).hom where
  lift := (λ_ (LiftHom.lift f)).hom

instance liftHom₂LeftUnitorInv (f : a ⟶ b) [LiftHom f] : LiftHom₂ (λ_ f).inv where
  lift := (λ_ (LiftHom.lift f)).inv

instance liftHom₂RightUnitorHom (f : a ⟶ b) [LiftHom f] : LiftHom₂ (ρ_ f).hom where
  lift := (ρ_ (LiftHom.lift f)).hom

instance liftHom₂RightUnitorInv (f : a ⟶ b) [LiftHom f] : LiftHom₂ (ρ_ f).inv where
  lift := (ρ_ (LiftHom.lift f)).inv

instance liftHom₂AssociatorHom (f : a ⟶ b) (g : b ⟶ c) (h : c ⟶ d) [LiftHom f] [LiftHom g]
    [LiftHom h] : LiftHom₂ (α_ f g h).hom where
  lift := (α_ (LiftHom.lift f) (LiftHom.lift g) (LiftHom.lift h)).hom

instance liftHom₂AssociatorInv (f : a ⟶ b) (g : b ⟶ c) (h : c ⟶ d) [LiftHom f] [LiftHom g]
    [LiftHom h] : LiftHom₂ (α_ f g h).inv where
  lift := (α_ (LiftHom.lift f) (LiftHom.lift g) (LiftHom.lift h)).inv

instance liftHom₂Comp {f g h : a ⟶ b} [LiftHom f] [LiftHom g] [LiftHom h] (η : f ⟶ g) (θ : g ⟶ h)
    [LiftHom₂ η] [LiftHom₂ θ] : LiftHom₂ (η ≫ θ) where
  lift := LiftHom₂.lift η ≫ LiftHom₂.lift θ

instance liftHom₂WhiskerLeft (f : a ⟶ b) [LiftHom f] {g h : b ⟶ c} (η : g ⟶ h) [LiftHom g]
    [LiftHom h] [LiftHom₂ η] : LiftHom₂ (f ◁ η) where
  lift := LiftHom.lift f ◁ LiftHom₂.lift η

instance liftHom₂WhiskerRight {f g : a ⟶ b} (η : f ⟶ g) [LiftHom f] [LiftHom g] [LiftHom₂ η]
    {h : b ⟶ c} [LiftHom h] : LiftHom₂ (η ▷ h) where
  lift := LiftHom₂.lift η ▷ LiftHom.lift h
<<<<<<< HEAD
#align category_theory.bicategory.lift_hom₂_whisker_right Mathlib.Tactic.BicategoryCoherence.liftHom₂WhiskerRight

/-- A typeclass carrying a choice of bicategorical structural isomorphism between two objects.
Used by the `⊗≫` bicategorical composition operator, and the `coherence` tactic.
-/
class BicategoricalCoherence (f g : a ⟶ b) [LiftHom f] [LiftHom g] where
  /-- The chosen structural isomorphism between to 1-morphisms. -/
  hom' : f ⟶ g
  [isIso : IsIso hom']
#align category_theory.bicategory.bicategorical_coherence Mathlib.Tactic.BicategoryCoherence.BicategoricalCoherence


namespace BicategoricalCoherence

attribute [instance] isIso

-- Porting note: the field `BicategoricalCoherence.hom'` was named `hom` in mathlib3, but in Lean4
-- `f` and `g` are not explicit parameters, so that we have to redefine `hom` as follows
/-- The chosen structural isomorphism between to 1-morphisms. -/
abbrev hom (f g : a ⟶ b) [LiftHom f] [LiftHom g] [BicategoricalCoherence f g] : f ⟶ g := hom'

attribute [simp] hom hom'

@[simps]
instance refl (f : a ⟶ b) [LiftHom f] : BicategoricalCoherence f f :=
  ⟨𝟙 _⟩
#align category_theory.bicategory.bicategorical_coherence.refl Mathlib.Tactic.BicategoryCoherence.BicategoricalCoherence.refl

@[simps]
instance whiskerLeft (f : a ⟶ b) (g h : b ⟶ c) [LiftHom f] [LiftHom g] [LiftHom h]
    [BicategoricalCoherence g h] : BicategoricalCoherence (f ≫ g) (f ≫ h) :=
  ⟨f ◁ BicategoricalCoherence.hom g h⟩
#align category_theory.bicategory.bicategorical_coherence.whisker_left Mathlib.Tactic.BicategoryCoherence.BicategoricalCoherence.whiskerLeft

@[simps]
instance whiskerRight (f g : a ⟶ b) (h : b ⟶ c) [LiftHom f] [LiftHom g] [LiftHom h]
    [BicategoricalCoherence f g] : BicategoricalCoherence (f ≫ h) (g ≫ h) :=
  ⟨BicategoricalCoherence.hom f g ▷ h⟩
#align category_theory.bicategory.bicategorical_coherence.whisker_right Mathlib.Tactic.BicategoryCoherence.BicategoricalCoherence.whiskerRight

@[simps]
instance tensorRight (f : a ⟶ b) (g : b ⟶ b) [LiftHom f] [LiftHom g]
    [BicategoricalCoherence (𝟙 b) g] : BicategoricalCoherence f (f ≫ g) :=
  ⟨(ρ_ f).inv ≫ f ◁ BicategoricalCoherence.hom (𝟙 b) g⟩
#align category_theory.bicategory.bicategorical_coherence.tensor_right Mathlib.Tactic.BicategoryCoherence.BicategoricalCoherence.tensorRight

@[simps]
instance tensorRight' (f : a ⟶ b) (g : b ⟶ b) [LiftHom f] [LiftHom g]
    [BicategoricalCoherence g (𝟙 b)] : BicategoricalCoherence (f ≫ g) f :=
  ⟨f ◁ BicategoricalCoherence.hom g (𝟙 b) ≫ (ρ_ f).hom⟩
#align category_theory.bicategory.bicategorical_coherence.tensor_right' Mathlib.Tactic.BicategoryCoherence.BicategoricalCoherence.tensorRight'

@[simps]
instance left (f g : a ⟶ b) [LiftHom f] [LiftHom g] [BicategoricalCoherence f g] :
    BicategoricalCoherence (𝟙 a ≫ f) g :=
  ⟨(λ_ f).hom ≫ BicategoricalCoherence.hom f g⟩
#align category_theory.bicategory.bicategorical_coherence.left Mathlib.Tactic.BicategoryCoherence.BicategoricalCoherence.left

@[simps]
instance left' (f g : a ⟶ b) [LiftHom f] [LiftHom g] [BicategoricalCoherence f g] :
    BicategoricalCoherence f (𝟙 a ≫ g) :=
  ⟨BicategoricalCoherence.hom f g ≫ (λ_ g).inv⟩
#align category_theory.bicategory.bicategorical_coherence.left' Mathlib.Tactic.BicategoryCoherence.BicategoricalCoherence.left'

@[simps]
instance right (f g : a ⟶ b) [LiftHom f] [LiftHom g] [BicategoricalCoherence f g] :
    BicategoricalCoherence (f ≫ 𝟙 b) g :=
  ⟨(ρ_ f).hom ≫ BicategoricalCoherence.hom f g⟩
#align category_theory.bicategory.bicategorical_coherence.right Mathlib.Tactic.BicategoryCoherence.BicategoricalCoherence.right

@[simps]
instance right' (f g : a ⟶ b) [LiftHom f] [LiftHom g] [BicategoricalCoherence f g] :
    BicategoricalCoherence f (g ≫ 𝟙 b) :=
  ⟨BicategoricalCoherence.hom f g ≫ (ρ_ g).inv⟩
#align category_theory.bicategory.bicategorical_coherence.right' Mathlib.Tactic.BicategoryCoherence.BicategoricalCoherence.right'

@[simps]
instance assoc (f : a ⟶ b) (g : b ⟶ c) (h : c ⟶ d) (i : a ⟶ d) [LiftHom f] [LiftHom g] [LiftHom h]
    [LiftHom i] [BicategoricalCoherence (f ≫ g ≫ h) i] :
    BicategoricalCoherence ((f ≫ g) ≫ h) i :=
  ⟨(α_ f g h).hom ≫ BicategoricalCoherence.hom (f ≫ g ≫ h) i⟩
#align category_theory.bicategory.bicategorical_coherence.assoc Mathlib.Tactic.BicategoryCoherence.BicategoricalCoherence.assoc

@[simps]
instance assoc' (f : a ⟶ b) (g : b ⟶ c) (h : c ⟶ d) (i : a ⟶ d) [LiftHom f] [LiftHom g] [LiftHom h]
    [LiftHom i] [BicategoricalCoherence i (f ≫ g ≫ h)] :
    BicategoricalCoherence i ((f ≫ g) ≫ h) :=
  ⟨BicategoricalCoherence.hom i (f ≫ g ≫ h) ≫ (α_ f g h).inv⟩
#align category_theory.bicategory.bicategorical_coherence.assoc' Mathlib.Tactic.BicategoryCoherence.BicategoricalCoherence.assoc'

end BicategoricalCoherence

/-- Construct an isomorphism between two objects in a bicategorical category
out of unitors and associators. -/
def bicategoricalIso (f g : a ⟶ b) [LiftHom f] [LiftHom g] [BicategoricalCoherence f g] : f ≅ g :=
  asIso (BicategoricalCoherence.hom f g)
#align category_theory.bicategory.bicategorical_iso Mathlib.Tactic.BicategoryCoherence.bicategoricalIso

/-- Compose two morphisms in a bicategorical category,
inserting unitors and associators between as necessary. -/
def bicategoricalComp {f g h i : a ⟶ b} [LiftHom g] [LiftHom h] [BicategoricalCoherence g h]
    (η : f ⟶ g) (θ : h ⟶ i) : f ⟶ i :=
  η ≫ BicategoricalCoherence.hom g h ≫ θ
#align category_theory.bicategory.bicategorical_comp Mathlib.Tactic.BicategoryCoherence.bicategoricalComp

-- type as \ot \gg
@[inherit_doc Mathlib.Tactic.BicategoryCoherence.bicategoricalComp]
scoped[CategoryTheory.Bicategory] infixr:80 " ⊗≫ " =>
  Mathlib.Tactic.BicategoryCoherence.bicategoricalComp

/-- Compose two isomorphisms in a bicategorical category,
inserting unitors and associators between as necessary. -/
def bicategoricalIsoComp {f g h i : a ⟶ b} [LiftHom g] [LiftHom h] [BicategoricalCoherence g h]
    (η : f ≅ g) (θ : h ≅ i) : f ≅ i :=
  η ≪≫ asIso (BicategoricalCoherence.hom g h) ≪≫ θ
#align category_theory.bicategory.bicategorical_iso_comp Mathlib.Tactic.BicategoryCoherence.bicategoricalIsoComp

-- type as \ll \ot \gg
@[inherit_doc Mathlib.Tactic.BicategoryCoherence.bicategoricalIsoComp]
scoped[CategoryTheory.Bicategory] infixr:80 " ≪⊗≫ " =>
  Mathlib.Tactic.BicategoryCoherence.bicategoricalIsoComp

example {f' : a ⟶ d} {f : a ⟶ b} {g : b ⟶ c} {h : c ⟶ d} {h' : a ⟶ d} (η : f' ⟶ f ≫ g ≫ h)
    (θ : (f ≫ g) ≫ h ⟶ h') : f' ⟶ h' :=
    η ⊗≫ θ

-- To automatically insert unitors/associators at the beginning or end,
-- you can use `η ⊗≫ 𝟙 _`
example {f' : a ⟶ d} {f : a ⟶ b} {g : b ⟶ c} {h : c ⟶ d} (η : f' ⟶ (f ≫ g) ≫ h) :
    f' ⟶ f ≫ g ≫ h :=
  η ⊗≫ 𝟙 _

@[simp]
theorem bicategoricalComp_refl {f g h : a ⟶ b} (η : f ⟶ g) (θ : g ⟶ h) : η ⊗≫ θ = η ≫ θ := by
  dsimp [bicategoricalComp]; simp
#align category_theory.bicategory.bicategorical_comp_refl Mathlib.Tactic.BicategoryCoherence.bicategoricalComp_refl
=======
>>>>>>> 99508fb5

open Lean Elab Tactic Meta

/-- Helper function for throwing exceptions. -/
def exception {α : Type} (g : MVarId) (msg : MessageData) : MetaM α :=
  throwTacticEx `bicategorical_coherence g msg

/-- Helper function for throwing exceptions with respect to the main goal. -/
def exception' (msg : MessageData) : TacticM Unit := do
  try
    liftMetaTactic (exception (msg := msg))
  catch _ =>
    -- There might not be any goals
    throwError msg

set_option quotPrecheck false in
/-- Auxiliary definition for `bicategorical_coherence`. -/
-- We could construct this expression directly without using `elabTerm`,
-- but it would require preparing many implicit arguments by hand.
def mkLiftMap₂LiftExpr (e : Expr) : TermElabM Expr := do
  Term.elabTerm
    (← ``((FreeBicategory.lift (Prefunctor.id _)).map₂ (LiftHom₂.lift $(← Term.exprToSyntax e))))
    none

/-- Coherence tactic for bicategories. -/
def bicategory_coherence (g : MVarId) : TermElabM Unit := g.withContext do
  withOptions (fun opts => synthInstance.maxSize.set opts
    (max 256 (synthInstance.maxSize.get opts))) do
  let (ty, _) ← dsimp (← g.getType)
    { simpTheorems := #[.addDeclToUnfoldCore {} ``BicategoricalCoherence.hom] }
  let some (_, lhs, rhs) := (← whnfR ty).eq? | exception g "Not an equation of morphisms."
  let lift_lhs ← mkLiftMap₂LiftExpr lhs
  let lift_rhs ← mkLiftMap₂LiftExpr rhs
  -- This new equation is defeq to the original by assumption
  -- on the `LiftHom` instances.
  let g₁ ← g.change (← mkEq lift_lhs lift_rhs)
  let [g₂] ← g₁.applyConst ``congrArg
    | exception g "congrArg failed in coherence"
  let [] ← g₂.applyConst ``Subsingleton.elim
    | exception g "This shouldn't happen; Subsingleton.elim does not create goals."

/-- Coherence tactic for bicategories.
Use `pure_coherence` instead, which is a frontend to this one. -/
elab "bicategory_coherence" : tactic => do bicategory_coherence (← getMainGoal)

open Lean.Parser.Tactic

/--
Simp lemmas for rewriting a 2-morphism into a normal form.
-/
syntax (name := whisker_simps) "whisker_simps" (config)? : tactic

@[inherit_doc whisker_simps]
elab_rules : tactic
| `(tactic| whisker_simps $[$cfg]?) => do
  evalTactic (← `(tactic|
    simp $[$cfg]? only [Category.assoc,
      Bicategory.comp_whiskerLeft, Bicategory.id_whiskerLeft,
      Bicategory.whiskerRight_comp, Bicategory.whiskerRight_id,
      Bicategory.whiskerLeft_comp, Bicategory.whiskerLeft_id,
      Bicategory.comp_whiskerRight, Bicategory.id_whiskerRight, Bicategory.whisker_assoc]
    ))

-- We have unused typeclass arguments here.
-- They are intentional, to ensure that `simp only [assoc_liftHom₂]` only left associates
-- bicategorical structural morphisms.
/-- Auxiliary simp lemma for the `coherence` tactic:
this move brackets to the left in order to expose a maximal prefix
built out of unitors and associators.
-/
@[nolint unusedArguments]
theorem assoc_liftHom₂ {f g h i : a ⟶ b} [LiftHom f] [LiftHom g] [LiftHom h]
    (η : f ⟶ g) (θ : g ⟶ h) (ι : h ⟶ i) [LiftHom₂ η] [LiftHom₂ θ] : η ≫ θ ≫ ι = (η ≫ θ) ≫ ι :=
  (Category.assoc _ _ _).symm

end Mathlib.Tactic.BicategoryCoherence<|MERGE_RESOLUTION|>--- conflicted
+++ resolved
@@ -84,145 +84,6 @@
 instance liftHom₂WhiskerRight {f g : a ⟶ b} (η : f ⟶ g) [LiftHom f] [LiftHom g] [LiftHom₂ η]
     {h : b ⟶ c} [LiftHom h] : LiftHom₂ (η ▷ h) where
   lift := LiftHom₂.lift η ▷ LiftHom.lift h
-<<<<<<< HEAD
-#align category_theory.bicategory.lift_hom₂_whisker_right Mathlib.Tactic.BicategoryCoherence.liftHom₂WhiskerRight
-
-/-- A typeclass carrying a choice of bicategorical structural isomorphism between two objects.
-Used by the `⊗≫` bicategorical composition operator, and the `coherence` tactic.
--/
-class BicategoricalCoherence (f g : a ⟶ b) [LiftHom f] [LiftHom g] where
-  /-- The chosen structural isomorphism between to 1-morphisms. -/
-  hom' : f ⟶ g
-  [isIso : IsIso hom']
-#align category_theory.bicategory.bicategorical_coherence Mathlib.Tactic.BicategoryCoherence.BicategoricalCoherence
-
-
-namespace BicategoricalCoherence
-
-attribute [instance] isIso
-
--- Porting note: the field `BicategoricalCoherence.hom'` was named `hom` in mathlib3, but in Lean4
--- `f` and `g` are not explicit parameters, so that we have to redefine `hom` as follows
-/-- The chosen structural isomorphism between to 1-morphisms. -/
-abbrev hom (f g : a ⟶ b) [LiftHom f] [LiftHom g] [BicategoricalCoherence f g] : f ⟶ g := hom'
-
-attribute [simp] hom hom'
-
-@[simps]
-instance refl (f : a ⟶ b) [LiftHom f] : BicategoricalCoherence f f :=
-  ⟨𝟙 _⟩
-#align category_theory.bicategory.bicategorical_coherence.refl Mathlib.Tactic.BicategoryCoherence.BicategoricalCoherence.refl
-
-@[simps]
-instance whiskerLeft (f : a ⟶ b) (g h : b ⟶ c) [LiftHom f] [LiftHom g] [LiftHom h]
-    [BicategoricalCoherence g h] : BicategoricalCoherence (f ≫ g) (f ≫ h) :=
-  ⟨f ◁ BicategoricalCoherence.hom g h⟩
-#align category_theory.bicategory.bicategorical_coherence.whisker_left Mathlib.Tactic.BicategoryCoherence.BicategoricalCoherence.whiskerLeft
-
-@[simps]
-instance whiskerRight (f g : a ⟶ b) (h : b ⟶ c) [LiftHom f] [LiftHom g] [LiftHom h]
-    [BicategoricalCoherence f g] : BicategoricalCoherence (f ≫ h) (g ≫ h) :=
-  ⟨BicategoricalCoherence.hom f g ▷ h⟩
-#align category_theory.bicategory.bicategorical_coherence.whisker_right Mathlib.Tactic.BicategoryCoherence.BicategoricalCoherence.whiskerRight
-
-@[simps]
-instance tensorRight (f : a ⟶ b) (g : b ⟶ b) [LiftHom f] [LiftHom g]
-    [BicategoricalCoherence (𝟙 b) g] : BicategoricalCoherence f (f ≫ g) :=
-  ⟨(ρ_ f).inv ≫ f ◁ BicategoricalCoherence.hom (𝟙 b) g⟩
-#align category_theory.bicategory.bicategorical_coherence.tensor_right Mathlib.Tactic.BicategoryCoherence.BicategoricalCoherence.tensorRight
-
-@[simps]
-instance tensorRight' (f : a ⟶ b) (g : b ⟶ b) [LiftHom f] [LiftHom g]
-    [BicategoricalCoherence g (𝟙 b)] : BicategoricalCoherence (f ≫ g) f :=
-  ⟨f ◁ BicategoricalCoherence.hom g (𝟙 b) ≫ (ρ_ f).hom⟩
-#align category_theory.bicategory.bicategorical_coherence.tensor_right' Mathlib.Tactic.BicategoryCoherence.BicategoricalCoherence.tensorRight'
-
-@[simps]
-instance left (f g : a ⟶ b) [LiftHom f] [LiftHom g] [BicategoricalCoherence f g] :
-    BicategoricalCoherence (𝟙 a ≫ f) g :=
-  ⟨(λ_ f).hom ≫ BicategoricalCoherence.hom f g⟩
-#align category_theory.bicategory.bicategorical_coherence.left Mathlib.Tactic.BicategoryCoherence.BicategoricalCoherence.left
-
-@[simps]
-instance left' (f g : a ⟶ b) [LiftHom f] [LiftHom g] [BicategoricalCoherence f g] :
-    BicategoricalCoherence f (𝟙 a ≫ g) :=
-  ⟨BicategoricalCoherence.hom f g ≫ (λ_ g).inv⟩
-#align category_theory.bicategory.bicategorical_coherence.left' Mathlib.Tactic.BicategoryCoherence.BicategoricalCoherence.left'
-
-@[simps]
-instance right (f g : a ⟶ b) [LiftHom f] [LiftHom g] [BicategoricalCoherence f g] :
-    BicategoricalCoherence (f ≫ 𝟙 b) g :=
-  ⟨(ρ_ f).hom ≫ BicategoricalCoherence.hom f g⟩
-#align category_theory.bicategory.bicategorical_coherence.right Mathlib.Tactic.BicategoryCoherence.BicategoricalCoherence.right
-
-@[simps]
-instance right' (f g : a ⟶ b) [LiftHom f] [LiftHom g] [BicategoricalCoherence f g] :
-    BicategoricalCoherence f (g ≫ 𝟙 b) :=
-  ⟨BicategoricalCoherence.hom f g ≫ (ρ_ g).inv⟩
-#align category_theory.bicategory.bicategorical_coherence.right' Mathlib.Tactic.BicategoryCoherence.BicategoricalCoherence.right'
-
-@[simps]
-instance assoc (f : a ⟶ b) (g : b ⟶ c) (h : c ⟶ d) (i : a ⟶ d) [LiftHom f] [LiftHom g] [LiftHom h]
-    [LiftHom i] [BicategoricalCoherence (f ≫ g ≫ h) i] :
-    BicategoricalCoherence ((f ≫ g) ≫ h) i :=
-  ⟨(α_ f g h).hom ≫ BicategoricalCoherence.hom (f ≫ g ≫ h) i⟩
-#align category_theory.bicategory.bicategorical_coherence.assoc Mathlib.Tactic.BicategoryCoherence.BicategoricalCoherence.assoc
-
-@[simps]
-instance assoc' (f : a ⟶ b) (g : b ⟶ c) (h : c ⟶ d) (i : a ⟶ d) [LiftHom f] [LiftHom g] [LiftHom h]
-    [LiftHom i] [BicategoricalCoherence i (f ≫ g ≫ h)] :
-    BicategoricalCoherence i ((f ≫ g) ≫ h) :=
-  ⟨BicategoricalCoherence.hom i (f ≫ g ≫ h) ≫ (α_ f g h).inv⟩
-#align category_theory.bicategory.bicategorical_coherence.assoc' Mathlib.Tactic.BicategoryCoherence.BicategoricalCoherence.assoc'
-
-end BicategoricalCoherence
-
-/-- Construct an isomorphism between two objects in a bicategorical category
-out of unitors and associators. -/
-def bicategoricalIso (f g : a ⟶ b) [LiftHom f] [LiftHom g] [BicategoricalCoherence f g] : f ≅ g :=
-  asIso (BicategoricalCoherence.hom f g)
-#align category_theory.bicategory.bicategorical_iso Mathlib.Tactic.BicategoryCoherence.bicategoricalIso
-
-/-- Compose two morphisms in a bicategorical category,
-inserting unitors and associators between as necessary. -/
-def bicategoricalComp {f g h i : a ⟶ b} [LiftHom g] [LiftHom h] [BicategoricalCoherence g h]
-    (η : f ⟶ g) (θ : h ⟶ i) : f ⟶ i :=
-  η ≫ BicategoricalCoherence.hom g h ≫ θ
-#align category_theory.bicategory.bicategorical_comp Mathlib.Tactic.BicategoryCoherence.bicategoricalComp
-
--- type as \ot \gg
-@[inherit_doc Mathlib.Tactic.BicategoryCoherence.bicategoricalComp]
-scoped[CategoryTheory.Bicategory] infixr:80 " ⊗≫ " =>
-  Mathlib.Tactic.BicategoryCoherence.bicategoricalComp
-
-/-- Compose two isomorphisms in a bicategorical category,
-inserting unitors and associators between as necessary. -/
-def bicategoricalIsoComp {f g h i : a ⟶ b} [LiftHom g] [LiftHom h] [BicategoricalCoherence g h]
-    (η : f ≅ g) (θ : h ≅ i) : f ≅ i :=
-  η ≪≫ asIso (BicategoricalCoherence.hom g h) ≪≫ θ
-#align category_theory.bicategory.bicategorical_iso_comp Mathlib.Tactic.BicategoryCoherence.bicategoricalIsoComp
-
--- type as \ll \ot \gg
-@[inherit_doc Mathlib.Tactic.BicategoryCoherence.bicategoricalIsoComp]
-scoped[CategoryTheory.Bicategory] infixr:80 " ≪⊗≫ " =>
-  Mathlib.Tactic.BicategoryCoherence.bicategoricalIsoComp
-
-example {f' : a ⟶ d} {f : a ⟶ b} {g : b ⟶ c} {h : c ⟶ d} {h' : a ⟶ d} (η : f' ⟶ f ≫ g ≫ h)
-    (θ : (f ≫ g) ≫ h ⟶ h') : f' ⟶ h' :=
-    η ⊗≫ θ
-
--- To automatically insert unitors/associators at the beginning or end,
--- you can use `η ⊗≫ 𝟙 _`
-example {f' : a ⟶ d} {f : a ⟶ b} {g : b ⟶ c} {h : c ⟶ d} (η : f' ⟶ (f ≫ g) ≫ h) :
-    f' ⟶ f ≫ g ≫ h :=
-  η ⊗≫ 𝟙 _
-
-@[simp]
-theorem bicategoricalComp_refl {f g h : a ⟶ b} (η : f ⟶ g) (θ : g ⟶ h) : η ⊗≫ θ = η ≫ θ := by
-  dsimp [bicategoricalComp]; simp
-#align category_theory.bicategory.bicategorical_comp_refl Mathlib.Tactic.BicategoryCoherence.bicategoricalComp_refl
-=======
->>>>>>> 99508fb5
 
 open Lean Elab Tactic Meta
 
