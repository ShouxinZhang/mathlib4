--- conflicted
+++ resolved
@@ -505,11 +505,7 @@
   | .rightUnitorInv f => do
     mkAppM ``Iso.inv #[← mkAppM ``MonoidalCategoryStruct.rightUnitor #[← f.e]]
   | .monoidalCoherence _ _ e => do
-<<<<<<< HEAD
     mkAppM ``Iso.hom #[← mkAppOptM ``MonoidalCoherence.iso #[none, none, none, none, e]]
-=======
-    mkAppOptM ``MonoidalCoherence.hom #[none, none, none, none, e]
->>>>>>> a057331e
 
 /-- Extract a Lean expression from a `Structural` expression. -/
 partial def Structural.e : Structural → MonoidalM Expr
