/-
Copyright (c) 2022 Yaël Dillies. All rights reserved.
Released under Apache 2.0 license as described in the file LICENSE.
Authors: Yaël Dillies
-/
import Mathlib.Algebra.BigOperators.Ring
import Mathlib.Algebra.Order.BigOperators.Group.Finset

/-!
# Double countings

This file gathers a few double counting arguments.

## Bipartite graphs

In a bipartite graph (considered as a relation `r : α → β → Prop`), we can bound the number of edges
between `s : Finset α` and `t : Finset β` by the minimum/maximum of edges over all `a ∈ s` times the
size of `s`. Similarly for `t`. Combining those two yields inequalities between the sizes of `s`
and `t`.

* `bipartiteBelow`: `s.bipartiteBelow r b` are the elements of `s` below `b` wrt to `r`. Its size
  is the number of edges of `b` in `s`.
* `bipartiteAbove`: `t.bipartite_Above r a` are the elements of `t` above `a` wrt to `r`. Its size
  is the number of edges of `a` in `t`.
* `card_mul_le_card_mul`, `card_mul_le_card_mul'`: Double counting the edges of a bipartite graph
  from below and from above.
* `card_mul_eq_card_mul`: Equality combination of the previous.
-/


open Finset Function Relator

variable {R α β : Type*}

/-! ### Bipartite graph -/


namespace Finset

section Bipartite

variable (r : α → β → Prop) (s : Finset α) (t : Finset β) (a : α) (b : β)
  [DecidablePred (r a)] [∀ a, Decidable (r a b)] {m n : ℕ}

/-- Elements of `s` which are "below" `b` according to relation `r`. -/
def bipartiteBelow : Finset α := s.filter fun a ↦ r a b

/-- Elements of `t` which are "above" `a` according to relation `r`. -/
def bipartiteAbove : Finset β := t.filter (r a)

theorem bipartiteBelow_swap : t.bipartiteBelow (swap r) a = t.bipartiteAbove r a := rfl

theorem bipartiteAbove_swap : s.bipartiteAbove (swap r) b = s.bipartiteBelow r b := rfl

@[simp, norm_cast]
theorem coe_bipartiteBelow : s.bipartiteBelow r b = ({a ∈ s | r a b} : Set α) := coe_filter _ _

@[simp, norm_cast]
theorem coe_bipartiteAbove : t.bipartiteAbove r a = ({b ∈ t | r a b} : Set β) := coe_filter _ _

<<<<<<< HEAD
variable {s t a}
=======
variable {s t a b}
>>>>>>> 35b6dc01

@[simp]
theorem mem_bipartiteBelow {a : α} : a ∈ s.bipartiteBelow r b ↔ a ∈ s ∧ r a b := mem_filter

@[simp]
theorem mem_bipartiteAbove {b : β} : b ∈ t.bipartiteAbove r a ↔ b ∈ t ∧ r a b := mem_filter

theorem sum_card_bipartiteAbove_eq_sum_card_bipartiteBelow [∀ a b, Decidable (r a b)] :
    (∑ a ∈ s, (t.bipartiteAbove r a).card) = ∑ b ∈ t, (s.bipartiteBelow r b).card := by
  simp_rw [card_eq_sum_ones, bipartiteAbove, bipartiteBelow, sum_filter]
  exact sum_comm

section OrderedSemiring
variable [OrderedSemiring R] {m n : R}

/-- **Double counting** argument.

Considering `r` as a bipartite graph, the LHS is a lower bound on the number of edges while the RHS
is an upper bound. -/
theorem card_nsmul_le_card_nsmul [∀ a b, Decidable (r a b)]
    (hm : ∀ a ∈ s, m ≤ (t.bipartiteAbove r a).card)
    (hn : ∀ b ∈ t, (s.bipartiteBelow r b).card ≤ n) : s.card • m ≤ t.card • n :=
  calc
    _ ≤ ∑ a in s, ((t.bipartiteAbove r a).card : R) := s.card_nsmul_le_sum _ _ hm
    _ = ∑ b in t, ((s.bipartiteBelow r b).card : R) := by
      norm_cast; rw [sum_card_bipartiteAbove_eq_sum_card_bipartiteBelow]
    _ ≤ _ := t.sum_le_card_nsmul _ _ hn

/-- **Double counting** argument.

Considering `r` as a bipartite graph, the LHS is a lower bound on the number of edges while the RHS
is an upper bound. -/
theorem card_nsmul_le_card_nsmul' [∀ a b, Decidable (r a b)]
    (hn : ∀ b ∈ t, n ≤ (s.bipartiteBelow r b).card)
    (hm : ∀ a ∈ s, (t.bipartiteAbove r a).card ≤ m) : t.card • n ≤ s.card • m :=
  card_nsmul_le_card_nsmul (swap r) hn hm

end OrderedSemiring

section StrictOrderedSemiring
variable [StrictOrderedSemiring R] (r : α → β → Prop) {s : Finset α} {t : Finset β}
<<<<<<< HEAD
  {m n : R}
=======
  (a b) {m n : R}
>>>>>>> 35b6dc01

/-- **Double counting** argument.

Considering `r` as a bipartite graph, the LHS is a strict lower bound on the number of edges while
the RHS is an upper bound. -/
theorem card_nsmul_lt_card_nsmul_of_lt_of_le [∀ a b, Decidable (r a b)] (hs : s.Nonempty)
    (hm : ∀ a ∈ s, m < (t.bipartiteAbove r a).card)
    (hn : ∀ b ∈ t, (s.bipartiteBelow r b).card ≤ n) : s.card • m < t.card • n :=
  calc
    _ = ∑ _a ∈ s, m := by rw [sum_const]
    _ < ∑ a ∈ s, ((t.bipartiteAbove r a).card : R) := sum_lt_sum_of_nonempty hs hm
    _ = ∑ b in t, ((s.bipartiteBelow r b).card : R) := by
      norm_cast; rw [sum_card_bipartiteAbove_eq_sum_card_bipartiteBelow]
    _ ≤ _ := t.sum_le_card_nsmul _ _ hn

/-- **Double counting** argument.

Considering `r` as a bipartite graph, the LHS is a lower bound on the number of edges while the RHS
is a strict upper bound. -/
theorem card_nsmul_lt_card_nsmul_of_le_of_lt [∀ a b, Decidable (r a b)] (ht : t.Nonempty)
    (hm : ∀ a ∈ s, m ≤ (t.bipartiteAbove r a).card)
    (hn : ∀ b ∈ t, (s.bipartiteBelow r b).card < n) : s.card • m < t.card • n :=
  calc
    _ ≤ ∑ a in s, ((t.bipartiteAbove r a).card : R) := s.card_nsmul_le_sum _ _ hm
    _ = ∑ b in t, ((s.bipartiteBelow r b).card : R) := by
      norm_cast; rw [sum_card_bipartiteAbove_eq_sum_card_bipartiteBelow]
    _ < ∑ _b ∈ t, n := sum_lt_sum_of_nonempty ht hn
    _ = _ := sum_const _

/-- **Double counting** argument.

Considering `r` as a bipartite graph, the LHS is a strict lower bound on the number of edges while
the RHS is an upper bound. -/
theorem card_nsmul_lt_card_nsmul_of_lt_of_le' [∀ a b, Decidable (r a b)] (ht : t.Nonempty)
    (hn : ∀ b ∈ t, n < (s.bipartiteBelow r b).card)
    (hm : ∀ a ∈ s, (t.bipartiteAbove r a).card ≤ m) : t.card • n < s.card • m :=
  card_nsmul_lt_card_nsmul_of_lt_of_le (swap r) ht hn hm

/-- **Double counting** argument.

Considering `r` as a bipartite graph, the LHS is a lower bound on the number of edges while the RHS
is a strict upper bound. -/
theorem card_nsmul_lt_card_nsmul_of_le_of_lt' [∀ a b, Decidable (r a b)] (hs : s.Nonempty)
    (hn : ∀ b ∈ t, n ≤ (s.bipartiteBelow r b).card)
    (hm : ∀ a ∈ s, (t.bipartiteAbove r a).card < m) : t.card • n < s.card • m :=
  card_nsmul_lt_card_nsmul_of_le_of_lt (swap r) hs hn hm

end StrictOrderedSemiring

/-- **Double counting** argument.

Considering `r` as a bipartite graph, the LHS is a lower bound on the number of edges while the RHS
is an upper bound. -/
theorem card_mul_le_card_mul [∀ a b, Decidable (r a b)]
    (hm : ∀ a ∈ s, m ≤ (t.bipartiteAbove r a).card)
    (hn : ∀ b ∈ t, (s.bipartiteBelow r b).card ≤ n) : s.card * m ≤ t.card * n :=
  card_nsmul_le_card_nsmul _ hm hn

theorem card_mul_le_card_mul' [∀ a b, Decidable (r a b)]
    (hn : ∀ b ∈ t, n ≤ (s.bipartiteBelow r b).card)
    (hm : ∀ a ∈ s, (t.bipartiteAbove r a).card ≤ m) : t.card * n ≤ s.card * m :=
  card_nsmul_le_card_nsmul' _ hn hm

theorem card_mul_eq_card_mul [∀ a b, Decidable (r a b)]
    (hm : ∀ a ∈ s, (t.bipartiteAbove r a).card = m)
    (hn : ∀ b ∈ t, (s.bipartiteBelow r b).card = n) : s.card * m = t.card * n :=
  (card_mul_le_card_mul _ (fun a ha ↦ (hm a ha).ge) fun b hb ↦ (hn b hb).le).antisymm <|
    card_mul_le_card_mul' _ (fun a ha ↦ (hn a ha).ge) fun b hb ↦ (hm b hb).le

theorem card_le_card_of_forall_subsingleton (hs : ∀ a ∈ s, ∃ b, b ∈ t ∧ r a b)
    (ht : ∀ b ∈ t, ({ a ∈ s | r a b } : Set α).Subsingleton) : s.card ≤ t.card := by
  classical
    rw [← mul_one s.card, ← mul_one t.card]
    exact card_mul_le_card_mul r
      (fun a h ↦ card_pos.2 (by
        rw [← coe_nonempty, coe_bipartiteAbove]
        exact hs _ h : (t.bipartiteAbove r a).Nonempty))
      (fun b h ↦ card_le_one.2 (by
        simp_rw [mem_bipartiteBelow]
        exact ht _ h))

theorem card_le_card_of_forall_subsingleton' (ht : ∀ b ∈ t, ∃ a, a ∈ s ∧ r a b)
    (hs : ∀ a ∈ s, ({ b ∈ t | r a b } : Set β).Subsingleton) : t.card ≤ s.card :=
  card_le_card_of_forall_subsingleton (swap r) ht hs

end Bipartite

end Finset

open Finset

namespace Fintype

variable [Fintype α] [Fintype β] {r : α → β → Prop}

theorem card_le_card_of_leftTotal_unique (h₁ : LeftTotal r) (h₂ : LeftUnique r) :
    Fintype.card α ≤ Fintype.card β :=
  card_le_card_of_forall_subsingleton r (by simpa using h₁) fun b _ a₁ ha₁ a₂ ha₂ ↦ h₂ ha₁.2 ha₂.2

theorem card_le_card_of_rightTotal_unique (h₁ : RightTotal r) (h₂ : RightUnique r) :
    Fintype.card β ≤ Fintype.card α :=
  card_le_card_of_forall_subsingleton' r (by simpa using h₁) fun b _ a₁ ha₁ a₂ ha₂ ↦ h₂ ha₁.2 ha₂.2

end Fintype<|MERGE_RESOLUTION|>--- conflicted
+++ resolved
@@ -58,11 +58,7 @@
 @[simp, norm_cast]
 theorem coe_bipartiteAbove : t.bipartiteAbove r a = ({b ∈ t | r a b} : Set β) := coe_filter _ _
 
-<<<<<<< HEAD
-variable {s t a}
-=======
 variable {s t a b}
->>>>>>> 35b6dc01
 
 @[simp]
 theorem mem_bipartiteBelow {a : α} : a ∈ s.bipartiteBelow r b ↔ a ∈ s ∧ r a b := mem_filter
@@ -104,11 +100,7 @@
 
 section StrictOrderedSemiring
 variable [StrictOrderedSemiring R] (r : α → β → Prop) {s : Finset α} {t : Finset β}
-<<<<<<< HEAD
-  {m n : R}
-=======
   (a b) {m n : R}
->>>>>>> 35b6dc01
 
 /-- **Double counting** argument.
 
