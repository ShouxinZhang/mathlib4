/-
Copyright (c) 2022 Yaël Dillies, Bhavik Mehta. All rights reserved.
Released under Apache 2.0 license as described in the file LICENSE.
Authors: Yaël Dillies, Bhavik Mehta
-/
import Mathlib.Combinatorics.SimpleGraph.Path
import Mathlib.Combinatorics.SimpleGraph.Operations
import Mathlib.Data.Finset.Pairwise
import Mathlib.Data.Fintype.Powerset
import Mathlib.Data.Nat.Lattice
import Mathlib.Order.Minimal

/-!
# Graph cliques

This file defines cliques in simple graphs.
A clique is a set of vertices that are pairwise adjacent.

## Main declarations

* `SimpleGraph.IsClique`: Predicate for a set of vertices to be a clique.
* `SimpleGraph.IsNClique`: Predicate for a set of vertices to be an `n`-clique.
* `SimpleGraph.cliqueFinset`: Finset of `n`-cliques of a graph.
* `SimpleGraph.CliqueFree`: Predicate for a graph to have no `n`-cliques.
-/

open Finset Fintype Function SimpleGraph.Walk

namespace SimpleGraph

variable {α β : Type*} (G H : SimpleGraph α)

/-! ### Cliques -/


section Clique

variable {s t : Set α}

/-- A clique in a graph is a set of vertices that are pairwise adjacent. -/
abbrev IsClique (s : Set α) : Prop :=
  s.Pairwise G.Adj

theorem isClique_iff : G.IsClique s ↔ s.Pairwise G.Adj :=
  Iff.rfl

/-- A clique is a set of vertices whose induced graph is complete. -/
theorem isClique_iff_induce_eq : G.IsClique s ↔ G.induce s = ⊤ := by
  rw [isClique_iff]
  constructor
  · intro h
    ext ⟨v, hv⟩ ⟨w, hw⟩
    simp only [comap_adj, Subtype.coe_mk, top_adj, Ne, Subtype.mk_eq_mk]
    exact ⟨Adj.ne, h hv hw⟩
  · intro h v hv w hw hne
    have h2 : (G.induce s).Adj ⟨v, hv⟩ ⟨w, hw⟩ = _ := rfl
    conv_lhs at h2 => rw [h]
    simp only [top_adj, ne_eq, Subtype.mk.injEq, eq_iff_iff] at h2
    exact h2.1 hne

instance [DecidableEq α] [DecidableRel G.Adj] {s : Finset α} : Decidable (G.IsClique s) :=
  decidable_of_iff' _ G.isClique_iff

variable {G H} {a b : α}

lemma isClique_empty : G.IsClique ∅ := by simp

lemma isClique_singleton (a : α) : G.IsClique {a} := by simp

theorem IsClique.of_subsingleton {G : SimpleGraph α} (hs : s.Subsingleton) : G.IsClique s :=
  hs.pairwise G.Adj

lemma isClique_pair : G.IsClique {a, b} ↔ a ≠ b → G.Adj a b := Set.pairwise_pair_of_symmetric G.symm

@[simp]
lemma isClique_insert : G.IsClique (insert a s) ↔ G.IsClique s ∧ ∀ b ∈ s, a ≠ b → G.Adj a b :=
  Set.pairwise_insert_of_symmetric G.symm

lemma isClique_insert_of_not_mem (ha : a ∉ s) :
    G.IsClique (insert a s) ↔ G.IsClique s ∧ ∀ b ∈ s, G.Adj a b :=
  Set.pairwise_insert_of_symmetric_of_not_mem G.symm ha

lemma IsClique.insert (hs : G.IsClique s) (h : ∀ b ∈ s, a ≠ b → G.Adj a b) :
    G.IsClique (insert a s) := hs.insert_of_symmetric G.symm h

theorem IsClique.mono (h : G ≤ H) : G.IsClique s → H.IsClique s := Set.Pairwise.mono' h

theorem IsClique.subset (h : t ⊆ s) : G.IsClique s → G.IsClique t := Set.Pairwise.mono h

@[simp]
theorem isClique_bot_iff : (⊥ : SimpleGraph α).IsClique s ↔ (s : Set α).Subsingleton :=
  Set.pairwise_bot_iff

alias ⟨IsClique.subsingleton, _⟩ := isClique_bot_iff

protected theorem IsClique.map (h : G.IsClique s) {f : α ↪ β} : (G.map f).IsClique (f '' s) := by
  rintro _ ⟨a, ha, rfl⟩ _ ⟨b, hb, rfl⟩ hab
  exact ⟨a, b, h ha hb <| ne_of_apply_ne _ hab, rfl, rfl⟩

theorem isClique_map_iff_of_nontrivial {f : α ↪ β} {t : Set β} (ht : t.Nontrivial) :
    (G.map f).IsClique t ↔ ∃ (s : Set α), G.IsClique s ∧ f '' s = t := by
  refine ⟨fun h ↦ ⟨f ⁻¹' t, ?_, ?_⟩, by rintro ⟨x, hs, rfl⟩; exact hs.map⟩
  · rintro x (hx : f x ∈ t) y (hy : f y ∈ t) hne
    obtain ⟨u,v, huv, hux, hvy⟩ := h hx hy (by simpa)
    rw [EmbeddingLike.apply_eq_iff_eq] at hux hvy
    rwa [← hux, ← hvy]
  rw [Set.image_preimage_eq_iff]
  intro x hxt
  obtain ⟨y,hyt, hyne⟩ := ht.exists_ne x
  obtain ⟨u,v, -, rfl, rfl⟩ := h hyt hxt hyne
  exact Set.mem_range_self _

theorem isClique_map_iff {f : α ↪ β} {t : Set β} :
    (G.map f).IsClique t ↔ t.Subsingleton ∨ ∃ (s : Set α), G.IsClique s ∧ f '' s = t := by
  obtain (ht | ht) := t.subsingleton_or_nontrivial
  · simp [IsClique.of_subsingleton, ht]
  simp [isClique_map_iff_of_nontrivial ht, ht.not_subsingleton]

@[simp] theorem isClique_map_image_iff {f : α ↪ β} :
    (G.map f).IsClique (f '' s) ↔ G.IsClique s := by
  rw [isClique_map_iff, f.injective.subsingleton_image_iff]
  obtain (hs | hs) := s.subsingleton_or_nontrivial
  · simp [hs, IsClique.of_subsingleton]
  simp [or_iff_right hs.not_subsingleton, Set.image_eq_image f.injective]

variable {f : α ↪ β} {t : Finset β}

theorem isClique_map_finset_iff_of_nontrivial (ht : t.Nontrivial) :
    (G.map f).IsClique t ↔ ∃ (s : Finset α), G.IsClique s ∧ s.map f = t := by
  constructor
  · rw [isClique_map_iff_of_nontrivial (by simpa)]
    rintro ⟨s, hs, hst⟩
    obtain ⟨s, rfl⟩ := Set.Finite.exists_finset_coe <|
      (show s.Finite from Set.Finite.of_finite_image (by simp [hst]) f.injective.injOn)
    exact ⟨s,hs, Finset.coe_inj.1 (by simpa)⟩
  rintro ⟨s, hs, rfl⟩
  simpa using hs.map (f := f)

theorem isClique_map_finset_iff :
    (G.map f).IsClique t ↔ #t ≤ 1 ∨ ∃ (s : Finset α), G.IsClique s ∧ s.map f = t := by
  obtain (ht | ht) := le_or_lt #t 1
  · simp only [ht, true_or, iff_true]
    exact IsClique.of_subsingleton <| card_le_one.1 ht
  rw [isClique_map_finset_iff_of_nontrivial, ← not_lt]
  · simp [ht, Finset.map_eq_image]
  exact Finset.one_lt_card_iff_nontrivial.mp ht

protected theorem IsClique.finsetMap {f : α ↪ β} {s : Finset α} (h : G.IsClique s) :
    (G.map f).IsClique (s.map f) := by
  simpa

end Clique

/-! ### `n`-cliques -/


section NClique

variable {n : ℕ} {s : Finset α}

/-- An `n`-clique in a graph is a set of `n` vertices which are pairwise connected. -/
structure IsNClique (n : ℕ) (s : Finset α) : Prop where
  isClique : G.IsClique s
  card_eq : #s = n

theorem isNClique_iff : G.IsNClique n s ↔ G.IsClique s ∧ #s = n :=
  ⟨fun h ↦ ⟨h.1, h.2⟩, fun h ↦ ⟨h.1, h.2⟩⟩

instance [DecidableEq α] [DecidableRel G.Adj] {n : ℕ} {s : Finset α} :
    Decidable (G.IsNClique n s) :=
  decidable_of_iff' _ G.isNClique_iff

variable {G H} {a b c : α}

@[simp] lemma isNClique_empty : G.IsNClique n ∅ ↔ n = 0 := by simp [isNClique_iff, eq_comm]

@[simp]
lemma isNClique_singleton : G.IsNClique n {a} ↔ n = 1 := by simp [isNClique_iff, eq_comm]

theorem IsNClique.mono (h : G ≤ H) : G.IsNClique n s → H.IsNClique n s := by
  simp_rw [isNClique_iff]
  exact And.imp_left (IsClique.mono h)

protected theorem IsNClique.map (h : G.IsNClique n s) {f : α ↪ β} :
    (G.map f).IsNClique n (s.map f) :=
  ⟨by rw [coe_map]; exact h.1.map, (card_map _).trans h.2⟩

theorem isNClique_map_iff (hn : 1 < n) {t : Finset β} {f : α ↪ β} :
    (G.map f).IsNClique n t ↔ ∃ s : Finset α, G.IsNClique n s ∧ s.map f = t := by
  rw [isNClique_iff, isClique_map_finset_iff, or_and_right,
    or_iff_right (by rintro ⟨h', rfl⟩; exact h'.not_lt hn)]
  constructor
  · rintro ⟨⟨s, hs, rfl⟩, rfl⟩
    simp [isNClique_iff, hs]
  rintro ⟨s, hs, rfl⟩
  simp [hs.card_eq, hs.isClique]

@[simp]
theorem isNClique_bot_iff : (⊥ : SimpleGraph α).IsNClique n s ↔ n ≤ 1 ∧ #s = n := by
  rw [isNClique_iff, isClique_bot_iff]
  refine and_congr_left ?_
  rintro rfl
  exact card_le_one.symm

@[simp]
theorem isNClique_zero : G.IsNClique 0 s ↔ s = ∅ := by
  simp only [isNClique_iff, Finset.card_eq_zero, and_iff_right_iff_imp]; rintro rfl; simp

@[simp]
theorem isNClique_one : G.IsNClique 1 s ↔ ∃ a, s = {a} := by
  simp only [isNClique_iff, card_eq_one, and_iff_right_iff_imp]; rintro ⟨a, rfl⟩; simp

section DecidableEq

variable [DecidableEq α]

protected theorem IsNClique.insert (hs : G.IsNClique n s) (h : ∀ b ∈ s, G.Adj a b) :
    G.IsNClique (n + 1) (insert a s) := by
  constructor
  · push_cast
    exact hs.1.insert fun b hb _ => h _ hb
  · rw [card_insert_of_not_mem fun ha => (h _ ha).ne rfl, hs.2]

lemma IsNClique.erase_of_mem (hs : G.IsNClique (n + 1) s) (ha : a ∈ s) :
    G.IsNClique n (s.erase a):=by
  constructor
  · apply hs.1.subset; simp
  · rw [card_erase_of_mem ha,hs.2]
    rfl

lemma IsNClique.erase_of_not_mem (hs : G.IsNClique n s) (ha : a ∉ s): G.IsNClique n (s.erase a):=
  (erase_eq_of_not_mem ha).symm ▸ hs

lemma IsNClique.insert_erase (hs : G.IsNClique n s) (had: ∀ w ∈ s, w ≠ b → G.Adj a w) (hb : b ∈ s):
    G.IsNClique n (insert a (erase s b)) := by
  cases n with
  | zero => simp_all
  | succ n =>
    apply (hs.erase_of_mem hb).insert
    intro w h; rw [mem_erase] at h
    apply had w h.2 h.1

/-- If s is a clique in G ⊔ {xy} then s-{x} is a clique in G -/
lemma IsNClique.erase_of_sup_edge_of_mem  {v w : α} (hc: (G ⊔ edge v w).IsNClique (n + 1) s)
(hx : v ∈ s) : G.IsNClique n (s.erase v):=by
  constructor
  · intro u hu v hv huvne
    push_cast at *
    obtain (h | h):= (hc.1 hu.1 hv.1 huvne)
    · exact h
    · simp only [edge_adj, Set.mem_singleton_iff, Sym2.eq, Sym2.rel_iff', Prod.mk.injEq,
        Prod.swap_prod_mk, ne_eq] at h
      exfalso; obtain ⟨⟨rfl,rfl⟩|⟨rfl,rfl⟩,_⟩:=h;
      · exact hu.2 <| Set.mem_singleton u
      · exact hv.2 <| Set.mem_singleton v
  · rw [card_erase_of_mem hx,hc.2]
    rfl

theorem is3Clique_triple_iff : G.IsNClique 3 {a, b, c} ↔ G.Adj a b ∧ G.Adj a c ∧ G.Adj b c := by
  simp only [isNClique_iff, isClique_iff, Set.pairwise_insert_of_symmetric G.symm, coe_insert]
  by_cases hab : a = b <;> by_cases hbc : b = c <;> by_cases hac : a = c <;> subst_vars <;>
    simp [G.ne_of_adj, and_rotate, *]

theorem is3Clique_iff :
    G.IsNClique 3 s ↔ ∃ a b c, G.Adj a b ∧ G.Adj a c ∧ G.Adj b c ∧ s = {a, b, c} := by
  refine ⟨fun h ↦ ?_, ?_⟩
  · obtain ⟨a, b, c, -, -, -, hs⟩ := card_eq_three.1 h.card_eq
    refine ⟨a, b, c, ?_⟩
    rwa [hs, eq_self_iff_true, and_true, is3Clique_triple_iff.symm, ← hs]
  · rintro ⟨a, b, c, hab, hbc, hca, rfl⟩
    exact is3Clique_triple_iff.2 ⟨hab, hbc, hca⟩

end DecidableEq

theorem is3Clique_iff_exists_cycle_length_three :
    (∃ s : Finset α, G.IsNClique 3 s) ↔ ∃ (u : α) (w : G.Walk u u), w.IsCycle ∧ w.length = 3 := by
  classical
  simp_rw [is3Clique_iff, isCycle_def]
  exact
    ⟨(fun ⟨_, a, _, _, hab, hac, hbc, _⟩ => ⟨a, cons hab (cons hbc (cons hac.symm nil)), by aesop⟩),
    (fun ⟨_, .cons hab (.cons hbc (.cons hca nil)), _, _⟩ => ⟨_, _, _, _, hab, hca.symm, hbc, rfl⟩)⟩

end NClique

/-! ### Graphs without cliques -/


section CliqueFree

variable {m n : ℕ}

/-- `G.CliqueFree n` means that `G` has no `n`-cliques. -/
def CliqueFree (n : ℕ) : Prop :=
  ∀ t, ¬G.IsNClique n t

variable {G H} {s : Finset α}

theorem IsNClique.not_cliqueFree (hG : G.IsNClique n s) : ¬G.CliqueFree n :=
  fun h ↦ h _ hG

theorem not_cliqueFree_of_top_embedding {n : ℕ} (f : (⊤ : SimpleGraph (Fin n)) ↪g G) :
    ¬G.CliqueFree n := by
  simp only [CliqueFree, isNClique_iff, isClique_iff_induce_eq, not_forall, Classical.not_not]
  use Finset.univ.map f.toEmbedding
  simp only [card_map, Finset.card_fin, eq_self_iff_true, and_true]
  ext ⟨v, hv⟩ ⟨w, hw⟩
  simp only [coe_map, Set.mem_image, coe_univ, Set.mem_univ, true_and] at hv hw
  obtain ⟨v', rfl⟩ := hv
  obtain ⟨w', rfl⟩ := hw
  simp only [coe_sort_coe, RelEmbedding.coe_toEmbedding, comap_adj, Function.Embedding.coe_subtype,
    f.map_adj_iff, top_adj, ne_eq, Subtype.mk.injEq, RelEmbedding.inj]
  -- This used to be the end of the proof before https://github.com/leanprover/lean4/pull/2644
  erw [Function.Embedding.coe_subtype, f.map_adj_iff]
  simp

/-- An embedding of a complete graph that witnesses the fact that the graph is not clique-free. -/
noncomputable def topEmbeddingOfNotCliqueFree {n : ℕ} (h : ¬G.CliqueFree n) :
    (⊤ : SimpleGraph (Fin n)) ↪g G := by
  simp only [CliqueFree, isNClique_iff, isClique_iff_induce_eq, not_forall, Classical.not_not] at h
  obtain ⟨ha, hb⟩ := h.choose_spec
  have : (⊤ : SimpleGraph (Fin #h.choose)) ≃g (⊤ : SimpleGraph h.choose) := by
    apply Iso.completeGraph
    simpa using (Fintype.equivFin h.choose).symm
  rw [← ha] at this
  convert (Embedding.induce ↑h.choose.toSet).comp this.toEmbedding
  exact hb.symm

theorem not_cliqueFree_iff (n : ℕ) : ¬G.CliqueFree n ↔ Nonempty ((⊤ : SimpleGraph (Fin n)) ↪g G) :=
  ⟨fun h ↦ ⟨topEmbeddingOfNotCliqueFree h⟩, fun ⟨f⟩ ↦ not_cliqueFree_of_top_embedding f⟩

theorem cliqueFree_iff {n : ℕ} : G.CliqueFree n ↔ IsEmpty ((⊤ : SimpleGraph (Fin n)) ↪g G) := by
  rw [← not_iff_not, not_cliqueFree_iff, not_isEmpty_iff]

theorem not_cliqueFree_card_of_top_embedding [Fintype α] (f : (⊤ : SimpleGraph α) ↪g G) :
    ¬G.CliqueFree (card α) := by
  rw [not_cliqueFree_iff]
  exact ⟨(Iso.completeGraph (Fintype.equivFin α)).symm.toEmbedding.trans f⟩

@[simp]
theorem cliqueFree_bot (h : 2 ≤ n) : (⊥ : SimpleGraph α).CliqueFree n := by
  intro t ht
  have := le_trans h (isNClique_bot_iff.1 ht).1
  contradiction

lemma isEmpty_of_cliqueFree_one (h : G.CliqueFree 1) : IsEmpty α:=by
  simp only [CliqueFree, isNClique_one, not_exists, forall_eq_apply_imp_iff] at h
  exact { false := h }

theorem CliqueFree.mono (h : m ≤ n) : G.CliqueFree m → G.CliqueFree n := by
  intro hG s hs
  obtain ⟨t, hts, ht⟩ := exists_subset_card_eq (h.trans hs.card_eq.ge)
  exact hG _ ⟨hs.isClique.subset hts, ht⟩

theorem CliqueFree.anti (h : G ≤ H) : H.CliqueFree n → G.CliqueFree n :=
  forall_imp fun _ ↦ mt <| IsNClique.mono h

/-- If a graph is cliquefree, any graph that embeds into it is also cliquefree. -/
theorem CliqueFree.comap {H : SimpleGraph β} (f : H ↪g G) : G.CliqueFree n → H.CliqueFree n := by
  intro h; contrapose h
  exact not_cliqueFree_of_top_embedding <| f.comp (topEmbeddingOfNotCliqueFree h)

@[simp] theorem cliqueFree_map_iff {f : α ↪ β} [Nonempty α] :
    (G.map f).CliqueFree n ↔ G.CliqueFree n := by
  obtain (hle | hlt) := le_or_lt n 1
  · obtain (rfl | rfl) := Nat.le_one_iff_eq_zero_or_eq_one.1 hle
    · simp [CliqueFree]
    simp [CliqueFree, show ∃ (_ : β), True from ⟨f (Classical.arbitrary _), trivial⟩]
  simp [CliqueFree, isNClique_map_iff hlt]

/-- See `SimpleGraph.cliqueFree_of_chromaticNumber_lt` for a tighter bound. -/
theorem cliqueFree_of_card_lt [Fintype α] (hc : card α < n) : G.CliqueFree n := by
  by_contra h
  refine Nat.lt_le_asymm hc ?_
  rw [cliqueFree_iff, not_isEmpty_iff] at h
  simpa only [Fintype.card_fin] using Fintype.card_le_of_embedding h.some.toEmbedding

/-- A complete `r`-partite graph has no `n`-cliques for `r < n`. -/
theorem cliqueFree_completeMultipartiteGraph {ι : Type*} [Fintype ι] (V : ι → Type*)
    (hc : card ι < n) : (completeMultipartiteGraph V).CliqueFree n := by
  rw [cliqueFree_iff, isEmpty_iff]
  intro f
  obtain ⟨v, w, hn, he⟩ := exists_ne_map_eq_of_card_lt (Sigma.fst ∘ f) (by simp [hc])
  rw [← top_adj, ← f.map_adj_iff, comap_adj, top_adj] at hn
  exact absurd he hn

/-- Clique-freeness is preserved by `replaceVertex`. -/
protected theorem CliqueFree.replaceVertex [DecidableEq α] (h : G.CliqueFree n) (s t : α) :
    (G.replaceVertex s t).CliqueFree n := by
  contrapose h
  obtain ⟨φ, hφ⟩ := topEmbeddingOfNotCliqueFree h
  rw [not_cliqueFree_iff]
  by_cases mt : t ∈ Set.range φ
  · obtain ⟨x, hx⟩ := mt
    by_cases ms : s ∈ Set.range φ
    · obtain ⟨y, hy⟩ := ms
      have e := @hφ x y
      simp_rw [hx, hy, adj_comm, not_adj_replaceVertex_same, top_adj, false_iff, not_ne_iff] at e
      rwa [← hx, e, hy, replaceVertex_self, not_cliqueFree_iff] at h
    · unfold replaceVertex at hφ
      use φ.setValue x s
      intro a b
      simp only [Embedding.coeFn_mk, Embedding.setValue, not_exists.mp ms, ite_false]
      rw [apply_ite (G.Adj · _), apply_ite (G.Adj _ ·), apply_ite (G.Adj _ ·)]
      convert @hφ a b <;> simp only [← φ.apply_eq_iff_eq, SimpleGraph.irrefl, hx]
  · use φ
    simp_rw [Set.mem_range, not_exists, ← ne_eq] at mt
    conv at hφ => enter [a, b]; rw [G.adj_replaceVertex_iff_of_ne _ (mt a) (mt b)]
    exact hφ

@[simp]
theorem cliqueFree_two : G.CliqueFree 2 ↔ G = ⊥ := by
  classical
  constructor
  · simp_rw [← edgeSet_eq_empty, Set.eq_empty_iff_forall_not_mem, Sym2.forall, mem_edgeSet]
    exact fun h a b hab => h _ ⟨by simpa [hab.ne], card_pair hab.ne⟩
  · rintro rfl
    exact cliqueFree_bot le_rfl

section DecidableEq

variable[DecidableEq α]
/-- If G is Kᵣ₊₁-free and s is an r-clique then every vertex is not adjacent to something in s -/
lemma IsNClique.exists_non_adj_of_cliqueFree_succ (hc : G.IsNClique n s) (h: G.CliqueFree (n + 1))
(x : α) :  ∃ y, y ∈ s ∧ ¬G.Adj x y:= by
  by_contra! hf
  apply (hc.insert hf).not_cliqueFree h

end DecidableEq
variable  {v w : α}
/-- If s is a clique in G ⊔ {xy} and x,y ∉ s then s is a clique in G -/
lemma IsNClique.sup_edge_not_mem (hc: (G ⊔ edge v w).IsNClique n s) (hx : v ∉ s) (hy : w ∉ s) :
    G.IsNClique n s:=by
  constructor
  · intro u hu v hv hne
    obtain ( h | h ):=(sup_adj ..).1 <| hc.1 hu hv hne
    · exact h
    · rw [edge_adj] at h
      obtain ⟨(⟨rfl,rfl⟩ |⟨rfl,rfl⟩),_⟩:=h <;> contradiction
  · exact hc.2

/-- Adding an edge increases the clique number by at most one. -/
protected theorem CliqueFree.sup_edge (h : G.CliqueFree n) (v w : α) :
    (G ⊔ edge v w).CliqueFree (n + 1) := by
    classical
    rw [CliqueFree] at *;
    contrapose! h
    obtain ⟨t,ht⟩:=h
    by_cases hvw : (v ∉ t) ∧ (w ∉ t)
    · obtain ⟨s,hs⟩:=exists_subset_card_eq (ht.2 ▸ (Nat.le_add_right ..))
      exact ⟨_,(ht.sup_edge_not_mem  hvw.1 hvw.2).1.subset hs.1,hs.2⟩
    · push_neg at hvw
      by_cases hv : v ∈ t
      · exact ⟨_,ht.erase_of_sup_edge_of_mem hv⟩
      · exact ⟨_,(edge_comm ▸ ht).erase_of_sup_edge_of_mem <| (hvw hv)⟩

end CliqueFree

section CliqueFreeOn
variable {s s₁ s₂ : Set α} {a : α} {m n : ℕ}

/-- `G.CliqueFreeOn s n` means that `G` has no `n`-cliques contained in `s`. -/
def CliqueFreeOn (G : SimpleGraph α) (s : Set α) (n : ℕ) : Prop :=
  ∀ ⦃t⦄, ↑t ⊆ s → ¬G.IsNClique n t

theorem CliqueFreeOn.subset (hs : s₁ ⊆ s₂) (h₂ : G.CliqueFreeOn s₂ n) : G.CliqueFreeOn s₁ n :=
  fun _t hts => h₂ <| hts.trans hs

theorem CliqueFreeOn.mono (hmn : m ≤ n) (hG : G.CliqueFreeOn s m) : G.CliqueFreeOn s n := by
  rintro t hts ht
  obtain ⟨u, hut, hu⟩ := exists_subset_card_eq (hmn.trans ht.card_eq.ge)
  exact hG ((coe_subset.2 hut).trans hts) ⟨ht.isClique.subset hut, hu⟩

theorem CliqueFreeOn.anti (hGH : G ≤ H) (hH : H.CliqueFreeOn s n) : G.CliqueFreeOn s n :=
  fun _t hts ht => hH hts <| ht.mono hGH

@[simp]
theorem cliqueFreeOn_empty : G.CliqueFreeOn ∅ n ↔ n ≠ 0 := by
  simp [CliqueFreeOn, Set.subset_empty_iff]

@[simp]
theorem cliqueFreeOn_singleton : G.CliqueFreeOn {a} n ↔ 1 < n := by
  obtain _ | _ | n := n <;>
    simp [CliqueFreeOn, isNClique_iff, ← subset_singleton_iff', (Nat.succ_ne_zero _).symm]

@[simp]
theorem cliqueFreeOn_univ : G.CliqueFreeOn Set.univ n ↔ G.CliqueFree n := by
  simp [CliqueFree, CliqueFreeOn]

protected theorem CliqueFree.cliqueFreeOn (hG : G.CliqueFree n) : G.CliqueFreeOn s n :=
  fun _t _ ↦ hG _

theorem cliqueFreeOn_of_card_lt {s : Finset α} (h : #s < n) : G.CliqueFreeOn s n :=
  fun _t hts ht => h.not_le <| ht.2.symm.trans_le <| card_mono hts

-- TODO: Restate using `SimpleGraph.IndepSet` once we have it
@[simp]
theorem cliqueFreeOn_two : G.CliqueFreeOn s 2 ↔ s.Pairwise (G.Adjᶜ) := by
  classical
  refine ⟨fun h a ha b hb _ hab => h ?_ ⟨by simpa [hab.ne], card_pair hab.ne⟩, ?_⟩
  · push_cast
    exact Set.insert_subset_iff.2 ⟨ha, Set.singleton_subset_iff.2 hb⟩
  simp only [CliqueFreeOn, isNClique_iff, card_eq_two, coe_subset, not_and, not_exists]
  rintro h t hst ht a b hab rfl
  simp only [coe_insert, coe_singleton, Set.insert_subset_iff, Set.singleton_subset_iff] at hst
  refine h hst.1 hst.2 hab (ht ?_ ?_ hab) <;> simp

theorem CliqueFreeOn.of_succ (hs : G.CliqueFreeOn s (n + 1)) (ha : a ∈ s) :
    G.CliqueFreeOn (s ∩ G.neighborSet a) n := by
  classical
  refine fun t hts ht => hs ?_ (ht.insert fun b hb => (hts hb).2)
  push_cast
  exact Set.insert_subset_iff.2 ⟨ha, hts.trans Set.inter_subset_left⟩

end CliqueFreeOn

/-! ### Set of cliques -/


section CliqueSet

variable {n : ℕ} {s : Finset α}

/-- The `n`-cliques in a graph as a set. -/
def cliqueSet (n : ℕ) : Set (Finset α) :=
  { s | G.IsNClique n s }

variable {G H}

@[simp]
theorem mem_cliqueSet_iff : s ∈ G.cliqueSet n ↔ G.IsNClique n s :=
  Iff.rfl

@[simp]
theorem cliqueSet_eq_empty_iff : G.cliqueSet n = ∅ ↔ G.CliqueFree n := by
  simp_rw [CliqueFree, Set.eq_empty_iff_forall_not_mem, mem_cliqueSet_iff]

protected alias ⟨_, CliqueFree.cliqueSet⟩ := cliqueSet_eq_empty_iff

@[gcongr, mono]
theorem cliqueSet_mono (h : G ≤ H) : G.cliqueSet n ⊆ H.cliqueSet n :=
  fun _ ↦ IsNClique.mono h

theorem cliqueSet_mono' (h : G ≤ H) : G.cliqueSet ≤ H.cliqueSet :=
  fun _ ↦ cliqueSet_mono h

@[simp]
theorem cliqueSet_zero (G : SimpleGraph α) : G.cliqueSet 0 = {∅} := Set.ext fun s => by simp

@[simp]
theorem cliqueSet_one (G : SimpleGraph α) : G.cliqueSet 1 = Set.range singleton :=
  Set.ext fun s => by simp [eq_comm]

@[simp]
theorem cliqueSet_bot (hn : 1 < n) : (⊥ : SimpleGraph α).cliqueSet n = ∅ :=
  (cliqueFree_bot hn).cliqueSet

@[simp]
theorem cliqueSet_map (hn : n ≠ 1) (G : SimpleGraph α) (f : α ↪ β) :
    (G.map f).cliqueSet n = map f '' G.cliqueSet n := by
  ext s
  constructor
  · rintro ⟨hs, rfl⟩
    have hs' : (s.preimage f f.injective.injOn).map f = s := by
      classical
      rw [map_eq_image, image_preimage, filter_true_of_mem]
      rintro a ha
      obtain ⟨b, hb, hba⟩ := exists_mem_ne (hn.lt_of_le' <| Finset.card_pos.2 ⟨a, ha⟩) a
      obtain ⟨c, _, _, hc, _⟩ := hs ha hb hba.symm
      exact ⟨c, hc⟩
    refine ⟨s.preimage f f.injective.injOn, ⟨?_, by rw [← card_map f, hs']⟩, hs'⟩
    rw [coe_preimage]
    exact fun a ha b hb hab => map_adj_apply.1 (hs ha hb <| f.injective.ne hab)
  · rintro ⟨s, hs, rfl⟩
    exact hs.map

@[simp]
theorem cliqueSet_map_of_equiv (G : SimpleGraph α) (e : α ≃ β) (n : ℕ) :
    (G.map e.toEmbedding).cliqueSet n = map e.toEmbedding '' G.cliqueSet n := by
  obtain rfl | hn := eq_or_ne n 1
  · ext
    simp [e.exists_congr_left]
  · exact cliqueSet_map hn _ _

end CliqueSet

/-! ### Clique number -/


section CliqueNumber

variable {α : Type*} {G : SimpleGraph α}

/-- The maximum number of vertices in a clique of a graph `G`. -/
noncomputable def cliqueNum (G : SimpleGraph α) : ℕ := sSup {n | ∃ s, G.IsNClique n s}

private lemma fintype_cliqueNum_bddAbove [Fintype α] : BddAbove {n | ∃ s, G.IsNClique n s} := by
  use Fintype.card α
  rintro y ⟨s, syc⟩
  rw [isNClique_iff] at syc
  rw [← syc.right]
  exact Finset.card_le_card (Finset.subset_univ s)

lemma IsClique.card_le_cliqueNum [Fintype α] {t : Finset α} {tc : G.IsClique t} :
    #t ≤ G.cliqueNum :=
  le_csSup G.fintype_cliqueNum_bddAbove (Exists.intro t ⟨tc, rfl⟩)

lemma exists_isNClique_cliqueNum [Fintype α] : ∃ s, G.IsNClique G.cliqueNum s :=
  Nat.sSup_mem ⟨0, by simp [isNClique_empty.mpr rfl]⟩ G.fintype_cliqueNum_bddAbove

/-- A maximum clique in a graph `G` is a clique with the largest possible size. -/
structure IsMaximumClique [Fintype α] (G : SimpleGraph α) (s : Finset α) : Prop where
  (isClique : G.IsClique s)
  (maximum : ∀ t : Finset α, G.IsClique t → #t ≤ #s)

theorem isMaximumClique_iff [Fintype α] {s : Finset α} :
    G.IsMaximumClique s ↔ G.IsClique s ∧ ∀ t : Finset α, G.IsClique t → #t ≤ #s :=
  ⟨fun h ↦ ⟨h.1, h.2⟩, fun h ↦ ⟨h.1, h.2⟩⟩

/-- A maximal clique in a graph `G` is a clique that cannot be extended by adding more vertices. -/
theorem isMaximalClique_iff {s : Set α} :
    Maximal G.IsClique s ↔ G.IsClique s ∧ ∀ t : Set α, G.IsClique t → s ⊆ t → t ⊆ s :=
  Iff.rfl

lemma IsMaximumClique.isMaximalClique [Fintype α] (s : Finset α) (M : G.IsMaximumClique s) :
    Maximal G.IsClique s :=
  ⟨ M.isClique,
    fun t ht hsub => by
      by_contra hc
      have fint : Fintype t := ofFinite ↑t
      have ne : s ≠ t.toFinset := fun a ↦ by subst a; simp_all[Set.coe_toFinset, not_true_eq_false]
      have hle : #t.toFinset ≤ #s := M.maximum t.toFinset (by simp [Set.coe_toFinset, ht])
      have hlt : #s < #t.toFinset :=
        card_lt_card (ssubset_of_ne_of_subset ne (Set.subset_toFinset.mpr hsub))
      exact lt_irrefl _ (lt_of_lt_of_le hlt hle) ⟩

lemma maximumClique_card_eq_cliqueNum [Fintype α] (s : Finset α) (sm : G.IsMaximumClique s) :
    #s = G.cliqueNum := by
  obtain ⟨sc, sm⟩ := sm
  obtain ⟨t, tc, tcard⟩ := G.exists_isNClique_cliqueNum
  exact eq_of_le_of_not_lt sc.card_le_cliqueNum (by simp [← tcard, sm t tc])

lemma maximumClique_exists [Fintype α] : ∃ (s : Finset α), G.IsMaximumClique s := by
  obtain ⟨s, snc⟩ := G.exists_isNClique_cliqueNum
  exact ⟨s, ⟨snc.isClique, fun t ht => snc.card_eq.symm ▸ ht.card_le_cliqueNum⟩⟩

end CliqueNumber

/-! ### Finset of cliques -/


section CliqueFinset

variable [Fintype α] [DecidableEq α] [DecidableRel G.Adj] {n : ℕ} {s : Finset α}

/-- The `n`-cliques in a graph as a finset. -/
def cliqueFinset (n : ℕ) : Finset (Finset α) := {s | G.IsNClique n s}

variable {G} in
@[simp]
theorem mem_cliqueFinset_iff : s ∈ G.cliqueFinset n ↔ G.IsNClique n s :=
  mem_filter.trans <| and_iff_right <| mem_univ _

@[simp, norm_cast]
theorem coe_cliqueFinset (n : ℕ) : (G.cliqueFinset n : Set (Finset α)) = G.cliqueSet n :=
  Set.ext fun _ ↦ mem_cliqueFinset_iff

variable {G}

@[simp]
theorem cliqueFinset_eq_empty_iff : G.cliqueFinset n = ∅ ↔ G.CliqueFree n := by
  simp_rw [CliqueFree, eq_empty_iff_forall_not_mem, mem_cliqueFinset_iff]

protected alias ⟨_, CliqueFree.cliqueFinset⟩ := cliqueFinset_eq_empty_iff

theorem card_cliqueFinset_le : #(G.cliqueFinset n) ≤ (card α).choose n := by
  rw [← card_univ, ← card_powersetCard]
  refine card_mono fun s => ?_
  simpa [mem_powersetCard_univ] using IsNClique.card_eq

variable [DecidableRel H.Adj]

@[gcongr, mono]
theorem cliqueFinset_mono (h : G ≤ H) : G.cliqueFinset n ⊆ H.cliqueFinset n :=
  monotone_filter_right _ fun _ ↦ IsNClique.mono h

variable [Fintype β] [DecidableEq β] (G)

@[simp]
theorem cliqueFinset_map (f : α ↪ β) (hn : n ≠ 1) :
    (G.map f).cliqueFinset n = (G.cliqueFinset n).map ⟨map f, Finset.map_injective _⟩ :=
  coe_injective <| by
    simp_rw [coe_cliqueFinset, cliqueSet_map hn, coe_map, coe_cliqueFinset, Embedding.coeFn_mk]

@[simp]
theorem cliqueFinset_map_of_equiv (e : α ≃ β) (n : ℕ) :
    (G.map e.toEmbedding).cliqueFinset n =
      (G.cliqueFinset n).map ⟨map e.toEmbedding, Finset.map_injective _⟩ :=
  coe_injective <| by push_cast; exact cliqueSet_map_of_equiv _ _ _

end CliqueFinset

<<<<<<< HEAD
section MaxCliqueFree
variable {x y : α} {n : ℕ} {G}

/-- A graph G is maximally Kᵣ-free if it doesn't contain Kᵣ but any supergraph does contain Kᵣ -/
abbrev MaxCliqueFree (G : SimpleGraph α) (r : ℕ) : Prop :=
  Maximal (fun H => H.CliqueFree r) G

/-- If we add a new edge to a maximally r-clique-free graph we get a clique -/
protected lemma MaxCliqueFree.sup_edge (h: G.MaxCliqueFree n) (hne: x ≠ y) (hnadj: ¬G.Adj x y ):
    ∃ t, (G ⊔ edge x y).IsNClique n t:=by
  rw [MaxCliqueFree, maximal_iff_forall_gt] at h
  convert h.2  <| G.lt_sup_edge hne hnadj
  simp [CliqueFree, not_forall, not_not]

variable [DecidableEq α]
/-- If G is maximally Kᵣ₊₁-free and xy ∉ E(G) then there is a set s such that
s ∪ {x} and s ∪ {y} are both (r + 1)-cliques -/
lemma MaxCliqueFree.exists_of_not_adj (h: G.MaxCliqueFree (n + 1)) (hne: x ≠ y) (hnadj: ¬G.Adj x y):
 ∃ s, x ∉ s ∧ y ∉ s ∧ G.IsNClique n (insert x s) ∧ G.IsNClique n (insert y s) := by
  obtain ⟨t,hc⟩:= h.sup_edge hne hnadj
  have xym: x ∈ t ∧ y ∈ t:= by
    by_contra! hf
    apply h.1 t;
    constructor
    · intro u hu v hv hne
      obtain (h | h):=(hc.1 hu hv hne)
      · exact h
      · simp only [edge_adj, ne_eq] at h
        exfalso
        obtain ⟨⟨rfl,rfl⟩|⟨rfl,rfl⟩,_⟩:=h
        · apply hf hu hv
        · apply hf hv hu
    · exact hc.2
  use (t.erase x).erase y, erase_right_comm (a:=x) ▸ (not_mem_erase _ _),not_mem_erase _ _
  rw [insert_erase (mem_erase_of_ne_of_mem hne.symm xym.2), erase_right_comm,
      insert_erase (mem_erase_of_ne_of_mem hne xym.1)]
  exact ⟨(edge_comm ▸ hc).erase_of_sup_edge_of_mem xym.2,hc.erase_of_sup_edge_of_mem xym.1⟩

end MaxCliqueFree
=======
/-! ### Independent Sets -/

section IndepSet

variable {s : Set α}

/-- An independent set in a graph is a set of vertices that are pairwise not adjacent. -/
abbrev IsIndepSet (s : Set α) : Prop :=
  s.Pairwise (fun v w ↦ ¬G.Adj v w)

theorem isIndepSet_iff : G.IsIndepSet s ↔ s.Pairwise (fun v w ↦ ¬G.Adj v w) :=
  Iff.rfl

/-- An independent set is a clique in the complement graph and vice versa. -/
@[simp] theorem isClique_compl : Gᶜ.IsClique s ↔ G.IsIndepSet s := by
  rw [isIndepSet_iff, isClique_iff]; repeat rw [Set.Pairwise]
  simp_all [compl_adj]

/-- An independent set in the complement graph is a clique and vice versa. -/
@[simp] theorem isIndepSet_compl : Gᶜ.IsIndepSet s ↔ G.IsClique s := by
  rw [isIndepSet_iff, isClique_iff]; repeat rw [Set.Pairwise]
  simp_all [compl_adj]

instance [DecidableEq α] [DecidableRel G.Adj] {s : Finset α} : Decidable (G.IsIndepSet s) :=
  decidable_of_iff' _ G.isIndepSet_iff

/-- If `s` is an independent set, its complement meets every edge of `G`. -/
lemma IsIndepSet.nonempty_mem_compl_mem_edge
    [Fintype α] [DecidableEq α] {s : Finset α} (indA : G.IsIndepSet s) {e} (he : e ∈ G.edgeSet) :
  { b ∈ sᶜ | b ∈ e }.Nonempty := by
  obtain ⟨v , w⟩ := e
  by_contra c
  rw [IsIndepSet] at indA
  rw [mem_edgeSet] at he
  rw [not_nonempty_iff_eq_empty, filter_eq_empty_iff] at c
  simp_rw [mem_compl, Sym2.mem_iff, not_or] at c
  by_cases vins : v ∈ s
  · have wins : w ∈ s := by by_contra wnins; exact (c wnins).right rfl
    exact (indA vins wins (Adj.ne he)) he
  · exact (c vins).left rfl

/-- The neighbors of a vertex `v` form an independent set in a triangle free graph `G`. -/
theorem isIndepSet_neighborSet_of_triangleFree [DecidableEq α] (h: G.CliqueFree 3) (v : α) :
    G.IsIndepSet (G.neighborSet v) := by
  by_contra nind
  rw [IsIndepSet, Set.Pairwise] at nind
  push_neg at nind
  simp_rw [mem_neighborSet] at nind
  obtain ⟨j, avj, k, avk, _, ajk⟩ := nind
  exact h {v, j, k} (is3Clique_triple_iff.mpr (by simp [avj, avk, ajk]))

end IndepSet

/-! ### N-Independent sets -/


section NIndepSet

variable {n : ℕ} {s : Finset α}

/-- An `n`-independent set in a graph is a set of `n` vertices which are pairwise nonadjacent. -/
@[mk_iff]
structure IsNIndepSet (n : ℕ) (s : Finset α) : Prop where
  isIndepSet : G.IsIndepSet s
  card_eq : s.card = n

/-- An `n`-independent set is an `n`-clique in the complement graph and vice versa. -/
@[simp] theorem isNClique_compl : Gᶜ.IsNClique n s ↔ G.IsNIndepSet n s := by
  rw [isNIndepSet_iff]
  simp [isNClique_iff]

/-- An `n`-independent set in the complement graph is an `n`-clique and vice versa. -/
@[simp] theorem isNIndepSet_compl : Gᶜ.IsNIndepSet n s ↔ G.IsNClique n s := by
  rw [isNClique_iff]
  simp [isNIndepSet_iff]

instance [DecidableEq α] [DecidableRel G.Adj] {n : ℕ} {s : Finset α} :
    Decidable (G.IsNIndepSet n s) :=
  decidable_of_iff' _ (G.isNIndepSet_iff n s)

end NIndepSet

/-! ### Graphs without independent sets -/


section IndepSetFree

variable {n : ℕ}

/-- `G.IndepSetFree n` means that `G` has no `n`-independent sets. -/
def IndepSetFree (n : ℕ) : Prop :=
  ∀ t, ¬G.IsNIndepSet n t

/-- An graph is `n`-independent set free iff its complement is `n`-clique free. -/
@[simp] theorem cliqueFree_compl : Gᶜ.CliqueFree n ↔ G.IndepSetFree n := by
  simp [IndepSetFree, CliqueFree]

/-- An graph's complement is `n`-independent set free iff it is `n`-clique free. -/
@[simp] theorem indepSetFree_compl : Gᶜ.IndepSetFree n ↔ G.CliqueFree n := by
  simp [IndepSetFree, CliqueFree]

/-- `G.IndepSetFreeOn s n` means that `G` has no `n`-independent sets contained in `s`. -/
def IndepSetFreeOn (G : SimpleGraph α) (s : Set α) (n : ℕ) : Prop :=
  ∀ ⦃t⦄, ↑t ⊆ s → ¬G.IsNIndepSet n t

end IndepSetFree

/-! ### Set of independent sets-/


section IndepSetSet

variable {n : ℕ} {s : Finset α}

/-- The `n`-independent sets in a graph as a set. -/
def indepSetSet (n : ℕ) : Set (Finset α) :=
  { s | G.IsNIndepSet n s }

variable {G}

@[simp]
theorem mem_indepSetSet_iff : s ∈ G.indepSetSet n ↔ G.IsNIndepSet n s :=
  Iff.rfl

end IndepSetSet

/-! ### Independence Number-/


section IndepNumber

variable {α : Type*} {G : SimpleGraph α}

/-- The maximal number of vertices of an independent set in a graph `G`. -/
noncomputable def indepNum (G : SimpleGraph α) : ℕ := sSup {n | ∃ s, G.IsNIndepSet n s}

@[simp] lemma cliqueNum_compl : Gᶜ.cliqueNum = G.indepNum := by
  simp [indepNum, cliqueNum]

@[simp] lemma indepNum_compl : Gᶜ.indepNum = G.cliqueNum := by
  simp [indepNum, cliqueNum]

theorem IsIndepSet.card_le_indepNum
    [Fintype α] {t : Finset α} (tc : G.IsIndepSet t) : #t ≤ G.indepNum := by
  rw[← isClique_compl] at tc
  simp_rw [indepNum, ← isNClique_compl]
  exact tc.card_le_cliqueNum

lemma exists_isNIndepSet_indepNum [Fintype α] : ∃ s, G.IsNIndepSet G.indepNum s := by
  simp_rw [indepNum, ← isNClique_compl]
  exact exists_isNClique_cliqueNum

/-- An independent set in a graph `G` such that there is no independent set with more vertices. -/
@[mk_iff]
structure IsMaximumIndepSet [Fintype α] (G : SimpleGraph α) (s : Finset α) : Prop where
  isIndepSet : G.IsIndepSet s
  maximum : ∀ t : Finset α, G.IsIndepSet t → #t ≤ #s

@[simp] lemma isMaximumClique_compl [Fintype α] (s : Finset α) :
    Gᶜ.IsMaximumClique s ↔ G.IsMaximumIndepSet s := by
  simp [isMaximumIndepSet_iff, isMaximumClique_iff]

@[simp] lemma isMaximumIndepSet_compl [Fintype α] (s : Finset α) :
    Gᶜ.IsMaximumIndepSet s ↔ G.IsMaximumClique s := by
  simp [isMaximumIndepSet_iff, isMaximumClique_iff]

/-- An independent set in a graph `G` that cannot be extended by adding more vertices. -/
theorem isMaximalIndepSet_iff {s : Set α} :
    Maximal G.IsIndepSet s ↔ G.IsIndepSet s ∧ ∀ t : Set α, G.IsIndepSet t → s ⊆ t → t ⊆ s :=
  Iff.rfl

@[simp] lemma isMaximalClique_compl (s : Finset α) :
    Maximal Gᶜ.IsClique s ↔ Maximal G.IsIndepSet s := by
  simp [isMaximalIndepSet_iff, isMaximalClique_iff]

@[simp] lemma isMaximalIndepSet_compl (s : Finset α) :
    Maximal Gᶜ.IsIndepSet s ↔ Maximal G.IsClique s := by
  simp [isMaximalIndepSet_iff, isMaximalClique_iff]

lemma IsMaximumIndepSet.isMaximalIndepSet
    [Fintype α] (s : Finset α) (M : G.IsMaximumIndepSet s) : Maximal G.IsIndepSet s := by
  rw [← isMaximalClique_compl]
  rw [← isMaximumClique_compl] at M
  exact IsMaximumClique.isMaximalClique s M

theorem maximumIndepSet_card_eq_indepNum
    [Fintype α] (t : Finset α) (tmc : G.IsMaximumIndepSet t) : #t = G.indepNum := by
  rw [← isMaximumClique_compl] at tmc
  simp_rw [indepNum, ← isNClique_compl]
  exact Gᶜ.maximumClique_card_eq_cliqueNum t tmc

lemma maximumIndepSet_exists [Fintype α] : ∃ (s : Finset α), G.IsMaximumIndepSet s := by
  simp [← isMaximumClique_compl, maximumClique_exists]

end IndepNumber

/-! ### Finset of independent sets -/


section IndepSetFinset

variable [Fintype α] [DecidableEq α] [DecidableRel G.Adj] {n : ℕ} {s : Finset α}

/-- The `n`-independent sets in a graph as a finset. -/
def indepSetFinset (n : ℕ) : Finset (Finset α) := {s | G.IsNIndepSet n s}

variable {G} in
@[simp]
theorem mem_indepSetFinset_iff : s ∈ G.indepSetFinset n ↔ G.IsNIndepSet n s :=
  mem_filter.trans <| and_iff_right <| mem_univ _

end IndepSetFinset
>>>>>>> 30b9d3c0

end SimpleGraph<|MERGE_RESOLUTION|>--- conflicted
+++ resolved
@@ -699,7 +699,219 @@
 
 end CliqueFinset
 
-<<<<<<< HEAD
+/-! ### Independent Sets -/
+
+section IndepSet
+
+variable {s : Set α}
+
+/-- An independent set in a graph is a set of vertices that are pairwise not adjacent. -/
+abbrev IsIndepSet (s : Set α) : Prop :=
+  s.Pairwise (fun v w ↦ ¬G.Adj v w)
+
+theorem isIndepSet_iff : G.IsIndepSet s ↔ s.Pairwise (fun v w ↦ ¬G.Adj v w) :=
+  Iff.rfl
+
+/-- An independent set is a clique in the complement graph and vice versa. -/
+@[simp] theorem isClique_compl : Gᶜ.IsClique s ↔ G.IsIndepSet s := by
+  rw [isIndepSet_iff, isClique_iff]; repeat rw [Set.Pairwise]
+  simp_all [compl_adj]
+
+/-- An independent set in the complement graph is a clique and vice versa. -/
+@[simp] theorem isIndepSet_compl : Gᶜ.IsIndepSet s ↔ G.IsClique s := by
+  rw [isIndepSet_iff, isClique_iff]; repeat rw [Set.Pairwise]
+  simp_all [compl_adj]
+
+instance [DecidableEq α] [DecidableRel G.Adj] {s : Finset α} : Decidable (G.IsIndepSet s) :=
+  decidable_of_iff' _ G.isIndepSet_iff
+
+/-- If `s` is an independent set, its complement meets every edge of `G`. -/
+lemma IsIndepSet.nonempty_mem_compl_mem_edge
+    [Fintype α] [DecidableEq α] {s : Finset α} (indA : G.IsIndepSet s) {e} (he : e ∈ G.edgeSet) :
+  { b ∈ sᶜ | b ∈ e }.Nonempty := by
+  obtain ⟨v , w⟩ := e
+  by_contra c
+  rw [IsIndepSet] at indA
+  rw [mem_edgeSet] at he
+  rw [not_nonempty_iff_eq_empty, filter_eq_empty_iff] at c
+  simp_rw [mem_compl, Sym2.mem_iff, not_or] at c
+  by_cases vins : v ∈ s
+  · have wins : w ∈ s := by by_contra wnins; exact (c wnins).right rfl
+    exact (indA vins wins (Adj.ne he)) he
+  · exact (c vins).left rfl
+
+/-- The neighbors of a vertex `v` form an independent set in a triangle free graph `G`. -/
+theorem isIndepSet_neighborSet_of_triangleFree [DecidableEq α] (h: G.CliqueFree 3) (v : α) :
+    G.IsIndepSet (G.neighborSet v) := by
+  by_contra nind
+  rw [IsIndepSet, Set.Pairwise] at nind
+  push_neg at nind
+  simp_rw [mem_neighborSet] at nind
+  obtain ⟨j, avj, k, avk, _, ajk⟩ := nind
+  exact h {v, j, k} (is3Clique_triple_iff.mpr (by simp [avj, avk, ajk]))
+
+end IndepSet
+
+/-! ### N-Independent sets -/
+
+
+section NIndepSet
+
+variable {n : ℕ} {s : Finset α}
+
+/-- An `n`-independent set in a graph is a set of `n` vertices which are pairwise nonadjacent. -/
+@[mk_iff]
+structure IsNIndepSet (n : ℕ) (s : Finset α) : Prop where
+  isIndepSet : G.IsIndepSet s
+  card_eq : s.card = n
+
+/-- An `n`-independent set is an `n`-clique in the complement graph and vice versa. -/
+@[simp] theorem isNClique_compl : Gᶜ.IsNClique n s ↔ G.IsNIndepSet n s := by
+  rw [isNIndepSet_iff]
+  simp [isNClique_iff]
+
+/-- An `n`-independent set in the complement graph is an `n`-clique and vice versa. -/
+@[simp] theorem isNIndepSet_compl : Gᶜ.IsNIndepSet n s ↔ G.IsNClique n s := by
+  rw [isNClique_iff]
+  simp [isNIndepSet_iff]
+
+instance [DecidableEq α] [DecidableRel G.Adj] {n : ℕ} {s : Finset α} :
+    Decidable (G.IsNIndepSet n s) :=
+  decidable_of_iff' _ (G.isNIndepSet_iff n s)
+
+end NIndepSet
+
+/-! ### Graphs without independent sets -/
+
+
+section IndepSetFree
+
+variable {n : ℕ}
+
+/-- `G.IndepSetFree n` means that `G` has no `n`-independent sets. -/
+def IndepSetFree (n : ℕ) : Prop :=
+  ∀ t, ¬G.IsNIndepSet n t
+
+/-- An graph is `n`-independent set free iff its complement is `n`-clique free. -/
+@[simp] theorem cliqueFree_compl : Gᶜ.CliqueFree n ↔ G.IndepSetFree n := by
+  simp [IndepSetFree, CliqueFree]
+
+/-- An graph's complement is `n`-independent set free iff it is `n`-clique free. -/
+@[simp] theorem indepSetFree_compl : Gᶜ.IndepSetFree n ↔ G.CliqueFree n := by
+  simp [IndepSetFree, CliqueFree]
+
+/-- `G.IndepSetFreeOn s n` means that `G` has no `n`-independent sets contained in `s`. -/
+def IndepSetFreeOn (G : SimpleGraph α) (s : Set α) (n : ℕ) : Prop :=
+  ∀ ⦃t⦄, ↑t ⊆ s → ¬G.IsNIndepSet n t
+
+end IndepSetFree
+
+/-! ### Set of independent sets-/
+
+
+section IndepSetSet
+
+variable {n : ℕ} {s : Finset α}
+
+/-- The `n`-independent sets in a graph as a set. -/
+def indepSetSet (n : ℕ) : Set (Finset α) :=
+  { s | G.IsNIndepSet n s }
+
+variable {G}
+
+@[simp]
+theorem mem_indepSetSet_iff : s ∈ G.indepSetSet n ↔ G.IsNIndepSet n s :=
+  Iff.rfl
+
+end IndepSetSet
+
+/-! ### Independence Number-/
+
+
+section IndepNumber
+
+variable {α : Type*} {G : SimpleGraph α}
+
+/-- The maximal number of vertices of an independent set in a graph `G`. -/
+noncomputable def indepNum (G : SimpleGraph α) : ℕ := sSup {n | ∃ s, G.IsNIndepSet n s}
+
+@[simp] lemma cliqueNum_compl : Gᶜ.cliqueNum = G.indepNum := by
+  simp [indepNum, cliqueNum]
+
+@[simp] lemma indepNum_compl : Gᶜ.indepNum = G.cliqueNum := by
+  simp [indepNum, cliqueNum]
+
+theorem IsIndepSet.card_le_indepNum
+    [Fintype α] {t : Finset α} (tc : G.IsIndepSet t) : #t ≤ G.indepNum := by
+  rw[← isClique_compl] at tc
+  simp_rw [indepNum, ← isNClique_compl]
+  exact tc.card_le_cliqueNum
+
+lemma exists_isNIndepSet_indepNum [Fintype α] : ∃ s, G.IsNIndepSet G.indepNum s := by
+  simp_rw [indepNum, ← isNClique_compl]
+  exact exists_isNClique_cliqueNum
+
+/-- An independent set in a graph `G` such that there is no independent set with more vertices. -/
+@[mk_iff]
+structure IsMaximumIndepSet [Fintype α] (G : SimpleGraph α) (s : Finset α) : Prop where
+  isIndepSet : G.IsIndepSet s
+  maximum : ∀ t : Finset α, G.IsIndepSet t → #t ≤ #s
+
+@[simp] lemma isMaximumClique_compl [Fintype α] (s : Finset α) :
+    Gᶜ.IsMaximumClique s ↔ G.IsMaximumIndepSet s := by
+  simp [isMaximumIndepSet_iff, isMaximumClique_iff]
+
+@[simp] lemma isMaximumIndepSet_compl [Fintype α] (s : Finset α) :
+    Gᶜ.IsMaximumIndepSet s ↔ G.IsMaximumClique s := by
+  simp [isMaximumIndepSet_iff, isMaximumClique_iff]
+
+/-- An independent set in a graph `G` that cannot be extended by adding more vertices. -/
+theorem isMaximalIndepSet_iff {s : Set α} :
+    Maximal G.IsIndepSet s ↔ G.IsIndepSet s ∧ ∀ t : Set α, G.IsIndepSet t → s ⊆ t → t ⊆ s :=
+  Iff.rfl
+
+@[simp] lemma isMaximalClique_compl (s : Finset α) :
+    Maximal Gᶜ.IsClique s ↔ Maximal G.IsIndepSet s := by
+  simp [isMaximalIndepSet_iff, isMaximalClique_iff]
+
+@[simp] lemma isMaximalIndepSet_compl (s : Finset α) :
+    Maximal Gᶜ.IsIndepSet s ↔ Maximal G.IsClique s := by
+  simp [isMaximalIndepSet_iff, isMaximalClique_iff]
+
+lemma IsMaximumIndepSet.isMaximalIndepSet
+    [Fintype α] (s : Finset α) (M : G.IsMaximumIndepSet s) : Maximal G.IsIndepSet s := by
+  rw [← isMaximalClique_compl]
+  rw [← isMaximumClique_compl] at M
+  exact IsMaximumClique.isMaximalClique s M
+
+theorem maximumIndepSet_card_eq_indepNum
+    [Fintype α] (t : Finset α) (tmc : G.IsMaximumIndepSet t) : #t = G.indepNum := by
+  rw [← isMaximumClique_compl] at tmc
+  simp_rw [indepNum, ← isNClique_compl]
+  exact Gᶜ.maximumClique_card_eq_cliqueNum t tmc
+
+lemma maximumIndepSet_exists [Fintype α] : ∃ (s : Finset α), G.IsMaximumIndepSet s := by
+  simp [← isMaximumClique_compl, maximumClique_exists]
+
+end IndepNumber
+
+/-! ### Finset of independent sets -/
+
+
+section IndepSetFinset
+
+variable [Fintype α] [DecidableEq α] [DecidableRel G.Adj] {n : ℕ} {s : Finset α}
+
+/-- The `n`-independent sets in a graph as a finset. -/
+def indepSetFinset (n : ℕ) : Finset (Finset α) := {s | G.IsNIndepSet n s}
+
+variable {G} in
+@[simp]
+theorem mem_indepSetFinset_iff : s ∈ G.indepSetFinset n ↔ G.IsNIndepSet n s :=
+  mem_filter.trans <| and_iff_right <| mem_univ _
+
+end IndepSetFinset
+
 section MaxCliqueFree
 variable {x y : α} {n : ℕ} {G}
 
@@ -739,219 +951,5 @@
   exact ⟨(edge_comm ▸ hc).erase_of_sup_edge_of_mem xym.2,hc.erase_of_sup_edge_of_mem xym.1⟩
 
 end MaxCliqueFree
-=======
-/-! ### Independent Sets -/
-
-section IndepSet
-
-variable {s : Set α}
-
-/-- An independent set in a graph is a set of vertices that are pairwise not adjacent. -/
-abbrev IsIndepSet (s : Set α) : Prop :=
-  s.Pairwise (fun v w ↦ ¬G.Adj v w)
-
-theorem isIndepSet_iff : G.IsIndepSet s ↔ s.Pairwise (fun v w ↦ ¬G.Adj v w) :=
-  Iff.rfl
-
-/-- An independent set is a clique in the complement graph and vice versa. -/
-@[simp] theorem isClique_compl : Gᶜ.IsClique s ↔ G.IsIndepSet s := by
-  rw [isIndepSet_iff, isClique_iff]; repeat rw [Set.Pairwise]
-  simp_all [compl_adj]
-
-/-- An independent set in the complement graph is a clique and vice versa. -/
-@[simp] theorem isIndepSet_compl : Gᶜ.IsIndepSet s ↔ G.IsClique s := by
-  rw [isIndepSet_iff, isClique_iff]; repeat rw [Set.Pairwise]
-  simp_all [compl_adj]
-
-instance [DecidableEq α] [DecidableRel G.Adj] {s : Finset α} : Decidable (G.IsIndepSet s) :=
-  decidable_of_iff' _ G.isIndepSet_iff
-
-/-- If `s` is an independent set, its complement meets every edge of `G`. -/
-lemma IsIndepSet.nonempty_mem_compl_mem_edge
-    [Fintype α] [DecidableEq α] {s : Finset α} (indA : G.IsIndepSet s) {e} (he : e ∈ G.edgeSet) :
-  { b ∈ sᶜ | b ∈ e }.Nonempty := by
-  obtain ⟨v , w⟩ := e
-  by_contra c
-  rw [IsIndepSet] at indA
-  rw [mem_edgeSet] at he
-  rw [not_nonempty_iff_eq_empty, filter_eq_empty_iff] at c
-  simp_rw [mem_compl, Sym2.mem_iff, not_or] at c
-  by_cases vins : v ∈ s
-  · have wins : w ∈ s := by by_contra wnins; exact (c wnins).right rfl
-    exact (indA vins wins (Adj.ne he)) he
-  · exact (c vins).left rfl
-
-/-- The neighbors of a vertex `v` form an independent set in a triangle free graph `G`. -/
-theorem isIndepSet_neighborSet_of_triangleFree [DecidableEq α] (h: G.CliqueFree 3) (v : α) :
-    G.IsIndepSet (G.neighborSet v) := by
-  by_contra nind
-  rw [IsIndepSet, Set.Pairwise] at nind
-  push_neg at nind
-  simp_rw [mem_neighborSet] at nind
-  obtain ⟨j, avj, k, avk, _, ajk⟩ := nind
-  exact h {v, j, k} (is3Clique_triple_iff.mpr (by simp [avj, avk, ajk]))
-
-end IndepSet
-
-/-! ### N-Independent sets -/
-
-
-section NIndepSet
-
-variable {n : ℕ} {s : Finset α}
-
-/-- An `n`-independent set in a graph is a set of `n` vertices which are pairwise nonadjacent. -/
-@[mk_iff]
-structure IsNIndepSet (n : ℕ) (s : Finset α) : Prop where
-  isIndepSet : G.IsIndepSet s
-  card_eq : s.card = n
-
-/-- An `n`-independent set is an `n`-clique in the complement graph and vice versa. -/
-@[simp] theorem isNClique_compl : Gᶜ.IsNClique n s ↔ G.IsNIndepSet n s := by
-  rw [isNIndepSet_iff]
-  simp [isNClique_iff]
-
-/-- An `n`-independent set in the complement graph is an `n`-clique and vice versa. -/
-@[simp] theorem isNIndepSet_compl : Gᶜ.IsNIndepSet n s ↔ G.IsNClique n s := by
-  rw [isNClique_iff]
-  simp [isNIndepSet_iff]
-
-instance [DecidableEq α] [DecidableRel G.Adj] {n : ℕ} {s : Finset α} :
-    Decidable (G.IsNIndepSet n s) :=
-  decidable_of_iff' _ (G.isNIndepSet_iff n s)
-
-end NIndepSet
-
-/-! ### Graphs without independent sets -/
-
-
-section IndepSetFree
-
-variable {n : ℕ}
-
-/-- `G.IndepSetFree n` means that `G` has no `n`-independent sets. -/
-def IndepSetFree (n : ℕ) : Prop :=
-  ∀ t, ¬G.IsNIndepSet n t
-
-/-- An graph is `n`-independent set free iff its complement is `n`-clique free. -/
-@[simp] theorem cliqueFree_compl : Gᶜ.CliqueFree n ↔ G.IndepSetFree n := by
-  simp [IndepSetFree, CliqueFree]
-
-/-- An graph's complement is `n`-independent set free iff it is `n`-clique free. -/
-@[simp] theorem indepSetFree_compl : Gᶜ.IndepSetFree n ↔ G.CliqueFree n := by
-  simp [IndepSetFree, CliqueFree]
-
-/-- `G.IndepSetFreeOn s n` means that `G` has no `n`-independent sets contained in `s`. -/
-def IndepSetFreeOn (G : SimpleGraph α) (s : Set α) (n : ℕ) : Prop :=
-  ∀ ⦃t⦄, ↑t ⊆ s → ¬G.IsNIndepSet n t
-
-end IndepSetFree
-
-/-! ### Set of independent sets-/
-
-
-section IndepSetSet
-
-variable {n : ℕ} {s : Finset α}
-
-/-- The `n`-independent sets in a graph as a set. -/
-def indepSetSet (n : ℕ) : Set (Finset α) :=
-  { s | G.IsNIndepSet n s }
-
-variable {G}
-
-@[simp]
-theorem mem_indepSetSet_iff : s ∈ G.indepSetSet n ↔ G.IsNIndepSet n s :=
-  Iff.rfl
-
-end IndepSetSet
-
-/-! ### Independence Number-/
-
-
-section IndepNumber
-
-variable {α : Type*} {G : SimpleGraph α}
-
-/-- The maximal number of vertices of an independent set in a graph `G`. -/
-noncomputable def indepNum (G : SimpleGraph α) : ℕ := sSup {n | ∃ s, G.IsNIndepSet n s}
-
-@[simp] lemma cliqueNum_compl : Gᶜ.cliqueNum = G.indepNum := by
-  simp [indepNum, cliqueNum]
-
-@[simp] lemma indepNum_compl : Gᶜ.indepNum = G.cliqueNum := by
-  simp [indepNum, cliqueNum]
-
-theorem IsIndepSet.card_le_indepNum
-    [Fintype α] {t : Finset α} (tc : G.IsIndepSet t) : #t ≤ G.indepNum := by
-  rw[← isClique_compl] at tc
-  simp_rw [indepNum, ← isNClique_compl]
-  exact tc.card_le_cliqueNum
-
-lemma exists_isNIndepSet_indepNum [Fintype α] : ∃ s, G.IsNIndepSet G.indepNum s := by
-  simp_rw [indepNum, ← isNClique_compl]
-  exact exists_isNClique_cliqueNum
-
-/-- An independent set in a graph `G` such that there is no independent set with more vertices. -/
-@[mk_iff]
-structure IsMaximumIndepSet [Fintype α] (G : SimpleGraph α) (s : Finset α) : Prop where
-  isIndepSet : G.IsIndepSet s
-  maximum : ∀ t : Finset α, G.IsIndepSet t → #t ≤ #s
-
-@[simp] lemma isMaximumClique_compl [Fintype α] (s : Finset α) :
-    Gᶜ.IsMaximumClique s ↔ G.IsMaximumIndepSet s := by
-  simp [isMaximumIndepSet_iff, isMaximumClique_iff]
-
-@[simp] lemma isMaximumIndepSet_compl [Fintype α] (s : Finset α) :
-    Gᶜ.IsMaximumIndepSet s ↔ G.IsMaximumClique s := by
-  simp [isMaximumIndepSet_iff, isMaximumClique_iff]
-
-/-- An independent set in a graph `G` that cannot be extended by adding more vertices. -/
-theorem isMaximalIndepSet_iff {s : Set α} :
-    Maximal G.IsIndepSet s ↔ G.IsIndepSet s ∧ ∀ t : Set α, G.IsIndepSet t → s ⊆ t → t ⊆ s :=
-  Iff.rfl
-
-@[simp] lemma isMaximalClique_compl (s : Finset α) :
-    Maximal Gᶜ.IsClique s ↔ Maximal G.IsIndepSet s := by
-  simp [isMaximalIndepSet_iff, isMaximalClique_iff]
-
-@[simp] lemma isMaximalIndepSet_compl (s : Finset α) :
-    Maximal Gᶜ.IsIndepSet s ↔ Maximal G.IsClique s := by
-  simp [isMaximalIndepSet_iff, isMaximalClique_iff]
-
-lemma IsMaximumIndepSet.isMaximalIndepSet
-    [Fintype α] (s : Finset α) (M : G.IsMaximumIndepSet s) : Maximal G.IsIndepSet s := by
-  rw [← isMaximalClique_compl]
-  rw [← isMaximumClique_compl] at M
-  exact IsMaximumClique.isMaximalClique s M
-
-theorem maximumIndepSet_card_eq_indepNum
-    [Fintype α] (t : Finset α) (tmc : G.IsMaximumIndepSet t) : #t = G.indepNum := by
-  rw [← isMaximumClique_compl] at tmc
-  simp_rw [indepNum, ← isNClique_compl]
-  exact Gᶜ.maximumClique_card_eq_cliqueNum t tmc
-
-lemma maximumIndepSet_exists [Fintype α] : ∃ (s : Finset α), G.IsMaximumIndepSet s := by
-  simp [← isMaximumClique_compl, maximumClique_exists]
-
-end IndepNumber
-
-/-! ### Finset of independent sets -/
-
-
-section IndepSetFinset
-
-variable [Fintype α] [DecidableEq α] [DecidableRel G.Adj] {n : ℕ} {s : Finset α}
-
-/-- The `n`-independent sets in a graph as a finset. -/
-def indepSetFinset (n : ℕ) : Finset (Finset α) := {s | G.IsNIndepSet n s}
-
-variable {G} in
-@[simp]
-theorem mem_indepSetFinset_iff : s ∈ G.indepSetFinset n ↔ G.IsNIndepSet n s :=
-  mem_filter.trans <| and_iff_right <| mem_univ _
-
-end IndepSetFinset
->>>>>>> 30b9d3c0
 
 end SimpleGraph