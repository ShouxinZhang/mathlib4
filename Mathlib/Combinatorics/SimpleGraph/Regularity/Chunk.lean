--- conflicted
+++ resolved
@@ -126,11 +126,7 @@
     rw [← div_div, div_le_iff₀']
     swap
     · sz_positivity
-<<<<<<< HEAD
-    refine' le_of_mul_le_mul_left _ (pow_pos zero_lt_two P.parts.card)
-=======
     refine le_of_mul_le_mul_left ?_ (pow_pos zero_lt_two P.parts.card)
->>>>>>> 99508fb5
     calc
       ↑2 ^ P.parts.card * ((↑2 ^ P.parts.card * m : ℝ) / U.card) =
           ((2 : ℝ) * 2) ^ P.parts.card * m / U.card := by
@@ -160,13 +156,8 @@
       refine sub_le_sub_left ?_ _
       have : (2 : ℝ) ^ P.parts.card = ↑2 ^ (P.parts.card - 1) * 2 := by
         rw [← _root_.pow_succ, tsub_add_cancel_of_le (succ_le_iff.2 hP₁)]
-<<<<<<< HEAD
-      rw [← mul_div_right_comm, this, mul_right_comm _ (2 : ℝ), mul_assoc, le_div_iff]
-      · refine' mul_le_mul_of_nonneg_left _ (by positivity)
-=======
       rw [← mul_div_right_comm, this, mul_right_comm _ (2 : ℝ), mul_assoc, le_div_iff₀]
       · refine mul_le_mul_of_nonneg_left ?_ (by positivity)
->>>>>>> 99508fb5
         exact (G.le_card_nonuniformWitness hunif).trans
           (le_mul_of_one_le_left (cast_nonneg _) one_le_two)
       have := Finset.card_pos.mpr (P.nonempty_of_mem_parts hU)
@@ -230,13 +221,8 @@
   refine le_trans ?_ (le_add_of_nonneg_right <| sq_nonneg _)
   rw [sub_le_sub_iff_left, ← le_div_iff₀' (show (0 : ℝ) < 2 by norm_num), div_div,
     one_div_le coe_m_add_one_pos, one_div_div]
-<<<<<<< HEAD
-  · refine' le_trans _ (le_add_of_nonneg_right zero_le_one)
-    set_option tactic.skipAssignedInstances false in norm_num
-=======
   · refine le_trans ?_ (le_add_of_nonneg_right zero_le_one)
     norm_num
->>>>>>> 99508fb5
     apply hundred_div_ε_pow_five_le_m hPα hPε
   sz_positivity
 
@@ -287,19 +273,11 @@
     refine (mul_le_mul_of_nonneg_right (one_sub_le_m_div_m_add_one_sq hPα hPε) ?_).trans ?_
     · exact mod_cast _root_.zero_le _
     rw [sq, mul_mul_mul_comm, mul_comm ((m : ℝ) / _), mul_comm ((m : ℝ) / _)]
-<<<<<<< HEAD
-    refine' mul_le_mul _ _ _ (cast_nonneg _)
-    · apply le_sum_card_subset_chunk_parts hA hx
-    · apply le_sum_card_subset_chunk_parts hB hy
-    · positivity
-  refine' mul_pos (mul_pos _ _) (mul_pos _ _) <;> rw [cast_pos, Finset.card_pos]
-=======
     refine mul_le_mul ?_ ?_ ?_ (cast_nonneg _)
     · apply le_sum_card_subset_chunk_parts hA hx
     · apply le_sum_card_subset_chunk_parts hB hy
     · positivity
   refine mul_pos (mul_pos ?_ ?_) (mul_pos ?_ ?_) <;> rw [cast_pos, Finset.card_pos]
->>>>>>> 99508fb5
   exacts [⟨_, hx⟩, nonempty_of_mem_parts _ (hA hx), ⟨_, hy⟩, nonempty_of_mem_parts _ (hB hy)]
 
 private theorem sum_density_div_card_le_density_add_eps [Nonempty α]
@@ -328,11 +306,7 @@
   rw [mul_mul_mul_comm, mul_comm (x.card : ℝ), mul_comm (y.card : ℝ), div_le_iff₀, mul_assoc]
   · refine le_mul_of_one_le_right (cast_nonneg _) ?_
     rw [div_mul_eq_mul_div, one_le_div]
-<<<<<<< HEAD
-    · refine' le_trans _ (mul_le_mul_of_nonneg_right (m_add_one_div_m_le_one_add hPα hPε hε₁) _)
-=======
     · refine le_trans ?_ (mul_le_mul_of_nonneg_right (m_add_one_div_m_le_one_add hPα hPε hε₁) ?_)
->>>>>>> 99508fb5
       · rw [sq, mul_mul_mul_comm, mul_comm (_ / (m : ℝ)), mul_comm (_ / (m : ℝ))]
         exact mul_le_mul (sum_card_subset_chunk_parts_le (by sz_positivity) hA hx)
           (sum_card_subset_chunk_parts_le (by sz_positivity) hB hy) (by positivity) (by positivity)
@@ -533,10 +507,6 @@
         · rw [card_chunk (m_pos hPα).ne', card_chunk (m_pos hPα).ne', ← mul_pow]
           · norm_num
             rfl
-<<<<<<< HEAD
-#align szemeredi_regularity.edge_density_chunk_not_uniform SzemerediRegularity.edgeDensity_chunk_not_uniform
-=======
->>>>>>> 99508fb5
 
 /-- Lower bound on the edge densities between parts of `SzemerediRegularity.increment`. This is the
 blanket lower bound used the uniform parts. -/
