/-
Copyright (c) 2021 Kyle Miller. All rights reserved.
Released under Apache 2.0 license as described in the file LICENSE.
Authors: Kyle Miller
-/
import Mathlib.Combinatorics.SimpleGraph.Maps

/-!

# Walk

In a simple graph, a *walk* is a finite sequence of adjacent vertices, and can be
thought of equally well as a sequence of directed edges.

**Warning:** graph theorists mean something different by "path" than
do homotopy theorists.  A "walk" in graph theory is a "path" in
homotopy theory.  Another warning: some graph theorists use "path" and
"simple path" for "walk" and "path."

Some definitions and theorems have inspiration from multigraph
counterparts in [Chou1994].

## Main definitions

* `SimpleGraph.Walk` (with accompanying pattern definitions
  `SimpleGraph.Walk.nil'` and `SimpleGraph.Walk.cons'`)

* `SimpleGraph.Walk.map` for the induced map on walks,
  given an (injective) graph homomorphism.

## Tags
walks

-/

open Function

universe u v w

namespace SimpleGraph

variable {V : Type u} {V' : Type v} {V'' : Type w}
variable (G : SimpleGraph V) (G' : SimpleGraph V') (G'' : SimpleGraph V'')

/-- A walk is a sequence of adjacent vertices.  For vertices `u v : V`,
the type `walk u v` consists of all walks starting at `u` and ending at `v`.

We say that a walk *visits* the vertices it contains.  The set of vertices a
walk visits is `SimpleGraph.Walk.support`.

See `SimpleGraph.Walk.nil'` and `SimpleGraph.Walk.cons'` for patterns that
can be useful in definitions since they make the vertices explicit. -/
inductive Walk : V → V → Type u
  | nil {u : V} : Walk u u
  | cons {u v w : V} (h : G.Adj u v) (p : Walk v w) : Walk u w
  deriving DecidableEq

attribute [refl] Walk.nil

@[simps]
instance Walk.instInhabited (v : V) : Inhabited (G.Walk v v) := ⟨Walk.nil⟩

/-- The one-edge walk associated to a pair of adjacent vertices. -/
@[match_pattern, reducible]
def Adj.toWalk {G : SimpleGraph V} {u v : V} (h : G.Adj u v) : G.Walk u v :=
  Walk.cons h Walk.nil

namespace Walk

variable {G}

/-- Pattern to get `Walk.nil` with the vertex as an explicit argument. -/
@[match_pattern]
abbrev nil' (u : V) : G.Walk u u := Walk.nil

/-- Pattern to get `Walk.cons` with the vertices as explicit arguments. -/
@[match_pattern]
abbrev cons' (u v w : V) (h : G.Adj u v) (p : G.Walk v w) : G.Walk u w := Walk.cons h p

/-- Change the endpoints of a walk using equalities. This is helpful for relaxing
definitional equality constraints and to be able to state otherwise difficult-to-state
lemmas. While this is a simple wrapper around `Eq.rec`, it gives a canonical way to write it.

The simp-normal form is for the `copy` to be pushed outward. That way calculations can
occur within the "copy context." -/
protected def copy {u v u' v'} (p : G.Walk u v) (hu : u = u') (hv : v = v') : G.Walk u' v' :=
  hu ▸ hv ▸ p

@[simp]
theorem copy_rfl_rfl {u v} (p : G.Walk u v) : p.copy rfl rfl = p := rfl

@[simp]
theorem copy_copy {u v u' v' u'' v''} (p : G.Walk u v)
    (hu : u = u') (hv : v = v') (hu' : u' = u'') (hv' : v' = v'') :
    (p.copy hu hv).copy hu' hv' = p.copy (hu.trans hu') (hv.trans hv') := by
  subst_vars
  rfl

@[simp]
theorem copy_nil {u u'} (hu : u = u') : (Walk.nil : G.Walk u u).copy hu hu = Walk.nil := by
  subst_vars
  rfl

theorem copy_cons {u v w u' w'} (h : G.Adj u v) (p : G.Walk v w) (hu : u = u') (hw : w = w') :
    (Walk.cons h p).copy hu hw = Walk.cons (hu ▸ h) (p.copy rfl hw) := by
  subst_vars
  rfl

@[simp]
theorem cons_copy {u v w v' w'} (h : G.Adj u v) (p : G.Walk v' w') (hv : v' = v) (hw : w' = w) :
    Walk.cons h (p.copy hv hw) = (Walk.cons (hv ▸ h) p).copy rfl hw := by
  subst_vars
  rfl

theorem exists_eq_cons_of_ne {u v : V} (hne : u ≠ v) :
    ∀ (p : G.Walk u v), ∃ (w : V) (h : G.Adj u w) (p' : G.Walk w v), p = cons h p'
  | nil => (hne rfl).elim
  | cons h p' => ⟨_, h, p', rfl⟩

/-- The length of a walk is the number of edges/darts along it. -/
def length {u v : V} : G.Walk u v → ℕ
  | nil => 0
  | cons _ q => q.length.succ

/-- The concatenation of two compatible walks. -/
@[trans]
def append {u v w : V} : G.Walk u v → G.Walk v w → G.Walk u w
  | nil, q => q
  | cons h p, q => cons h (p.append q)

/-- The reversed version of `SimpleGraph.Walk.cons`, concatenating an edge to
the end of a walk. -/
def concat {u v w : V} (p : G.Walk u v) (h : G.Adj v w) : G.Walk u w := p.append (cons h nil)

theorem concat_eq_append {u v w : V} (p : G.Walk u v) (h : G.Adj v w) :
    p.concat h = p.append (cons h nil) := rfl

/-- The concatenation of the reverse of the first walk with the second walk. -/
protected def reverseAux {u v w : V} : G.Walk u v → G.Walk u w → G.Walk v w
  | nil, q => q
  | cons h p, q => Walk.reverseAux p (cons (G.symm h) q)

/-- The walk in reverse. -/
@[symm]
def reverse {u v : V} (w : G.Walk u v) : G.Walk v u := w.reverseAux nil

/-- Get the `n`th vertex from a walk, where `n` is generally expected to be
between `0` and `p.length`, inclusive.
If `n` is greater than or equal to `p.length`, the result is the path's endpoint. -/
def getVert {u v : V} : G.Walk u v → ℕ → V
  | nil, _ => u
  | cons _ _, 0 => u
  | cons _ q, n + 1 => q.getVert n

@[simp]
theorem getVert_zero {u v} (w : G.Walk u v) : w.getVert 0 = u := by cases w <;> rfl

@[simp]
theorem getVert_nil (u : V) {i : ℕ} : (@nil _ G u).getVert i = u := rfl

theorem getVert_of_length_le {u v} (w : G.Walk u v) {i : ℕ} (hi : w.length ≤ i) :
    w.getVert i = v := by
  induction w generalizing i with
  | nil => rfl
  | cons _ _ ih =>
    cases i
    · cases hi
    · exact ih (Nat.succ_le_succ_iff.1 hi)

@[simp]
theorem getVert_length {u v} (w : G.Walk u v) : w.getVert w.length = v :=
  w.getVert_of_length_le rfl.le

theorem adj_getVert_succ {u v} (w : G.Walk u v) {i : ℕ} (hi : i < w.length) :
    G.Adj (w.getVert i) (w.getVert (i + 1)) := by
  induction w generalizing i with
  | nil => cases hi
  | cons hxy _ ih =>
    cases i
    · simp [getVert, hxy]
    · exact ih (Nat.succ_lt_succ_iff.1 hi)

@[simp]
lemma getVert_cons_succ {u v w n} (p : G.Walk v w) (h : G.Adj u v) :
    (p.cons h).getVert (n + 1) = p.getVert n := rfl

lemma getVert_cons {u v w n} (p : G.Walk v w) (h : G.Adj u v) (hn : n ≠ 0) :
    (p.cons h).getVert n = p.getVert (n - 1) := by
  obtain ⟨n, rfl⟩ := Nat.exists_eq_add_one_of_ne_zero hn
  rw [getVert_cons_succ, Nat.add_sub_cancel]

@[simp]
theorem cons_append {u v w x : V} (h : G.Adj u v) (p : G.Walk v w) (q : G.Walk w x) :
    (cons h p).append q = cons h (p.append q) := rfl

@[simp]
theorem cons_nil_append {u v w : V} (h : G.Adj u v) (p : G.Walk v w) :
    (cons h nil).append p = cons h p := rfl

@[simp]
theorem nil_append {u v : V} (p : G.Walk u v) : nil.append p = p :=
  rfl

@[simp]
theorem append_nil {u v : V} (p : G.Walk u v) : p.append nil = p := by
  induction p with
  | nil => rw [nil_append]
  | cons _ _ ih => rw [cons_append, ih]

theorem append_assoc {u v w x : V} (p : G.Walk u v) (q : G.Walk v w) (r : G.Walk w x) :
    p.append (q.append r) = (p.append q).append r := by
  induction p with
  | nil => rw [nil_append, nil_append]
  | cons h p' ih => rw [cons_append, cons_append, cons_append, ih]

@[simp]
theorem append_copy_copy {u v w u' v' w'} (p : G.Walk u v) (q : G.Walk v w)
    (hu : u = u') (hv : v = v') (hw : w = w') :
    (p.copy hu hv).append (q.copy hv hw) = (p.append q).copy hu hw := by
  subst_vars
  rfl

theorem concat_nil {u v : V} (h : G.Adj u v) : nil.concat h = cons h nil := rfl

@[simp]
theorem concat_cons {u v w x : V} (h : G.Adj u v) (p : G.Walk v w) (h' : G.Adj w x) :
    (cons h p).concat h' = cons h (p.concat h') := rfl

theorem append_concat {u v w x : V} (p : G.Walk u v) (q : G.Walk v w) (h : G.Adj w x) :
    p.append (q.concat h) = (p.append q).concat h := append_assoc _ _ _

theorem concat_append {u v w x : V} (p : G.Walk u v) (h : G.Adj v w) (q : G.Walk w x) :
    (p.concat h).append q = p.append (cons h q) := by
  rw [concat_eq_append, ← append_assoc, cons_nil_append]

/-- A non-trivial `cons` walk is representable as a `concat` walk. -/
theorem exists_cons_eq_concat {u v w : V} (h : G.Adj u v) (p : G.Walk v w) :
    ∃ (x : V) (q : G.Walk u x) (h' : G.Adj x w), cons h p = q.concat h' := by
  induction p generalizing u with
  | nil => exact ⟨_, nil, h, rfl⟩
  | cons h' p ih =>
    obtain ⟨y, q, h'', hc⟩ := ih h'
    refine ⟨y, cons h q, h'', ?_⟩
    rw [concat_cons, hc]

/-- A non-trivial `concat` walk is representable as a `cons` walk. -/
theorem exists_concat_eq_cons {u v w : V} :
    ∀ (p : G.Walk u v) (h : G.Adj v w),
      ∃ (x : V) (h' : G.Adj u x) (q : G.Walk x w), p.concat h = cons h' q
  | nil, h => ⟨_, h, nil, rfl⟩
  | cons h' p, h => ⟨_, h', Walk.concat p h, concat_cons _ _ _⟩

@[simp]
theorem reverse_nil {u : V} : (nil : G.Walk u u).reverse = nil := rfl

theorem reverse_singleton {u v : V} (h : G.Adj u v) : (cons h nil).reverse = cons (G.symm h) nil :=
  rfl

@[simp]
theorem cons_reverseAux {u v w x : V} (p : G.Walk u v) (q : G.Walk w x) (h : G.Adj w u) :
    (cons h p).reverseAux q = p.reverseAux (cons (G.symm h) q) := rfl

@[simp]
protected theorem append_reverseAux {u v w x : V}
    (p : G.Walk u v) (q : G.Walk v w) (r : G.Walk u x) :
    (p.append q).reverseAux r = q.reverseAux (p.reverseAux r) := by
  induction p with
  | nil => rfl
  | cons h _ ih => exact ih q (cons (G.symm h) r)

@[simp]
protected theorem reverseAux_append {u v w x : V}
    (p : G.Walk u v) (q : G.Walk u w) (r : G.Walk w x) :
    (p.reverseAux q).append r = p.reverseAux (q.append r) := by
  induction p with
  | nil => rfl
  | cons h _ ih => simp [ih (cons (G.symm h) q)]

protected theorem reverseAux_eq_reverse_append {u v w : V} (p : G.Walk u v) (q : G.Walk u w) :
    p.reverseAux q = p.reverse.append q := by simp [reverse]

@[simp]
theorem reverse_cons {u v w : V} (h : G.Adj u v) (p : G.Walk v w) :
    (cons h p).reverse = p.reverse.append (cons (G.symm h) nil) := by simp [reverse]

@[simp]
theorem reverse_copy {u v u' v'} (p : G.Walk u v) (hu : u = u') (hv : v = v') :
    (p.copy hu hv).reverse = p.reverse.copy hv hu := by
  subst_vars
  rfl

@[simp]
theorem reverse_append {u v w : V} (p : G.Walk u v) (q : G.Walk v w) :
    (p.append q).reverse = q.reverse.append p.reverse := by simp [reverse]

@[simp]
theorem reverse_concat {u v w : V} (p : G.Walk u v) (h : G.Adj v w) :
    (p.concat h).reverse = cons (G.symm h) p.reverse := by simp [concat_eq_append]

@[simp]
theorem reverse_reverse {u v : V} (p : G.Walk u v) : p.reverse.reverse = p := by
  induction p with
  | nil => rfl
  | cons _ _ ih => simp [ih]

theorem reverse_surjective {u v : V} : Function.Surjective (reverse : G.Walk u v → _) :=
  RightInverse.surjective reverse_reverse

theorem reverse_injective {u v : V} : Function.Injective (reverse : G.Walk u v → _) :=
  RightInverse.injective reverse_reverse

theorem reverse_bijective {u v : V} : Function.Bijective (reverse : G.Walk u v → _) :=
  And.intro reverse_injective reverse_surjective

@[simp]
theorem length_nil {u : V} : (nil : G.Walk u u).length = 0 := rfl

@[simp]
theorem length_cons {u v w : V} (h : G.Adj u v) (p : G.Walk v w) :
    (cons h p).length = p.length + 1 := rfl

@[simp]
theorem length_copy {u v u' v'} (p : G.Walk u v) (hu : u = u') (hv : v = v') :
    (p.copy hu hv).length = p.length := by
  subst_vars
  rfl

@[simp]
theorem length_append {u v w : V} (p : G.Walk u v) (q : G.Walk v w) :
    (p.append q).length = p.length + q.length := by
  induction p with
  | nil => simp
  | cons _ _ ih => simp [ih, add_comm, add_left_comm, add_assoc]

@[simp]
theorem length_concat {u v w : V} (p : G.Walk u v) (h : G.Adj v w) :
    (p.concat h).length = p.length + 1 := length_append _ _

@[simp]
protected theorem length_reverseAux {u v w : V} (p : G.Walk u v) (q : G.Walk u w) :
    (p.reverseAux q).length = p.length + q.length := by
  induction p with
  | nil => simp!
  | cons _ _ ih => simp [ih, Nat.succ_add, Nat.add_assoc]

@[simp]
theorem length_reverse {u v : V} (p : G.Walk u v) : p.reverse.length = p.length := by simp [reverse]

theorem eq_of_length_eq_zero {u v : V} : ∀ {p : G.Walk u v}, p.length = 0 → u = v
  | nil, _ => rfl

theorem adj_of_length_eq_one {u v : V} : ∀ {p : G.Walk u v}, p.length = 1 → G.Adj u v
  | cons h nil, _ => h

@[simp]
theorem exists_length_eq_zero_iff {u v : V} : (∃ p : G.Walk u v, p.length = 0) ↔ u = v := by
  constructor
  · rintro ⟨p, hp⟩
    exact eq_of_length_eq_zero hp
  · rintro rfl
    exact ⟨nil, rfl⟩

@[simp]
theorem length_eq_zero_iff {u : V} {p : G.Walk u u} : p.length = 0 ↔ p = nil := by cases p <;> simp

theorem getVert_append {u v w : V} (p : G.Walk u v) (q : G.Walk v w) (i : ℕ) :
    (p.append q).getVert i = if i < p.length then p.getVert i else q.getVert (i - p.length) := by
  induction p generalizing i with
  | nil => simp
  | cons h p ih => cases i <;> simp [getVert, ih, Nat.succ_lt_succ_iff]

theorem getVert_reverse {u v : V} (p : G.Walk u v) (i : ℕ) :
    p.reverse.getVert i = p.getVert (p.length - i) := by
  induction p with
  | nil => rfl
  | cons h p ih =>
    simp only [reverse_cons, getVert_append, length_reverse, ih, length_cons]
    split_ifs
    next hi =>
      rw [Nat.succ_sub hi.le]
      simp [getVert]
    next hi =>
      obtain rfl | hi' := Nat.eq_or_lt_of_not_lt hi
      · simp [getVert]
      · rw [Nat.eq_add_of_sub_eq (Nat.sub_pos_of_lt hi') rfl, Nat.sub_eq_zero_of_le hi']
        simp [getVert]

section ConcatRec

variable {motive : ∀ u v : V, G.Walk u v → Sort*} (Hnil : ∀ {u : V}, motive u u nil)
  (Hconcat : ∀ {u v w : V} (p : G.Walk u v) (h : G.Adj v w), motive u v p → motive u w (p.concat h))

/-- Auxiliary definition for `SimpleGraph.Walk.concatRec` -/
def concatRecAux {u v : V} : (p : G.Walk u v) → motive v u p.reverse
  | nil => Hnil
  | cons h p => reverse_cons h p ▸ Hconcat p.reverse h.symm (concatRecAux p)

/-- Recursor on walks by inducting on `SimpleGraph.Walk.concat`.

This is inducting from the opposite end of the walk compared
to `SimpleGraph.Walk.rec`, which inducts on `SimpleGraph.Walk.cons`. -/
@[elab_as_elim]
def concatRec {u v : V} (p : G.Walk u v) : motive u v p :=
  reverse_reverse p ▸ concatRecAux @Hnil @Hconcat p.reverse

@[simp]
theorem concatRec_nil (u : V) :
    @concatRec _ _ motive @Hnil @Hconcat _ _ (nil : G.Walk u u) = Hnil := rfl

@[simp]
theorem concatRec_concat {u v w : V} (p : G.Walk u v) (h : G.Adj v w) :
    @concatRec _ _ motive @Hnil @Hconcat _ _ (p.concat h) =
      Hconcat p h (concatRec @Hnil @Hconcat p) := by
  simp only [concatRec]
  apply eq_of_heq
  apply rec_heq_of_heq
  trans concatRecAux @Hnil @Hconcat (cons h.symm p.reverse)
  · congr
    simp
  · rw [concatRecAux, rec_heq_iff_heq]
    congr <;> simp [heq_rec_iff_heq]

end ConcatRec

theorem concat_ne_nil {u v : V} (p : G.Walk u v) (h : G.Adj v u) : p.concat h ≠ nil := by
  cases p <;> simp [concat]

theorem concat_inj {u v v' w : V} {p : G.Walk u v} {h : G.Adj v w} {p' : G.Walk u v'}
    {h' : G.Adj v' w} (he : p.concat h = p'.concat h') : ∃ hv : v = v', p.copy rfl hv = p' := by
  induction p with
  | nil =>
    cases p'
    · exact ⟨rfl, rfl⟩
    · exfalso
      simp only [concat_nil, concat_cons, cons.injEq] at he
      obtain ⟨rfl, he⟩ := he
      simp only [heq_iff_eq] at he
      exact concat_ne_nil _ _ he.symm
  | cons _ _ ih =>
    rw [concat_cons] at he
    cases p'
    · exfalso
      simp only [concat_nil, cons.injEq] at he
      obtain ⟨rfl, he⟩ := he
      rw [heq_iff_eq] at he
      exact concat_ne_nil _ _ he
    · rw [concat_cons, cons.injEq] at he
      obtain ⟨rfl, he⟩ := he
      rw [heq_iff_eq] at he
      obtain ⟨rfl, rfl⟩ := ih he
      exact ⟨rfl, rfl⟩

/-- The `support` of a walk is the list of vertices it visits in order. -/
def support {u v : V} : G.Walk u v → List V
  | nil => [u]
  | cons _ p => u :: p.support

/-- The `darts` of a walk is the list of darts it visits in order. -/
def darts {u v : V} : G.Walk u v → List G.Dart
  | nil => []
  | cons h p => ⟨(u, _), h⟩ :: p.darts

/-- The `edges` of a walk is the list of edges it visits in order.
This is defined to be the list of edges underlying `SimpleGraph.Walk.darts`. -/
def edges {u v : V} (p : G.Walk u v) : List (Sym2 V) := p.darts.map Dart.edge

@[simp]
theorem support_nil {u : V} : (nil : G.Walk u u).support = [u] := rfl

@[simp]
theorem support_cons {u v w : V} (h : G.Adj u v) (p : G.Walk v w) :
    (cons h p).support = u :: p.support := rfl

@[simp]
theorem support_concat {u v w : V} (p : G.Walk u v) (h : G.Adj v w) :
    (p.concat h).support = p.support.concat w := by
  induction p <;> simp [*, concat_nil]

@[simp]
theorem support_copy {u v u' v'} (p : G.Walk u v) (hu : u = u') (hv : v = v') :
    (p.copy hu hv).support = p.support := by
  subst_vars
  rfl

theorem support_append {u v w : V} (p : G.Walk u v) (p' : G.Walk v w) :
    (p.append p').support = p.support ++ p'.support.tail := by
  induction p <;> cases p' <;> simp [*]

@[simp]
theorem support_reverse {u v : V} (p : G.Walk u v) : p.reverse.support = p.support.reverse := by
  induction p <;> simp [support_append, *]

@[simp]
theorem support_ne_nil {u v : V} (p : G.Walk u v) : p.support ≠ [] := by cases p <;> simp

@[simp]
theorem head_support {G : SimpleGraph V} {a b : V} (p : G.Walk a b) :
    p.support.head (by simp) = a := by cases p <;> simp

@[simp]
theorem getLast_support {G : SimpleGraph V} {a b : V} (p : G.Walk a b) :
    p.support.getLast (by simp) = b := by
  induction p
  · simp
  · simpa

theorem tail_support_append {u v w : V} (p : G.Walk u v) (p' : G.Walk v w) :
    (p.append p').support.tail = p.support.tail ++ p'.support.tail := by
  rw [support_append, List.tail_append_of_ne_nil (support_ne_nil _)]

theorem support_eq_cons {u v : V} (p : G.Walk u v) : p.support = u :: p.support.tail := by
  cases p <;> simp

@[simp]
theorem start_mem_support {u v : V} (p : G.Walk u v) : u ∈ p.support := by cases p <;> simp

@[simp]
theorem end_mem_support {u v : V} (p : G.Walk u v) : v ∈ p.support := by induction p <;> simp [*]

@[simp]
theorem support_nonempty {u v : V} (p : G.Walk u v) : { w | w ∈ p.support }.Nonempty :=
  ⟨u, by simp⟩

theorem mem_support_iff {u v w : V} (p : G.Walk u v) :
    w ∈ p.support ↔ w = u ∨ w ∈ p.support.tail := by cases p <;> simp

@[simp]
theorem getVert_mem_support {u v : V} (p : G.Walk u v) (i : ℕ) : p.getVert i ∈ p.support := by
  induction p generalizing i with
  | nil => simp
  | cons _ _ hind =>
    cases i
    · simp
    · simp [hind]

theorem mem_support_nil_iff {u v : V} : u ∈ (nil : G.Walk v v).support ↔ u = v := by simp

@[simp]
theorem mem_tail_support_append_iff {t u v w : V} (p : G.Walk u v) (p' : G.Walk v w) :
    t ∈ (p.append p').support.tail ↔ t ∈ p.support.tail ∨ t ∈ p'.support.tail := by
  rw [tail_support_append, List.mem_append]

@[simp]
theorem end_mem_tail_support_of_ne {u v : V} (h : u ≠ v) (p : G.Walk u v) : v ∈ p.support.tail := by
  obtain ⟨_, _, _, rfl⟩ := exists_eq_cons_of_ne h p
  simp

@[simp, nolint unusedHavesSuffices]
theorem mem_support_append_iff {t u v w : V} (p : G.Walk u v) (p' : G.Walk v w) :
    t ∈ (p.append p').support ↔ t ∈ p.support ∨ t ∈ p'.support := by
  simp only [mem_support_iff, mem_tail_support_append_iff]
  obtain rfl | h := eq_or_ne t v <;> obtain rfl | h' := eq_or_ne t u <;>
    -- this `have` triggers the unusedHavesSuffices linter:
    (try have := h'.symm) <;> simp [*]

@[simp]
theorem subset_support_append_left {V : Type u} {G : SimpleGraph V} {u v w : V}
    (p : G.Walk u v) (q : G.Walk v w) : p.support ⊆ (p.append q).support := by
  simp only [Walk.support_append, List.subset_append_left]

@[simp]
theorem subset_support_append_right {V : Type u} {G : SimpleGraph V} {u v w : V}
    (p : G.Walk u v) (q : G.Walk v w) : q.support ⊆ (p.append q).support := by
  intro h
  simp +contextual only [mem_support_append_iff, or_true, imp_true_iff]

lemma getVert_eq_support_get? {u v n} (p : G.Walk u v) (h2 : n ≤ p.length) :
    p.getVert n = p.support[n]? := by
  match p with
  | .nil => simp_all
  | .cons h q =>
    simp only [Walk.support_cons]
    by_cases hn : n = 0
    · simp only [hn, getVert_zero, List.length_cons, Nat.zero_lt_succ, List.getElem?_eq_getElem,
      List.getElem_cons_zero]
    · push_neg at hn
      nth_rewrite 2 [← Nat.sub_one_add_one hn]
      rw [Walk.getVert_cons q h hn, List.getElem?_cons_succ]
      exact getVert_eq_support_get? q (Nat.sub_le_of_le_add (Walk.length_cons _ _ ▸ h2))

theorem coe_support {u v : V} (p : G.Walk u v) :
    (p.support : Multiset V) = {u} + p.support.tail := by cases p <;> rfl

theorem coe_support_append {u v w : V} (p : G.Walk u v) (p' : G.Walk v w) :
    ((p.append p').support : Multiset V) = {u} + p.support.tail + p'.support.tail := by
  rw [support_append, ← Multiset.coe_add, coe_support]

theorem coe_support_append' [DecidableEq V] {u v w : V} (p : G.Walk u v) (p' : G.Walk v w) :
    ((p.append p').support : Multiset V) = p.support + p'.support - {v} := by
  rw [support_append, ← Multiset.coe_add]
  simp only [coe_support]
  rw [add_comm ({v} : Multiset V)]
  simp only [← add_assoc, add_tsub_cancel_right]

theorem chain_adj_support {u v w : V} (h : G.Adj u v) :
    ∀ (p : G.Walk v w), List.Chain G.Adj u p.support
  | nil => List.Chain.cons h List.Chain.nil
  | cons h' p => List.Chain.cons h (chain_adj_support h' p)

theorem chain'_adj_support {u v : V} : ∀ (p : G.Walk u v), List.Chain' G.Adj p.support
  | nil => List.Chain.nil
  | cons h p => chain_adj_support h p

theorem chain_dartAdj_darts {d : G.Dart} {v w : V} (h : d.snd = v) (p : G.Walk v w) :
    List.Chain G.DartAdj d p.darts := by
  induction p generalizing d with
  | nil => exact List.Chain.nil
  -- Porting note: needed to defer `h` and `rfl` to help elaboration
  | cons h' p ih => exact List.Chain.cons (by exact h) (ih (by rfl))

theorem chain'_dartAdj_darts {u v : V} : ∀ (p : G.Walk u v), List.Chain' G.DartAdj p.darts
  | nil => trivial
  -- Porting note: needed to defer `rfl` to help elaboration
  | cons h p => chain_dartAdj_darts (by rfl) p

/-- Every edge in a walk's edge list is an edge of the graph.
It is written in this form (rather than using `⊆`) to avoid unsightly coercions. -/
theorem edges_subset_edgeSet {u v : V} :
    ∀ (p : G.Walk u v) ⦃e : Sym2 V⦄, e ∈ p.edges → e ∈ G.edgeSet
  | cons h' p', e, h => by
    cases h
    · exact h'
    next h' => exact edges_subset_edgeSet p' h'

theorem adj_of_mem_edges {u v x y : V} (p : G.Walk u v) (h : s(x, y) ∈ p.edges) : G.Adj x y :=
  edges_subset_edgeSet p h

@[simp]
theorem darts_nil {u : V} : (nil : G.Walk u u).darts = [] := rfl

@[simp]
theorem darts_cons {u v w : V} (h : G.Adj u v) (p : G.Walk v w) :
    (cons h p).darts = ⟨(u, v), h⟩ :: p.darts := rfl

@[simp]
theorem darts_concat {u v w : V} (p : G.Walk u v) (h : G.Adj v w) :
    (p.concat h).darts = p.darts.concat ⟨(v, w), h⟩ := by
  induction p <;> simp [*, concat_nil]

@[simp]
theorem darts_copy {u v u' v'} (p : G.Walk u v) (hu : u = u') (hv : v = v') :
    (p.copy hu hv).darts = p.darts := by
  subst_vars
  rfl

@[simp]
theorem darts_append {u v w : V} (p : G.Walk u v) (p' : G.Walk v w) :
    (p.append p').darts = p.darts ++ p'.darts := by
  induction p <;> simp [*]

@[simp]
theorem darts_reverse {u v : V} (p : G.Walk u v) :
    p.reverse.darts = (p.darts.map Dart.symm).reverse := by
  induction p <;> simp [*, Sym2.eq_swap]

theorem mem_darts_reverse {u v : V} {d : G.Dart} {p : G.Walk u v} :
    d ∈ p.reverse.darts ↔ d.symm ∈ p.darts := by simp

theorem cons_map_snd_darts {u v : V} (p : G.Walk u v) : (u :: p.darts.map (·.snd)) = p.support := by
  induction p <;> simp! [*]

theorem map_snd_darts {u v : V} (p : G.Walk u v) : p.darts.map (·.snd) = p.support.tail := by
  simpa using congr_arg List.tail (cons_map_snd_darts p)

theorem map_fst_darts_append {u v : V} (p : G.Walk u v) :
    p.darts.map (·.fst) ++ [v] = p.support := by
  induction p <;> simp! [*]

theorem map_fst_darts {u v : V} (p : G.Walk u v) : p.darts.map (·.fst) = p.support.dropLast := by
  simpa! using congr_arg List.dropLast (map_fst_darts_append p)

@[simp]
theorem head_darts_fst {G : SimpleGraph V} {a b : V} (p : G.Walk a b) (hp : p.darts ≠ []) :
    (p.darts.head hp).fst = a := by
  cases p
  · contradiction
  · simp

@[simp]
theorem getLast_darts_snd {G : SimpleGraph V} {a b : V} (p : G.Walk a b) (hp : p.darts ≠ []) :
    (p.darts.getLast hp).snd = b := by
  rw [← List.getLast_map (f := fun x : G.Dart ↦ x.snd)]
  · simp_rw [p.map_snd_darts, List.getLast_tail, p.getLast_support]
  · simpa

@[simp]
theorem edges_nil {u : V} : (nil : G.Walk u u).edges = [] := rfl

@[simp]
theorem edges_cons {u v w : V} (h : G.Adj u v) (p : G.Walk v w) :
    (cons h p).edges = s(u, v) :: p.edges := rfl

@[simp]
theorem edges_concat {u v w : V} (p : G.Walk u v) (h : G.Adj v w) :
    (p.concat h).edges = p.edges.concat s(v, w) := by simp [edges]

@[simp]
theorem edges_copy {u v u' v'} (p : G.Walk u v) (hu : u = u') (hv : v = v') :
    (p.copy hu hv).edges = p.edges := by
  subst_vars
  rfl

@[simp]
theorem edges_append {u v w : V} (p : G.Walk u v) (p' : G.Walk v w) :
    (p.append p').edges = p.edges ++ p'.edges := by simp [edges]

@[simp]
theorem edges_reverse {u v : V} (p : G.Walk u v) : p.reverse.edges = p.edges.reverse := by
  simp [edges, List.map_reverse]

@[simp]
theorem length_support {u v : V} (p : G.Walk u v) : p.support.length = p.length + 1 := by
  induction p <;> simp [*]

@[simp]
theorem length_darts {u v : V} (p : G.Walk u v) : p.darts.length = p.length := by
  induction p <;> simp [*]

@[simp]
theorem length_edges {u v : V} (p : G.Walk u v) : p.edges.length = p.length := by simp [edges]

theorem dart_fst_mem_support_of_mem_darts {u v : V} :
    ∀ (p : G.Walk u v) {d : G.Dart}, d ∈ p.darts → d.fst ∈ p.support
  | cons h p', d, hd => by
    simp only [support_cons, darts_cons, List.mem_cons] at hd ⊢
    rcases hd with (rfl | hd)
    · exact Or.inl rfl
    · exact Or.inr (dart_fst_mem_support_of_mem_darts _ hd)

theorem dart_snd_mem_support_of_mem_darts {u v : V} (p : G.Walk u v) {d : G.Dart}
    (h : d ∈ p.darts) : d.snd ∈ p.support := by
  simpa using p.reverse.dart_fst_mem_support_of_mem_darts (by simp [h] : d.symm ∈ p.reverse.darts)

theorem fst_mem_support_of_mem_edges {t u v w : V} (p : G.Walk v w) (he : s(t, u) ∈ p.edges) :
    t ∈ p.support := by
  obtain ⟨d, hd, he⟩ := List.mem_map.mp he
  rw [dart_edge_eq_mk'_iff'] at he
  rcases he with (⟨rfl, rfl⟩ | ⟨rfl, rfl⟩)
  · exact dart_fst_mem_support_of_mem_darts _ hd
  · exact dart_snd_mem_support_of_mem_darts _ hd

theorem snd_mem_support_of_mem_edges {t u v w : V} (p : G.Walk v w) (he : s(t, u) ∈ p.edges) :
    u ∈ p.support := by
  rw [Sym2.eq_swap] at he
  exact p.fst_mem_support_of_mem_edges he

theorem darts_nodup_of_support_nodup {u v : V} {p : G.Walk u v} (h : p.support.Nodup) :
    p.darts.Nodup := by
  induction p with
  | nil => simp
  | cons _ p' ih =>
    simp only [darts_cons, support_cons, List.nodup_cons] at h ⊢
    exact ⟨fun h' => h.1 (dart_fst_mem_support_of_mem_darts p' h'), ih h.2⟩

theorem edges_nodup_of_support_nodup {u v : V} {p : G.Walk u v} (h : p.support.Nodup) :
    p.edges.Nodup := by
  induction p with
  | nil => simp
  | cons _ p' ih =>
    simp only [edges_cons, support_cons, List.nodup_cons] at h ⊢
    exact ⟨fun h' => h.1 (fst_mem_support_of_mem_edges p' h'), ih h.2⟩

theorem nodup_tail_support_reverse {u : V} {p : G.Walk u u} :
    p.reverse.support.tail.Nodup ↔ p.support.tail.Nodup := by
  rw [Walk.support_reverse]
  refine List.nodup_tail_reverse p.support ?h
  rw [← getVert_eq_support_get? _ (by omega), List.getLast?_eq_getElem?,
    ← getVert_eq_support_get? _ (by rw [Walk.length_support]; omega)]
  aesop

theorem edges_injective {u v : V} : Function.Injective (Walk.edges : G.Walk u v → List (Sym2 V))
  | .nil, .nil, _ => rfl
  | .nil, .cons _ _, h => by simp at h
  | .cons _ _, .nil, h => by simp at h
  | .cons' u v c h₁ w₁, .cons' _ v' _ h₂ w₂, h => by
    have h₃ : u ≠ v' := by rintro rfl; exact G.loopless _ h₂
    obtain ⟨rfl, h₃⟩ : v = v' ∧ w₁.edges = w₂.edges := by simpa [h₁, h₃] using h
    obtain rfl := Walk.edges_injective h₃
    rfl

theorem darts_injective {u v : V} : Function.Injective (Walk.darts : G.Walk u v → List G.Dart) :=
  edges_injective.of_comp

/-- Predicate for the empty walk.

Solves the dependent type problem where `p = G.Walk.nil` typechecks
only if `p` has defeq endpoints. -/
inductive Nil : {v w : V} → G.Walk v w → Prop
  | nil {u : V} : Nil (nil : G.Walk u u)

variable {u v w : V}

@[simp] lemma nil_nil : (nil : G.Walk u u).Nil := Nil.nil

@[simp] lemma not_nil_cons {h : G.Adj u v} {p : G.Walk v w} : ¬ (cons h p).Nil := nofun

instance (p : G.Walk v w) : Decidable p.Nil :=
  match p with
  | nil => isTrue .nil
  | cons _ _ => isFalse nofun

protected lemma Nil.eq {p : G.Walk v w} : p.Nil → v = w | .nil => rfl

lemma not_nil_of_ne {p : G.Walk v w} : v ≠ w → ¬ p.Nil := mt Nil.eq

lemma nil_iff_support_eq {p : G.Walk v w} : p.Nil ↔ p.support = [v] := by
  cases p <;> simp

lemma nil_iff_length_eq {p : G.Walk v w} : p.Nil ↔ p.length = 0 := by
  cases p <;> simp

lemma not_nil_iff_lt_length {p : G.Walk v w} : ¬ p.Nil ↔ 0 < p.length := by
  cases p <;> simp

lemma not_nil_iff {p : G.Walk v w} :
    ¬ p.Nil ↔ ∃ (u : V) (h : G.Adj v u) (q : G.Walk u w), p = cons h q := by
  cases p <;> simp [*]

/-- A walk with its endpoints defeq is `Nil` if and only if it is equal to `nil`. -/
lemma nil_iff_eq_nil : ∀ {p : G.Walk v v}, p.Nil ↔ p = nil
  | .nil | .cons _ _ => by simp

@[simp]
lemma reverse_nil_iff {p : G.Walk v w} : p.reverse.Nil ↔ p.Nil := by simp [nil_iff_length_eq]

alias ⟨Nil.eq_nil, _⟩ := nil_iff_eq_nil

@[elab_as_elim]
def notNilRec {motive : {u w : V} → (p : G.Walk u w) → (h : ¬ p.Nil) → Sort*}
    (cons : {u v w : V} → (h : G.Adj u v) → (q : G.Walk v w) → motive (cons h q) not_nil_cons)
    (p : G.Walk u w) : (hp : ¬ p.Nil) → motive p hp :=
  match p with
  | nil => fun hp => absurd .nil hp
  | .cons h q => fun _ => cons h q

@[simp]
lemma notNilRec_cons {motive : {u w : V} → (p : G.Walk u w) → ¬ p.Nil → Sort*}
    (cons : {u v w : V} → (h : G.Adj u v) → (q : G.Walk v w) →
    motive (q.cons h) Walk.not_nil_cons) (h' : G.Adj u v) (q' : G.Walk v w) :
    @Walk.notNilRec _ _ _ _ _ cons _ _ = cons h' q' := by rfl

/-- The walk obtained by removing the first `n` darts of a walk. -/
def drop {u v : V} (p : G.Walk u v) (n : ℕ) : G.Walk (p.getVert n) v :=
  match p, n with
  | .nil, _ => .nil
  | p, 0 => p.copy (getVert_zero p).symm rfl
  | .cons _ q, (n + 1) => q.drop n

/-- The walk obtained by taking the first `n` darts of a walk. -/
def take {u v : V} (p : G.Walk u v) (n : ℕ) : G.Walk u (p.getVert n) :=
  match p, n with
  | .nil, _ => .nil
  | p, 0 => nil.copy rfl (getVert_zero p).symm
  | .cons h q, (n + 1) => .cons h (q.take n)

<<<<<<< HEAD
/-- The penultimate vertex of a walk, or the only vertex in a nil walk. -/
def penultimate (p : G.Walk u v) : V := p.getVert (p.length - 1)

@[simp]
lemma penultimate_nil : (@nil _ G v).penultimate = v := rfl

@[simp]
lemma penultimate_cons_nil (h : G.Adj u v) : (cons h nil).penultimate = u := rfl

@[simp]
lemma penultimate_cons_cons {w'} (h : G.Adj u v) (h₂ : G.Adj v w) (p : G.Walk w w') :
    (cons h (cons h₂ p)).penultimate = (cons h₂ p).penultimate := rfl

lemma penultimate_cons_of_not_nil (h : G.Adj u v) (p : G.Walk v w) (hp : ¬ p.Nil) :
    (cons h p).penultimate = p.penultimate :=
  p.notNilRec (by simp) hp h

@[simp]
lemma penultimate_concat {t u v} (p : G.Walk u v) (h : G.Adj v t) :
    (p.concat h).penultimate = v := by simp [penultimate, concat_eq_append, getVert_append]

@[simp]
lemma adj_penultimate_of_not_nil {p : G.Walk v w} (hp : ¬ p.Nil) :
    G.Adj p.penultimate w := by
  conv => rhs; rw [← getVert_length p]
  rw [nil_iff_length_eq] at hp
  convert adj_getVert_succ _ _ <;> omega

/-- The walk obtained by removing the first dart of a walk. A nil walk stays nil. -/
def tail (p : G.Walk u v) : G.Walk (p.getVert 1) v := p.drop 1
=======
/-- The second vertex of a walk, or the only vertex in a nil walk. -/
abbrev snd (p : G.Walk u v) : V := p.getVert 1

@[simp] lemma adj_snd {p : G.Walk v w} (hp : ¬ p.Nil) :
    G.Adj v p.snd := by
  simpa using adj_getVert_succ p (by simpa [not_nil_iff_lt_length] using hp : 0 < p.length)

lemma snd_cons {u v w} (q : G.Walk v w) (hadj : G.Adj u v) :
    (q.cons hadj).snd = v := by simp

/-- The penultimate vertex of a walk, or the only vertex in a nil walk. -/
abbrev penultimate (p : G.Walk u v) : V := p.getVert (p.length - 1)

@[simp]
lemma penultimate_cons_nil (h : G.Adj u v) : (cons h nil).penultimate = u := rfl
>>>>>>> 648ca598

/-- The walk obtained by removing the last dart of a walk. A nil walk stays nil. -/
def dropLast (p : G.Walk u v) : G.Walk u p.penultimate := p.take (p.length - 1)

@[simp]
lemma tail_nil : (@nil _ G v).tail = .nil := rfl

@[simp]
<<<<<<< HEAD
=======
lemma penultimate_cons_cons {w'} (h : G.Adj u v) (h₂ : G.Adj v w) (p : G.Walk w w') :
    (cons h (cons h₂ p)).penultimate = (cons h₂ p).penultimate := rfl

lemma penultimate_cons_of_not_nil (h : G.Adj u v) (p : G.Walk v w) (hp : ¬ p.Nil) :
    (cons h p).penultimate = p.penultimate :=
  p.notNilRec (by simp) hp h

@[simp]
lemma penultimate_concat {t u v} (p : G.Walk u v) (h : G.Adj v t) :
    (p.concat h).penultimate = v := by simp [penultimate, concat_eq_append, getVert_append]

@[simp]
lemma adj_penultimate {p : G.Walk v w} (hp : ¬ p.Nil) :
    G.Adj p.penultimate w := by
  conv => rhs; rw [← getVert_length p]
  rw [nil_iff_length_eq] at hp
  convert adj_getVert_succ _ _ <;> omega

/-- The walk obtained by removing the first dart of a walk. A nil walk stays nil. -/
def tail (p : G.Walk u v) : G.Walk (p.snd) v := p.drop 1

@[simp]
lemma tail_nil : (@nil _ G v).tail = .nil := rfl

@[simp]
>>>>>>> 648ca598
lemma tail_cons_nil (h : G.Adj u v) : (Walk.cons h .nil).tail = .nil := rfl

lemma tail_cons_eq (h : G.Adj u v) (p : G.Walk v w) :
    (p.cons h).tail = p.copy (getVert_zero p).symm rfl := by
  match p with
  | .nil => rfl
  | .cons h q => rfl

@[simp]
lemma dropLast_nil : (@nil _ G v).dropLast = nil := rfl

@[simp]
lemma dropLast_cons_nil (h : G.Adj u v) : (cons h nil).dropLast = nil := rfl

@[simp]
lemma dropLast_cons_cons {w'} (h : G.Adj u v) (h₂ : G.Adj v w) (p : G.Walk w w') :
    (cons h (cons h₂ p)).dropLast = cons h (cons h₂ p).dropLast := rfl

lemma dropLast_cons_of_not_nil (h : G.Adj u v) (p : G.Walk v w) (hp : ¬ p.Nil) :
    (cons h p).dropLast = cons h (p.dropLast.copy rfl (penultimate_cons_of_not_nil _ _ hp).symm) :=
  p.notNilRec (by simp) hp h

@[simp]
lemma dropLast_concat {t u v} (p : G.Walk u v) (h : G.Adj v t) :
    (p.concat h).dropLast = p.copy rfl (by simp) := by
  induction p
  · rfl
  · simp_rw [concat_cons]
    rw [dropLast_cons_of_not_nil]
    · simp [*]
    · simp [concat, nil_iff_length_eq]

/-- The first dart of a walk. -/
@[simps]
def firstDart (p : G.Walk v w) (hp : ¬ p.Nil) : G.Dart where
  fst := v
  snd := p.snd
  adj := p.adj_snd hp

/-- The last dart of a walk. -/
@[simps]
def lastDart (p : G.Walk v w) (hp : ¬ p.Nil) : G.Dart where
  fst := p.penultimate
  snd := w
  adj := p.adj_penultimate hp

lemma edge_firstDart (p : G.Walk v w) (hp : ¬ p.Nil) :
    (p.firstDart hp).edge = s(v, p.snd) := rfl

lemma edge_lastDart (p : G.Walk v w) (hp : ¬ p.Nil) :
    (p.lastDart hp).edge = s(p.penultimate, w) := rfl

variable {x y : V} -- TODO: rename to u, v, w instead?

<<<<<<< HEAD
@[simp]
lemma cons_tail_eq (p : G.Walk x y) (hp : G.Adj x (p.getVert 1)) :
    cons hp p.tail = p := by
=======
lemma cons_tail_eq (p : G.Walk x y) (hp : ¬ p.Nil) :
    cons (p.adj_snd hp) p.tail = p := by
>>>>>>> 648ca598
  cases p with
  | nil => simp at hp
  | cons h q =>
    simp only [getVert_cons_succ, tail_cons_eq, cons_copy, copy_rfl_rfl]

lemma cons_tail_eq' (p : G.Walk x y) (hp : ¬ p.Nil) :
    p = cons (p.adj_getVert_one hp) p.tail := (cons_tail_eq ..).symm

@[simp]
lemma concat_dropLast_eq (p : G.Walk x y) (hp : G.Adj p.penultimate y) :
    p.dropLast.concat hp = p := by
  induction p with
  | nil => simp at hp
  | cons hadj p hind =>
    cases p with
    | nil => rfl
    | _ => simp [hind]

lemma conact_dropLast_eq' (p : G.Walk x y) (hp : ¬ p.Nil) :
    p = p.dropLast.concat (p.adj_penultimate_of_not_nil hp) := (concat_dropLast_eq ..).symm

@[simp] lemma cons_support_tail (p : G.Walk x y) (hp : ¬p.Nil) :
    x :: p.tail.support = p.support := by
  conv => rhs; rw [cons_tail_eq' p hp]
  rfl

@[simp] lemma length_tail_add_one {p : G.Walk x y} (hp : ¬ p.Nil) :
    p.tail.length + 1 = p.length := by
  conv => rhs; rw [cons_tail_eq' p hp]
  rfl

@[simp] lemma nil_copy {x' y' : V} {p : G.Walk x y} (hx : x = x') (hy : y = y') :
    (p.copy hx hy).Nil = p.Nil := by
  subst_vars; rfl

@[simp] lemma support_tail (p : G.Walk v v) (hp : ¬ p.Nil) :
    p.tail.support = p.support.tail := by
  rw [← cons_support_tail p hp, List.tail_cons]

@[simp]
lemma tail_cons {t u v} (p : G.Walk u v) (h : G.Adj t u) :
    (p.cons h).tail = p.copy (getVert_zero p).symm rfl := by
  match p with
  | .nil => rfl
  | .cons h q => rfl

lemma support_tail_of_not_nil (p : G.Walk u v) (hnp : ¬p.Nil) :
    p.tail.support = p.support.tail := by
  match p with
  | .nil => simp only [nil_nil, not_true_eq_false] at hnp
  | .cons h q =>
    simp only [tail_cons, getVert_cons_succ, support_copy, support_cons, List.tail_cons]

/-! ### Walk decompositions -/

section WalkDecomp

variable [DecidableEq V]

/-- Given a vertex in the support of a path, give the path up until (and including) that vertex. -/
def takeUntil {v w : V} : ∀ (p : G.Walk v w) (u : V), u ∈ p.support → G.Walk v u
  | nil, u, h => by rw [mem_support_nil_iff.mp h]
  | cons r p, u, h =>
    if hx : v = u then
      by subst u; exact Walk.nil
    else
      cons r (takeUntil p u <| by
        cases h
        · exact (hx rfl).elim
        · assumption)

/-- Given a vertex in the support of a path, give the path from (and including) that vertex to
the end. In other words, drop vertices from the front of a path until (and not including)
that vertex. -/
def dropUntil {v w : V} : ∀ (p : G.Walk v w) (u : V), u ∈ p.support → G.Walk u w
  | nil, u, h => by rw [mem_support_nil_iff.mp h]
  | cons r p, u, h =>
    if hx : v = u then by
      subst u
      exact cons r p
    else dropUntil p u <| by
      cases h
      · exact (hx rfl).elim
      · assumption

/-- The `takeUntil` and `dropUntil` functions split a walk into two pieces.
The lemma `SimpleGraph.Walk.count_support_takeUntil_eq_one` specifies where this split occurs. -/
@[simp]
theorem take_spec {u v w : V} (p : G.Walk v w) (h : u ∈ p.support) :
    (p.takeUntil u h).append (p.dropUntil u h) = p := by
  induction p
  · rw [mem_support_nil_iff] at h
    subst u
    rfl
  · cases h
    · simp!
    · simp! only
      split_ifs with h' <;> subst_vars <;> simp [*]

theorem mem_support_iff_exists_append {V : Type u} {G : SimpleGraph V} {u v w : V}
    {p : G.Walk u v} : w ∈ p.support ↔ ∃ (q : G.Walk u w) (r : G.Walk w v), p = q.append r := by
  classical
  constructor
  · exact fun h => ⟨_, _, (p.take_spec h).symm⟩
  · rintro ⟨q, r, rfl⟩
    simp only [mem_support_append_iff, end_mem_support, start_mem_support, or_self_iff]

@[simp]
theorem count_support_takeUntil_eq_one {u v w : V} (p : G.Walk v w) (h : u ∈ p.support) :
    (p.takeUntil u h).support.count u = 1 := by
  induction p
  · rw [mem_support_nil_iff] at h
    subst u
    simp!
  · cases h
    · simp!
    · simp! only
      split_ifs with h' <;> rw [eq_comm] at h' <;> subst_vars <;> simp! [*, List.count_cons]

theorem count_edges_takeUntil_le_one {u v w : V} (p : G.Walk v w) (h : u ∈ p.support) (x : V) :
    (p.takeUntil u h).edges.count s(u, x) ≤ 1 := by
  induction' p with u' u' v' w' ha p' ih
  · rw [mem_support_nil_iff] at h
    subst u
    simp!
  · cases h
    · simp!
    · simp! only
      split_ifs with h'
      · subst h'
        simp
      · rw [edges_cons, List.count_cons]
        split_ifs with h''
        · simp only [beq_iff_eq, Sym2.eq, Sym2.rel_iff'] at h''
          obtain ⟨rfl, rfl⟩ | ⟨rfl, rfl⟩ := h''
          · exact (h' rfl).elim
          · cases p' <;> simp!
        · apply ih

@[simp]
theorem takeUntil_copy {u v w v' w'} (p : G.Walk v w) (hv : v = v') (hw : w = w')
    (h : u ∈ (p.copy hv hw).support) :
    (p.copy hv hw).takeUntil u h = (p.takeUntil u (by subst_vars; exact h)).copy hv rfl := by
  subst_vars
  rfl

@[simp]
theorem dropUntil_copy {u v w v' w'} (p : G.Walk v w) (hv : v = v') (hw : w = w')
    (h : u ∈ (p.copy hv hw).support) :
    (p.copy hv hw).dropUntil u h = (p.dropUntil u (by subst_vars; exact h)).copy rfl hw := by
  subst_vars
  rfl

theorem support_takeUntil_subset {u v w : V} (p : G.Walk v w) (h : u ∈ p.support) :
    (p.takeUntil u h).support ⊆ p.support := fun x hx => by
  rw [← take_spec p h, mem_support_append_iff]
  exact Or.inl hx

theorem support_dropUntil_subset {u v w : V} (p : G.Walk v w) (h : u ∈ p.support) :
    (p.dropUntil u h).support ⊆ p.support := fun x hx => by
  rw [← take_spec p h, mem_support_append_iff]
  exact Or.inr hx

theorem darts_takeUntil_subset {u v w : V} (p : G.Walk v w) (h : u ∈ p.support) :
    (p.takeUntil u h).darts ⊆ p.darts := fun x hx => by
  rw [← take_spec p h, darts_append, List.mem_append]
  exact Or.inl hx

theorem darts_dropUntil_subset {u v w : V} (p : G.Walk v w) (h : u ∈ p.support) :
    (p.dropUntil u h).darts ⊆ p.darts := fun x hx => by
  rw [← take_spec p h, darts_append, List.mem_append]
  exact Or.inr hx

theorem edges_takeUntil_subset {u v w : V} (p : G.Walk v w) (h : u ∈ p.support) :
    (p.takeUntil u h).edges ⊆ p.edges :=
  List.map_subset _ (p.darts_takeUntil_subset h)

theorem edges_dropUntil_subset {u v w : V} (p : G.Walk v w) (h : u ∈ p.support) :
    (p.dropUntil u h).edges ⊆ p.edges :=
  List.map_subset _ (p.darts_dropUntil_subset h)

theorem length_takeUntil_le {u v w : V} (p : G.Walk v w) (h : u ∈ p.support) :
    (p.takeUntil u h).length ≤ p.length := by
  have := congr_arg Walk.length (p.take_spec h)
  rw [length_append] at this
  exact Nat.le.intro this

theorem length_dropUntil_le {u v w : V} (p : G.Walk v w) (h : u ∈ p.support) :
    (p.dropUntil u h).length ≤ p.length := by
  have := congr_arg Walk.length (p.take_spec h)
  rw [length_append, add_comm] at this
  exact Nat.le.intro this

/-- Rotate a loop walk such that it is centered at the given vertex. -/
def rotate {u v : V} (c : G.Walk v v) (h : u ∈ c.support) : G.Walk u u :=
  (c.dropUntil u h).append (c.takeUntil u h)

@[simp]
theorem support_rotate {u v : V} (c : G.Walk v v) (h : u ∈ c.support) :
    (c.rotate h).support.tail ~r c.support.tail := by
  simp only [rotate, tail_support_append]
  apply List.IsRotated.trans List.isRotated_append
  rw [← tail_support_append, take_spec]

theorem rotate_darts {u v : V} (c : G.Walk v v) (h : u ∈ c.support) :
    (c.rotate h).darts ~r c.darts := by
  simp only [rotate, darts_append]
  apply List.IsRotated.trans List.isRotated_append
  rw [← darts_append, take_spec]

theorem rotate_edges {u v : V} (c : G.Walk v v) (h : u ∈ c.support) :
    (c.rotate h).edges ~r c.edges :=
  (rotate_darts c h).map _

end WalkDecomp

/-- Given a set `S` and a walk `w` from `u` to `v` such that `u ∈ S` but `v ∉ S`,
there exists a dart in the walk whose start is in `S` but whose end is not. -/
theorem exists_boundary_dart {u v : V} (p : G.Walk u v) (S : Set V) (uS : u ∈ S) (vS : v ∉ S) :
    ∃ d : G.Dart, d ∈ p.darts ∧ d.fst ∈ S ∧ d.snd ∉ S := by
  induction' p with _ x y w a p' ih
  · cases vS uS
  · by_cases h : y ∈ S
    · obtain ⟨d, hd, hcd⟩ := ih h vS
      exact ⟨d, List.Mem.tail _ hd, hcd⟩
    · exact ⟨⟨(x, y), a⟩, List.Mem.head _, uS, h⟩

@[simp] lemma getVert_copy  {u v w x : V} (p : G.Walk u v) (i : ℕ) (h : u = w) (h' : v = x) :
    (p.copy h h').getVert i = p.getVert i := by
  subst_vars
  match p, i with
  | .nil, _ =>
    rw [getVert_of_length_le _ (by simp only [length_nil, Nat.zero_le] : nil.length ≤ _)]
    rw [getVert_of_length_le _ (by simp only [length_copy, length_nil, Nat.zero_le])]
  | .cons hadj q, 0 => simp only [copy_rfl_rfl, getVert_zero]
  | .cons hadj q, (n + 1) => simp only [copy_cons, getVert_cons_succ]; rfl

@[simp] lemma getVert_tail {u v n} (p : G.Walk u v) :
    p.tail.getVert n = p.getVert (n + 1) := by
  match p with
  | .nil => rfl
  | .cons h q =>
    simp only [getVert_cons_succ, tail_cons_eq, getVert_cons]
    exact getVert_copy q n (getVert_zero q).symm rfl

/-- Given a walk `w` and a node in the support, there exists a natural `n`, such that given node
is the `n`-th node (zero-indexed) in the walk. In addition, `n` is at most the length of the path.
Due to the definition of `getVert` it would otherwise be legal to return a larger `n` for the last
node. -/
theorem mem_support_iff_exists_getVert {u v w : V} {p : G.Walk v w} :
    u ∈ p.support ↔ ∃ n, p.getVert n = u ∧ n ≤ p.length := by
  constructor
  · intro h
    obtain ⟨q, r, hqr⟩ := SimpleGraph.Walk.mem_support_iff_exists_append.mp h
    use q.length
    rw [hqr]
    rw [Walk.getVert_append]
    simp only [lt_self_iff_false, ↓reduceIte, Nat.sub_self, getVert_zero, length_append,
      Nat.le_add_right, and_self]
  · rintro ⟨n, hn⟩
    rw [SimpleGraph.Walk.mem_support_iff]
    by_cases h0 : n = 0
    · rw [h0, getVert_zero] at hn
      left
      exact hn.1.symm
    · right
      have hnp : ¬ p.Nil := by
        rw [nil_iff_length_eq]
        omega
      rw [← support_tail_of_not_nil _ hnp]
      rw [mem_support_iff_exists_getVert]
      use n - 1
      simp only [Nat.sub_le_iff_le_add]
      rw [getVert_tail, length_tail_add_one hnp]
      have : (n - 1 + 1) = n := by omega
      rwa [this]
termination_by p.length
decreasing_by
· simp_wf
  rw [@Nat.lt_iff_add_one_le]
  rw [length_tail_add_one hnp]

end Walk

/-! ### Mapping walks -/

namespace Walk

variable {G G' G''}

/-- Given a graph homomorphism, map walks to walks. -/
protected def map (f : G →g G') {u v : V} : G.Walk u v → G'.Walk (f u) (f v)
  | nil => nil
  | cons h p => cons (f.map_adj h) (p.map f)

variable (f : G →g G') (f' : G' →g G'') {u v u' v' : V} (p : G.Walk u v)

@[simp]
theorem map_nil : (nil : G.Walk u u).map f = nil := rfl

@[simp]
theorem map_cons {w : V} (h : G.Adj w u) : (cons h p).map f = cons (f.map_adj h) (p.map f) := rfl

@[simp]
theorem map_copy (hu : u = u') (hv : v = v') :
    (p.copy hu hv).map f = (p.map f).copy (hu ▸ rfl) (hv ▸ rfl) := by
  subst_vars
  rfl

@[simp]
theorem map_id (p : G.Walk u v) : p.map Hom.id = p := by
  induction p with
  | nil => rfl
  | cons _ p' ih => simp [ih]

@[simp]
theorem map_map : (p.map f).map f' = p.map (f'.comp f) := by
  induction p with
  | nil => rfl
  | cons _ _ ih => simp [ih]

/-- Unlike categories, for graphs vertex equality is an important notion, so needing to be able to
work with equality of graph homomorphisms is a necessary evil. -/
theorem map_eq_of_eq {f : G →g G'} (f' : G →g G') (h : f = f') :
    p.map f = (p.map f').copy (h ▸ rfl) (h ▸ rfl) := by
  subst_vars
  rfl

@[simp]
theorem map_eq_nil_iff {p : G.Walk u u} : p.map f = nil ↔ p = nil := by cases p <;> simp

@[simp]
theorem length_map : (p.map f).length = p.length := by induction p <;> simp [*]

theorem map_append {u v w : V} (p : G.Walk u v) (q : G.Walk v w) :
    (p.append q).map f = (p.map f).append (q.map f) := by induction p <;> simp [*]

@[simp]
theorem reverse_map : (p.map f).reverse = p.reverse.map f := by induction p <;> simp [map_append, *]

@[simp]
theorem support_map : (p.map f).support = p.support.map f := by induction p <;> simp [*]

@[simp]
theorem darts_map : (p.map f).darts = p.darts.map f.mapDart := by induction p <;> simp [*]

@[simp]
theorem edges_map : (p.map f).edges = p.edges.map (Sym2.map f) := by
  induction p with
  | nil => rfl
  | cons _ _ ih =>
    simp only [Walk.map_cons, edges_cons, List.map_cons, Sym2.map_pair_eq, List.cons.injEq,
      true_and, ih]

theorem map_injective_of_injective {f : G →g G'} (hinj : Function.Injective f) (u v : V) :
    Function.Injective (Walk.map f : G.Walk u v → G'.Walk (f u) (f v)) := by
  intro p p' h
  induction p with
  | nil =>
    cases p'
    · rfl
    · simp at h
  | cons _ _ ih =>
    cases p' with
    | nil => simp at h
    | cons _ _ =>
      simp only [map_cons, cons.injEq] at h
      cases hinj h.1
      simp only [cons.injEq, heq_iff_eq, true_and]
      apply ih
      simpa using h.2

/-- The specialization of `SimpleGraph.Walk.map` for mapping walks to supergraphs. -/
abbrev mapLe {G G' : SimpleGraph V} (h : G ≤ G') {u v : V} (p : G.Walk u v) : G'.Walk u v :=
  p.map (Hom.mapSpanningSubgraphs h)

/-! ### Transferring between graphs -/

/-- The walk `p` transferred to lie in `H`, given that `H` contains its edges. -/
@[simp]
protected def transfer {u v : V} (p : G.Walk u v)
    (H : SimpleGraph V) (h : ∀ e, e ∈ p.edges → e ∈ H.edgeSet) : H.Walk u v :=
  match p with
  | nil => nil
  | cons' u v w _ p =>
    cons (h s(u, v) (by simp)) (p.transfer H fun e he => h e (by simp [he]))

variable {u v : V} (p : G.Walk u v)

theorem transfer_self : p.transfer G p.edges_subset_edgeSet = p := by
  induction p <;> simp [*]

variable {H : SimpleGraph V}

theorem transfer_eq_map_of_le (hp) (GH : G ≤ H) :
    p.transfer H hp = p.map (SimpleGraph.Hom.mapSpanningSubgraphs GH) := by
  induction p <;> simp [*]

@[simp]
theorem edges_transfer (hp) : (p.transfer H hp).edges = p.edges := by
  induction p <;> simp [*]

@[simp]
theorem support_transfer (hp) : (p.transfer H hp).support = p.support := by
  induction p <;> simp [*]

@[simp]
theorem length_transfer (hp) : (p.transfer H hp).length = p.length := by
  induction p <;> simp [*]

-- Porting note: this failed the simpNF linter since it was originally of the form
-- `(p.transfer H hp).transfer K hp' = p.transfer K hp''` with `hp'` a function of `hp` and `hp'`.
-- This was a mistake and it's corrected here.
@[simp]
theorem transfer_transfer (hp) {K : SimpleGraph V} (hp') :
    (p.transfer H hp).transfer K hp' = p.transfer K (p.edges_transfer hp ▸ hp') := by
  induction p with
  | nil => simp
  | cons _ _ ih =>
    simp only [Walk.transfer, cons.injEq, heq_eq_eq, true_and]
    apply ih

@[simp]
theorem transfer_append {w : V} (q : G.Walk v w) (hpq) :
    (p.append q).transfer H hpq =
      (p.transfer H fun e he => hpq _ (by simp [he])).append
        (q.transfer H fun e he => hpq _ (by simp [he])) := by
  induction p with
  | nil => simp
  | cons _ _ ih => simp only [Walk.transfer, cons_append, cons.injEq, heq_eq_eq, true_and, ih]

@[simp]
theorem reverse_transfer (hp) :
    (p.transfer H hp).reverse =
      p.reverse.transfer H (by simp only [edges_reverse, List.mem_reverse]; exact hp) := by
  induction p with
  | nil => simp
  | cons _ _ ih => simp only [transfer_append, Walk.transfer, reverse_nil, reverse_cons, ih]

end Walk

/-! ## Deleting edges -/

namespace Walk

variable {G}

/-- Given a walk that avoids a set of edges, produce a walk in the graph
with those edges deleted. -/
abbrev toDeleteEdges (s : Set (Sym2 V)) {v w : V} (p : G.Walk v w)
    (hp : ∀ e, e ∈ p.edges → ¬e ∈ s) : (G.deleteEdges s).Walk v w :=
  p.transfer _ <| by
    simp only [edgeSet_deleteEdges, Set.mem_diff]
    exact fun e ep => ⟨edges_subset_edgeSet p ep, hp e ep⟩

@[simp]
theorem toDeleteEdges_nil (s : Set (Sym2 V)) {v : V} (hp) :
    (Walk.nil : G.Walk v v).toDeleteEdges s hp = Walk.nil := rfl

@[simp]
theorem toDeleteEdges_cons (s : Set (Sym2 V)) {u v w : V} (h : G.Adj u v) (p : G.Walk v w) (hp) :
    (Walk.cons h p).toDeleteEdges s hp =
      Walk.cons (deleteEdges_adj.mpr ⟨h, hp _ (List.Mem.head _)⟩)
        (p.toDeleteEdges s fun _ he => hp _ <| List.Mem.tail _ he) :=
  rfl

variable {v w : V}

/-- Given a walk that avoids an edge, create a walk in the subgraph with that edge deleted.
This is an abbreviation for `SimpleGraph.Walk.toDeleteEdges`. -/
abbrev toDeleteEdge (e : Sym2 V) (p : G.Walk v w) (hp : e ∉ p.edges) :
    (G.deleteEdges {e}).Walk v w :=
  p.toDeleteEdges {e} (fun e' => by contrapose!; simp +contextual [hp])

@[simp]
theorem map_toDeleteEdges_eq (s : Set (Sym2 V)) {p : G.Walk v w} (hp) :
    Walk.map (Hom.mapSpanningSubgraphs (G.deleteEdges_le s)) (p.toDeleteEdges s hp) = p := by
  rw [← transfer_eq_map_of_le, transfer_transfer, transfer_self]
  intros e
  rw [edges_transfer]
  apply edges_subset_edgeSet p

end Walk

end SimpleGraph<|MERGE_RESOLUTION|>--- conflicted
+++ resolved
@@ -853,7 +853,6 @@
   | p, 0 => nil.copy rfl (getVert_zero p).symm
   | .cons h q, (n + 1) => .cons h (q.take n)
 
-<<<<<<< HEAD
 /-- The penultimate vertex of a walk, or the only vertex in a nil walk. -/
 def penultimate (p : G.Walk u v) : V := p.getVert (p.length - 1)
 
@@ -882,9 +881,6 @@
   rw [nil_iff_length_eq] at hp
   convert adj_getVert_succ _ _ <;> omega
 
-/-- The walk obtained by removing the first dart of a walk. A nil walk stays nil. -/
-def tail (p : G.Walk u v) : G.Walk (p.getVert 1) v := p.drop 1
-=======
 /-- The second vertex of a walk, or the only vertex in a nil walk. -/
 abbrev snd (p : G.Walk u v) : V := p.getVert 1
 
@@ -900,17 +896,8 @@
 
 @[simp]
 lemma penultimate_cons_nil (h : G.Adj u v) : (cons h nil).penultimate = u := rfl
->>>>>>> 648ca598
-
-/-- The walk obtained by removing the last dart of a walk. A nil walk stays nil. -/
-def dropLast (p : G.Walk u v) : G.Walk u p.penultimate := p.take (p.length - 1)
-
-@[simp]
-lemma tail_nil : (@nil _ G v).tail = .nil := rfl
-
-@[simp]
-<<<<<<< HEAD
-=======
+
+@[simp]
 lemma penultimate_cons_cons {w'} (h : G.Adj u v) (h₂ : G.Adj v w) (p : G.Walk w w') :
     (cons h (cons h₂ p)).penultimate = (cons h₂ p).penultimate := rfl
 
@@ -936,7 +923,6 @@
 lemma tail_nil : (@nil _ G v).tail = .nil := rfl
 
 @[simp]
->>>>>>> 648ca598
 lemma tail_cons_nil (h : G.Adj u v) : (Walk.cons h .nil).tail = .nil := rfl
 
 lemma tail_cons_eq (h : G.Adj u v) (p : G.Walk v w) :
@@ -991,14 +977,8 @@
 
 variable {x y : V} -- TODO: rename to u, v, w instead?
 
-<<<<<<< HEAD
-@[simp]
-lemma cons_tail_eq (p : G.Walk x y) (hp : G.Adj x (p.getVert 1)) :
-    cons hp p.tail = p := by
-=======
 lemma cons_tail_eq (p : G.Walk x y) (hp : ¬ p.Nil) :
     cons (p.adj_snd hp) p.tail = p := by
->>>>>>> 648ca598
   cases p with
   | nil => simp at hp
   | cons h q =>
