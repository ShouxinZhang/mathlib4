--- conflicted
+++ resolved
@@ -52,22 +52,14 @@
     · have hpos : 0 < n * p := mul_pos hnpos hp.pos
       have hprim := Complex.isPrimitiveRoot_exp _ hpos.ne'
       rw [cyclotomic_eq_minpoly_rat hprim hpos]
-<<<<<<< HEAD
-      refine' minpoly.dvd ℚ _ _
-=======
       refine minpoly.dvd ℚ _ ?_
->>>>>>> 59de845a
       rw [aeval_def, ← eval_map, map_expand, map_cyclotomic, expand_eval, ← IsRoot.def,
         @isRoot_cyclotomic_iff]
       convert IsPrimitiveRoot.pow_of_dvd hprim hp.ne_zero (dvd_mul_left p n)
       rw [Nat.mul_div_cancel _ (Nat.Prime.pos hp)]
     · have hprim := Complex.isPrimitiveRoot_exp _ hnpos.ne.symm
       rw [cyclotomic_eq_minpoly_rat hprim hnpos]
-<<<<<<< HEAD
-      refine' minpoly.dvd ℚ _ _
-=======
       refine minpoly.dvd ℚ _ ?_
->>>>>>> 59de845a
       rw [aeval_def, ← eval_map, map_expand, expand_eval, ← IsRoot.def, ←
         cyclotomic_eq_minpoly_rat hprim hnpos, map_cyclotomic, @isRoot_cyclotomic_iff]
       exact IsPrimitiveRoot.pow_of_prime hprim hp hdiv
@@ -92,11 +84,7 @@
   · have hpos := Nat.mul_pos hzero hp.pos
     have hprim := Complex.isPrimitiveRoot_exp _ hpos.ne.symm
     rw [cyclotomic_eq_minpoly hprim hpos]
-<<<<<<< HEAD
-    refine' minpoly.isIntegrallyClosed_dvd (hprim.isIntegral hpos) _
-=======
     refine minpoly.isIntegrallyClosed_dvd (hprim.isIntegral hpos) ?_
->>>>>>> 59de845a
     rw [aeval_def, ← eval_map, map_expand, map_cyclotomic, expand_eval, ← IsRoot.def,
       @isRoot_cyclotomic_iff]
     convert IsPrimitiveRoot.pow_of_dvd hprim hp.ne_zero (dvd_mul_left p n)
@@ -171,11 +159,7 @@
     (Polynomial.cyclotomic (p ^ k * m) R).IsRoot μ ↔ IsPrimitiveRoot μ m := by
   rcases k.eq_zero_or_pos with (rfl | hk)
   · rw [pow_zero, one_mul, isRoot_cyclotomic_iff]
-<<<<<<< HEAD
-  refine' ⟨fun h => _, fun h => _⟩
-=======
   refine ⟨fun h => ?_, fun h => ?_⟩
->>>>>>> 59de845a
   · rw [IsRoot.def, cyclotomic_mul_prime_pow_eq R (NeZero.not_char_dvd R p m) hk, eval_pow]
       at h
     replace h := pow_eq_zero h
