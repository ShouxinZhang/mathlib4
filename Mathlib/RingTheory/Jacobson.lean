/-
Copyright (c) 2020 Devon Tuma. All rights reserved.
Released under Apache 2.0 license as described in the file LICENSE.
Authors: Devon Tuma
-/
import Mathlib.RingTheory.Localization.Away.Basic
import Mathlib.RingTheory.Ideal.Over
import Mathlib.RingTheory.JacobsonIdeal

/-!
# Jacobson Rings
The following conditions are equivalent for a ring `R`:
1. Every radical ideal `I` is equal to its Jacobson radical
2. Every radical ideal `I` can be written as an intersection of maximal ideals
3. Every prime ideal `I` is equal to its Jacobson radical
Any ring satisfying any of these equivalent conditions is said to be Jacobson.
Some particular examples of Jacobson rings are also proven.
`isJacobson_quotient` says that the quotient of a Jacobson ring is Jacobson.
`isJacobson_localization` says the localization of a Jacobson ring to a single element is Jacobson.
`isJacobson_polynomial_iff_isJacobson` says polynomials over a Jacobson ring form a Jacobson ring.
## Main definitions
Let `R` be a commutative ring. Jacobson rings are defined using the first of the above conditions
* `IsJacobson R` is the proposition that `R` is a Jacobson ring. It is a class,
  implemented as the predicate that for any ideal, `I.isRadical` implies `I.jacobson = I`.

## Main statements
* `isJacobson_iff_prime_eq` is the equivalence between conditions 1 and 3 above.
* `isJacobson_iff_sInf_maximal` is the equivalence between conditions 1 and 2 above.
* `isJacobson_of_surjective` says that if `R` is a Jacobson ring and `f : R →+* S` is surjective,
  then `S` is also a Jacobson ring
* `MvPolynomial.isJacobson` says that multi-variate polynomials over a Jacobson ring are Jacobson.
## Tags
Jacobson, Jacobson Ring
-/

universe u
namespace Ideal

open Polynomial

open Polynomial

section IsJacobson

variable {R S : Type*} [CommRing R] [CommRing S] {I : Ideal R}

/-- A ring is a Jacobson ring if for every radical ideal `I`,
 the Jacobson radical of `I` is equal to `I`.
 See `isJacobson_iff_prime_eq` and `isJacobson_iff_sInf_maximal` for equivalent definitions. -/
class IsJacobson (R : Type*) [CommRing R] : Prop where
  out' : ∀ I : Ideal R, I.IsRadical → I.jacobson = I

theorem isJacobson_iff {R} [CommRing R] :
    IsJacobson R ↔ ∀ I : Ideal R, I.IsRadical → I.jacobson = I :=
  ⟨fun h => h.1, fun h => ⟨h⟩⟩

theorem IsJacobson.out {R} [CommRing R] :
    IsJacobson R → ∀ {I : Ideal R}, I.IsRadical → I.jacobson = I :=
  isJacobson_iff.1

/-- A ring is a Jacobson ring if and only if for all prime ideals `P`,
 the Jacobson radical of `P` is equal to `P`. -/
theorem isJacobson_iff_prime_eq : IsJacobson R ↔ ∀ P : Ideal R, IsPrime P → P.jacobson = P := by
  refine isJacobson_iff.trans ⟨fun h I hI => h I hI.isRadical, ?_⟩
  refine fun h I hI ↦ le_antisymm (fun x hx ↦ ?_) (fun x hx ↦ mem_sInf.mpr fun _ hJ ↦ hJ.left hx)
  rw [← hI.radical, radical_eq_sInf I, mem_sInf]
  intro P hP
  rw [Set.mem_setOf_eq] at hP
  erw [mem_sInf] at hx
  erw [← h P hP.right, mem_sInf]
  exact fun J hJ => hx ⟨le_trans hP.left hJ.left, hJ.right⟩

/-- A ring `R` is Jacobson if and only if for every prime ideal `I`,
 `I` can be written as the infimum of some collection of maximal ideals.
 Allowing ⊤ in the set `M` of maximal ideals is equivalent, but makes some proofs cleaner. -/
theorem isJacobson_iff_sInf_maximal : IsJacobson R ↔ ∀ {I : Ideal R}, I.IsPrime →
    ∃ M : Set (Ideal R), (∀ J ∈ M, IsMaximal J ∨ J = ⊤) ∧ I = sInf M :=
  ⟨fun H _I h => eq_jacobson_iff_sInf_maximal.1 (H.out h.isRadical), fun H =>
    isJacobson_iff_prime_eq.2 fun _P hP => eq_jacobson_iff_sInf_maximal.2 (H hP)⟩

theorem isJacobson_iff_sInf_maximal' : IsJacobson R ↔ ∀ {I : Ideal R}, I.IsPrime →
    ∃ M : Set (Ideal R), (∀ J ∈ M, ∀ (K : Ideal R), J < K → K = ⊤) ∧ I = sInf M :=
  ⟨fun H _I h => eq_jacobson_iff_sInf_maximal'.1 (H.out h.isRadical), fun H =>
    isJacobson_iff_prime_eq.2 fun _P hP => eq_jacobson_iff_sInf_maximal'.2 (H hP)⟩

theorem radical_eq_jacobson [H : IsJacobson R] (I : Ideal R) : I.radical = I.jacobson :=
  le_antisymm (le_sInf fun _J ⟨hJ, hJ_max⟩ => (IsPrime.radical_le_iff hJ_max.isPrime).mpr hJ)
    (H.out (radical_isRadical I) ▸ jacobson_mono le_radical)

/-- Fields have only two ideals, and the condition holds for both of them. -/
instance (priority := 100) isJacobson_field {K : Type*} [Field K] : IsJacobson K :=
  ⟨fun I _ => Or.recOn (eq_bot_or_top I)
    (fun h => le_antisymm (sInf_le ⟨le_rfl, h.symm ▸ bot_isMaximal⟩) (h.symm ▸ bot_le)) fun h =>
      by rw [h, jacobson_eq_top_iff]⟩

theorem isJacobson_of_surjective [H : IsJacobson R] :
    (∃ f : R →+* S, Function.Surjective ↑f) → IsJacobson S := by
  rintro ⟨f, hf⟩
  rw [isJacobson_iff_sInf_maximal]
  intro p hp
  use map f '' { J : Ideal R | comap f p ≤ J ∧ J.IsMaximal }
  use fun j ⟨J, hJ, hmap⟩ => hmap ▸ (map_eq_top_or_isMaximal_of_surjective f hf hJ.right).symm
  have : p = map f (comap f p).jacobson :=
    (IsJacobson.out' _ <| hp.isRadical.comap f).symm ▸ (map_comap_of_surjective f hf p).symm
  exact this.trans (map_sInf hf fun J ⟨hJ, _⟩ => le_trans (Ideal.ker_le_comap f) hJ)

instance (priority := 100) isJacobson_quotient [IsJacobson R] : IsJacobson (R ⧸ I) :=
  isJacobson_of_surjective ⟨Quotient.mk I, by
    rintro ⟨x⟩
    use x
    rfl⟩

theorem isJacobson_iso (e : R ≃+* S) : IsJacobson R ↔ IsJacobson S :=
  ⟨fun h => @isJacobson_of_surjective _ _ _ _ h ⟨(e : R →+* S), e.surjective⟩, fun h =>
    @isJacobson_of_surjective _ _ _ _ h ⟨(e.symm : S →+* R), e.symm.surjective⟩⟩

theorem isJacobson_of_isIntegral [Algebra R S] [Algebra.IsIntegral R S] (hR : IsJacobson R) :
    IsJacobson S := by
  rw [isJacobson_iff_prime_eq]
  intro P hP
  by_cases hP_top : comap (algebraMap R S) P = ⊤
  · simp [comap_eq_top_iff.1 hP_top]
  · haveI : Nontrivial (R ⧸ comap (algebraMap R S) P) := Quotient.nontrivial hP_top
    rw [jacobson_eq_iff_jacobson_quotient_eq_bot]
    refine eq_bot_of_comap_eq_bot (R := R ⧸ comap (algebraMap R S) P) ?_
    rw [eq_bot_iff, ← jacobson_eq_iff_jacobson_quotient_eq_bot.1
      ((isJacobson_iff_prime_eq.1 hR) (comap (algebraMap R S) P) (comap_isPrime _ _)),
      comap_jacobson]
    refine sInf_le_sInf fun J hJ => ?_
    simp only [true_and_iff, Set.mem_image, bot_le, Set.mem_setOf_eq]
    have : J.IsMaximal := by simpa using hJ
    exact exists_ideal_over_maximal_of_isIntegral J
      (comap_bot_le_of_injective _ algebraMap_quotient_injective)

theorem isJacobson_of_isIntegral' (f : R →+* S) (hf : f.IsIntegral) (hR : IsJacobson R) :
    IsJacobson S :=
  let _ : Algebra R S := f.toAlgebra
  have : Algebra.IsIntegral R S := ⟨hf⟩
  isJacobson_of_isIntegral hR

end IsJacobson

section Localization

open IsLocalization Submonoid

variable {R S : Type*} [CommRing R] [CommRing S] {I : Ideal R}
variable (y : R) [Algebra R S] [IsLocalization.Away y S]

variable (S)

/-- If `R` is a Jacobson ring, then maximal ideals in the localization at `y`
correspond to maximal ideals in the original ring `R` that don't contain `y`.
This lemma gives the correspondence in the particular case of an ideal and its comap.
See `le_relIso_of_maximal` for the more general relation isomorphism -/
theorem isMaximal_iff_isMaximal_disjoint [H : IsJacobson R] (J : Ideal S) :
    J.IsMaximal ↔ (comap (algebraMap R S) J).IsMaximal ∧ y ∉ Ideal.comap (algebraMap R S) J := by
  constructor
  · refine fun h => ⟨?_, fun hy =>
      h.ne_top (Ideal.eq_top_of_isUnit_mem _ hy (map_units _ ⟨y, Submonoid.mem_powers _⟩))⟩
    have hJ : J.IsPrime := IsMaximal.isPrime h
    rw [isPrime_iff_isPrime_disjoint (Submonoid.powers y)] at hJ
    have : y ∉ (comap (algebraMap R S) J).1 := Set.disjoint_left.1 hJ.right (Submonoid.mem_powers _)
    erw [← H.out hJ.left.isRadical, mem_sInf] at this
    push_neg at this
    rcases this with ⟨I, hI, hI'⟩
    convert hI.right
    by_cases hJ : J = map (algebraMap R S) I
    · rw [hJ, comap_map_of_isPrime_disjoint (powers y) S I (IsMaximal.isPrime hI.right)]
      rwa [disjoint_powers_iff_not_mem y hI.right.isPrime.isRadical]
    · have hI_p : (map (algebraMap R S) I).IsPrime := by
        refine isPrime_of_isPrime_disjoint (powers y) _ I hI.right.isPrime ?_
        rwa [disjoint_powers_iff_not_mem y hI.right.isPrime.isRadical]
      have : J ≤ map (algebraMap R S) I := map_comap (Submonoid.powers y) S J ▸ map_mono hI.left
      exact absurd (h.1.2 _ (lt_of_le_of_ne this hJ)) hI_p.1
  · refine fun h => ⟨⟨fun hJ => h.1.ne_top (eq_top_iff.2 ?_), fun I hI => ?_⟩⟩
    · rwa [eq_top_iff, ← (IsLocalization.orderEmbedding (powers y) S).le_iff_le] at hJ
    · have := congr_arg (map (algebraMap R S)) (h.1.1.2 _ ⟨comap_mono (le_of_lt hI), ?_⟩)
      · rwa [map_comap (powers y) S I, map_top] at this
<<<<<<< HEAD
      refine' fun hI' => hI.right _
=======
      refine fun hI' => hI.right ?_
>>>>>>> 99508fb5
      rw [← map_comap (powers y) S I, ← map_comap (powers y) S J]
      exact map_mono hI'

variable {S}

/-- If `R` is a Jacobson ring, then maximal ideals in the localization at `y`
correspond to maximal ideals in the original ring `R` that don't contain `y`.
This lemma gives the correspondence in the particular case of an ideal and its map.
See `le_relIso_of_maximal` for the more general statement, and the reverse of this implication -/
theorem isMaximal_of_isMaximal_disjoint [IsJacobson R] (I : Ideal R) (hI : I.IsMaximal)
    (hy : y ∉ I) : (map (algebraMap R S) I).IsMaximal := by
  rw [isMaximal_iff_isMaximal_disjoint S y,
    comap_map_of_isPrime_disjoint (powers y) S I (IsMaximal.isPrime hI)
      ((disjoint_powers_iff_not_mem y hI.isPrime.isRadical).2 hy)]
  exact ⟨hI, hy⟩

/-- If `R` is a Jacobson ring, then maximal ideals in the localization at `y`
correspond to maximal ideals in the original ring `R` that don't contain `y` -/
def orderIsoOfMaximal [IsJacobson R] :
    { p : Ideal S // p.IsMaximal } ≃o { p : Ideal R // p.IsMaximal ∧ y ∉ p } where
  toFun p := ⟨Ideal.comap (algebraMap R S) p.1, (isMaximal_iff_isMaximal_disjoint S y p.1).1 p.2⟩
  invFun p := ⟨Ideal.map (algebraMap R S) p.1, isMaximal_of_isMaximal_disjoint y p.1 p.2.1 p.2.2⟩
  left_inv J := Subtype.eq (map_comap (powers y) S J)
  right_inv I := Subtype.eq (comap_map_of_isPrime_disjoint _ _ I.1 (IsMaximal.isPrime I.2.1)
    ((disjoint_powers_iff_not_mem y I.2.1.isPrime.isRadical).2 I.2.2))
  map_rel_iff' {I I'} := ⟨fun h => show I.val ≤ I'.val from
    map_comap (powers y) S I.val ▸ map_comap (powers y) S I'.val ▸ Ideal.map_mono h,
    fun h _ hx => h hx⟩

include y in
/-- If `S` is the localization of the Jacobson ring `R` at the submonoid generated by `y : R`, then
`S` is Jacobson. -/
theorem isJacobson_localization [H : IsJacobson R] : IsJacobson S := by
  rw [isJacobson_iff_prime_eq]
  refine fun P' hP' => le_antisymm ?_ le_jacobson
  obtain ⟨hP', hPM⟩ := (IsLocalization.isPrime_iff_isPrime_disjoint (powers y) S P').mp hP'
  have hP := H.out hP'.isRadical
  refine (IsLocalization.map_comap (powers y) S P'.jacobson).ge.trans
    ((map_mono ?_).trans (IsLocalization.map_comap (powers y) S P').le)
  have : sInf { I : Ideal R | comap (algebraMap R S) P' ≤ I ∧ I.IsMaximal ∧ y ∉ I } ≤
      comap (algebraMap R S) P' := by
    intro x hx
    have hxy : x * y ∈ (comap (algebraMap R S) P').jacobson := by
      rw [Ideal.jacobson, mem_sInf]
      intro J hJ
      by_cases h : y ∈ J
      · exact J.mul_mem_left x h
      · exact J.mul_mem_right y ((mem_sInf.1 hx) ⟨hJ.left, ⟨hJ.right, h⟩⟩)
    rw [hP] at hxy
    cases' hP'.mem_or_mem hxy with hxy hxy
    · exact hxy
    · exact (hPM.le_bot ⟨Submonoid.mem_powers _, hxy⟩).elim
  refine le_trans ?_ this
  rw [Ideal.jacobson, comap_sInf', sInf_eq_iInf]
  refine iInf_le_iInf_of_subset fun I hI => ⟨map (algebraMap R S) I, ⟨?_, ?_⟩⟩
  · exact ⟨le_trans (le_of_eq (IsLocalization.map_comap (powers y) S P').symm) (map_mono hI.1),
      isMaximal_of_isMaximal_disjoint y _ hI.2.1 hI.2.2⟩
  · exact IsLocalization.comap_map_of_isPrime_disjoint _ S I (IsMaximal.isPrime hI.2.1)
      ((disjoint_powers_iff_not_mem y hI.2.1.isPrime.isRadical).2 hI.2.2)

end Localization

namespace Polynomial

open Polynomial

section CommRing

-- Porting note: move to better place
-- Porting note: make `S` and `T` universe polymorphic
lemma Subring.mem_closure_image_of {S T : Type*} [CommRing S] [CommRing T] (g : S →+* T)
    (u : Set S) (x : S) (hx : x ∈ Subring.closure u) : g x ∈ Subring.closure (g '' u) := by
  rw [Subring.mem_closure] at hx ⊢
  intro T₁ h₁
  rw [← Subring.mem_comap]
  apply hx
  simp only [Subring.coe_comap, ← Set.image_subset_iff, SetLike.mem_coe]
  exact h₁

-- Porting note: move to better place
lemma mem_closure_X_union_C {R : Type*} [Ring R] (p : R[X]) :
    p ∈ Subring.closure (insert X {f | f.degree ≤ 0} : Set R[X]) := by
  refine Polynomial.induction_on p ?_ ?_ ?_
  · intro r
    apply Subring.subset_closure
    apply Set.mem_insert_of_mem
    exact degree_C_le
  · intros p1 p2 h1 h2
    exact Subring.add_mem _ h1 h2
  · intros n r hr
    rw [pow_succ, ← mul_assoc]
    apply Subring.mul_mem _ hr
    apply Subring.subset_closure
    apply Set.mem_insert

variable {R S : Type*} [CommRing R] [CommRing S] [IsDomain S]
variable {Rₘ Sₘ : Type*} [CommRing Rₘ] [CommRing Sₘ]

/-- If `I` is a prime ideal of `R[X]` and `pX ∈ I` is a non-constant polynomial,
  then the map `R →+* R[x]/I` descends to an integral map when localizing at `pX.leadingCoeff`.
  In particular `X` is integral because it satisfies `pX`, and constants are trivially integral,
  so integrality of the entire extension follows by closure under addition and multiplication. -/
theorem isIntegral_isLocalization_polynomial_quotient
    (P : Ideal R[X]) (pX : R[X]) (hpX : pX ∈ P) [Algebra (R ⧸ P.comap (C : R →+* R[X])) Rₘ]
    [IsLocalization.Away (pX.map (Quotient.mk (P.comap (C : R →+* R[X])))).leadingCoeff Rₘ]
    [Algebra (R[X] ⧸ P) Sₘ] [IsLocalization ((Submonoid.powers (pX.map (Quotient.mk (P.comap
      (C : R →+* R[X])))).leadingCoeff).map (quotientMap P C le_rfl) : Submonoid (R[X] ⧸ P)) Sₘ] :
    (IsLocalization.map Sₘ (quotientMap P C le_rfl) (Submonoid.powers (pX.map (Quotient.mk (P.comap
      (C : R →+* R[X])))).leadingCoeff).le_comap_map : Rₘ →+* Sₘ).IsIntegral := by
  let P' : Ideal R := P.comap C
  let M : Submonoid (R ⧸ P') :=
    Submonoid.powers (pX.map (Quotient.mk (P.comap (C : R →+* R[X])))).leadingCoeff
  let M' : Submonoid (R[X] ⧸ P) :=
    (Submonoid.powers (pX.map (Quotient.mk (P.comap (C : R →+* R[X])))).leadingCoeff).map
      (quotientMap P C le_rfl)
  let φ : R ⧸ P' →+* R[X] ⧸ P := quotientMap P C le_rfl
  let φ' : Rₘ →+* Sₘ := IsLocalization.map Sₘ φ M.le_comap_map
  have hφ' : φ.comp (Quotient.mk P') = (Quotient.mk P).comp C := rfl
  intro p
  obtain ⟨⟨p', ⟨q, hq⟩⟩, hp⟩ := IsLocalization.surj M' p
  suffices φ'.IsIntegralElem (algebraMap (R[X] ⧸ P) Sₘ p') by
    obtain ⟨q', hq', rfl⟩ := hq
    obtain ⟨q'', hq''⟩ := isUnit_iff_exists_inv'.1 (IsLocalization.map_units Rₘ (⟨q', hq'⟩ : M))
    refine (hp.symm ▸ this).of_mul_unit φ' p (algebraMap (R[X] ⧸ P) Sₘ (φ q')) q'' ?_
    rw [← φ'.map_one, ← congr_arg φ' hq'', φ'.map_mul, ← φ'.comp_apply]
    simp only [IsLocalization.map_comp _]
    rw [RingHom.comp_apply]
  dsimp at hp
  refine @IsIntegral.of_mem_closure'' Rₘ _ Sₘ _ φ'
    ((algebraMap (R[X] ⧸ P) Sₘ).comp (Quotient.mk P) '' insert X { p | p.degree ≤ 0 }) ?_
    ((algebraMap (R[X] ⧸ P) Sₘ) p') ?_
  · rintro x ⟨p, hp, rfl⟩
    simp only [Set.mem_insert_iff] at hp
    cases' hp with hy hy
    · rw [hy]
      refine φ.isIntegralElem_localization_at_leadingCoeff ((Quotient.mk P) X)
        (pX.map (Quotient.mk P')) ?_ M ?_
      · rwa [eval₂_map, hφ', ← hom_eval₂, Quotient.eq_zero_iff_mem, eval₂_C_X]
      · use 1
        simp only [pow_one]
    · rw [Set.mem_setOf_eq, degree_le_zero_iff] at hy
      -- Porting note: was `refine' hy.symm ▸`
      -- `⟨X - C (algebraMap _ _ ((Quotient.mk P') (p.coeff 0))), monic_X_sub_C _, _⟩`
      rw [hy]
      use X - C (algebraMap (R ⧸ P') Rₘ ((Quotient.mk P') (p.coeff 0)))
      constructor
      · apply monic_X_sub_C
      · simp only [eval₂_sub, eval₂_X, eval₂_C]
        rw [sub_eq_zero, ← φ'.comp_apply]
        simp only [IsLocalization.map_comp _]
        rfl
  · obtain ⟨p, rfl⟩ := Quotient.mk_surjective p'
    rw [← RingHom.comp_apply]
    apply Subring.mem_closure_image_of
    apply Polynomial.mem_closure_X_union_C

/-- If `f : R → S` descends to an integral map in the localization at `x`,
  and `R` is a Jacobson ring, then the intersection of all maximal ideals in `S` is trivial -/
theorem jacobson_bot_of_integral_localization {R : Type*} [CommRing R] [IsDomain R] [IsJacobson R]
    (Rₘ Sₘ : Type*) [CommRing Rₘ] [CommRing Sₘ] (φ : R →+* S) (hφ : Function.Injective ↑φ) (x : R)
    (hx : x ≠ 0) [Algebra R Rₘ] [IsLocalization.Away x Rₘ] [Algebra S Sₘ]
    [IsLocalization ((Submonoid.powers x).map φ : Submonoid S) Sₘ]
    (hφ' :
      RingHom.IsIntegral (IsLocalization.map Sₘ φ (Submonoid.powers x).le_comap_map : Rₘ →+* Sₘ)) :
    (⊥ : Ideal S).jacobson = (⊥ : Ideal S) := by
  have hM : ((Submonoid.powers x).map φ : Submonoid S) ≤ nonZeroDivisors S :=
    map_le_nonZeroDivisors_of_injective φ hφ (powers_le_nonZeroDivisors_of_noZeroDivisors hx)
  letI : IsDomain Sₘ := IsLocalization.isDomain_of_le_nonZeroDivisors _ hM
  let φ' : Rₘ →+* Sₘ := IsLocalization.map _ φ (Submonoid.powers x).le_comap_map
  suffices ∀ I : Ideal Sₘ, I.IsMaximal → (I.comap (algebraMap S Sₘ)).IsMaximal by
    have hϕ' : comap (algebraMap S Sₘ) (⊥ : Ideal Sₘ) = (⊥ : Ideal S) := by
      rw [← RingHom.ker_eq_comap_bot, ← RingHom.injective_iff_ker_eq_bot]
      exact IsLocalization.injective Sₘ hM
    have hSₘ : IsJacobson Sₘ := isJacobson_of_isIntegral' φ' hφ' (isJacobson_localization x)
    refine eq_bot_iff.mpr (le_trans ?_ (le_of_eq hϕ'))
    rw [← hSₘ.out isRadical_bot_of_noZeroDivisors, comap_jacobson]
    exact sInf_le_sInf fun j hj => ⟨bot_le,
      let ⟨J, hJ⟩ := hj
      hJ.2 ▸ this J hJ.1.2⟩
  intro I hI
  -- Remainder of the proof is pulling and pushing ideals around the square and the quotient square
  haveI : (I.comap (algebraMap S Sₘ)).IsPrime := comap_isPrime _ I
  haveI : (I.comap φ').IsPrime := comap_isPrime φ' I
  haveI : (⊥ : Ideal (S ⧸ I.comap (algebraMap S Sₘ))).IsPrime := bot_prime
  have hcomm : φ'.comp (algebraMap R Rₘ) = (algebraMap S Sₘ).comp φ := IsLocalization.map_comp _
  let f := quotientMap (I.comap (algebraMap S Sₘ)) φ le_rfl
  let g := quotientMap I (algebraMap S Sₘ) le_rfl
  have := isMaximal_comap_of_isIntegral_of_isMaximal' φ' hφ' I
  have := ((isMaximal_iff_isMaximal_disjoint Rₘ x _).1 this).left
  have : ((I.comap (algebraMap S Sₘ)).comap φ).IsMaximal := by
    rwa [comap_comap, hcomm, ← comap_comap] at this
  rw [← bot_quotient_isMaximal_iff] at this ⊢
  refine isMaximal_of_isIntegral_of_isMaximal_comap' f ?_ ⊥
    ((eq_bot_iff.2 (comap_bot_le_of_injective f quotientMap_injective)).symm ▸ this)
  exact RingHom.IsIntegral.tower_bot f g quotientMap_injective
    ((comp_quotientMap_eq_of_comp_eq hcomm I).symm ▸
      (RingHom.isIntegral_of_surjective _
        (IsLocalization.surjective_quotientMap_of_maximal_of_localization (Submonoid.powers x) Rₘ
          (by rwa [comap_comap, hcomm, ← bot_quotient_isMaximal_iff]))).trans _ _ (hφ'.quotient _))

/-- Used to bootstrap the proof of `isJacobson_polynomial_iff_isJacobson`.
  That theorem is more general and should be used instead of this one. -/
private theorem isJacobson_polynomial_of_domain (R : Type*) [CommRing R] [IsDomain R]
    [hR : IsJacobson R] (P : Ideal R[X]) [IsPrime P] (hP : ∀ x : R, C x ∈ P → x = 0) :
    P.jacobson = P := by
  by_cases Pb : P = ⊥
  · exact Pb.symm ▸
      jacobson_bot_polynomial_of_jacobson_bot (hR.out isRadical_bot_of_noZeroDivisors)
  · rw [jacobson_eq_iff_jacobson_quotient_eq_bot]
    let P' := P.comap (C : R →+* R[X])
    haveI : P'.IsPrime := comap_isPrime C P
    haveI hR' : IsJacobson (R ⧸ P') := by infer_instance
    obtain ⟨p, pP, p0⟩ := exists_nonzero_mem_of_ne_bot Pb hP
    let x := (Polynomial.map (Quotient.mk P') p).leadingCoeff
    have hx : x ≠ 0 := by rwa [Ne, leadingCoeff_eq_zero]
    let φ : R ⧸ P' →+* R[X] ⧸ P := Ideal.quotientMap P (C : R →+* R[X]) le_rfl
    let hφ : Function.Injective ↑φ := quotientMap_injective
    let Rₘ := Localization.Away x
    let Sₘ := (Localization ((Submonoid.powers x).map φ : Submonoid (R[X] ⧸ P)))
    refine jacobson_bot_of_integral_localization (S := R[X] ⧸ P) (R := R ⧸ P') Rₘ Sₘ _ hφ _ hx ?_
    haveI islocSₘ : IsLocalization (Submonoid.map φ (Submonoid.powers x)) Sₘ := by infer_instance
    exact @isIntegral_isLocalization_polynomial_quotient R _ Rₘ Sₘ _ _ P p pP _ _ _ islocSₘ

theorem isJacobson_polynomial_of_isJacobson (hR : IsJacobson R) : IsJacobson R[X] := by
  rw [isJacobson_iff_prime_eq]
  intro I hI
  let R' : Subring (R[X] ⧸ I) := ((Quotient.mk I).comp C).range
  let i : R →+* R' := ((Quotient.mk I).comp C).rangeRestrict
  have hi : Function.Surjective ↑i := ((Quotient.mk I).comp C).rangeRestrict_surjective
  have hi' : RingHom.ker (mapRingHom i) ≤ I := by
    intro f hf
    apply polynomial_mem_ideal_of_coeff_mem_ideal I f
    intro n
    replace hf := congrArg (fun g : Polynomial ((Quotient.mk I).comp C).range => g.coeff n) hf
    change (Polynomial.map ((Quotient.mk I).comp C).rangeRestrict f).coeff n = 0 at hf
    rw [coeff_map, Subtype.ext_iff] at hf
    rwa [mem_comap, ← Quotient.eq_zero_iff_mem, ← RingHom.comp_apply]
  have R'_jacob : IsJacobson R' := isJacobson_of_surjective ⟨i, hi⟩
  let J := map (mapRingHom i) I
  -- Porting note: moved ↓ this up a few lines, so that it can be used in the `have`
  have h_surj : Function.Surjective (mapRingHom i) := Polynomial.map_surjective i hi
  have : IsPrime J := map_isPrime_of_surjective h_surj hi'
  suffices h : J.jacobson = J by
    replace h := congrArg (comap (Polynomial.mapRingHom i)) h
    rw [← map_jacobson_of_surjective h_surj hi', comap_map_of_surjective _ h_surj,
      comap_map_of_surjective _ h_surj] at h
    refine le_antisymm ?_ le_jacobson
    exact le_trans (le_sup_of_le_left le_rfl) (le_trans (le_of_eq h) (sup_le le_rfl hi'))
  apply isJacobson_polynomial_of_domain R' J
  exact eq_zero_of_polynomial_mem_map_range I

theorem isJacobson_polynomial_iff_isJacobson : IsJacobson R[X] ↔ IsJacobson R := by
  refine ⟨?_, isJacobson_polynomial_of_isJacobson⟩
  intro H
  exact isJacobson_of_surjective ⟨eval₂RingHom (RingHom.id _) 1, fun x =>
    ⟨C x, by simp only [coe_eval₂RingHom, RingHom.id_apply, eval₂_C]⟩⟩

instance [IsJacobson R] : IsJacobson R[X] :=
  isJacobson_polynomial_iff_isJacobson.mpr ‹IsJacobson R›

end CommRing

section

variable {R : Type*} [CommRing R]
variable (P : Ideal R[X]) [hP : P.IsMaximal]

theorem isMaximal_comap_C_of_isMaximal [IsJacobson R] [Nontrivial R]
    (hP' : ∀ x : R, C x ∈ P → x = 0) :
    IsMaximal (comap (C : R →+* R[X]) P : Ideal R) := by
  let P' := comap (C : R →+* R[X]) P
  haveI hP'_prime : P'.IsPrime := comap_isPrime C P
  obtain ⟨⟨m, hmem_P⟩, hm⟩ :=
    Submodule.nonzero_mem_of_bot_lt (bot_lt_of_maximal P polynomial_not_isField)
  have hm' : m ≠ 0 := by
    simpa [Submodule.coe_eq_zero] using hm
  let φ : R ⧸ P' →+* R[X] ⧸ P := quotientMap P (C : R →+* R[X]) le_rfl
  let a : R ⧸ P' := (m.map (Quotient.mk P')).leadingCoeff
  let M : Submonoid (R ⧸ P') := Submonoid.powers a
  rw [← bot_quotient_isMaximal_iff]
  have hp0 : a ≠ 0 := fun hp0' =>
    hm' <| map_injective (Quotient.mk (P.comap (C : R →+* R[X]) : Ideal R))
      ((injective_iff_map_eq_zero (Quotient.mk (P.comap (C : R →+* R[X]) : Ideal R))).2
        fun x hx => by
          rwa [Quotient.eq_zero_iff_mem, (by rwa [eq_bot_iff] : (P.comap C : Ideal R) = ⊥)] at hx)
        (by simpa only [a, leadingCoeff_eq_zero, Polynomial.map_zero] using hp0')
  have hM : (0 : R ⧸ P') ∉ M := fun ⟨n, hn⟩ => hp0 (pow_eq_zero hn)
  suffices (⊥ : Ideal (Localization M)).IsMaximal by
    rw [← IsLocalization.comap_map_of_isPrime_disjoint M (Localization M) ⊥ bot_prime
      (disjoint_iff_inf_le.mpr fun x hx => hM (hx.2 ▸ hx.1))]
    exact ((isMaximal_iff_isMaximal_disjoint (Localization M) a _).mp (by rwa [map_bot])).1
  let M' : Submonoid (R[X] ⧸ P) := M.map φ
  have hM' : (0 : R[X] ⧸ P) ∉ M' := fun ⟨z, hz⟩ =>
    hM (quotientMap_injective (_root_.trans hz.2 φ.map_zero.symm) ▸ hz.1)
  haveI : IsDomain (Localization M') :=
    IsLocalization.isDomain_localization (le_nonZeroDivisors_of_noZeroDivisors hM')
  suffices (⊥ : Ideal (Localization M')).IsMaximal by
    rw [le_antisymm bot_le (comap_bot_le_of_injective _
      (IsLocalization.map_injective_of_injective M (Localization M) (Localization M')
        quotientMap_injective))]
    refine isMaximal_comap_of_isIntegral_of_isMaximal' _ ?_ ⊥
    have isloc : IsLocalization (Submonoid.map φ M) (Localization M') := by infer_instance
    exact @isIntegral_isLocalization_polynomial_quotient R _
      (Localization M) (Localization M') _ _ P m hmem_P _ _ _ isloc
  rw [(map_bot.symm :
    (⊥ : Ideal (Localization M')) = map (algebraMap (R[X] ⧸ P) (Localization M')) ⊥)]
  let bot_maximal := (bot_quotient_isMaximal_iff _).mpr hP
  refine map.isMaximal (algebraMap (R[X] ⧸ P) (Localization M')) ?_ bot_maximal
  apply IsField.localization_map_bijective hM'
  rwa [← Quotient.maximal_ideal_iff_isField_quotient, ← bot_quotient_isMaximal_iff]

/-- Used to bootstrap the more general `quotient_mk_comp_C_isIntegral_of_jacobson` -/
private theorem quotient_mk_comp_C_isIntegral_of_jacobson' [Nontrivial R] (hR : IsJacobson R)
    (hP' : ∀ x : R, C x ∈ P → x = 0) : ((Quotient.mk P).comp C : R →+* R[X] ⧸ P).IsIntegral := by
  refine (isIntegral_quotientMap_iff _).mp ?_
  let P' : Ideal R := P.comap C
  obtain ⟨pX, hpX, hp0⟩ :=
    exists_nonzero_mem_of_ne_bot (ne_of_lt (bot_lt_of_maximal P polynomial_not_isField)).symm hP'
  let a : R ⧸ P' := (pX.map (Quotient.mk P')).leadingCoeff
  let M : Submonoid (R ⧸ P') := Submonoid.powers a
  let φ : R ⧸ P' →+* R[X] ⧸ P := quotientMap P C le_rfl
  haveI hP'_prime : P'.IsPrime := comap_isPrime C P
  have hM : (0 : R ⧸ P') ∉ M := fun ⟨n, hn⟩ => hp0 <| leadingCoeff_eq_zero.mp (pow_eq_zero hn)
  let M' : Submonoid (R[X] ⧸ P) := M.map φ
  refine RingHom.IsIntegral.tower_bot φ (algebraMap _ (Localization M')) ?_ ?_
  · refine IsLocalization.injective (Localization M')
      (show M' ≤ _ from le_nonZeroDivisors_of_noZeroDivisors fun hM' => hM ?_)
    exact
      let ⟨z, zM, z0⟩ := hM'
      quotientMap_injective (_root_.trans z0 φ.map_zero.symm) ▸ zM
  · suffices RingHom.comp (algebraMap (R[X] ⧸ P) (Localization M')) φ =
      (IsLocalization.map (Localization M') φ M.le_comap_map).comp
        (algebraMap (R ⧸ P') (Localization M)) by
      rw [this]
      refine RingHom.IsIntegral.trans (algebraMap (R ⧸ P') (Localization M))
        (IsLocalization.map (Localization M') φ M.le_comap_map) ?_ ?_
      · exact (algebraMap (R ⧸ P') (Localization M)).isIntegral_of_surjective
          (IsField.localization_map_bijective hM ((Quotient.maximal_ideal_iff_isField_quotient _).mp
            (isMaximal_comap_C_of_isMaximal P hP'))).2
      · -- `convert` here is faster than `exact`, and this proof is near the time limit.
        -- convert isIntegral_isLocalization_polynomial_quotient P pX hpX
        have isloc : IsLocalization M' (Localization M') := by infer_instance
        exact @isIntegral_isLocalization_polynomial_quotient R _
          (Localization M) (Localization M') _ _ P pX hpX _ _ _ isloc
    rw [IsLocalization.map_comp M.le_comap_map]

variable [IsJacobson R]

/-- If `R` is a Jacobson ring, and `P` is a maximal ideal of `R[X]`,
  then `R → R[X]/P` is an integral map. -/
theorem quotient_mk_comp_C_isIntegral_of_jacobson :
    ((Quotient.mk P).comp C : R →+* R[X] ⧸ P).IsIntegral := by
  let P' : Ideal R := P.comap C
  haveI : P'.IsPrime := comap_isPrime C P
  let f : R[X] →+* Polynomial (R ⧸ P') := Polynomial.mapRingHom (Quotient.mk P')
  have hf : Function.Surjective ↑f := map_surjective (Quotient.mk P') Quotient.mk_surjective
  have hPJ : P = (P.map f).comap f := by
    rw [comap_map_of_surjective _ hf]
    refine le_antisymm (le_sup_of_le_left le_rfl) (sup_le le_rfl ?_)
    refine fun p hp =>
      polynomial_mem_ideal_of_coeff_mem_ideal P p fun n => Quotient.eq_zero_iff_mem.mp ?_
    simpa only [f, coeff_map, coe_mapRingHom] using (Polynomial.ext_iff.mp hp) n
  refine RingHom.IsIntegral.tower_bot _ _ (injective_quotient_le_comap_map P) ?_
  rw [← quotient_mk_maps_eq]
  refine ((Quotient.mk P').isIntegral_of_surjective Quotient.mk_surjective).trans _ _ ?_
  have : IsMaximal (map (mapRingHom (Quotient.mk (comap C P))) P) :=
    Or.recOn (map_eq_top_or_isMaximal_of_surjective f hf hP)
      (fun h => absurd (_root_.trans (h ▸ hPJ : P = comap f ⊤) comap_top : P = ⊤) hP.ne_top) id
  apply quotient_mk_comp_C_isIntegral_of_jacobson' _ ?_ (fun x hx => ?_)
  any_goals exact Ideal.isJacobson_quotient
  obtain ⟨z, rfl⟩ := Quotient.mk_surjective x
  rwa [Quotient.eq_zero_iff_mem, mem_comap, hPJ, mem_comap, coe_mapRingHom, map_C]
<<<<<<< HEAD
set_option linter.uppercaseLean3 false in
#align ideal.polynomial.quotient_mk_comp_C_is_integral_of_jacobson Ideal.Polynomial.quotient_mk_comp_C_isIntegral_of_jacobson
=======
>>>>>>> 99508fb5

theorem isMaximal_comap_C_of_isJacobson : (P.comap (C : R →+* R[X])).IsMaximal := by
  rw [← @mk_ker _ _ P, RingHom.ker_eq_comap_bot, comap_comap]
  have := (bot_quotient_isMaximal_iff _).mpr hP
  exact isMaximal_comap_of_isIntegral_of_isMaximal' _ (quotient_mk_comp_C_isIntegral_of_jacobson P)
    ⊥

lemma isMaximal_comap_C_of_isJacobson' {P : Ideal R[X]} (hP : IsMaximal P) :
    (P.comap (C : R →+* R[X])).IsMaximal := by
  haveI := hP
  exact isMaximal_comap_C_of_isJacobson P

theorem comp_C_integral_of_surjective_of_jacobson {S : Type*} [Field S] (f : R[X] →+* S)
    (hf : Function.Surjective ↑f) : (f.comp C).IsIntegral := by
  haveI : f.ker.IsMaximal := RingHom.ker_isMaximal_of_surjective f hf
  let g : R[X] ⧸ (RingHom.ker f) →+* S := Ideal.Quotient.lift (RingHom.ker f) f fun _ h => h
  have hfg : g.comp (Quotient.mk (RingHom.ker f)) = f := ringHom_ext' rfl rfl
  rw [← hfg, RingHom.comp_assoc]
  refine (quotient_mk_comp_C_isIntegral_of_jacobson (RingHom.ker f)).trans _ g
    (g.isIntegral_of_surjective ?_)
  rw [← hfg] at hf
  norm_num at hf
  exact Function.Surjective.of_comp hf

end

end Polynomial

open MvPolynomial RingHom

namespace MvPolynomial

theorem isJacobson_MvPolynomial_fin {R : Type u} [CommRing R] [H : IsJacobson R] :
    ∀ n : ℕ, IsJacobson (MvPolynomial (Fin n) R)
  | 0 => (isJacobson_iso ((renameEquiv R (Equiv.equivPEmpty (Fin 0))).toRingEquiv.trans
    (isEmptyRingEquiv R PEmpty.{u+1}))).mpr H
  | n + 1 => (isJacobson_iso (finSuccEquiv R n).toRingEquiv).2
    (Polynomial.isJacobson_polynomial_iff_isJacobson.2 (isJacobson_MvPolynomial_fin n))

/-- General form of the Nullstellensatz for Jacobson rings, since in a Jacobson ring we have
  `Inf {P maximal | P ≥ I} = Inf {P prime | P ≥ I} = I.radical`. Fields are always Jacobson,
  and in that special case this is (most of) the classical Nullstellensatz,
  since `I(V(I))` is the intersection of maximal ideals containing `I`, which is then `I.radical` -/
instance isJacobson {R : Type*} [CommRing R] {ι : Type*} [Finite ι] [IsJacobson R] :
    IsJacobson (MvPolynomial ι R) := by
  cases nonempty_fintype ι
  haveI := Classical.decEq ι
  let e := Fintype.equivFin ι
  rw [isJacobson_iso (renameEquiv R e).toRingEquiv]
  exact isJacobson_MvPolynomial_fin _

variable {n : ℕ}

universe v w

/-- The constant coefficient as an R-linear morphism -/
private noncomputable def Cₐ (R : Type u) (S : Type v)
    [CommRing R] [CommRing S] [Algebra R S] : S →ₐ[R] S[X] :=
  { Polynomial.C with commutes' := fun r => by rfl }

private lemma aux_IH {R : Type u} {S : Type v} {T : Type w}
  [CommRing R] [CommRing S] [CommRing T] [IsJacobson S] [Algebra R S] [Algebra R T]
  (IH : ∀ (Q : Ideal S), (IsMaximal Q) → RingHom.IsIntegral (algebraMap R (S ⧸ Q)))
  (v : S[X] ≃ₐ[R] T) (P : Ideal T) (hP : P.IsMaximal) :
  RingHom.IsIntegral (algebraMap R (T ⧸ P)) := by
  let Q := P.comap v.toAlgHom.toRingHom
  have hw : Ideal.map v Q = P := map_comap_of_surjective v v.surjective P
  haveI hQ : IsMaximal Q := comap_isMaximal_of_surjective _ v.surjective
  let w : (S[X] ⧸ Q) ≃ₐ[R] (T ⧸ P) := Ideal.quotientEquivAlg Q P v hw.symm
  let Q' := Q.comap (Polynomial.C)
  let w' : (S ⧸ Q') →ₐ[R] (S[X] ⧸ Q) := Ideal.quotientMapₐ Q (Cₐ R S) le_rfl
  have h_eq : algebraMap R (T ⧸ P) =
    w.toRingEquiv.toRingHom.comp (w'.toRingHom.comp (algebraMap R (S ⧸ Q'))) := by
    ext r
    simp only [AlgEquiv.toAlgHom_eq_coe, AlgHom.toRingHom_eq_coe, AlgEquiv.toRingEquiv_eq_coe,
      RingEquiv.toRingHom_eq_coe, AlgHom.comp_algebraMap_of_tower, coe_comp, coe_coe,
      AlgEquiv.coe_ringEquiv, Function.comp_apply, AlgEquiv.commutes]
  rw [h_eq]
  apply RingHom.IsIntegral.trans
  · apply RingHom.IsIntegral.trans
    · apply IH
      apply Polynomial.isMaximal_comap_C_of_isJacobson'
      exact hQ
    · suffices w'.toRingHom = Ideal.quotientMap Q (Polynomial.C) le_rfl by
        rw [this]
        rw [isIntegral_quotientMap_iff _]
        apply Polynomial.quotient_mk_comp_C_isIntegral_of_jacobson
      rfl
  · apply RingHom.isIntegral_of_surjective
    exact w.surjective

private theorem quotient_mk_comp_C_isIntegral_of_jacobson' {R : Type*} [CommRing R] [IsJacobson R]
    (P : Ideal (MvPolynomial (Fin n) R)) (hP : P.IsMaximal) :
    RingHom.IsIntegral (algebraMap R (MvPolynomial (Fin n) R ⧸ P)) := by
  induction' n with n IH
  · apply RingHom.isIntegral_of_surjective
    apply Function.Surjective.comp Quotient.mk_surjective
    exact C_surjective (Fin 0)
  · apply aux_IH IH (finSuccEquiv R n).symm P hP

theorem quotient_mk_comp_C_isIntegral_of_jacobson {R : Type*} [CommRing R] [IsJacobson R]
    (P : Ideal (MvPolynomial (Fin n) R)) [hP : P.IsMaximal] :
    RingHom.IsIntegral (RingHom.comp (Quotient.mk P) (MvPolynomial.C)) := by
  change RingHom.IsIntegral (algebraMap R (MvPolynomial (Fin n) R ⧸ P))
  apply quotient_mk_comp_C_isIntegral_of_jacobson'
  infer_instance

theorem comp_C_integral_of_surjective_of_jacobson {R : Type*} [CommRing R] [IsJacobson R]
    {σ : Type*} [Finite σ] {S : Type*} [Field S] (f : MvPolynomial σ R →+* S)
    (hf : Function.Surjective ↑f) : (f.comp C).IsIntegral := by
  cases nonempty_fintype σ
  have e := (Fintype.equivFin σ).symm
  let f' : MvPolynomial (Fin _) R →+* S := f.comp (renameEquiv R e).toRingEquiv.toRingHom
  have hf' := Function.Surjective.comp hf (renameEquiv R e).surjective
  change Function.Surjective ↑f' at hf'
  have : (f'.comp C).IsIntegral := by
    haveI : f'.ker.IsMaximal := ker_isMaximal_of_surjective f' hf'
    let g : MvPolynomial _ R ⧸ (RingHom.ker f') →+* S :=
      Ideal.Quotient.lift (RingHom.ker f') f' fun _ h => h
    have hfg : g.comp (Quotient.mk (RingHom.ker f')) = f' := ringHom_ext (fun r => rfl) fun i => rfl
    rw [← hfg, RingHom.comp_assoc]
    refine (quotient_mk_comp_C_isIntegral_of_jacobson (RingHom.ker f')).trans _ g
      (g.isIntegral_of_surjective ?_)
    rw [← hfg] at hf'
    norm_num at hf'
    exact Function.Surjective.of_comp hf'
  rw [RingHom.comp_assoc] at this
  convert this
  refine RingHom.ext fun x => ?_
  exact ((renameEquiv R e).commutes' x).symm

end MvPolynomial

end Ideal<|MERGE_RESOLUTION|>--- conflicted
+++ resolved
@@ -177,11 +177,7 @@
     · rwa [eq_top_iff, ← (IsLocalization.orderEmbedding (powers y) S).le_iff_le] at hJ
     · have := congr_arg (map (algebraMap R S)) (h.1.1.2 _ ⟨comap_mono (le_of_lt hI), ?_⟩)
       · rwa [map_comap (powers y) S I, map_top] at this
-<<<<<<< HEAD
-      refine' fun hI' => hI.right _
-=======
       refine fun hI' => hI.right ?_
->>>>>>> 99508fb5
       rw [← map_comap (powers y) S I, ← map_comap (powers y) S J]
       exact map_mono hI'
 
@@ -554,11 +550,6 @@
   any_goals exact Ideal.isJacobson_quotient
   obtain ⟨z, rfl⟩ := Quotient.mk_surjective x
   rwa [Quotient.eq_zero_iff_mem, mem_comap, hPJ, mem_comap, coe_mapRingHom, map_C]
-<<<<<<< HEAD
-set_option linter.uppercaseLean3 false in
-#align ideal.polynomial.quotient_mk_comp_C_is_integral_of_jacobson Ideal.Polynomial.quotient_mk_comp_C_isIntegral_of_jacobson
-=======
->>>>>>> 99508fb5
 
 theorem isMaximal_comap_C_of_isJacobson : (P.comap (C : R →+* R[X])).IsMaximal := by
   rw [← @mk_ker _ _ P, RingHom.ker_eq_comap_bot, comap_comap]
