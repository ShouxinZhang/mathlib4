/-
Copyright (c) 2024 Andrew Yang. All rights reserved.
Released under Apache 2.0 license as described in the file LICENSE.
Authors: Andrew Yang
-/
import Mathlib.RingTheory.Kaehler.Basic

/-!
# Relation of smoothness and `Ω[S⁄R]`

## Main results

- `retractionKerToTensorEquivSection`:
  Given a surjective algebra homomorphism `f : P →ₐ[R] S` with square-zero kernel `I`,
  there is a one-to-one correspondence between `P`-linear retractions of `I →ₗ[P] S ⊗[P] Ω[P/R]`
  and algebra homomorphism sections of `f`.

## Future projects

- Show that relative smooth iff `H¹(L_{S/R}) = 0` and `Ω[S/R]` is projective.
- Show that being smooth is local on stalks.
- Show that being formally smooth is Zariski-local (very hard).

-/

universe u

open TensorProduct KaehlerDifferential

open Function (Surjective)

variable {R P S : Type u} [CommRing R] [CommRing P] [CommRing S]
variable [Algebra R P] [Algebra P S]

section ofSection

variable [Algebra R S] [IsScalarTower R P S]
-- Suppose we have a section (as alghom) of `P →ₐ[R] S`.
variable (g : S →ₐ[R] P)

/--
Given a surjective algebra homomorphism `f : P →ₐ[R] S` with square-zero kernel `I`,
and a section `g : S →ₐ[R] P` (as an algebra homomorphism),
we get an `R`-derivation `P → I` via `x ↦ x - g (f x)`.
-/
@[simps]
def derivationOfSectionOfKerSqZero (f : P →ₐ[R] S) (hf' : (RingHom.ker f) ^ 2 = ⊥) (g : S →ₐ[R] P)
    (hg : f.comp g = AlgHom.id R S) : Derivation R P (RingHom.ker f) where
  toFun x := ⟨x - g (f x), by
    simpa [RingHom.mem_ker, sub_eq_zero] using AlgHom.congr_fun hg.symm (f x)⟩
  map_add' x y := by simp only [map_add, AddMemClass.mk_add_mk, Subtype.mk.injEq]; ring
  map_smul' x y := by
    ext
<<<<<<< HEAD
    simp only [Algebra.smul_def, _root_.map_mul, AlgHom.commutes, RingHom.id_apply,
      Submodule.coe_smul_of_tower]
    ring
  map_one_eq_zero' := by simp only [LinearMap.coe_mk, AddHom.coe_mk, _root_.map_one, sub_self,
    Submodule.mk_eq_zero]
=======
    simp only [Algebra.smul_def, map_mul, ← IsScalarTower.algebraMap_apply, AlgHom.commutes,
      RingHom.id_apply, Submodule.coe_smul_of_tower]
    ring
  map_one_eq_zero' := by simp only [LinearMap.coe_mk, AddHom.coe_mk, map_one, sub_self,
    AddSubmonoid.mk_eq_zero]
>>>>>>> 2b617ccc
  leibniz' a b := by
    have : (a - g (f a)) * (b - g (f b)) = 0 := by
      rw [← Ideal.mem_bot, ← hf', pow_two]
      apply Ideal.mul_mem_mul
      · simpa [RingHom.mem_ker, sub_eq_zero] using AlgHom.congr_fun hg.symm (f a)
      · simpa [RingHom.mem_ker, sub_eq_zero] using AlgHom.congr_fun hg.symm (f b)
    ext
    rw [← sub_eq_zero]
    conv_rhs => rw [← neg_zero, ← this]
<<<<<<< HEAD
    simp only [LinearMap.coe_mk, AddHom.coe_mk, _root_.map_mul, SetLike.mk_smul_mk, smul_eq_mul,
      mul_sub, AddMemClass.mk_add_mk, sub_mul, neg_sub]
=======
    simp only [LinearMap.coe_mk, AddHom.coe_mk, map_mul, SetLike.mk_smul_mk, smul_eq_mul, mul_sub,
      AddSubmonoid.mk_add_mk, sub_mul, neg_sub]
>>>>>>> 2b617ccc
    ring

variable (hf' : (RingHom.ker (algebraMap P S)) ^ 2 = ⊥)
  (hg : (IsScalarTower.toAlgHom R P S).comp g = AlgHom.id R S)
include hf' hg

lemma isScalarTower_of_section_of_ker_sqZero :
    letI := g.toRingHom.toAlgebra; IsScalarTower P S (RingHom.ker (algebraMap P S)) := by
  letI := g.toRingHom.toAlgebra
  constructor
  intro p s m
  ext
  show g (p • s) * m = p * (g s * m)
  simp only [Algebra.smul_def, map_mul, mul_assoc, mul_left_comm _ (g s)]
  congr 1
  rw [← sub_eq_zero, ← Ideal.mem_bot, ← hf', pow_two, ← sub_mul]
  refine Ideal.mul_mem_mul ?_ m.2
  simpa [RingHom.mem_ker, sub_eq_zero] using AlgHom.congr_fun hg (algebraMap P S p)

/--
Given a surjective algebra hom `f : P →ₐ[R] S` with square-zero kernel `I`,
and a section `g : S →ₐ[R] P` (as algebra homs),
we get a retraction of the injection `I → S ⊗[P] Ω[P/R]`.
-/
noncomputable
def retractionOfSectionOfKerSqZero : S ⊗[P] Ω[P⁄R] →ₗ[P] RingHom.ker (algebraMap P S) :=
  letI := g.toRingHom.toAlgebra
  haveI := isScalarTower_of_section_of_ker_sqZero g hf' hg
  letI f : _ →ₗ[P] RingHom.ker (algebraMap P S) := (derivationOfSectionOfKerSqZero
    (IsScalarTower.toAlgHom R P S) hf' g hg).liftKaehlerDifferential
  (f.liftBaseChange S).restrictScalars P

@[simp]
lemma retractionOfSectionOfKerSqZero_tmul_D (s : S) (t : P) :
    retractionOfSectionOfKerSqZero g hf' hg (s ⊗ₜ .D _ _ t) =
      g s * t - g s * g (algebraMap _ _ t) := by
  letI := g.toRingHom.toAlgebra
  haveI := isScalarTower_of_section_of_ker_sqZero g hf' hg
  simp only [retractionOfSectionOfKerSqZero, AlgHom.toRingHom_eq_coe, LinearMap.coe_restrictScalars,
    LinearMap.liftBaseChange_tmul, SetLike.val_smul_of_tower]
  erw [Derivation.liftKaehlerDifferential_comp_D]
  exact mul_sub (g s) t (g (algebraMap P S t))

lemma retractionOfSectionOfKerSqZero_comp_kerToTensor :
    (retractionOfSectionOfKerSqZero g hf' hg).comp (kerToTensor R P S) = LinearMap.id := by
  ext x; simp [(RingHom.mem_ker _).mp x.2]

end ofSection

section ofRetraction

variable (l : S ⊗[P] Ω[P⁄R] →ₗ[P] RingHom.ker (algebraMap P S))
variable (hl : l.comp (kerToTensor R P S) = LinearMap.id)
include hl

-- suppose we have a (set-theoretic) section
variable (σ : S → P) (hσ : ∀ x, algebraMap P S (σ x) = x)

lemma sectionOfRetractionKerToTensorAux_prop (x y) (h : algebraMap P S x = algebraMap P S y) :
    x - l (1 ⊗ₜ .D _ _ x) = y - l (1 ⊗ₜ .D _ _ y) := by
  rw [sub_eq_iff_eq_add, sub_add_comm, ← sub_eq_iff_eq_add, ← Submodule.coe_sub,
    ← map_sub, ← tmul_sub, ← map_sub]
  exact congr_arg Subtype.val (LinearMap.congr_fun hl.symm ⟨x - y, by simp [RingHom.mem_ker, h]⟩)

variable [Algebra R S] [IsScalarTower R P S]
variable (hf' : (RingHom.ker (algebraMap P S)) ^ 2 = ⊥)
include hf'

/--
Given a surjective algebra homomorphism `f : P →ₐ[R] S` with square-zero kernel `I`.
Let `σ` be an arbitrary (set-theoretic) section of `f`.
Suppose we have a retraction `l` of the injection `I →ₗ[P] S ⊗[P] Ω[P/R]`, then
`x ↦ σ x - l (1 ⊗ D (σ x))` is an algebra homomorphism and a section to `f`.
-/
noncomputable
def sectionOfRetractionKerToTensorAux : S →ₐ[R] P where
  toFun x := σ x - l (1 ⊗ₜ .D _ _ (σ x))
  map_one' := by simp [sectionOfRetractionKerToTensorAux_prop l hl (σ 1) 1 (by simp [hσ])]
  map_mul' a b := by
    have (x y) : (l x).1 * (l y).1 = 0 := by
      rw [← Ideal.mem_bot, ← hf', pow_two]; exact Ideal.mul_mem_mul (l x).2 (l y).2
    simp only [sectionOfRetractionKerToTensorAux_prop l hl (σ (a * b)) (σ a * σ b) (by simp [hσ]),
      Derivation.leibniz, tmul_add, tmul_smul, map_add, map_smul, Submodule.coe_add,
      SetLike.val_smul, smul_eq_mul, mul_sub, sub_mul, this, sub_zero]
    ring
  map_add' a b := by
    simp only [sectionOfRetractionKerToTensorAux_prop l hl (σ (a + b)) (σ a + σ b) (by simp [hσ]),
      map_add, tmul_add, Submodule.coe_add, add_sub_add_comm]
  map_zero' := by simp [sectionOfRetractionKerToTensorAux_prop l hl (σ 0) 0 (by simp [hσ])]
  commutes' r := by
    simp [sectionOfRetractionKerToTensorAux_prop l hl
      (σ (algebraMap R S r)) (algebraMap R P r) (by simp [hσ, ← IsScalarTower.algebraMap_apply])]

lemma sectionOfRetractionKerToTensorAux_algebraMap (x : P) :
    sectionOfRetractionKerToTensorAux l hl σ hσ hf' (algebraMap P S x) = x - l (1 ⊗ₜ .D _ _ x) :=
  sectionOfRetractionKerToTensorAux_prop l hl _ x (by simp [hσ])

variable (hf : Surjective (algebraMap P S))
include hf

lemma toAlgHom_comp_sectionOfRetractionKerToTensorAux :
    (IsScalarTower.toAlgHom R P S).comp
      (sectionOfRetractionKerToTensorAux l hl σ hσ hf') = AlgHom.id _ _ := by
  ext x
  obtain ⟨x, rfl⟩ := hf x
  simp [sectionOfRetractionKerToTensorAux_algebraMap, (RingHom.mem_ker _).mp]

/--
Given a surjective algebra homomorphism `f : P →ₐ[R] S` with square-zero kernel `I`.
Suppose we have a retraction `l` of the injection `I →ₗ[P] S ⊗[P] Ω[P/R]`, then
`x ↦ σ x - l (1 ⊗ D (σ x))` is an algebra homomorphism and a section to `f`,
where `σ` is an arbitrary (set-theoretic) section of `f`
-/
noncomputable def sectionOfRetractionKerToTensor : S →ₐ[R] P :=
  sectionOfRetractionKerToTensorAux l hl _ (fun x ↦ (hf x).choose_spec) hf'

@[simp]
lemma sectionOfRetractionKerToTensor_algebraMap (x : P) :
    sectionOfRetractionKerToTensor l hl hf' hf (algebraMap P S x) = x - l (1 ⊗ₜ .D _ _ x) :=
  sectionOfRetractionKerToTensorAux_algebraMap l hl _ _ hf' x

@[simp]
lemma toAlgHom_comp_sectionOfRetractionKerToTensor :
    (IsScalarTower.toAlgHom R P S).comp
      (sectionOfRetractionKerToTensor l hl hf' hf) = AlgHom.id _ _ :=
  toAlgHom_comp_sectionOfRetractionKerToTensorAux (hf := hf) ..

end ofRetraction

variable [Algebra R S] [IsScalarTower R P S]
variable (hf' : (RingHom.ker (algebraMap P S)) ^ 2 = ⊥) (hf : Surjective (algebraMap P S))
include hf' hf

/--
Given a surjective algebra homomorphism `f : P →ₐ[R] S` with square-zero kernel `I`,
there is a one-to-one correspondence between `P`-linear retractions of `I →ₗ[P] S ⊗[P] Ω[P/R]`
and algebra homomorphism sections of `f`.
-/
noncomputable
def retractionKerToTensorEquivSection :
    { l // l ∘ₗ (kerToTensor R P S) = LinearMap.id } ≃
      { g // (IsScalarTower.toAlgHom R P S).comp g = AlgHom.id R S } where
  toFun l := ⟨_, toAlgHom_comp_sectionOfRetractionKerToTensor _ l.2 hf' hf⟩
  invFun g := ⟨_, retractionOfSectionOfKerSqZero_comp_kerToTensor _ hf' g.2⟩
  left_inv l := by
    ext s p
    obtain ⟨s, rfl⟩ := hf s
    have (x y) : (l.1 x).1 * (l.1 y).1 = 0 := by
      rw [← Ideal.mem_bot, ← hf', pow_two]; exact Ideal.mul_mem_mul (l.1 x).2 (l.1 y).2
    simp only [AlgebraTensorModule.curry_apply,
      Derivation.coe_comp, LinearMap.coe_comp, LinearMap.coe_restrictScalars, Derivation.coeFn_coe,
      Function.comp_apply, curry_apply, retractionOfSectionOfKerSqZero_tmul_D,
      sectionOfRetractionKerToTensor_algebraMap, ← mul_sub, sub_sub_cancel]
    rw [sub_mul]
    simp only [this, Algebra.algebraMap_eq_smul_one, ← smul_tmul', LinearMapClass.map_smul,
      SetLike.val_smul, smul_eq_mul, sub_zero]
  right_inv g := by ext s; obtain ⟨s, rfl⟩ := hf s; simp<|MERGE_RESOLUTION|>--- conflicted
+++ resolved
@@ -51,19 +51,11 @@
   map_add' x y := by simp only [map_add, AddMemClass.mk_add_mk, Subtype.mk.injEq]; ring
   map_smul' x y := by
     ext
-<<<<<<< HEAD
-    simp only [Algebra.smul_def, _root_.map_mul, AlgHom.commutes, RingHom.id_apply,
-      Submodule.coe_smul_of_tower]
-    ring
-  map_one_eq_zero' := by simp only [LinearMap.coe_mk, AddHom.coe_mk, _root_.map_one, sub_self,
-    Submodule.mk_eq_zero]
-=======
     simp only [Algebra.smul_def, map_mul, ← IsScalarTower.algebraMap_apply, AlgHom.commutes,
       RingHom.id_apply, Submodule.coe_smul_of_tower]
     ring
   map_one_eq_zero' := by simp only [LinearMap.coe_mk, AddHom.coe_mk, map_one, sub_self,
     AddSubmonoid.mk_eq_zero]
->>>>>>> 2b617ccc
   leibniz' a b := by
     have : (a - g (f a)) * (b - g (f b)) = 0 := by
       rw [← Ideal.mem_bot, ← hf', pow_two]
@@ -73,13 +65,8 @@
     ext
     rw [← sub_eq_zero]
     conv_rhs => rw [← neg_zero, ← this]
-<<<<<<< HEAD
-    simp only [LinearMap.coe_mk, AddHom.coe_mk, _root_.map_mul, SetLike.mk_smul_mk, smul_eq_mul,
-      mul_sub, AddMemClass.mk_add_mk, sub_mul, neg_sub]
-=======
     simp only [LinearMap.coe_mk, AddHom.coe_mk, map_mul, SetLike.mk_smul_mk, smul_eq_mul, mul_sub,
       AddSubmonoid.mk_add_mk, sub_mul, neg_sub]
->>>>>>> 2b617ccc
     ring
 
 variable (hf' : (RingHom.ker (algebraMap P S)) ^ 2 = ⊥)
