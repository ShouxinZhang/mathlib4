/-
Copyright (c) 2024 Ali Ramsey. All rights reserved.
Released under Apache 2.0 license as described in the file LICENSE.
Authors: Ali Ramsey, Kevin Buzzard
-/
import Mathlib.LinearAlgebra.TensorProduct.Finiteness
import Mathlib.RingTheory.Coalgebra.Basic
import Mathlib.RingTheory.TensorProduct.Basic

/-!
# Bialgebras

In this file we define `Bialgebra`s.

## Main definitions

* `Bialgebra R A`: the structure of a bialgebra on the `R`-algebra `A`;
* `CommSemiring.toBialgebra`: a commutative semiring is a bialgebra over itself.
* `(Add)MonoidAlgebra.instBialgebra`: the bialgebra structure on the monoid algebra `A[X]`
when `A` is a bialgebra and `X` is a monoid.

## Implementation notes

Rather than the "obvious" axiom `∀ a b, counit (a * b) = counit a * counit b`, the far
more convoluted `mul_compr₂_counit` is used as a structure field; this says that
the corresponding two maps `A →ₗ[R] A →ₗ[R] R` are equal; a similar trick is
used for comultiplication as well. An alternative constructor `Bialgebra.mk'` is provided
with the more easily-readable axioms. The argument for using the more convoluted axioms
is that in practice there is evidence that they will be easier to prove (especially
when dealing with things like tensor products of bialgebras). This does make the definition
more surprising to mathematicians, however mathlib is no stranger to definitions which
are surprising to mathematicians -- see for example its definition of a group.
Note that this design decision is also compatible with that of `Coalgebra`. The lengthy
docstring for these convoluted fields attempts to explain what is going on.

## References

* <https://en.wikipedia.org/wiki/Bialgebra>

## Tags

bialgebra
-/

suppress_compilation

universe u v w

open scoped TensorProduct

/-- A bialgebra over a commutative (semi)ring `R` is both an algebra and a coalgebra over `R`, such
that the counit and comultiplication are algebra morphisms. -/
class Bialgebra (R : Type u) (A : Type v) [CommSemiring R] [Semiring A] extends
    Algebra R A, Coalgebra R A where
  -- The counit is an algebra morphism
  /-- The counit on a bialgebra preserves 1. -/
  counit_one : counit 1 = 1
  /-- The counit on a bialgebra preserves multiplication. Note that this is written
  in a rather obscure way: it says that two bilinear maps `A →ₗ[R] A →ₗ[R]` are equal.
  The two corresponding equal linear maps `A ⊗[R] A →ₗ[R]`
  are the following: the first factors through `A` and is multiplication on `A` followed
  by `counit`. The second factors through `R ⊗[R] R`, and is `counit ⊗ counit` followed by
  multiplication on `R`.

  See `Bialgebra.mk'` for a constructor for bialgebras which uses
  the more familiar but mathematically equivalent `counit (a * b) = counit a * counit b`. -/
  mul_compr₂_counit : (LinearMap.mul R A).compr₂ counit = (LinearMap.mul R R).compl₁₂ counit counit
  -- The comultiplication is an algebra morphism
  /-- The comultiplication on a bialgebra preserves `1`. -/
  comul_one : comul 1 = 1
  /-- The comultiplication on a bialgebra preserves multiplication. This is written in
  a rather obscure way: it says that two bilinear maps `A →ₗ[R] A →ₗ[R] (A ⊗[R] A)`
  are equal. The corresponding equal linear maps `A ⊗[R] A →ₗ[R] A ⊗[R] A`
  are firstly multiplication followed by `comul`, and secondly `comul ⊗ comul` followed
  by multiplication on `A ⊗[R] A`.

  See `Bialgebra.mk'` for a constructor for bialgebras which uses the more familiar
  but mathematically equivalent `comul (a * b) = comul a * comul b`. -/
  mul_compr₂_comul :
    (LinearMap.mul R A).compr₂ comul = (LinearMap.mul R (A ⊗[R] A)).compl₁₂ comul comul

namespace Bialgebra

open Coalgebra

variable {R : Type u} {A : Type v}
variable [CommSemiring R] [Semiring A] [Bialgebra R A]

lemma counit_mul (a b : A) : counit (R := R) (a * b) = counit a * counit b :=
  DFunLike.congr_fun (DFunLike.congr_fun mul_compr₂_counit a) b

lemma comul_mul (a b : A) : comul (R := R) (a * b) = comul a * comul b :=
  DFunLike.congr_fun (DFunLike.congr_fun mul_compr₂_comul a) b

attribute [simp] counit_one comul_one counit_mul comul_mul

/-- If `R` is a field (or even a commutative semiring) and `A`
is an `R`-algebra with a coalgebra structure, then `Bialgebra.mk'`
consumes proofs that the counit and comultiplication preserve
the identity and multiplication, and produces a bialgebra
structure on `A`. -/
def mk' (R : Type u) (A : Type v) [CommSemiring R] [Semiring A]
    [Algebra R A] [C : Coalgebra R A] (counit_one : C.counit 1 = 1)
    (counit_mul : ∀ {a b}, C.counit (a * b) = C.counit a * C.counit b)
    (comul_one : C.comul 1 = 1)
    (comul_mul : ∀ {a b}, C.comul (a * b) = C.comul a * C.comul b) :
    Bialgebra R A where
  counit_one := counit_one
  mul_compr₂_counit := by ext; exact counit_mul
  comul_one := comul_one
  mul_compr₂_comul := by ext; exact comul_mul

variable (R A)

/-- `counitAlgHom R A` is the counit of the `R`-bialgebra `A`, as an `R`-algebra map. -/
@[simps!]
def counitAlgHom : A →ₐ[R] R :=
  .ofLinearMap counit counit_one counit_mul

/-- `comulAlgHom R A` is the comultiplication of the `R`-bialgebra `A`, as an `R`-algebra map. -/
@[simps!]
def comulAlgHom : A →ₐ[R] A ⊗[R] A :=
  .ofLinearMap comul comul_one comul_mul

variable {R A}

@[simp] lemma counit_algebraMap (r : R) : counit (R := R) (algebraMap R A r) = r :=
  (counitAlgHom R A).commutes r

@[simp] lemma comul_algebraMap (r : R) :
    comul (R := R) (algebraMap R A r) = algebraMap R (A ⊗[R] A) r :=
  (comulAlgHom R A).commutes r

@[simp] lemma counit_natCast (n : ℕ) : counit (R := R) (n : A) = n :=
  map_natCast (counitAlgHom R A) _

@[simp] lemma comul_natCast (n : ℕ) : comul (R := R) (n : A) = n :=
  map_natCast (comulAlgHom R A) _

@[simp] lemma counit_pow (a : A) (n : ℕ) : counit (R := R) (a ^ n) = counit a ^ n :=
  map_pow (counitAlgHom R A) a n

@[simp] lemma comul_pow (a : A) (n : ℕ) : comul (R := R) (a ^ n) = comul a ^ n :=
  map_pow (comulAlgHom R A) a n

end Bialgebra

<<<<<<< HEAD
namespace MonoidAlgebra

open Bialgebra

variable {R : Type u} [CommSemiring R] {A : Type v} [Semiring A] [Bialgebra R A]
variable {X : Type w}

variable (R A X) in
instance instCoalgebra : Coalgebra R (MonoidAlgebra A X) := Finsupp.instCoalgebra R X A

@[simp]
lemma counit_single (x : X) (a : A) :
    Coalgebra.counit (single x a) = Coalgebra.counit (R := R) a :=
  Finsupp.counit_single _ _ _ _ _

@[simp]
lemma comul_single (x : X) (a : A) :
    Coalgebra.comul (single x a)
      = (TensorProduct.map (lsingle R A x) (lsingle R A x) : _ →ₗ[R] _) (Coalgebra.comul a) :=
  Finsupp.comul_single _ _ _ _ _

variable [Monoid X]

variable (R A X) in
instance instBialgebra : Bialgebra R (MonoidAlgebra A X) :=
  { instCoalgebra R A X with
    counit_one := by simp only [one_def, counit_single, Bialgebra.counit_one]
    mul_compr₂_counit := lhom_ext fun a b => lhom_ext fun c d => by
      simp only [LinearMap.compr₂_apply, LinearMap.mul_apply', single_mul_single, counit_single,
        Bialgebra.counit_mul, LinearMap.compl₁₂_apply]
    comul_one := by
      simp only [one_def, comul_single, Bialgebra.comul_one, Algebra.TensorProduct.one_def,
        TensorProduct.map_tmul, lsingle_apply]
    mul_compr₂_comul := lhom_ext fun a b => lhom_ext fun c d => by
      rcases TensorProduct.exists_finset (R := R) (Coalgebra.comul b) with ⟨s, hs⟩
      rcases TensorProduct.exists_finset (R := R) (Coalgebra.comul d) with ⟨t, ht⟩
      simp only [LinearMap.compr₂_apply, LinearMap.mul_apply', single_mul_single, comul_single,
        Bialgebra.comul_mul, hs, ht, Finset.sum_mul_sum, Algebra.TensorProduct.tmul_mul_tmul,
        map_sum, TensorProduct.map_tmul, lsingle_apply, LinearMap.compl₁₂_apply,
        LinearMap.coeFn_sum, Finset.sum_apply, Finset.sum_comm (s := s)] }

end MonoidAlgebra

namespace AddMonoidAlgebra

open Bialgebra

variable {R : Type u} [CommSemiring R] {A : Type v} [Semiring A] [Bialgebra R A]
variable {X : Type w}

variable (R A X) in
instance instCoalgebra : Coalgebra R A[X] := Finsupp.instCoalgebra R X A

@[simp]
lemma counit_single (x : X) (a : A) :
    Coalgebra.counit (single x a) = Coalgebra.counit (R := R) a :=
  Finsupp.counit_single _ _ _ _ _

@[simp]
lemma comul_single (x : X) (a : A) :
    Coalgebra.comul (single x a)
      = (TensorProduct.map (lsingle R A x) (lsingle R A x) : _ →ₗ[R] _) (Coalgebra.comul a) :=
  Finsupp.comul_single _ _ _ _ _

variable [AddMonoid X]

variable (R A X) in
instance instBialgebra : Bialgebra R A[X] :=
  { instCoalgebra R A X with
    counit_one := by simp only [one_def, counit_single, Bialgebra.counit_one]
    mul_compr₂_counit := lhom_ext fun a b => lhom_ext fun c d => by
      simp only [LinearMap.compr₂_apply, LinearMap.mul_apply', single_mul_single, counit_single,
        Bialgebra.counit_mul, LinearMap.compl₁₂_apply]
    comul_one := by
      simp only [one_def, comul_single, Bialgebra.comul_one, Algebra.TensorProduct.one_def,
        TensorProduct.map_tmul, lsingle_apply]
    mul_compr₂_comul := lhom_ext fun a b => lhom_ext fun c d => by
      rcases TensorProduct.exists_finset (R := R) (Coalgebra.comul b) with ⟨s, hs⟩
      rcases TensorProduct.exists_finset (R := R) (Coalgebra.comul d) with ⟨t, ht⟩
      simp only [LinearMap.compr₂_apply, LinearMap.mul_apply', single_mul_single, comul_single,
        Bialgebra.comul_mul, hs, ht, Finset.sum_mul_sum, Algebra.TensorProduct.tmul_mul_tmul,
        map_sum, TensorProduct.map_tmul, lsingle_apply, LinearMap.compl₁₂_apply,
        LinearMap.coeFn_sum, Finset.sum_apply, Finset.sum_comm (s := s)] }

end AddMonoidAlgebra

section CommSemiring
=======
namespace CommSemiring
>>>>>>> 82488782
variable (R : Type u) [CommSemiring R]

open Bialgebra

/-- Every commutative (semi)ring is a bialgebra over itself -/
noncomputable
instance toBialgebra : Bialgebra R R where
  mul_compr₂_counit := by ext; simp
  counit_one := rfl
  mul_compr₂_comul := by ext; simp
  comul_one := rfl

end CommSemiring<|MERGE_RESOLUTION|>--- conflicted
+++ resolved
@@ -145,7 +145,6 @@
 
 end Bialgebra
 
-<<<<<<< HEAD
 namespace MonoidAlgebra
 
 open Bialgebra
@@ -233,9 +232,6 @@
 end AddMonoidAlgebra
 
 section CommSemiring
-=======
-namespace CommSemiring
->>>>>>> 82488782
 variable (R : Type u) [CommSemiring R]
 
 open Bialgebra
