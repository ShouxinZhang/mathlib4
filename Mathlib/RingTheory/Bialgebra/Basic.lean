/-
Copyright (c) 2024 Ali Ramsey. All rights reserved.
Released under Apache 2.0 license as described in the file LICENSE.
Authors: Ali Ramsey, Kevin Buzzard
-/
import Mathlib.LinearAlgebra.TensorProduct.Finiteness
import Mathlib.RingTheory.Coalgebra.Basic
import Mathlib.RingTheory.TensorProduct.Basic

/-!
# Bialgebras

In this file we define `Bialgebra`s.

## Main definitions

* `Bialgebra R A`: the structure of a bialgebra on the `R`-algebra `A`;
* `CommSemiring.toBialgebra`: a commutative semiring is a bialgebra over itself.
* `(Add)MonoidAlgebra.instBialgebra`: the bialgebra structure on the monoid algebra `A[X]`
when `A` is a bialgebra and `X` is a monoid.

## Implementation notes

Rather than the "obvious" axiom `∀ a b, counit (a * b) = counit a * counit b`, the far
more convoluted `mul_compr₂_counit` is used as a structure field; this says that
the corresponding two maps `A →ₗ[R] A →ₗ[R] R` are equal; a similar trick is
used for comultiplication as well. An alternative constructor `Bialgebra.mk'` is provided
with the more easily-readable axioms. The argument for using the more convoluted axioms
is that in practice there is evidence that they will be easier to prove (especially
when dealing with things like tensor products of bialgebras). This does make the definition
more surprising to mathematicians, however mathlib is no stranger to definitions which
are surprising to mathematicians -- see for example its definition of a group.
Note that this design decision is also compatible with that of `Coalgebra`. The lengthy
docstring for these convoluted fields attempts to explain what is going on.

## References

* <https://en.wikipedia.org/wiki/Bialgebra>

## Tags

bialgebra
-/

suppress_compilation

universe u v w

open scoped TensorProduct

/-- A bialgebra over a commutative (semi)ring `R` is both an algebra and a coalgebra over `R`, such
that the counit and comultiplication are algebra morphisms. -/
class Bialgebra (R : Type u) (A : Type v) [CommSemiring R] [Semiring A] extends
    Algebra R A, Coalgebra R A where
  -- The counit is an algebra morphism
  /-- The counit on a bialgebra preserves 1. -/
  counit_one : counit 1 = 1
  /-- The counit on a bialgebra preserves multiplication. Note that this is written
  in a rather obscure way: it says that two bilinear maps `A →ₗ[R] A →ₗ[R]` are equal.
  The two corresponding equal linear maps `A ⊗[R] A →ₗ[R]`
  are the following: the first factors through `A` and is multiplication on `A` followed
  by `counit`. The second factors through `R ⊗[R] R`, and is `counit ⊗ counit` followed by
  multiplication on `R`.

  See `Bialgebra.mk'` for a constructor for bialgebras which uses
  the more familiar but mathematically equivalent `counit (a * b) = counit a * counit b`. -/
  mul_compr₂_counit : (LinearMap.mul R A).compr₂ counit = (LinearMap.mul R R).compl₁₂ counit counit
  -- The comultiplication is an algebra morphism
  /-- The comultiplication on a bialgebra preserves `1`. -/
  comul_one : comul 1 = 1
  /-- The comultiplication on a bialgebra preserves multiplication. This is written in
  a rather obscure way: it says that two bilinear maps `A →ₗ[R] A →ₗ[R] (A ⊗[R] A)`
  are equal. The corresponding equal linear maps `A ⊗[R] A →ₗ[R] A ⊗[R] A`
  are firstly multiplication followed by `comul`, and secondly `comul ⊗ comul` followed
  by multiplication on `A ⊗[R] A`.

  See `Bialgebra.mk'` for a constructor for bialgebras which uses the more familiar
  but mathematically equivalent `comul (a * b) = comul a * comul b`. -/
  mul_compr₂_comul :
    (LinearMap.mul R A).compr₂ comul = (LinearMap.mul R (A ⊗[R] A)).compl₁₂ comul comul

namespace Bialgebra

open Coalgebra

variable {R : Type u} {A : Type v}
variable [CommSemiring R] [Semiring A] [Bialgebra R A]

lemma counit_mul (a b : A) : counit (R := R) (a * b) = counit a * counit b :=
  DFunLike.congr_fun (DFunLike.congr_fun mul_compr₂_counit a) b

lemma comul_mul (a b : A) : comul (R := R) (a * b) = comul a * comul b :=
  DFunLike.congr_fun (DFunLike.congr_fun mul_compr₂_comul a) b

attribute [simp] counit_one comul_one counit_mul comul_mul

/-- If `R` is a field (or even a commutative semiring) and `A`
is an `R`-algebra with a coalgebra structure, then `Bialgebra.mk'`
consumes proofs that the counit and comultiplication preserve
the identity and multiplication, and produces a bialgebra
structure on `A`. -/
def mk' (R : Type u) (A : Type v) [CommSemiring R] [Semiring A]
    [Algebra R A] [C : Coalgebra R A] (counit_one : C.counit 1 = 1)
    (counit_mul : ∀ {a b}, C.counit (a * b) = C.counit a * C.counit b)
    (comul_one : C.comul 1 = 1)
    (comul_mul : ∀ {a b}, C.comul (a * b) = C.comul a * C.comul b) :
    Bialgebra R A where
  counit_one := counit_one
  mul_compr₂_counit := by ext; exact counit_mul
  comul_one := comul_one
  mul_compr₂_comul := by ext; exact comul_mul

variable (R A)

/-- `counitAlgHom R A` is the counit of the `R`-bialgebra `A`, as an `R`-algebra map. -/
@[simps!]
def counitAlgHom : A →ₐ[R] R :=
  .ofLinearMap counit counit_one counit_mul

/-- `comulAlgHom R A` is the comultiplication of the `R`-bialgebra `A`, as an `R`-algebra map. -/
@[simps!]
def comulAlgHom : A →ₐ[R] A ⊗[R] A :=
  .ofLinearMap comul comul_one comul_mul

variable {R A}

@[simp] lemma counit_algebraMap (r : R) : counit (R := R) (algebraMap R A r) = r :=
  (counitAlgHom R A).commutes r

@[simp] lemma comul_algebraMap (r : R) :
    comul (R := R) (algebraMap R A r) = algebraMap R (A ⊗[R] A) r :=
  (comulAlgHom R A).commutes r

@[simp] lemma counit_natCast (n : ℕ) : counit (R := R) (n : A) = n :=
  map_natCast (counitAlgHom R A) _

@[simp] lemma comul_natCast (n : ℕ) : comul (R := R) (n : A) = n :=
  map_natCast (comulAlgHom R A) _

@[simp] lemma counit_pow (a : A) (n : ℕ) : counit (R := R) (a ^ n) = counit a ^ n :=
  map_pow (counitAlgHom R A) a n

@[simp] lemma comul_pow (a : A) (n : ℕ) : comul (R := R) (a ^ n) = comul a ^ n :=
  map_pow (comulAlgHom R A) a n

end Bialgebra

<<<<<<< HEAD
namespace MonoidAlgebra

open Bialgebra

variable {R : Type u} [CommSemiring R] {A : Type v} [Semiring A] [Bialgebra R A]
variable {X : Type w}

variable (R A X) in
instance instCoalgebra : Coalgebra R (MonoidAlgebra A X) := Finsupp.instCoalgebra R X A

@[simp]
lemma counit_single (x : X) (a : A) :
    Coalgebra.counit (single x a) = Coalgebra.counit (R := R) a :=
  Finsupp.counit_single _ _ _ _ _

@[simp]
lemma comul_single (x : X) (a : A) :
    Coalgebra.comul (single x a)
      = (TensorProduct.map (lsingle R A x) (lsingle R A x) : _ →ₗ[R] _) (Coalgebra.comul a) :=
  Finsupp.comul_single _ _ _ _ _

variable [Monoid X]

variable (R A X) in
instance instBialgebra : Bialgebra R (MonoidAlgebra A X) :=
  { instCoalgebra R A X with
    counit_one := by simp only [one_def, counit_single, Bialgebra.counit_one]
    mul_compr₂_counit := lhom_ext fun a b => lhom_ext fun c d => by
      simp only [LinearMap.compr₂_apply, LinearMap.mul_apply', single_mul_single, counit_single,
        Bialgebra.counit_mul, LinearMap.compl₁₂_apply]
    comul_one := by
      simp only [one_def, comul_single, Bialgebra.comul_one, Algebra.TensorProduct.one_def,
        TensorProduct.map_tmul, lsingle_apply]
    mul_compr₂_comul := lhom_ext fun a b => lhom_ext fun c d => by
      rcases TensorProduct.exists_finset (R := R) (Coalgebra.comul b) with ⟨s, hs⟩
      rcases TensorProduct.exists_finset (R := R) (Coalgebra.comul d) with ⟨t, ht⟩
      simp only [LinearMap.compr₂_apply, LinearMap.mul_apply', single_mul_single, comul_single,
        Bialgebra.comul_mul, hs, ht, Finset.sum_mul_sum, Algebra.TensorProduct.tmul_mul_tmul,
        map_sum, TensorProduct.map_tmul, lsingle_apply, LinearMap.compl₁₂_apply,
        LinearMap.coeFn_sum, Finset.sum_apply, Finset.sum_comm (s := s)] }

end MonoidAlgebra

namespace AddMonoidAlgebra

open Bialgebra

variable {R : Type u} [CommSemiring R] {A : Type v} [Semiring A] [Bialgebra R A]
variable {X : Type w}

variable (R A X) in
instance instCoalgebra : Coalgebra R A[X] := Finsupp.instCoalgebra R X A

@[simp]
lemma counit_single (x : X) (a : A) :
    Coalgebra.counit (single x a) = Coalgebra.counit (R := R) a :=
  Finsupp.counit_single _ _ _ _ _

@[simp]
lemma comul_single (x : X) (a : A) :
    Coalgebra.comul (single x a)
      = (TensorProduct.map (lsingle R A x) (lsingle R A x) : _ →ₗ[R] _) (Coalgebra.comul a) :=
  Finsupp.comul_single _ _ _ _ _

variable [AddMonoid X]

variable (R A X) in
instance instBialgebra : Bialgebra R A[X] :=
  { instCoalgebra R A X with
    counit_one := by simp only [one_def, counit_single, Bialgebra.counit_one]
    mul_compr₂_counit := lhom_ext fun a b => lhom_ext fun c d => by
      simp only [LinearMap.compr₂_apply, LinearMap.mul_apply', single_mul_single, counit_single,
        Bialgebra.counit_mul, LinearMap.compl₁₂_apply]
    comul_one := by
      simp only [one_def, comul_single, Bialgebra.comul_one, Algebra.TensorProduct.one_def,
        TensorProduct.map_tmul, lsingle_apply]
    mul_compr₂_comul := lhom_ext fun a b => lhom_ext fun c d => by
      rcases TensorProduct.exists_finset (R := R) (Coalgebra.comul b) with ⟨s, hs⟩
      rcases TensorProduct.exists_finset (R := R) (Coalgebra.comul d) with ⟨t, ht⟩
      simp only [LinearMap.compr₂_apply, LinearMap.mul_apply', single_mul_single, comul_single,
        Bialgebra.comul_mul, hs, ht, Finset.sum_mul_sum, Algebra.TensorProduct.tmul_mul_tmul,
        map_sum, TensorProduct.map_tmul, lsingle_apply, LinearMap.compl₁₂_apply,
        LinearMap.coeFn_sum, Finset.sum_apply, Finset.sum_comm (s := s)] }

end AddMonoidAlgebra

section CommSemiring
=======
namespace CommSemiring
>>>>>>> 6eb5bd61
variable (R : Type u) [CommSemiring R]

open Bialgebra

/-- Every commutative (semi)ring is a bialgebra over itself -/
noncomputable
instance toBialgebra : Bialgebra R R where
  mul_compr₂_counit := by ext; simp
  counit_one := rfl
  mul_compr₂_comul := by ext; simp
  comul_one := rfl

end CommSemiring<|MERGE_RESOLUTION|>--- conflicted
+++ resolved
@@ -145,7 +145,6 @@
 
 end Bialgebra
 
-<<<<<<< HEAD
 namespace MonoidAlgebra
 
 open Bialgebra
@@ -232,10 +231,7 @@
 
 end AddMonoidAlgebra
 
-section CommSemiring
-=======
 namespace CommSemiring
->>>>>>> 6eb5bd61
 variable (R : Type u) [CommSemiring R]
 
 open Bialgebra
