/-
Copyright (c) 2020 Hanting Zhang. All rights reserved.
Released under Apache 2.0 license as described in the file LICENSE.
Authors: Hanting Zhang, Johan Commelin
-/
import Mathlib.Algebra.Algebra.Subalgebra.Basic
import Mathlib.Combinatorics.Partition
import Mathlib.Data.MvPolynomial.Rename
import Mathlib.Data.MvPolynomial.CommRing
import Mathlib.Data.Sym.Basic

#align_import ring_theory.mv_polynomial.symmetric from "leanprover-community/mathlib"@"2f5b500a507264de86d666a5f87ddb976e2d8de4"

/-!
# Symmetric Polynomials and Elementary Symmetric Polynomials

This file defines symmetric `MvPolynomial`s and elementary symmetric `MvPolynomial`s.
We also prove some basic facts about them.

## Main declarations

* `MvPolynomial.IsSymmetric`

* `MvPolynomial.symmetricSubalgebra`

* `MvPolynomial.esymm`

* `MvPolynomial.hsymm`

* `MvPolynomial.psum`

* `MvPolynomial.msymm`

## Notation

+ `esymm σ R n` is the `n`th elementary symmetric polynomial in `MvPolynomial σ R`.

+ `hsymm σ R n` is the `n`th complete homogeneous symmetric polynomial in `MvPolynomial σ R`.

+ `psum σ R n` is the degree-`n` power sum in `MvPolynomial σ R`, i.e. the sum of monomials
  `(X i)^n` over `i ∈ σ`.

+ `msymm σ R μ` is the monomial symmetric polynomial whose exponents set are the parts
  of `μ ⊢ n` in `MvPolynomial σ R`.

As in other polynomial files, we typically use the notation:

+ `σ τ : Type*` (indexing the variables)

+ `R S : Type*` `[CommSemiring R]` `[CommSemiring S]` (the coefficients)

+ `r : R` elements of the coefficient ring

+ `i : σ`, with corresponding monomial `X i`, often denoted `X_i` by mathematicians

+ `φ ψ : MvPolynomial σ R`

-/


open Equiv (Perm)

open BigOperators

noncomputable section

namespace Multiset

variable {R : Type*} [CommSemiring R]

/-- The `n`th elementary symmetric function evaluated at the elements of `s` -/
def esymm (s : Multiset R) (n : ℕ) : R :=
  ((s.powersetCard n).map Multiset.prod).sum
#align multiset.esymm Multiset.esymm

theorem _root_.Finset.esymm_map_val {σ} (f : σ → R) (s : Finset σ) (n : ℕ) :
    (s.val.map f).esymm n = (s.powersetCard n).sum fun t => t.prod f := by
  simp only [esymm, powersetCard_map, ← Finset.map_val_val_powersetCard, map_map]
  rfl
#align finset.esymm_map_val Finset.esymm_map_val

end Multiset

namespace MvPolynomial

variable {σ : Type*} {R : Type*}
variable {τ : Type*} {S : Type*}

/-- A `MvPolynomial φ` is symmetric if it is invariant under
permutations of its variables by the `rename` operation -/
def IsSymmetric [CommSemiring R] (φ : MvPolynomial σ R) : Prop :=
  ∀ e : Perm σ, rename e φ = φ
#align mv_polynomial.is_symmetric MvPolynomial.IsSymmetric

variable (σ R)

/-- The subalgebra of symmetric `MvPolynomial`s. -/
def symmetricSubalgebra [CommSemiring R] : Subalgebra R (MvPolynomial σ R) where
  carrier := setOf IsSymmetric
  algebraMap_mem' r e := rename_C e r
  mul_mem' ha hb e := by rw [AlgHom.map_mul, ha, hb]
  add_mem' ha hb e := by rw [AlgHom.map_add, ha, hb]
#align mv_polynomial.symmetric_subalgebra MvPolynomial.symmetricSubalgebra

variable {σ R}

@[simp]
theorem mem_symmetricSubalgebra [CommSemiring R] (p : MvPolynomial σ R) :
    p ∈ symmetricSubalgebra σ R ↔ p.IsSymmetric :=
  Iff.rfl
#align mv_polynomial.mem_symmetric_subalgebra MvPolynomial.mem_symmetricSubalgebra

namespace IsSymmetric

section CommSemiring

variable [CommSemiring R] [CommSemiring S] {φ ψ : MvPolynomial σ R}

@[simp]
theorem C (r : R) : IsSymmetric (C r : MvPolynomial σ R) :=
  (symmetricSubalgebra σ R).algebraMap_mem r
set_option linter.uppercaseLean3 false in
#align mv_polynomial.is_symmetric.C MvPolynomial.IsSymmetric.C

@[simp]
theorem zero : IsSymmetric (0 : MvPolynomial σ R) :=
  (symmetricSubalgebra σ R).zero_mem
#align mv_polynomial.is_symmetric.zero MvPolynomial.IsSymmetric.zero

@[simp]
theorem one : IsSymmetric (1 : MvPolynomial σ R) :=
  (symmetricSubalgebra σ R).one_mem
#align mv_polynomial.is_symmetric.one MvPolynomial.IsSymmetric.one

theorem add (hφ : IsSymmetric φ) (hψ : IsSymmetric ψ) : IsSymmetric (φ + ψ) :=
  (symmetricSubalgebra σ R).add_mem hφ hψ
#align mv_polynomial.is_symmetric.add MvPolynomial.IsSymmetric.add

theorem mul (hφ : IsSymmetric φ) (hψ : IsSymmetric ψ) : IsSymmetric (φ * ψ) :=
  (symmetricSubalgebra σ R).mul_mem hφ hψ
#align mv_polynomial.is_symmetric.mul MvPolynomial.IsSymmetric.mul

theorem smul (r : R) (hφ : IsSymmetric φ) : IsSymmetric (r • φ) :=
  (symmetricSubalgebra σ R).smul_mem hφ r
#align mv_polynomial.is_symmetric.smul MvPolynomial.IsSymmetric.smul

@[simp]
theorem map (hφ : IsSymmetric φ) (f : R →+* S) : IsSymmetric (map f φ) := fun e => by
  rw [← map_rename, hφ]
#align mv_polynomial.is_symmetric.map MvPolynomial.IsSymmetric.map

protected theorem rename (hφ : φ.IsSymmetric) (e : σ ≃ τ) : (rename e φ).IsSymmetric := fun _ => by
  apply rename_injective _ e.symm.injective
  simp_rw [rename_rename, ← Equiv.coe_trans, Equiv.self_trans_symm, Equiv.coe_refl, rename_id]
  rw [hφ]

@[simp]
theorem _root_.MvPolynomial.isSymmetric_rename {e : σ ≃ τ} :
    (MvPolynomial.rename e φ).IsSymmetric ↔ φ.IsSymmetric :=
  ⟨fun h => by simpa using (IsSymmetric.rename (R := R) h e.symm), (IsSymmetric.rename · e)⟩

end CommSemiring

section CommRing

variable [CommRing R] {φ ψ : MvPolynomial σ R}

theorem neg (hφ : IsSymmetric φ) : IsSymmetric (-φ) :=
  (symmetricSubalgebra σ R).neg_mem hφ
#align mv_polynomial.is_symmetric.neg MvPolynomial.IsSymmetric.neg

theorem sub (hφ : IsSymmetric φ) (hψ : IsSymmetric ψ) : IsSymmetric (φ - ψ) :=
  (symmetricSubalgebra σ R).sub_mem hφ hψ
#align mv_polynomial.is_symmetric.sub MvPolynomial.IsSymmetric.sub

end CommRing

end IsSymmetric

<<<<<<< HEAD
variable (σ R : Type*) [CommSemiring R] [CommSemiring S] [Fintype σ] [Fintype τ]

/- Multiplicativity on partitions -/

/--
  Given a sequence of `MvPolynomial` functions `f` and a partition `μ` of size `n`,
  `muProduct` computes the product of applying each function in `f` to the parts of `μ`.
-/
def muProduct {n : ℕ} (f : ℕ → MvPolynomial σ R) (μ : n.Partition) : MvPolynomial σ R :=
  Multiset.prod (μ.parts.map f)

lemma muProduct_def {n : ℕ} (f : ℕ → MvPolynomial σ R) (μ : n.Partition) :
    muProduct σ R f μ = Multiset.prod (μ.parts.map f) := rfl

@[simp]
theorem muProduct_zero (f : ℕ → MvPolynomial σ R) :
    muProduct σ R f (Nat.Partition.indiscrete 0) = 1 := by
  simp only [muProduct, Nat.Partition.partition_zero_parts, Multiset.map_zero, Multiset.prod_zero]

@[simp]
theorem muProduct_onePart (n : ℕ) (f : ℕ → MvPolynomial σ R) (npos : n > 0) :
    muProduct σ R f (Nat.Partition.indiscrete n) = f n := by
  rw [muProduct, Nat.Partition.indiscrete_parts, Multiset.map_singleton, Multiset.prod_singleton]
  linarith
=======
/-- `MvPolynomial.rename` induces an isomorphism between the symmetric subalgebras. -/
@[simps!]
def renameSymmetricSubalgebra [CommSemiring R] (e : σ ≃ τ) :
    symmetricSubalgebra σ R ≃ₐ[R] symmetricSubalgebra τ R :=
  AlgEquiv.ofAlgHom
    (((rename e).comp (symmetricSubalgebra σ R).val).codRestrict _ <| fun x => x.2.rename e)
    (((rename e.symm).comp <| Subalgebra.val _).codRestrict _ <| fun x => x.2.rename e.symm)
    (AlgHom.ext <| fun p => Subtype.ext <| by simp)
    (AlgHom.ext <| fun p => Subtype.ext <| by simp)
>>>>>>> bb349f30

section ElementarySymmetric

open Finset

/-- The `n`th elementary symmetric `MvPolynomial σ R`. -/
def esymm (n : ℕ) : MvPolynomial σ R :=
  ∑ t in powersetCard n univ, ∏ i in t, X i
#align mv_polynomial.esymm MvPolynomial.esymm

lemma esymm_def (n : ℕ) : esymm σ R n = ∑ t in powersetCard n univ, ∏ i in t, X i := rfl

/--
`esymmMu` is the product of the symmetric polynomials `esymm μᵢ`,
where `μ = (μ₁, μ₂, ...)` is a partition.
-/
def esymmMu {n : ℕ} (μ : n.Partition) : MvPolynomial σ R :=
  muProduct σ R (esymm σ R) μ

/-- The `n`th elementary symmetric `MvPolynomial σ R` is obtained by evaluating the
`n`th elementary symmetric at the `Multiset` of the monomials -/
theorem esymm_eq_multiset_esymm : esymm σ R = (univ.val.map X).esymm := by
  exact funext fun n => (esymm_map_val X _ n).symm
#align mv_polynomial.esymm_eq_multiset_esymm MvPolynomial.esymm_eq_multiset_esymm

theorem aeval_esymm_eq_multiset_esymm [Algebra R S] (f : σ → S) (n : ℕ) :
    aeval f (esymm σ R n) = (univ.val.map f).esymm n := by
  simp_rw [esymm, aeval_sum, aeval_prod, aeval_X, esymm_map_val]
#align mv_polynomial.aeval_esymm_eq_multiset_esymm MvPolynomial.aeval_esymm_eq_multiset_esymm

/-- We can define `esymm σ R n` by summing over a subtype instead of over `powerset_len`. -/
theorem esymm_eq_sum_subtype (n : ℕ) :
    esymm σ R n = ∑ t : { s : Finset σ // s.card = n }, ∏ i in (t : Finset σ), X i :=
  sum_subtype _ (fun _ => mem_powersetCard_univ) _
#align mv_polynomial.esymm_eq_sum_subtype MvPolynomial.esymm_eq_sum_subtype

/-- We can define `esymm σ R n` as a sum over explicit monomials -/
theorem esymm_eq_sum_monomial (n : ℕ) :
    esymm σ R n = ∑ t in powersetCard n univ, monomial (∑ i in t, Finsupp.single i 1) 1 := by
  simp_rw [monomial_sum_one]
  rfl
#align mv_polynomial.esymm_eq_sum_monomial MvPolynomial.esymm_eq_sum_monomial

@[simp]
theorem esymm_zero : esymm σ R 0 = 1 := by
  simp only [esymm, powersetCard_zero, sum_singleton, prod_empty]
#align mv_polynomial.esymm_zero MvPolynomial.esymm_zero

@[simp]
theorem esymm_one : esymm σ R 1 = ∑ i, X i := by
  simp only [esymm, powersetCard_one, sum_map, Function.Embedding.coeFn_mk, prod_singleton]

theorem esymmMu_zero : esymmMu σ R (Nat.Partition.indiscrete 0) = 1 := by
  simp only [esymmMu, esymm_zero, muProduct_zero]

@[simp]
theorem esymmMu_onePart (n : ℕ) : esymmMu σ R (Nat.Partition.indiscrete n) = esymm σ R n := by
  cases n
  · simp only [esymmMu, esymm_zero, muProduct_zero]
  · simp only [esymmMu, gt_iff_lt, Nat.zero_lt_succ, muProduct_onePart]

theorem map_esymm (n : ℕ) (f : R →+* S) : map f (esymm σ R n) = esymm σ S n := by
  simp_rw [esymm, map_sum, map_prod, map_X]
#align mv_polynomial.map_esymm MvPolynomial.map_esymm

theorem rename_esymm (n : ℕ) (e : σ ≃ τ) : rename e (esymm σ R n) = esymm τ R n :=
  calc
    rename e (esymm σ R n) = ∑ x in powersetCard n univ, ∏ i in x, X (e i) := by
      simp_rw [esymm, map_sum, map_prod, rename_X]
    _ = ∑ t in powersetCard n (univ.map e.toEmbedding), ∏ i in t, X i := by
      simp [powersetCard_map, -map_univ_equiv]
      -- Porting note: Why did `mapEmbedding_apply` not work?
      dsimp [mapEmbedding, OrderEmbedding.ofMapLEIff]
      simp
    _ = ∑ t in powersetCard n univ, ∏ i in t, X i := by rw [map_univ_equiv]
#align mv_polynomial.rename_esymm MvPolynomial.rename_esymm

theorem esymm_isSymmetric (n : ℕ) : IsSymmetric (esymm σ R n) := by
  intro
  rw [rename_esymm]
#align mv_polynomial.esymm_is_symmetric MvPolynomial.esymm_isSymmetric

theorem support_esymm'' (n : ℕ) [DecidableEq σ] [Nontrivial R] :
    (esymm σ R n).support =
      (powersetCard n (univ : Finset σ)).biUnion fun t =>
        (Finsupp.single (∑ i : σ in t, Finsupp.single i 1) (1 : R)).support := by
  rw [esymm_eq_sum_monomial]
  simp only [← single_eq_monomial]
  refine' Finsupp.support_sum_eq_biUnion (powersetCard n (univ : Finset σ)) _
  intro s t hst
  rw [disjoint_left, Finsupp.support_single_ne_zero _ one_ne_zero]
  rw [Finsupp.support_single_ne_zero _ one_ne_zero]
  simp only [one_ne_zero, mem_singleton, Finsupp.mem_support_iff]
  rintro a h rfl
  have := congr_arg Finsupp.support h
  rw [Finsupp.support_sum_eq_biUnion, Finsupp.support_sum_eq_biUnion] at this
  have hsingle : ∀ s : Finset σ, ∀ x : σ, x ∈ s → (Finsupp.single x 1).support = {x} := by
    intros _ x _
    rw [Finsupp.support_single_ne_zero x one_ne_zero]
  have hs := biUnion_congr (of_eq_true (eq_self s)) (hsingle s)
  have ht := biUnion_congr (of_eq_true (eq_self t)) (hsingle t)
  rw [hs, ht] at this
  · simp only [biUnion_singleton_eq_self] at this
    exact absurd this hst.symm
  all_goals intro x y; simp [Finsupp.support_single_disjoint]
#align mv_polynomial.support_esymm'' MvPolynomial.support_esymm''

theorem support_esymm' (n : ℕ) [DecidableEq σ] [Nontrivial R] :
    (esymm σ R n).support =
      (powersetCard n (univ : Finset σ)).biUnion fun t => {∑ i : σ in t, Finsupp.single i 1} := by
  rw [support_esymm'']
  congr
  funext
  exact Finsupp.support_single_ne_zero _ one_ne_zero
#align mv_polynomial.support_esymm' MvPolynomial.support_esymm'

theorem support_esymm (n : ℕ) [DecidableEq σ] [Nontrivial R] :
    (esymm σ R n).support =
      (powersetCard n (univ : Finset σ)).image fun t => ∑ i : σ in t, Finsupp.single i 1 := by
  rw [support_esymm']
  exact biUnion_singleton
#align mv_polynomial.support_esymm MvPolynomial.support_esymm

theorem degrees_esymm [Nontrivial R] (n : ℕ) (hpos : 0 < n) (hn : n ≤ Fintype.card σ) :
    (esymm σ R n).degrees = (univ : Finset σ).val := by
  classical
    have :
      (Finsupp.toMultiset ∘ fun t : Finset σ => ∑ i : σ in t, Finsupp.single i 1) = val := by
      funext
      simp [Finsupp.toMultiset_sum_single]
    rw [degrees_def, support_esymm, sup_image, this]
    have : ((powersetCard n univ).sup (fun (x : Finset σ) => x)).val
        = sup (powersetCard n univ) val := by
      refine' comp_sup_eq_sup_comp _ _ _
      · intros
        simp only [union_val, sup_eq_union]
        congr
      · rfl
    rw [← this]
    obtain ⟨k, rfl⟩ := Nat.exists_eq_succ_of_ne_zero hpos.ne'
    simpa using powersetCard_sup _ _ (Nat.lt_of_succ_le hn)
#align mv_polynomial.degrees_esymm MvPolynomial.degrees_esymm

end ElementarySymmetric

section CompleteHomogeneousSymmetric

open Finset Multiset Sym

variable [DecidableEq σ] [DecidableEq τ]

/-- The `n`th complete homogeneous symmetric `MvPolynomial σ R`. -/
def hsymm (n : ℕ) : MvPolynomial σ R := ∑ s : Sym σ n, (s.1.map X).prod

lemma hsymm_def (n : ℕ) : hsymm σ R n = ∑ s : Sym σ n, (s.1.map X).prod := rfl

/--
`hsymmMu` is the product of the symmetric polynomials `hsymm μᵢ`,
where `μ = (μ₁, μ₂, ...)` is a partition.
-/
def hsymmMu {n : ℕ} (μ : n.Partition) : MvPolynomial σ R :=
  muProduct σ R (hsymm σ R) μ

lemma hsymmMu_def {n : ℕ} (μ : n.Partition) : hsymmMu σ R μ =
    Multiset.prod (μ.parts.map (hsymm σ R)) := rfl

@[simp]
theorem hsymm_zero : hsymm σ R 0 = 1 := by
  simp only [hsymm, univ_unique, eq_nil_of_card_zero, val_eq_coe, Sym.coe_nil, Multiset.map_zero,
    prod_zero, sum_const, Finset.card_singleton, one_smul]

@[simp]
theorem hsymm_one : hsymm σ R 1 = ∑ i, X i := by
  simp only [hsymm, univ_unique]
  symm
  apply Fintype.sum_equiv oneEquiv
  intro i
  simp only [oneEquiv_apply, Multiset.map_singleton, Multiset.prod_singleton]

theorem hsymmMu_zero : hsymmMu σ R (Nat.Partition.indiscrete 0) = 1 := by
  simp only [hsymmMu, hsymm_zero, muProduct_zero]

@[simp]
theorem hsymmMu_onePart (n : ℕ) : hsymmMu σ R (Nat.Partition.indiscrete n) = hsymm σ R n := by
  cases n
  · simp only [hsymmMu, hsymm_zero, muProduct_zero]
  · simp only [hsymmMu, gt_iff_lt, Nat.zero_lt_succ, muProduct_onePart]

theorem map_hsymm (n : ℕ) (f : R →+* S) : map f (hsymm σ R n) = hsymm σ S n := by
  simp_rw [hsymm, map_sum, ← Multiset.prod_hom']
  simp only [val_eq_coe, map_X]

theorem rename_hsymm (n : ℕ) (e : σ ≃ τ) : rename e (hsymm σ R n) = hsymm τ R n := by
  simp_rw [hsymm, map_sum, ← prod_hom', rename_X]
  apply Fintype.sum_equiv (equivCongr e)
  simp only [val_eq_coe, equivCongr_apply, Sym.coe_map, Multiset.map_map, Function.comp_apply,
    implies_true]

theorem hsymm_isSymmetric (n : ℕ) : IsSymmetric (hsymm σ R n) := rename_hsymm _ _ n

end CompleteHomogeneousSymmetric

section PowerSum

open Finset

/-- The degree-`n` power sum -/
def psum (n : ℕ) : MvPolynomial σ R := ∑ i, X i ^ n

lemma psum_def (n : ℕ) : psum σ R n = ∑ i, X i ^ n := rfl

/--
`psumMu` is the product of the symmetric polynomials `psum μᵢ`,
where `μ = (μ₁, μ₂, ...)` is a partition.
-/
def psumMu {n : ℕ} (μ : n.Partition) : MvPolynomial σ R :=
  muProduct σ R (psum σ R) μ

lemma psumMu_def {n : ℕ} (μ : n.Partition) : psumMu σ R μ =
    Multiset.prod (μ.parts.map (psum σ R)) := rfl

@[simp]
theorem psum_zero : psum σ R 0 = Fintype.card σ := by
  simp [psum, _root_.pow_zero, ← cast_card]
  rfl

@[simp]
theorem psum_one : psum σ R 1 = ∑ i, X i := by
  simp only [psum, _root_.pow_one]

@[simp]
theorem psumMu_zero : psumMu σ R (Nat.Partition.indiscrete 0) = 1 := by
  simp only [psumMu, muProduct_zero]

@[simp]
theorem psumMu_onePart (n : ℕ) (npos : n > 0) :
    psumMu σ R (Nat.Partition.indiscrete n) = psum σ R n := by
  simp only [psumMu, npos, muProduct_onePart]

@[simp]
theorem rename_psum (n : ℕ) (e : σ ≃ τ) : rename e (psum σ R n) = psum τ R n := by
  simp_rw [psum, map_sum, map_pow, rename_X, e.sum_comp (X · ^ n)]

theorem psum_isSymmetric (n : ℕ) : IsSymmetric (psum σ R n) := rename_psum _ _ n

end PowerSum

section MonomialSymmetric
-- open Multiset

variable [DecidableEq σ] [DecidableEq τ]

/-- The monomial symmetric `MvPolynomial σ R` with exponent set μ. -/
def msymm {n : ℕ} (μ : n.Partition) : MvPolynomial σ R :=
  ∑ s : {a : Sym σ n // Nat.Partition.ofSym a = μ},  (s.1.1.map X).prod

lemma msymm_def {n : ℕ} (μ : n.Partition) : msymm σ R μ =
    ∑ s : {a : Sym σ n // Nat.Partition.ofSym a = μ}, (s.1.1.map X).prod := rfl

@[simp]
theorem msymm_zero : msymm σ R (Nat.Partition.indiscrete 0) = 1 := by
  rw [msymm, Fintype.sum_subsingleton]
  swap
  exact ⟨(Sym.nil : Sym σ 0), by rfl⟩
  simp only [Sym.val_eq_coe, Sym.coe_nil, Multiset.map_zero, Multiset.prod_zero]

@[simp]
theorem msymm_one : msymm σ R (Nat.Partition.indiscrete 1) = ∑ i, X i := by
  symm
  let f : σ ≃ { a // Nat.Partition.ofSym a = Nat.Partition.indiscrete 1 } := {
    toFun := fun a => ⟨Sym.oneEquiv a, by ext; simp⟩
    invFun := fun a => Sym.oneEquiv.symm a.1
    left_inv := by intro a; simp only [Sym.oneEquiv_apply]; rfl
    right_inv := by intro a; simp only [Equiv.apply_symm_apply, Subtype.coe_eta]
  }
  apply Fintype.sum_equiv f
  intro i
  have : (X i : MvPolynomial σ R) = Multiset.prod (Multiset.map X {i}) := by
    simp only [Multiset.map_singleton, Multiset.prod_singleton]
  rw [this]
  rfl

@[simp]
theorem rename_msymm {n : ℕ} (μ : n.Partition) (e : σ ≃ τ) :
    rename e (msymm σ R μ) = msymm τ R μ := by
  simp only [msymm._eq_1, Sym.val_eq_coe, map_sum]
  let f : {a : Sym σ n // Nat.Partition.ofSym a = μ} ≃ {a : Sym τ n // Nat.Partition.ofSym a = μ} :=
  {
    toFun := fun a => ⟨Sym.equivCongr e a, by
      simp only [Sym.equivCongr_apply, Nat.Partition.ofSymEquiv, a.2]⟩
    invFun := fun a => ⟨Sym.equivCongr e.symm a, by
      simp only [Sym.equivCongr_apply, Nat.Partition.ofSymEquiv, a.2]⟩
    left_inv := by intro a; simp
    right_inv := by intro a; simp
  }
  apply Fintype.sum_equiv f
  intro a
  rw [← Multiset.prod_hom, Multiset.map_map]
  congr
  simp only [Sym.equivCongr_apply, Equiv.coe_fn_mk, Sym.coe_map, Multiset.map_map,
    Function.comp_apply, rename_X, f]

theorem msymm_isSymmetric {n : ℕ} (μ : n.Partition) : IsSymmetric (msymm σ R μ) :=
 rename_msymm _ _ μ

end MonomialSymmetric

end MvPolynomial<|MERGE_RESOLUTION|>--- conflicted
+++ resolved
@@ -177,32 +177,7 @@
 
 end IsSymmetric
 
-<<<<<<< HEAD
-variable (σ R : Type*) [CommSemiring R] [CommSemiring S] [Fintype σ] [Fintype τ]
-
-/- Multiplicativity on partitions -/
-
-/--
-  Given a sequence of `MvPolynomial` functions `f` and a partition `μ` of size `n`,
-  `muProduct` computes the product of applying each function in `f` to the parts of `μ`.
--/
-def muProduct {n : ℕ} (f : ℕ → MvPolynomial σ R) (μ : n.Partition) : MvPolynomial σ R :=
-  Multiset.prod (μ.parts.map f)
-
-lemma muProduct_def {n : ℕ} (f : ℕ → MvPolynomial σ R) (μ : n.Partition) :
-    muProduct σ R f μ = Multiset.prod (μ.parts.map f) := rfl
-
-@[simp]
-theorem muProduct_zero (f : ℕ → MvPolynomial σ R) :
-    muProduct σ R f (Nat.Partition.indiscrete 0) = 1 := by
-  simp only [muProduct, Nat.Partition.partition_zero_parts, Multiset.map_zero, Multiset.prod_zero]
-
-@[simp]
-theorem muProduct_onePart (n : ℕ) (f : ℕ → MvPolynomial σ R) (npos : n > 0) :
-    muProduct σ R f (Nat.Partition.indiscrete n) = f n := by
-  rw [muProduct, Nat.Partition.indiscrete_parts, Multiset.map_singleton, Multiset.prod_singleton]
-  linarith
-=======
+
 /-- `MvPolynomial.rename` induces an isomorphism between the symmetric subalgebras. -/
 @[simps!]
 def renameSymmetricSubalgebra [CommSemiring R] (e : σ ≃ τ) :
@@ -212,7 +187,31 @@
     (((rename e.symm).comp <| Subalgebra.val _).codRestrict _ <| fun x => x.2.rename e.symm)
     (AlgHom.ext <| fun p => Subtype.ext <| by simp)
     (AlgHom.ext <| fun p => Subtype.ext <| by simp)
->>>>>>> bb349f30
+
+variable (σ R : Type*) [CommSemiring R] [CommSemiring S] [Fintype σ] [Fintype τ]
+
+/- Multiplicativity on partitions -/
+
+/--
+  Given a sequence of `MvPolynomial` functions `f` and a partition `μ` of size `n`,
+  `muProduct` computes the product of applying each function in `f` to the parts of `μ`.
+-/
+def muProduct {n : ℕ} (f : ℕ → MvPolynomial σ R) (μ : n.Partition) : MvPolynomial σ R :=
+  Multiset.prod (μ.parts.map f)
+
+lemma muProduct_def {n : ℕ} (f : ℕ → MvPolynomial σ R) (μ : n.Partition) :
+    muProduct σ R f μ = Multiset.prod (μ.parts.map f) := rfl
+
+@[simp]
+theorem muProduct_zero (f : ℕ → MvPolynomial σ R) :
+    muProduct σ R f (Nat.Partition.indiscrete 0) = 1 := by
+  simp only [muProduct, Nat.Partition.partition_zero_parts, Multiset.map_zero, Multiset.prod_zero]
+
+@[simp]
+theorem muProduct_onePart (n : ℕ) (f : ℕ → MvPolynomial σ R) (npos : n > 0) :
+    muProduct σ R f (Nat.Partition.indiscrete n) = f n := by
+  rw [muProduct, Nat.Partition.indiscrete_parts, Multiset.map_singleton, Multiset.prod_singleton]
+  linarith
 
 section ElementarySymmetric
 
