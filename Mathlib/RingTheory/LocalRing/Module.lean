/-
Copyright (c) 2024 Andrew Yang. All rights reserved.
Released under Apache 2.0 license as described in the file LICENSE.
Authors: Andrew Yang
-/
import Mathlib.Algebra.Module.FinitePresentation
import Mathlib.LinearAlgebra.FiniteDimensional
import Mathlib.RingTheory.FiniteType
import Mathlib.RingTheory.Flat.Basic
import Mathlib.RingTheory.LocalRing.ResidueField.Basic
import Mathlib.RingTheory.Nakayama
import Mathlib.RingTheory.TensorProduct.Free

/-!
# Finite modules over local rings

This file gathers various results about finite modules over a local ring `(R, 𝔪, k)`.

## Main results
- `IsLocalRing.subsingleton_tensorProduct`: If `M` is finitely generated, `k ⊗ M = 0 ↔ M = 0`.
- `Module.free_of_maximalIdeal_rTensor_injective`:
  If `M` is a finitely presented module such that `m ⊗ M → M` is injective
  (for example when `M` is flat), then `M` is free.
- `Module.free_of_lTensor_residueField_injective`: If `N → M → P → 0` is a presentation of `P` with
  `N` finite and `M` finite free, then injectivity of `k ⊗ N → k ⊗ M` implies that `P` is free.
- `IsLocalRing.split_injective_iff_lTensor_residueField_injective`:
  Given an `R`-linear map `l : M → N` with `M` finite and `N` finite free,
  `l` is a split injection if and only if `k ⊗ l` is a (split) injection.
-/

<<<<<<< HEAD
variable {R S} [CommRing R] [CommRing S] [Algebra R S]
=======
variable {R} [CommRing R]
>>>>>>> d0df76bd

section

variable {M N} [AddCommGroup M] [AddCommGroup N] [Module R M] [Module R N]

open Function (Injective Surjective Exact)
open IsLocalRing TensorProduct

local notation "k" => ResidueField R
local notation "𝔪" => maximalIdeal R

variable {P} [AddCommGroup P] [Module R P] (f : M →ₗ[R] N) (g : N →ₗ[R] P)

namespace IsLocalRing

variable [IsLocalRing R]

variable [LocalRing R]

theorem map_mkQ_eq {N₁ N₂ : Submodule R M} (h : N₁ ≤ N₂) (h' : N₂.FG) :
    N₁.map (Submodule.mkQ (𝔪 • N₂)) = N₂.map (Submodule.mkQ (𝔪 • N₂)) ↔ N₁ = N₂ := by
  constructor
  · intro hN
    have : N₂ ≤ 𝔪 • N₂ ⊔ N₁ := by
      simpa using Submodule.comap_mono (f := Submodule.mkQ (𝔪 • N₂)) hN.ge
    rw [sup_comm] at this
    exact h.antisymm (Submodule.le_of_le_smul_of_le_jacobson_bot h'
      (by rw [jacobson_eq_maximalIdeal]; exact bot_ne_top) this)
  · rintro rfl; simp

theorem map_mkQ_eq_top {N : Submodule R M} [Module.Finite R M] :
    N.map (Submodule.mkQ (𝔪 • ⊤)) = ⊤ ↔ N = ⊤ := by
  rw [← map_mkQ_eq (N₁ := N) le_top Module.Finite.out, Submodule.map_top, Submodule.range_mkQ]

theorem map_tensorProduct_mk_eq_top {N : Submodule R M} [Module.Finite R M] :
    N.map (TensorProduct.mk R k M 1) = ⊤ ↔ N = ⊤ := by
  constructor
  · intro hN
    letI : Module k (M ⧸ (𝔪 • ⊤ : Submodule R M)) :=
      inferInstanceAs (Module (R ⧸ 𝔪) (M ⧸ 𝔪 • (⊤ : Submodule R M)))
    letI : IsScalarTower R k (M ⧸ (𝔪 • ⊤ : Submodule R M)) :=
      inferInstanceAs (IsScalarTower R (R ⧸ 𝔪) (M ⧸ 𝔪 • (⊤ : Submodule R M)))
    let f := AlgebraTensorModule.lift (((LinearMap.ringLmapEquivSelf k k _).symm
      (Submodule.mkQ (𝔪 • ⊤ : Submodule R M))).restrictScalars R)
    have : f.comp (TensorProduct.mk R k M 1) = Submodule.mkQ (𝔪 • ⊤) := by ext; simp [f]
    have hf : Function.Surjective f := by
      intro x; obtain ⟨x, rfl⟩ := Submodule.mkQ_surjective _ x
      rw [← this, LinearMap.comp_apply]; exact ⟨_, rfl⟩
    apply_fun Submodule.map f at hN
    rwa [← Submodule.map_comp, this, Submodule.map_top, LinearMap.range_eq_top.2 hf,
      map_mkQ_eq_top] at hN
  · rintro rfl; rw [Submodule.map_top, LinearMap.range_eq_top]
    exact TensorProduct.mk_surjective R M k Ideal.Quotient.mk_surjective

theorem subsingleton_tensorProduct [Module.Finite R M] :
    Subsingleton (k ⊗[R] M) ↔ Subsingleton M := by
  rw [← Submodule.subsingleton_iff R, ← subsingleton_iff_bot_eq_top,
    ← Submodule.subsingleton_iff R, ← subsingleton_iff_bot_eq_top,
    ← map_tensorProduct_mk_eq_top (M := M), Submodule.map_bot]

theorem span_eq_top_of_tmul_eq_basis [Module.Finite R M] {ι}
    (f : ι → M) (b : Basis ι k (k ⊗[R] M))
    (hb : ∀ i, 1 ⊗ₜ f i = b i) : Submodule.span R (Set.range f) = ⊤ := by
  rw [← map_tensorProduct_mk_eq_top, Submodule.map_span, ← Submodule.restrictScalars_span R k
    Ideal.Quotient.mk_surjective, Submodule.restrictScalars_eq_top_iff,
    ← b.span_eq, ← Set.range_comp]
  simp only [Function.comp_def, mk_apply, hb, Basis.span_eq]
<<<<<<< HEAD
=======

end IsLocalRing

@[deprecated (since := "2024-11-11")]
alias LocalRing.map_mkQ_eq := IsLocalRing.map_mkQ_eq

@[deprecated (since := "2024-11-11")]
alias LocalRing.map_mkQ_eq_top := IsLocalRing.map_mkQ_eq_top
>>>>>>> d0df76bd

@[deprecated (since := "2024-11-11")]
alias LocalRing.map_tensorProduct_mk_eq_top := IsLocalRing.map_tensorProduct_mk_eq_top

@[deprecated (since := "2024-11-11")]
alias LocalRing.subsingleton_tensorProduct := IsLocalRing.subsingleton_tensorProduct

@[deprecated (since := "2024-11-11")]
alias LocalRing.span_eq_top_of_tmul_eq_basis := IsLocalRing.span_eq_top_of_tmul_eq_basis

open Function in
/--
Given `M₁ → M₂ → M₃ → 0` and `N₁ → N₂ → N₃ → 0`,
if `M₁ ⊗ N₃ → M₂ ⊗ N₃` and `M₂ ⊗ N₁ → M₂ ⊗ N₂` are both injective,
then `M₃ ⊗ N₁ → M₃ ⊗ N₂` is also injective.
-/
theorem lTensor_injective_of_exact_of_exact_of_rTensor_injective
    {M₁ M₂ M₃ N₁ N₂ N₃}
    [AddCommGroup M₁] [Module R M₁] [AddCommGroup M₂] [Module R M₂] [AddCommGroup M₃] [Module R M₃]
    [AddCommGroup N₁] [Module R N₁] [AddCommGroup N₂] [Module R N₂] [AddCommGroup N₃] [Module R N₃]
    {f₁ : M₁ →ₗ[R] M₂} {f₂ : M₂ →ₗ[R] M₃} {g₁ : N₁ →ₗ[R] N₂} {g₂ : N₂ →ₗ[R] N₃}
    (hfexact : Exact f₁ f₂) (hfsurj : Surjective f₂)
    (hgexact : Exact g₁ g₂) (hgsurj : Surjective g₂)
    (hfinj : Injective (f₁.rTensor N₃)) (hginj : Injective (g₁.lTensor M₂)) :
    Injective (g₁.lTensor M₃) := by
  rw [injective_iff_map_eq_zero]
  intro x hx
  obtain ⟨x, rfl⟩ := f₂.rTensor_surjective N₁ hfsurj x
  have : f₂.rTensor N₂ (g₁.lTensor M₂ x) = 0 := by
    rw [← hx, ← LinearMap.comp_apply, ← LinearMap.comp_apply, LinearMap.rTensor_comp_lTensor,
      LinearMap.lTensor_comp_rTensor]
  obtain ⟨y, hy⟩ := (rTensor_exact N₂ hfexact hfsurj _).mp this
  have : g₂.lTensor M₁ y = 0 := by
    apply hfinj
    trans g₂.lTensor M₂ (g₁.lTensor M₂ x)
    · rw [← hy, ← LinearMap.comp_apply, ← LinearMap.comp_apply, LinearMap.rTensor_comp_lTensor,
        LinearMap.lTensor_comp_rTensor]
    rw [← LinearMap.comp_apply, ← LinearMap.lTensor_comp, hgexact.linearMap_comp_eq_zero]
    simp
  obtain ⟨z, rfl⟩ := (lTensor_exact _ hgexact hgsurj _).mp this
  obtain rfl : f₁.rTensor N₁ z = x := by
    apply hginj
    simp only [← hy, ← LinearMap.comp_apply, ← LinearMap.comp_apply, LinearMap.lTensor_comp_rTensor,
      LinearMap.rTensor_comp_lTensor]
  rw [← LinearMap.comp_apply, ← LinearMap.rTensor_comp, hfexact.linearMap_comp_eq_zero]
  simp

namespace Module

<<<<<<< HEAD
variable [LocalRing R]
=======
variable [IsLocalRing R]
>>>>>>> d0df76bd

/--
If `M` is a finitely presented module over a local ring `(R, 𝔪)` such that `m ⊗ M → M` is
injective, then `M` is free.
-/
theorem free_of_maximalIdeal_rTensor_injective [Module.FinitePresentation R M]
    (H : Function.Injective ((𝔪).subtype.rTensor M)) :
    Module.Free R M := by
  let I := Module.Free.ChooseBasisIndex k (k ⊗[R] M)
  -- Let `b : I → k ⊗ M` be a `k`-basis.
  let b : Basis I k _ := Module.Free.chooseBasis k (k ⊗[R] M)
  letI : IsNoetherian k (k ⊗[R] (I →₀ R)) :=
    isNoetherian_of_isNoetherianRing_of_finite k (k ⊗[R] (I →₀ R))
  choose f hf using TensorProduct.mk_surjective R M k Ideal.Quotient.mk_surjective
  -- By choosing an arbitrary lift of `b` to `I → M`, we get a surjection `i : Rᴵ → M`.
  let i := Finsupp.linearCombination R (f ∘ b)
  have hi : Surjective i := by
    rw [← LinearMap.range_eq_top, Finsupp.range_linearCombination]
<<<<<<< HEAD
    exact LocalRing.span_eq_top_of_tmul_eq_basis (R := R) (f := f ∘ b) b (fun _ ↦ hf _)
=======
    exact IsLocalRing.span_eq_top_of_tmul_eq_basis (R := R) (f := f ∘ b) b (fun _ ↦ hf _)
>>>>>>> d0df76bd
  have : Module.Finite R (LinearMap.ker i) := by
    constructor
    exact (Submodule.fg_top _).mpr (Module.FinitePresentation.fg_ker i hi)
  -- We claim that `i` is actually a bijection,
  -- hence an isomorphism exhibing `M` as the free module `Rᴵ`
  refine Module.Free.of_equiv (LinearEquiv.ofBijective i ⟨?_, hi⟩)
  -- By Nakayama's lemma, it suffices to show that `k ⊗ ker(i) = 0`.
  rw [← LinearMap.ker_eq_bot, ← Submodule.subsingleton_iff_eq_bot,
    ← IsLocalRing.subsingleton_tensorProduct (R := R), subsingleton_iff_forall_eq 0]
  have : Function.Surjective (i.baseChange k) := i.lTensor_surjective _ hi
  -- By construction, `k ⊗ i : kᴵ → k ⊗ M` is bijective.
  have hi' : Function.Bijective (i.baseChange k) := by
    refine ⟨?_, this⟩
    rw [← LinearMap.ker_eq_bot (M := k ⊗[R] (I →₀ R)) (f := i.baseChange k),
      ← Submodule.finrank_eq_zero (R := k) (M := k ⊗[R] (I →₀ R)),
      ← Nat.add_right_inj (n := Module.finrank k (LinearMap.range <| i.baseChange k)),
      LinearMap.finrank_range_add_finrank_ker (V := k ⊗[R] (I →₀ R)),
      LinearMap.range_eq_top.mpr this, finrank_top]
    simp only [Module.finrank_tensorProduct, Module.finrank_self,
      Module.finrank_finsupp_self, one_mul, add_zero]
    rw [Module.finrank_eq_card_chooseBasisIndex]
  -- On the other hand, `m ⊗ M → M` injective => `Tor₁(k, M) = 0` => `k ⊗ ker(i) → kᴵ` injective.
  intro x
  refine lTensor_injective_of_exact_of_exact_of_rTensor_injective
    (N₁ := LinearMap.ker i) (N₂ := I →₀ R) (N₃ := M)
    (f₁ := (𝔪).subtype) (f₂ := Submodule.mkQ 𝔪)
    (g₁ := (LinearMap.ker i).subtype) (g₂ := i) (LinearMap.exact_subtype_mkQ 𝔪)
    (Submodule.mkQ_surjective _) (LinearMap.exact_subtype_ker_map i) hi H ?_ ?_
  · apply Module.Flat.lTensor_preserves_injective_linearMap
      (N := LinearMap.ker i) (N' := I →₀ R)
      (L := (LinearMap.ker i).subtype)
    exact Subtype.val_injective
  · apply hi'.injective
    rw [LinearMap.baseChange_eq_ltensor]
    erw [← LinearMap.comp_apply (i.lTensor k), ← LinearMap.lTensor_comp]
    rw [(LinearMap.exact_subtype_ker_map i).linearMap_comp_eq_zero]
    simp only [LinearMap.lTensor_zero, LinearMap.zero_apply, map_zero]

-- TODO: Generalise this to finite free modules.
theorem free_of_flat_of_isLocalRing [Module.FinitePresentation R P] [Module.Flat R P] :
    Module.Free R P :=
  free_of_maximalIdeal_rTensor_injective
    (Module.Flat.rTensor_preserves_injective_linearMap _ Subtype.val_injective)

@[deprecated (since := "2024-11-12")] alias free_of_flat_of_localRing := free_of_flat_of_isLocalRing

/--
If `M → N → P → 0` is a presentation of `P` over a local ring `(R, 𝔪, k)` with
`M` finite and `N` finite free, then injectivity of `k ⊗ M → k ⊗ N` implies that `P` is free.
-/
theorem free_of_lTensor_residueField_injective (hg : Surjective g) (h : Exact f g)
    [Module.Finite R M] [Module.Finite R N] [Module.Free R N]
    (hf : Function.Injective (f.lTensor k)) :
    Module.Free R P := by
  have := Module.finitePresentation_of_free_of_surjective g hg
    (by rw [h.linearMap_ker_eq, LinearMap.range_eq_map]; exact (Module.Finite.out).map f)
  apply free_of_maximalIdeal_rTensor_injective
  rw [← LinearMap.lTensor_inj_iff_rTensor_inj]
  apply lTensor_injective_of_exact_of_exact_of_rTensor_injective
    h hg (LinearMap.exact_subtype_mkQ 𝔪) (Submodule.mkQ_surjective _)
    ((LinearMap.lTensor_inj_iff_rTensor_inj _ _).mp hf)
    (Module.Flat.lTensor_preserves_injective_linearMap _ Subtype.val_injective)

end Module

/--
Given a linear map `l : M → N` over a local ring `(R, 𝔪, k)`
with `M` finite and `N` finite free,
`l` is a split injection if and only if `k ⊗ l` is a (split) injection.
-/
<<<<<<< HEAD
theorem LocalRing.split_injective_iff_lTensor_residueField_injective [LocalRing R]
=======
theorem IsLocalRing.split_injective_iff_lTensor_residueField_injective [IsLocalRing R]
>>>>>>> d0df76bd
    [Module.Finite R M] [Module.Finite R N] [Module.Free R N] (l : M →ₗ[R] N) :
    (∃ l', l' ∘ₗ l = LinearMap.id) ↔ Function.Injective (l.lTensor (ResidueField R)) := by
  constructor
  · intro ⟨l', hl⟩
    have : l'.lTensor (ResidueField R) ∘ₗ l.lTensor (ResidueField R) = .id := by
      rw [← LinearMap.lTensor_comp, hl, LinearMap.lTensor_id]
    exact Function.HasLeftInverse.injective ⟨_, LinearMap.congr_fun this⟩
  · intro h
    -- By `Module.free_of_lTensor_residueField_injective`, `k ⊗ l` injective => `N ⧸ l(M)` free.
    have := Module.free_of_lTensor_residueField_injective l (LinearMap.range l).mkQ
      (Submodule.mkQ_surjective _) l.exact_map_mkQ_range h
    -- Hence `l(M)` is projective because `0 → l(M) → N → N ⧸ l(M) → 0` splits.
    have : Module.Projective R (LinearMap.range l) := by
      have := (Exact.split_tfae (LinearMap.exact_subtype_mkQ (LinearMap.range l))
        Subtype.val_injective (Submodule.mkQ_surjective _)).out 0 1
      obtain ⟨l', hl'⟩ := this.mp
         (Module.projective_lifting_property _ _ (Submodule.mkQ_surjective _))
      exact Module.Projective.of_split _ _ hl'
    -- Then `0 → ker l → M → l(M) → 0` splits.
    obtain ⟨l', hl'⟩ : ∃ l', l' ∘ₗ (LinearMap.ker l).subtype = LinearMap.id := by
      have : Function.Exact (LinearMap.ker l).subtype
          (l.codRestrict (LinearMap.range l) (LinearMap.mem_range_self l)) := by
        rw [LinearMap.exact_iff, LinearMap.ker_rangeRestrict, Submodule.range_subtype]
      have := (Exact.split_tfae this
        Subtype.val_injective (fun ⟨x, y, e⟩ ↦ ⟨y, Subtype.ext e⟩)).out 0 1
      exact this.mp (Module.projective_lifting_property _ _ (fun ⟨x, y, e⟩ ↦ ⟨y, Subtype.ext e⟩))
    have : Module.Finite R (LinearMap.ker l) := by
      refine Module.Finite.of_surjective l' ?_
      exact Function.HasRightInverse.surjective ⟨_, DFunLike.congr_fun hl'⟩
    -- And tensoring with `k` preserves the injectivity of the first arrow.
    -- That is, `k ⊗ ker l → k ⊗ M` is also injective.
    have H : Function.Injective ((LinearMap.ker l).subtype.lTensor k) := by
      apply_fun (LinearMap.lTensor k) at hl'
      rw [LinearMap.lTensor_comp, LinearMap.lTensor_id] at hl'
      exact Function.HasLeftInverse.injective ⟨l'.lTensor k, DFunLike.congr_fun hl'⟩
    -- But by assumption `k ⊗ M → k ⊗ l(M)` is already injective, so `k ⊗ ker l = 0`.
    have : Subsingleton (k ⊗[R] LinearMap.ker l) := by
      refine (subsingleton_iff_forall_eq 0).mpr fun y ↦ H (h ?_)
      rw [map_zero, map_zero, ← LinearMap.comp_apply, ← LinearMap.lTensor_comp,
        l.exact_subtype_ker_map.linearMap_comp_eq_zero, LinearMap.lTensor_zero,
        LinearMap.zero_apply]
    -- By Nakayama's lemma, `l` is injective.
    have : Function.Injective l := by
      rwa [← LinearMap.ker_eq_bot, ← Submodule.subsingleton_iff_eq_bot,
        ← IsLocalRing.subsingleton_tensorProduct (R := R)]
    -- Whence `M ≃ l(M)` is projective and the result follows.
    have := (Exact.split_tfae l.exact_map_mkQ_range this (Submodule.mkQ_surjective _)).out 0 1
    rw [← this]
    exact Module.projective_lifting_property _ _ (Submodule.mkQ_surjective _)

@[deprecated (since := "2024-11-09")]
alias LocalRing.split_injective_iff_lTensor_residueField_injective :=
  IsLocalRing.split_injective_iff_lTensor_residueField_injective

end<|MERGE_RESOLUTION|>--- conflicted
+++ resolved
@@ -28,11 +28,7 @@
   `l` is a split injection if and only if `k ⊗ l` is a (split) injection.
 -/
 
-<<<<<<< HEAD
-variable {R S} [CommRing R] [CommRing S] [Algebra R S]
-=======
 variable {R} [CommRing R]
->>>>>>> d0df76bd
 
 section
 
@@ -49,8 +45,6 @@
 namespace IsLocalRing
 
 variable [IsLocalRing R]
-
-variable [LocalRing R]
 
 theorem map_mkQ_eq {N₁ N₂ : Submodule R M} (h : N₁ ≤ N₂) (h' : N₂.FG) :
     N₁.map (Submodule.mkQ (𝔪 • N₂)) = N₂.map (Submodule.mkQ (𝔪 • N₂)) ↔ N₁ = N₂ := by
@@ -100,8 +94,6 @@
     Ideal.Quotient.mk_surjective, Submodule.restrictScalars_eq_top_iff,
     ← b.span_eq, ← Set.range_comp]
   simp only [Function.comp_def, mk_apply, hb, Basis.span_eq]
-<<<<<<< HEAD
-=======
 
 end IsLocalRing
 
@@ -110,7 +102,6 @@
 
 @[deprecated (since := "2024-11-11")]
 alias LocalRing.map_mkQ_eq_top := IsLocalRing.map_mkQ_eq_top
->>>>>>> d0df76bd
 
 @[deprecated (since := "2024-11-11")]
 alias LocalRing.map_tensorProduct_mk_eq_top := IsLocalRing.map_tensorProduct_mk_eq_top
@@ -160,11 +151,7 @@
 
 namespace Module
 
-<<<<<<< HEAD
-variable [LocalRing R]
-=======
 variable [IsLocalRing R]
->>>>>>> d0df76bd
 
 /--
 If `M` is a finitely presented module over a local ring `(R, 𝔪)` such that `m ⊗ M → M` is
@@ -183,11 +170,7 @@
   let i := Finsupp.linearCombination R (f ∘ b)
   have hi : Surjective i := by
     rw [← LinearMap.range_eq_top, Finsupp.range_linearCombination]
-<<<<<<< HEAD
-    exact LocalRing.span_eq_top_of_tmul_eq_basis (R := R) (f := f ∘ b) b (fun _ ↦ hf _)
-=======
     exact IsLocalRing.span_eq_top_of_tmul_eq_basis (R := R) (f := f ∘ b) b (fun _ ↦ hf _)
->>>>>>> d0df76bd
   have : Module.Finite R (LinearMap.ker i) := by
     constructor
     exact (Submodule.fg_top _).mpr (Module.FinitePresentation.fg_ker i hi)
@@ -258,11 +241,7 @@
 with `M` finite and `N` finite free,
 `l` is a split injection if and only if `k ⊗ l` is a (split) injection.
 -/
-<<<<<<< HEAD
-theorem LocalRing.split_injective_iff_lTensor_residueField_injective [LocalRing R]
-=======
 theorem IsLocalRing.split_injective_iff_lTensor_residueField_injective [IsLocalRing R]
->>>>>>> d0df76bd
     [Module.Finite R M] [Module.Finite R N] [Module.Free R N] (l : M →ₗ[R] N) :
     (∃ l', l' ∘ₗ l = LinearMap.id) ↔ Function.Injective (l.lTensor (ResidueField R)) := by
   constructor
