--- conflicted
+++ resolved
@@ -271,7 +271,6 @@
   rw [orderTop_of_ne hx, WithTop.coe_lt_coe]
   exact Set.IsWF.not_lt_min _ _ hi
 
-<<<<<<< HEAD
 /-- A variant of the coefficient function that takes inputs in `WithTop Γ`. -/
 def coeffTop (x : HahnSeries Γ R) (g : WithTop Γ) : R :=
   match g with
@@ -311,9 +310,6 @@
   | ⊤ => exact rfl
   | (i : Γ) => rw [coeffTop_eq, coeff_eq_zero_of_lt_orderTop hi]
 
-=======
-open Classical in
->>>>>>> 10a631f1
 /-- A leading coefficient of a Hahn series is the coefficient of a lowest-order nonzero term, or
 zero if the series vanishes. -/
 def leadingCoeff (x : HahnSeries Γ R) : R :=
@@ -526,15 +522,11 @@
 
 section LocallyFiniteLinearOrder
 
-<<<<<<< HEAD
 variable [Zero R]
 
 theorem suppBddBelow_supp_PWO [LinearOrder Γ] [LocallyFiniteOrder Γ] (f : Γ → R)
     (hf : BddBelow (Function.support f)) : (Function.support f).IsPWO :=
   Set.isWF_iff_isPWO.mp hf.wellFoundedOn_lt
-=======
-variable [Zero R] [LinearOrder Γ]
->>>>>>> 10a631f1
 
 theorem forallLTEqZero_supp_BddBelow [LinearOrder Γ] (f : Γ → R) (n : Γ)
     (hn : ∀(m : Γ), m < n → f m = 0) : BddBelow (Function.support f) := by
@@ -561,12 +553,9 @@
   coeff := f
   isPWO_support' := suppBddBelow_supp_PWO f hf
 
-<<<<<<< HEAD
 theorem BddBelow_zero [Preorder Γ] [Nonempty Γ] : BddBelow (Function.support (0 : Γ → R)) := by
   simp only [support_zero', bddBelow_empty]
 
-=======
->>>>>>> 10a631f1
 @[simp]
 theorem zero_ofSuppBddBelow [LinearOrder Γ] [LocallyFiniteOrder Γ] [Nonempty Γ] :
     ofSuppBddBelow 0 BddBelow_zero = (0 : HahnSeries Γ R) :=
