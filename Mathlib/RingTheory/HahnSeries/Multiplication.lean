/-
Copyright (c) 2021 Aaron Anderson. All rights reserved.
Released under Apache 2.0 license as described in the file LICENSE.
Authors: Aaron Anderson, Scott Carnahan
-/
import Mathlib.Algebra.Algebra.Subalgebra.Basic
import Mathlib.Algebra.Order.SMulWithTop
import Mathlib.Data.Finset.MulAntidiagonal
import Mathlib.Data.Finset.SMulAntidiagonal
import Mathlib.RingTheory.HahnSeries.Addition
import Mathlib.RingTheory.Nilpotent.Defs

/-!
# Multiplicative properties of Hahn series
If `Γ` is ordered and `R` has zero, then `HahnSeries Γ R` consists of formal series over `Γ` with
coefficients in `R`, whose supports are partially well-ordered. With further structure on `R` and
`Γ`, we can add further structure on `HahnSeries Γ R`.  We prove some facts about multiplying
Hahn series.

## Main Definitions
  * `HahnModule` is a type alias for `HahnSeries`, which we use for defining scalar multiplication
  of `HahnSeries Γ R` on `HahnModule Γ' R V` for an `R`-module `V`, where `Γ'` admits an ordered
  cancellative vector addition operation from `Γ`.

## Main results
  * If `R` is a (commutative) (semi-)ring, then so is `HahnSeries Γ R`.
  * If `V` is an `R`-module, then `HahnModule Γ' R V` is a `HahnSeries Γ R`-module.

## TODO

  * Scalar tower instances

## References
- [J. van der Hoeven, *Operators on Generalized Power Series*][van_der_hoeven]
-/

open Finset Function Pointwise

noncomputable section

variable {Γ Γ' R V : Type*}

namespace HahnSeries

variable [PartialOrder Γ] [Zero Γ]

instance [Zero R] [One R] : One (HahnSeries Γ R) :=
  ⟨single 0 1⟩

open Classical in
@[simp]
theorem one_coeff [Zero R] [One R] {a : Γ} :
    (1 : HahnSeries Γ R).coeff a = if a = 0 then 1 else 0 :=
  single_coeff

@[simp]
theorem single_zero_one [Zero R] [One R] : single (0 : Γ) (1 : R) = 1 :=
  rfl

theorem support_one_subset [Zero R] [One R] : support (1 : HahnSeries Γ R) ⊆ {0} := by
  simp

@[simp]
theorem support_one [MulZeroOneClass R] [Nontrivial R] : support (1 : HahnSeries Γ R) = {0} :=
  support_single_of_ne one_ne_zero

theorem orderTop_one_ite [Zero R] [One R] :
    orderTop (1 : HahnSeries Γ R) = if (0 : R) = 1 then ⊤ else 0 := by
  by_cases h : (0 : R) = 1
  · simp only [orderTop, ← single_zero_one, ← h, map_zero, ↓reduceDIte, ↓reduceIte]
  · haveI : Nontrivial R := by exact nontrivial_of_ne 0 1 h
    rw [← single_zero_one, orderTop_single (fun a ↦ h a.symm)]
    simp [h]

@[simp]
theorem orderTop_one [MulZeroOneClass R] [Nontrivial R] : orderTop (1 : HahnSeries Γ R) = 0 := by
  rw [← single_zero_one, orderTop_single one_ne_zero, WithTop.coe_eq_zero]

@[simp]
theorem order_one [MulZeroOneClass R] : order (1 : HahnSeries Γ R) = 0 := by
  cases subsingleton_or_nontrivial R
  · rw [Subsingleton.elim (1 : HahnSeries Γ R) 0, order_zero]
  · exact order_single one_ne_zero

@[simp]
theorem leadingCoeff_one [MulZeroOneClass R] : (1 : HahnSeries Γ R).leadingCoeff = 1 := by
  simp [leadingCoeff_eq]

end HahnSeries

/-- We introduce a type alias for `HahnSeries` in order to work with scalar multiplication by
series. If we wrote a `SMul (HahnSeries Γ R) (HahnSeries Γ V)` instance, then when
`V = HahnSeries Γ R`, we would have two different actions of `HahnSeries Γ R` on `HahnSeries Γ V`.
See `Mathlib.Algebra.Polynomial.Module` for more discussion on this problem. -/
@[nolint unusedArguments]
def HahnModule (Γ R V : Type*) [PartialOrder Γ] [Zero V] [SMul R V] :=
  HahnSeries Γ V

namespace HahnModule

section

variable [PartialOrder Γ] [Zero V] [SMul R V]

/-- The casting function to the type synonym. -/
def of (R : Type*) [SMul R V] : HahnSeries Γ V ≃ HahnModule Γ R V :=
  Equiv.refl _

/-- Recursion principle to reduce a result about the synonym to the original type. -/
@[elab_as_elim]
def rec [PartialOrder Γ] [Zero V] [SMul R V] {motive : HahnModule Γ R V → Sort*}
    (h : ∀ x : HahnSeries Γ V, motive (of R x)) : ∀ x, motive x :=
  fun x => h <| (of R).symm x

@[ext]
theorem ext [PartialOrder Γ] [Zero V] [SMul R V] (x y : HahnModule Γ R V)
    (h : ((of R).symm x).coeff = ((of R).symm y).coeff) : x = y :=
  (of R).symm.injective <| HahnSeries.coeff_inj.1 h

end

section SMul

variable [PartialOrder Γ] [AddCommMonoid V] [SMul R V]

instance instAddCommMonoid : AddCommMonoid (HahnModule Γ R V) :=
  inferInstanceAs <| AddCommMonoid (HahnSeries Γ V)

instance instBaseSMul {V} [Monoid R] [AddMonoid V] [DistribMulAction R V] :
    SMul R (HahnModule Γ R V) :=
  inferInstanceAs <| SMul R (HahnSeries Γ V)

@[simp] theorem of_zero : of R (0 : HahnSeries Γ V) = 0 := rfl
@[simp] theorem of_add (x y : HahnSeries Γ V) : of R (x + y) = of R x + of R y := rfl

@[simp] theorem of_symm_zero : (of R).symm (0 : HahnModule Γ R V) = 0 := rfl
@[simp] theorem of_symm_add (x y : HahnModule Γ R V) :
  (of R).symm (x + y) = (of R).symm x + (of R).symm y := rfl

variable [PartialOrder Γ'] [VAdd Γ Γ'] [IsOrderedCancelVAdd Γ Γ']

instance instSMul [Zero R] : SMul (HahnSeries Γ R) (HahnModule Γ' R V) where
  smul x y := (of R) {
    coeff := fun a =>
      ∑ ij ∈ VAddAntidiagonal x.isPWO_support ((of R).symm y).isPWO_support a,
        x.coeff ij.fst • ((of R).symm y).coeff ij.snd
    isPWO_support' :=
        haveI h :
          { a : Γ' |
              (∑ ij ∈ VAddAntidiagonal x.isPWO_support ((of R).symm y).isPWO_support a,
                  x.coeff ij.fst • ((of R).symm y).coeff ij.snd) ≠ 0 } ⊆
            { a : Γ' | (VAddAntidiagonal x.isPWO_support
              ((of R).symm y).isPWO_support a).Nonempty } := by
          intro a ha
          contrapose! ha
          simp [not_nonempty_iff_eq_empty.1 ha]
        isPWO_support_vaddAntidiagonal.mono h }

theorem smul_coeff [Zero R] (x : HahnSeries Γ R) (y : HahnModule Γ' R V) (a : Γ') :
    ((of R).symm <| x • y).coeff a =
      ∑ ij ∈ VAddAntidiagonal x.isPWO_support ((of R).symm y).isPWO_support a,
        x.coeff ij.fst • ((of R).symm y).coeff ij.snd :=
  rfl

end SMul

section SMulZeroClass

variable [PartialOrder Γ] [PartialOrder Γ'] [VAdd Γ Γ'] [IsOrderedCancelVAdd Γ Γ']
  [AddCommMonoid V]

instance instBaseSMulZeroClass [SMulZeroClass R V] :
    SMulZeroClass R (HahnModule Γ R V) :=
  inferInstanceAs <| SMulZeroClass R (HahnSeries Γ V)

@[simp] theorem of_smul [SMulZeroClass R V] (r : R) (x : HahnSeries Γ V) :
  (of R) (r • x) = r • (of R) x := rfl
@[simp] theorem of_symm_smul [SMulZeroClass R V] (r : R) (x : HahnModule Γ R V) :
  (of R).symm (r • x) = r • (of R).symm x := rfl

variable [Zero R]

instance instSMulZeroClass [SMulZeroClass R V] :
    SMulZeroClass (HahnSeries Γ R) (HahnModule Γ' R V) where
  smul_zero x := by
    ext
    simp [smul_coeff]

theorem smul_coeff_right [SMulZeroClass R V] {x : HahnSeries Γ R} {y : HahnModule Γ' R V} {a : Γ'}
    {s : Set Γ'} (hs : s.IsPWO) (hys : ((of R).symm y).support ⊆ s) :
    ((of R).symm <| x • y).coeff a =
      ∑ ij ∈ VAddAntidiagonal x.isPWO_support hs a,
        x.coeff ij.fst • ((of R).symm y).coeff ij.snd := by
  classical
  rw [smul_coeff]
  apply sum_subset_zero_on_sdiff (vaddAntidiagonal_mono_right hys) _ fun _ _ => rfl
  intro b hb
  simp only [not_and, mem_sdiff, mem_vaddAntidiagonal, HahnSeries.mem_support, not_imp_not] at hb
  rw [hb.2 hb.1.1 hb.1.2.2, smul_zero]

theorem smul_coeff_left [SMulWithZero R V] {x : HahnSeries Γ R}
    {y : HahnModule Γ' R V} {a : Γ'} {s : Set Γ}
    (hs : s.IsPWO) (hxs : x.support ⊆ s) :
    ((of R).symm <| x • y).coeff a =
      ∑ ij ∈ VAddAntidiagonal hs ((of R).symm y).isPWO_support a,
        x.coeff ij.fst • ((of R).symm y).coeff ij.snd := by
  classical
  rw [smul_coeff]
  apply sum_subset_zero_on_sdiff (vaddAntidiagonal_mono_left hxs) _ fun _ _ => rfl
  intro b hb
  simp only [not_and', mem_sdiff, mem_vaddAntidiagonal, HahnSeries.mem_support, not_ne_iff] at hb
  rw [hb.2 ⟨hb.1.2.1, hb.1.2.2⟩, zero_smul]

end SMulZeroClass

section DistribSMul

variable [PartialOrder Γ] [PartialOrder Γ'] [VAdd Γ Γ'] [IsOrderedCancelVAdd Γ Γ'] [AddCommMonoid V]

theorem smul_add [Zero R] [DistribSMul R V] (x : HahnSeries Γ R) (y z : HahnModule Γ' R V) :
    x • (y + z) = x • y + x • z := by
  ext k
  have hwf := ((of R).symm y).isPWO_support.union ((of R).symm z).isPWO_support
  rw [smul_coeff_right hwf, of_symm_add]
  · simp_all only [HahnSeries.add_coeff', Pi.add_apply, smul_add, of_symm_add]
    rw [smul_coeff_right hwf Set.subset_union_right,
      smul_coeff_right hwf Set.subset_union_left]
    simp_all [sum_add_distrib]
  · intro b
    simp_all only [Set.isPWO_union, HahnSeries.isPWO_support, and_self, of_symm_add,
      HahnSeries.add_coeff', Pi.add_apply, ne_eq, Set.mem_union, HahnSeries.mem_support]
    contrapose!
    intro h
    rw [h.1, h.2, add_zero]

instance instDistribSMul [MonoidWithZero R] [DistribSMul R V] : DistribSMul (HahnSeries Γ R)
    (HahnModule Γ' R V) where
  smul_add := smul_add

theorem add_smul [AddCommMonoid R] [SMulWithZero R V] {x y : HahnSeries Γ R}
    {z : HahnModule Γ' R V} (h : ∀ (r s : R) (u : V), (r + s) • u = r • u + s • u) :
    (x + y) • z = x • z + y • z := by
  ext a
  have hwf := x.isPWO_support.union y.isPWO_support
  rw [smul_coeff_left hwf, HahnSeries.add_coeff', of_symm_add]
  simp_all only [Pi.add_apply, HahnSeries.add_coeff']
  rw [smul_coeff_left hwf Set.subset_union_right,
    smul_coeff_left hwf Set.subset_union_left]
  · simp only [HahnSeries.add_coeff, h, sum_add_distrib]
  · intro b
    simp_all only [Set.isPWO_union, HahnSeries.isPWO_support, and_self, HahnSeries.mem_support,
      HahnSeries.add_coeff, ne_eq, Set.mem_union, Set.mem_setOf_eq, mem_support]
    contrapose!
    intro h
    rw [h.1, h.2, add_zero]

theorem single_smul_coeff_add [MulZeroClass R] [SMulWithZero R V] {r : R} {x : HahnModule Γ' R V}
    {a : Γ'} {b : Γ} :
    ((of R).symm (HahnSeries.single b r • x)).coeff (b +ᵥ a) = r • ((of R).symm x).coeff a := by
  by_cases hr : r = 0
  · simp_all only [map_zero, zero_smul, smul_coeff, HahnSeries.support_zero, HahnSeries.zero_coeff,
    sum_const_zero]
  simp only [hr, smul_coeff, smul_coeff, HahnSeries.support_single_of_ne, ne_eq, not_false_iff,
    smul_eq_mul]
  by_cases hx : ((of R).symm x).coeff a = 0
  · simp only [hx, smul_zero]
    rw [sum_congr _ fun _ _ => rfl, sum_empty]
    ext ⟨a1, a2⟩
    simp only [not_mem_empty, not_and, Set.mem_singleton_iff, Classical.not_not,
      mem_vaddAntidiagonal, Set.mem_setOf_eq, iff_false_iff]
    rintro rfl h2 h1
    rw [IsCancelVAdd.left_cancel a1 a2 a h1] at h2
    exact h2 hx
  trans ∑ ij ∈ {(b, a)},
    (HahnSeries.single b r).coeff ij.fst • ((of R).symm x).coeff ij.snd
  · apply sum_congr _ fun _ _ => rfl
    ext ⟨a1, a2⟩
    simp only [Set.mem_singleton_iff, Prod.mk.inj_iff, mem_vaddAntidiagonal, mem_singleton,
      Set.mem_setOf_eq]
    constructor
    · rintro ⟨rfl, _, h1⟩
      exact ⟨rfl, IsCancelVAdd.left_cancel a1 a2 a h1⟩
    · rintro ⟨rfl, rfl⟩
      exact ⟨rfl, by exact hx, rfl⟩
  · simp

theorem single_zero_smul_coeff {Γ} [OrderedAddCommMonoid Γ] [AddAction Γ Γ']
    [IsOrderedCancelVAdd Γ Γ'] [MulZeroClass R] [SMulWithZero R V] {r : R}
    {x : HahnModule Γ' R V} {a : Γ'} :
    ((of R).symm ((HahnSeries.single 0 r : HahnSeries Γ R) • x)).coeff a =
    r • ((of R).symm x).coeff a := by
  nth_rw 1 [← zero_vadd Γ a]
  exact single_smul_coeff_add

@[simp]
theorem single_zero_smul_eq_smul (Γ) [OrderedAddCommMonoid Γ] [AddAction Γ Γ']
    [IsOrderedCancelVAdd Γ Γ'] [MulZeroClass R] [SMulWithZero R V] {r : R}
    {x : HahnModule Γ' R V} :
    (HahnSeries.single (0 : Γ) r) • x = r • x := by
  ext
  exact single_zero_smul_coeff

@[simp]
theorem zero_smul' [Zero R] [SMulWithZero R V] {x : HahnModule Γ' R V} :
    (0 : HahnSeries Γ R) • x = 0 := by
  ext
  simp [smul_coeff]

@[simp]
theorem one_smul' {Γ} [OrderedAddCommMonoid Γ] [AddAction Γ Γ'] [IsOrderedCancelVAdd Γ Γ']
    [MonoidWithZero R] [MulActionWithZero R V] {x : HahnModule Γ' R V} :
    (1 : HahnSeries Γ R) • x = x := by
  ext g
  exact single_zero_smul_coeff.trans (one_smul R (x.coeff g))

theorem support_smul_subset_vadd_support [MulZeroClass R] [SMulWithZero R V] {x : HahnSeries Γ R}
    {y : HahnModule Γ' R V} :
    ((of R).symm (x • y)).support ⊆ x.support +ᵥ ((of R).symm y).support := by
  apply Set.Subset.trans (fun x hx => _) support_vaddAntidiagonal_subset_vadd
  · exact x.isPWO_support
  · exact y.isPWO_support
  intro x hx
  contrapose! hx
  simp only [Set.mem_setOf_eq, not_nonempty_iff_eq_empty] at hx
  simp [hx, smul_coeff]

theorem smul_coeffTop_orderTop_vAdd_orderTop {Γ Γ'} [LinearOrder Γ] [LinearOrder Γ']
    [VAdd Γ Γ'] [IsOrderedCancelVAdd Γ Γ'] [Zero R] [SMulWithZero R V] {x : HahnSeries Γ R}
    {y : HahnModule Γ' R V} :
    ((of R).symm (x • y)).coeffTop (x.orderTop +ᵥ ((of R).symm y).orderTop) =
      x.leadingCoeff • ((of R).symm y).leadingCoeff := by
  by_cases hx : x = 0; · simp_all [hx]
  by_cases hy : (of R).symm y = 0; · simp_all [hy]
  simp_rw [HahnSeries.orderTop_of_ne hx, HahnSeries.orderTop_of_ne hy,
    HahnSeries.leadingCoeff_of_ne hx, HahnSeries.leadingCoeff_of_ne hy, ← WithTop.coe_vAdd,
    HahnSeries.coeffTop_eq]
  rw [smul_coeff, Finset.vaddAntidiagonal_min_vadd_min, Finset.sum_singleton]

theorem orderTop_vAdd_le_orderTop_smul {Γ Γ'} [LinearOrder Γ] [LinearOrder Γ']
    [VAdd Γ Γ'] [IsOrderedCancelVAdd Γ Γ'] [MulZeroClass R] [SMulWithZero R V] {x : HahnSeries Γ R}
    {y : HahnModule Γ' R V} :
    x.orderTop +ᵥ ((of R).symm y).orderTop ≤ ((of R).symm (x • y)).orderTop := by
  by_cases hx : x = 0; · simp_all
  by_cases hy : y = 0; · simp_all
  have hhy : ((of R).symm y) ≠ 0 := hy
  rw [HahnSeries.orderTop_of_ne hx, HahnSeries.orderTop_of_ne hhy, ← WithTop.coe_vAdd,
      ← Set.IsWF.min_vadd]
  by_cases hxy : (of R).symm (x • y) = 0
  · rw [hxy, HahnSeries.orderTop_zero]
    exact OrderTop.le_top (α := WithTop Γ') _
  · rw [HahnSeries.orderTop_of_ne hxy, WithTop.coe_le_coe]
    exact Set.IsWF.min_le_min_of_subset support_smul_subset_vadd_support

theorem orderTop_smul_of_nonzero {Γ Γ'} [LinearOrder Γ] [LinearOrder Γ']
    [VAdd Γ Γ'] [IsOrderedCancelVAdd Γ Γ'] [MulZeroClass R] [SMulWithZero R V] {x : HahnSeries Γ R}
    {y : HahnModule Γ' R V} (h : x.leadingCoeff • ((of R).symm y).leadingCoeff ≠ 0) :
    ((of R).symm (x • y)).orderTop = x.orderTop +ᵥ ((of R).symm y).orderTop := by
  refine le_antisymm (HahnSeries.orderTop_le_of_coeffTop_ne_zero ?_) orderTop_vAdd_le_orderTop_smul
  rw [smul_coeffTop_orderTop_vAdd_orderTop]
  exact h

theorem leadingCoeff_smul_of_nonzero {Γ Γ'} [LinearOrder Γ] [LinearOrder Γ']
    [VAdd Γ Γ'] [IsOrderedCancelVAdd Γ Γ'] [MulZeroClass R] [SMulWithZero R V] {x : HahnSeries Γ R}
    {y : HahnModule Γ' R V} (h : x.leadingCoeff • ((of R).symm y).leadingCoeff ≠ 0) :
    ((of R).symm (x • y)).leadingCoeff = x.leadingCoeff • ((of R).symm y).leadingCoeff := by
  by_cases hx : x = 0; · simp_all
  by_cases hy : (of R).symm y = 0; · simp_all
  simp [HahnSeries.leadingCoeff, orderTop_smul_of_nonzero h, smul_coeffTop_orderTop_vAdd_orderTop]

theorem smul_coeff_order_add_order {Γ} [LinearOrderedCancelAddCommMonoid Γ] [Zero R]
    [SMulWithZero R V] (x : HahnSeries Γ R) (y : HahnModule Γ R V) :
    ((of R).symm (x • y)).coeff (x.order + ((of R).symm y).order) =
    x.leadingCoeff • ((of R).symm y).leadingCoeff := by
  by_cases hx : x = (0 : HahnSeries Γ R); · simp [HahnSeries.zero_coeff, hx]
  by_cases hy : (of R).symm y = 0; · simp [hy, smul_coeff]
  rw [HahnSeries.order_of_ne hx, HahnSeries.order_of_ne hy, smul_coeff,
    HahnSeries.leadingCoeff_of_ne hx, HahnSeries.leadingCoeff_of_ne hy]
  erw [Finset.vaddAntidiagonal_min_vadd_min, Finset.sum_singleton]

end DistribSMul

end HahnModule

variable [OrderedCancelAddCommMonoid Γ]

namespace HahnSeries

instance [NonUnitalNonAssocSemiring R] : Mul (HahnSeries Γ R) where
  mul x y := (HahnModule.of R).symm (x • HahnModule.of R y)

theorem of_symm_smul_of_eq_mul [NonUnitalNonAssocSemiring R] {x y : HahnSeries Γ R} :
    (HahnModule.of R).symm (x • HahnModule.of R y) = x * y := rfl

theorem mul_coeff [NonUnitalNonAssocSemiring R] {x y : HahnSeries Γ R} {a : Γ} :
    (x * y).coeff a =
      ∑ ij ∈ addAntidiagonal x.isPWO_support y.isPWO_support a, x.coeff ij.fst * y.coeff ij.snd :=
  rfl

theorem mul_coeff_left' [NonUnitalNonAssocSemiring R] {x y : HahnSeries Γ R} {a : Γ} {s : Set Γ}
    (hs : s.IsPWO) (hxs : x.support ⊆ s) :
    (x * y).coeff a =
      ∑ ij ∈ addAntidiagonal hs y.isPWO_support a, x.coeff ij.fst * y.coeff ij.snd :=
  HahnModule.smul_coeff_left hs hxs

theorem mul_coeff_right' [NonUnitalNonAssocSemiring R] {x y : HahnSeries Γ R} {a : Γ} {s : Set Γ}
    (hs : s.IsPWO) (hys : y.support ⊆ s) :
    (x * y).coeff a =
      ∑ ij ∈ addAntidiagonal x.isPWO_support hs a, x.coeff ij.fst * y.coeff ij.snd :=
  HahnModule.smul_coeff_right hs hys

instance [NonUnitalNonAssocSemiring R] : Distrib (HahnSeries Γ R) :=
  { inferInstanceAs (Mul (HahnSeries Γ R)),
    inferInstanceAs (Add (HahnSeries Γ R)) with
    left_distrib := fun x y z => by
      simp only [← of_symm_smul_of_eq_mul]
      exact HahnModule.smul_add x y z
    right_distrib := fun x y z => by
      simp only [← of_symm_smul_of_eq_mul]
      refine HahnModule.add_smul ?_
      simp only [smul_eq_mul]
      exact add_mul }

instance [NonUnitalNonAssocSemiring R] : NonUnitalNonAssocSemiring (HahnSeries Γ R) :=
  { inferInstanceAs (AddCommMonoid (HahnSeries Γ R)),
    inferInstanceAs (Distrib (HahnSeries Γ R)) with
    zero_mul := by
      intro a
      ext
      simp [mul_coeff]
    mul_zero := by
      intro a
      ext
      simp [mul_coeff] }

theorem single_mul_coeff_add [NonUnitalNonAssocSemiring R] {r : R} {x : HahnSeries Γ R} {a : Γ}
    {b : Γ} : (single b r * x).coeff (a + b) = r * x.coeff a := by
  rw [← of_symm_smul_of_eq_mul, add_comm, ← vadd_eq_add]
  exact HahnModule.single_smul_coeff_add

theorem mul_single_coeff_add [NonUnitalNonAssocSemiring R] {r : R} {x : HahnSeries Γ R} {a : Γ}
    {b : Γ} : (x * single b r).coeff (a + b) = x.coeff a * r := by
  by_cases hr : r = 0
  · simp [hr, mul_coeff]
  simp only [hr, smul_coeff, mul_coeff, support_single_of_ne, Ne, not_false_iff, smul_eq_mul]
  by_cases hx : x.coeff a = 0
  · simp only [hx, zero_mul]
    rw [sum_congr _ fun _ _ => rfl, sum_empty]
    ext ⟨a1, a2⟩
    simp only [not_mem_empty, not_and, Set.mem_singleton_iff, Classical.not_not,
      mem_addAntidiagonal, Set.mem_setOf_eq, iff_false_iff]
    rintro h2 rfl h1
    rw [← add_right_cancel h1] at hx
    exact h2 hx
  trans ∑ ij ∈ {(a, b)}, x.coeff ij.fst * (single b r).coeff ij.snd
  · apply sum_congr _ fun _ _ => rfl
    ext ⟨a1, a2⟩
    simp only [Set.mem_singleton_iff, Prod.mk.inj_iff, mem_addAntidiagonal, mem_singleton,
      Set.mem_setOf_eq]
    constructor
    · rintro ⟨_, rfl, h1⟩
      exact ⟨add_right_cancel h1, rfl⟩
    · rintro ⟨rfl, rfl⟩
      simp [hx]
  · simp

@[simp]
theorem mul_single_zero_coeff [NonUnitalNonAssocSemiring R] {r : R} {x : HahnSeries Γ R} {a : Γ} :
    (x * single 0 r).coeff a = x.coeff a * r := by rw [← add_zero a, mul_single_coeff_add, add_zero]

theorem single_zero_mul_coeff [NonUnitalNonAssocSemiring R] {r : R} {x : HahnSeries Γ R} {a : Γ} :
    ((single 0 r : HahnSeries Γ R) * x).coeff a = r * x.coeff a := by
  rw [← add_zero a, single_mul_coeff_add, add_zero]

instance [NonAssocSemiring R] : NonAssocSemiring (HahnSeries Γ R) :=
  { AddMonoidWithOne.unary,
    inferInstanceAs (NonUnitalNonAssocSemiring (HahnSeries Γ R)) with
    one_mul := fun x => by
      ext
      exact single_zero_mul_coeff.trans (one_mul _)
    mul_one := fun x => by
      ext
      exact mul_single_zero_coeff.trans (mul_one _) }

@[simp]
theorem single_zero_mul_eq_smul [Semiring R] {r : R} {x : HahnSeries Γ R} :
    single 0 r * x = r • x := by
  ext
  exact single_zero_mul_coeff

theorem support_mul_subset_add_support [NonUnitalNonAssocSemiring R] {x y : HahnSeries Γ R} :
    support (x * y) ⊆ support x + support y := by
  rw [← of_symm_smul_of_eq_mul, ← vadd_eq_add]
  exact HahnModule.support_smul_subset_vadd_support

theorem mul_coeff_order_add_order {Γ} [LinearOrderedCancelAddCommMonoid Γ]
    [NonUnitalNonAssocSemiring R] (x y : HahnSeries Γ R) :
    (x * y).coeff (x.order + y.order) = x.leadingCoeff * y.leadingCoeff := by
  simp only [← of_symm_smul_of_eq_mul]
  exact HahnModule.smul_coeff_order_add_order x y

theorem orderTop_mul_of_nonzero {Γ} [LinearOrderedCancelAddCommMonoid Γ]
    [NonUnitalNonAssocSemiring R] {x y : HahnSeries Γ R} (h : x.leadingCoeff * y.leadingCoeff ≠ 0) :
    (x * y).orderTop = x.orderTop + y.orderTop := by
  by_cases hx : x = 0; · simp_all
  by_cases hy : y = 0; · simp_all
  rw [← smul_eq_mul]
  exact HahnModule.orderTop_smul_of_nonzero h

theorem orderTop_add_le_mul {Γ} [LinearOrderedCancelAddCommMonoid Γ]
    [NonUnitalNonAssocSemiring R] {x y : HahnSeries Γ R} :
    x.orderTop + y.orderTop ≤ (x * y).orderTop := by
  rw [← smul_eq_mul]
  exact HahnModule.orderTop_vAdd_le_orderTop_smul

theorem order_add_le_mul {Γ} [LinearOrderedCancelAddCommMonoid Γ]
    [NonUnitalNonAssocSemiring R] {x y : HahnSeries Γ R} (hxy : x * y ≠ 0) :
  x.order + y.order ≤ (x * y).order := by
  refine WithTop.coe_le_coe.mp ?_
  rw [WithTop.coe_add, order_eq_orderTop_of_ne (ne_zero_and_ne_zero_of_mul hxy).1,
    order_eq_orderTop_of_ne (ne_zero_and_ne_zero_of_mul hxy).2, order_eq_orderTop_of_ne hxy]
  exact orderTop_add_le_mul

theorem order_mul_of_nonzero {Γ} [LinearOrderedCancelAddCommMonoid Γ]
    [NonUnitalNonAssocSemiring R] {x y : HahnSeries Γ R}
    (h : x.leadingCoeff * y.leadingCoeff ≠ 0) : (x * y).order = x.order + y.order := by
  have hx : x.leadingCoeff ≠ 0 := by aesop
  have hy : y.leadingCoeff ≠ 0 := by aesop
  have hxy : (x * y).coeff (x.order + y.order) ≠ 0 :=
    ne_of_eq_of_ne (mul_coeff_order_add_order x y) h
  refine le_antisymm (order_le_of_coeff_ne_zero
    (Eq.mpr (congrArg (fun _a ↦ _a ≠ 0) (mul_coeff_order_add_order x y)) h)) ?_
  rw [order_of_ne <| leadingCoeff_ne_iff.mp hx, order_of_ne <| leadingCoeff_ne_iff.mp hy,
    order_of_ne <| ne_zero_of_coeff_ne_zero hxy, ← Set.IsWF.min_add]
  exact Set.IsWF.min_le_min_of_subset support_mul_subset_add_support

theorem leadingCoeff_mul_of_nonzero {Γ} [LinearOrderedCancelAddCommMonoid Γ]
    [NonUnitalNonAssocSemiring R] {x y : HahnSeries Γ R} (h : x.leadingCoeff * y.leadingCoeff ≠ 0) :
    (x * y).leadingCoeff = x.leadingCoeff * y.leadingCoeff := by
  simp only [leadingCoeff_eq, order_mul_of_nonzero h, mul_coeff_order_add_order]

theorem order_mul_single_of_nonzero_divisor {Γ} [LinearOrderedCancelAddCommMonoid Γ]
    [NonUnitalNonAssocSemiring R] {g : Γ} {r : R} (hr : ∀ (s : R), r * s = 0 → s = 0)
    {x : HahnSeries Γ R} (hx : x ≠ 0) : (((single g) r) * x).order = g + x.order := by
  have hR : ∃ (y : R), y ≠ 0 := Exists.intro (x.leadingCoeff) (leadingCoeff_ne_iff.mpr hx)
  have hrne : r ≠ 0 := by
    by_contra hr'
    let y := Exists.choose hR
    exact (Exists.choose_spec hR) (hr y (mul_eq_zero_of_left hr' y))
  have hrx : ((single g) r).leadingCoeff * x.leadingCoeff ≠ 0 := by
    rw [leadingCoeff_of_single]
    exact fun hrx' => (leadingCoeff_ne_iff.mpr hx) (hr x.leadingCoeff hrx')
  rw [order_mul_of_nonzero hrx, order_single hrne]

private theorem mul_assoc' [NonUnitalSemiring R] (x y z : HahnSeries Γ R) :
    x * y * z = x * (y * z) := by
  ext b
  rw [mul_coeff_left' (x.isPWO_support.add y.isPWO_support) support_mul_subset_add_support,
    mul_coeff_right' (y.isPWO_support.add z.isPWO_support) support_mul_subset_add_support]
  simp only [mul_coeff, add_coeff, sum_mul, mul_sum, sum_sigma']
  apply Finset.sum_nbij' (fun ⟨⟨_i, j⟩, ⟨k, l⟩⟩ ↦ ⟨(k, l + j), (l, j)⟩)
    (fun ⟨⟨i, _j⟩, ⟨k, l⟩⟩ ↦ ⟨(i + k, l), (i, k)⟩) <;>
  aesop (add safe Set.add_mem_add) (add simp [add_assoc, mul_assoc])

instance [NonUnitalSemiring R] : NonUnitalSemiring (HahnSeries Γ R) :=
  { inferInstanceAs (NonUnitalNonAssocSemiring (HahnSeries Γ R)) with
    mul_assoc := mul_assoc' }

instance [Semiring R] : Semiring (HahnSeries Γ R) :=
  { inferInstanceAs (NonAssocSemiring (HahnSeries Γ R)),
    inferInstanceAs (NonUnitalSemiring (HahnSeries Γ R)) with }

theorem leadingCoeff_pow_of_nonzero {Γ} [LinearOrderedCancelAddCommMonoid Γ]
    [Semiring R] {x : HahnSeries Γ R} {n : ℕ} (h : x.leadingCoeff ^ n ≠ 0) :
    (x ^ n).leadingCoeff = x.leadingCoeff ^ n := by
  induction n with
  | zero => simp
  | succ n ih =>
    rw [pow_succ] at h
    specialize ih (left_ne_zero_of_mul h)
    rw [pow_succ, pow_succ, leadingCoeff_mul_of_nonzero (ih ▸ h), ih]

theorem orderTop_pow_of_nonzero {Γ} [LinearOrderedCancelAddCommMonoid Γ]
    [Semiring R] {x : HahnSeries Γ R} {n : ℕ} (h : x.leadingCoeff ^ n ≠ 0) :
    (x ^ n).orderTop = n • x.orderTop := by
  haveI : Nontrivial R := nontrivial_of_ne (x.leadingCoeff ^ n) 0 h
  induction n with
  | zero => simp
  | succ n ih =>
    rw [pow_succ] at h
    specialize ih (left_ne_zero_of_mul h)
    rw [pow_succ, orderTop_mul_of_nonzero (leadingCoeff_pow_of_nonzero (left_ne_zero_of_mul h) ▸ h),
      ih, succ_nsmul]

theorem orderTop_nsmul_le_orderTop_pow {Γ} [LinearOrderedCancelAddCommMonoid Γ]
    [Semiring R] {x : HahnSeries Γ R} {n : ℕ} : n • x.orderTop ≤ (x ^ n).orderTop := by
  induction n with
  | zero =>
    simp only [zero_smul, pow_zero]
    by_cases h : (0 : R) = 1
    · rw [orderTop, dif_pos ?_]
      · exact OrderTop.le_top 0
      refine leadingCoeff_eq_iff.mp ?_
      rw [leadingCoeff_one, h]
    · haveI : Nontrivial R := nontrivial_of_ne 0 1 h
      rw [orderTop_one]
  | succ n ih =>
    rw [add_nsmul, pow_add]
    calc
      n • x.orderTop + 1 • x.orderTop ≤ (x ^ n).orderTop + 1 • x.orderTop := by
        exact add_le_add_right ih (1 • x.orderTop)
      (x ^ n).orderTop + 1 • x.orderTop = (x ^ n).orderTop + x.orderTop := by rw [one_nsmul]
      (x ^ n).orderTop + x.orderTop ≤ (x ^ n * x).orderTop := by exact orderTop_add_le_mul
      (x ^ n * x).orderTop ≤ (x ^ n * x ^ 1).orderTop := by rw [pow_one]

instance [NonUnitalCommSemiring R] : NonUnitalCommSemiring (HahnSeries Γ R) where
  __ : NonUnitalSemiring (HahnSeries Γ R) := inferInstance
  mul_comm x y := by
    ext
    simp_rw [mul_coeff, mul_comm]
    exact Finset.sum_equiv (Equiv.prodComm _ _) (fun _ ↦ swap_mem_addAntidiagonal.symm) <| by simp

instance [CommSemiring R] : CommSemiring (HahnSeries Γ R) :=
  { inferInstanceAs (NonUnitalCommSemiring (HahnSeries Γ R)),
    inferInstanceAs (Semiring (HahnSeries Γ R)) with }

theorem orderTop_prod_le_sum {Γ} [LinearOrderedCancelAddCommMonoid Γ]{α : Type*} [CommSemiring R]
    {x : α → HahnSeries Γ R} {s : Finset α} :
    ∑ i ∈ s, (x i).orderTop ≤ (∏ i ∈ s, x i).orderTop := by
  refine cons_induction ?_ (fun a hfa ha ih => ?_) s
  · rw [sum_empty, prod_empty, ← single_zero_one]
    exact LE.le.trans (Preorder.le_refl 0) orderTop_single_le
  · rw [sum_cons, prod_cons]
    exact (add_le_add_left ih (x a).orderTop).trans orderTop_add_le_mul

theorem order_prod_le_sum {Γ} [LinearOrderedCancelAddCommMonoid Γ]{α : Type*} [CommSemiring R]
    {x : α → HahnSeries Γ R} {s : Finset α} (hx : ∀ t : Finset α, ∏ i ∈ t, x i ≠ 0) :
    ∑ i ∈ s, (x i).order ≤ (∏ i ∈ s, x i).order := by
  refine cons_induction ?_ (fun a t ha ih => ?_) s
  · simp only [sum_empty, prod_empty, order_one, le_refl]
  · rw [sum_cons, prod_cons]
    refine (add_le_add_left ih (x a).order).trans (order_add_le_mul ?_)
    rw [← prod_cons ha]
    exact hx _

instance [NonUnitalNonAssocRing R] : NonUnitalNonAssocRing (HahnSeries Γ R) :=
  { inferInstanceAs (NonUnitalNonAssocSemiring (HahnSeries Γ R)),
    inferInstanceAs (AddGroup (HahnSeries Γ R)) with }

instance [NonUnitalRing R] : NonUnitalRing (HahnSeries Γ R) :=
  { inferInstanceAs (NonUnitalNonAssocRing (HahnSeries Γ R)),
    inferInstanceAs (NonUnitalSemiring (HahnSeries Γ R)) with }

instance [NonAssocRing R] : NonAssocRing (HahnSeries Γ R) :=
  { inferInstanceAs (NonUnitalNonAssocRing (HahnSeries Γ R)),
    inferInstanceAs (NonAssocSemiring (HahnSeries Γ R)) with }

instance [Ring R] : Ring (HahnSeries Γ R) :=
  { inferInstanceAs (Semiring (HahnSeries Γ R)),
    inferInstanceAs (AddCommGroup (HahnSeries Γ R)) with }

instance [NonUnitalCommRing R] : NonUnitalCommRing (HahnSeries Γ R) :=
  { inferInstanceAs (NonUnitalCommSemiring (HahnSeries Γ R)),
    inferInstanceAs (NonUnitalRing (HahnSeries Γ R)) with }

instance [CommRing R] : CommRing (HahnSeries Γ R) :=
  { inferInstanceAs (CommSemiring (HahnSeries Γ R)),
    inferInstanceAs (Ring (HahnSeries Γ R)) with }

end HahnSeries

namespace HahnModule

variable [PartialOrder Γ'] [AddAction Γ Γ'] [IsOrderedCancelVAdd Γ Γ'] [AddCommMonoid V]

private theorem mul_smul' [Semiring R] [Module R V] (x y : HahnSeries Γ R)
    (z : HahnModule Γ' R V) : (x * y) • z = x • (y • z) := by
  ext b
  rw [smul_coeff_left (x.isPWO_support.add y.isPWO_support)
    HahnSeries.support_mul_subset_add_support, smul_coeff_right
    (y.isPWO_support.vadd ((of R).symm z).isPWO_support) support_smul_subset_vadd_support]
  simp only [HahnSeries.mul_coeff, smul_coeff, HahnSeries.add_coeff, sum_smul, smul_sum, sum_sigma']
  apply Finset.sum_nbij' (fun ⟨⟨_i, j⟩, ⟨k, l⟩⟩ ↦ ⟨(k, l +ᵥ j), (l, j)⟩)
    (fun ⟨⟨i, _j⟩, ⟨k, l⟩⟩ ↦ ⟨(i + k, l), (i, k)⟩) <;>
    aesop (add safe [Set.vadd_mem_vadd, Set.add_mem_add]) (add simp [add_vadd, mul_smul])

instance instBaseModule [Semiring R] [Module R V] : Module R (HahnModule Γ' R V) :=
  inferInstanceAs <| Module R (HahnSeries Γ' V)

/-- The isomorphism between HahnSeries and HahnModules, as a linear map. -/
@[simps]
def lof (R : Type*) [Semiring R] [Module R V] : HahnSeries Γ V ≃ₗ[R] HahnModule Γ R V where
  toFun := of R
  map_add' := of_add
  map_smul' := of_smul
  invFun := (of R).symm
  left_inv := congrFun rfl
  right_inv := congrFun rfl

instance instModule [Semiring R] [Module R V] : Module (HahnSeries Γ R)
    (HahnModule Γ' R V) := {
  inferInstanceAs (DistribSMul (HahnSeries Γ R) (HahnModule Γ' R V)) with
  mul_smul := fun x y z => mul_smul' x y z
  one_smul := fun _ => one_smul'
  add_smul := fun _ _ _ => add_smul Module.add_smul
  zero_smul := fun _ => zero_smul'
  }

instance instGroupModule {V} [Ring R] [AddCommGroup V] [Module R V] : Module (HahnSeries Γ R)
    (HahnModule Γ' R V) where
  add_smul _ _ _ := add_smul Module.add_smul
  zero_smul _ := zero_smul'

instance SMulCommClass [CommRing R] [Module R V] :
    SMulCommClass R (HahnSeries Γ R) (HahnModule Γ' R V) where
  smul_comm r x y := by
    rw [← single_zero_smul_eq_smul Γ, ← mul_smul', mul_comm, mul_smul', single_zero_smul_eq_smul Γ]

theorem smul_comm [CommRing R] [Module R V] (r : R) (x : HahnSeries Γ R) (y : HahnModule Γ' R V) :
    r • x • y = x • r • y := by
  rw [@SMulCommClass.smul_comm]

instance [CommRing R] {S : Type*} [CommRing S] [Algebra R S] [Module R V] [Module S V]
    [IsScalarTower R S V] : IsScalarTower R S (HahnSeries Γ V) where
  smul_assoc r s a := by
    ext
    simp

instance [CommRing R] [Module R V] : IsScalarTower R (HahnSeries Γ R) (HahnModule Γ' R V) where
  smul_assoc r x a := by
    ext g
    simp only [of_symm_smul, HahnSeries.smul_coeff, smul_coeff, smul_sum]
    have h : VAddAntidiagonal (r • x).isPWO_support' ((of R).symm a).isPWO_support' g ⊆
        VAddAntidiagonal x.isPWO_support' ((of R).symm a).isPWO_support' g := by
      intro gh hgh
      simp_all only [mem_vaddAntidiagonal, mem_support, HahnSeries.smul_coeff, and_true]
      exact ⟨right_ne_zero_of_mul hgh.1, hgh.2.1⟩
    rw [sum_subset h (by simp_all)]
    exact sum_congr rfl fun k _ ↦ smul_assoc r (x.coeff k.1) (((of R).symm a).coeff k.2)

instance instNoZeroSMulDivisors {Γ} [LinearOrderedCancelAddCommMonoid Γ] [Zero R] [SMulWithZero R V]
    [NoZeroSMulDivisors R V] : NoZeroSMulDivisors (HahnSeries Γ R) (HahnModule Γ R V) where
  eq_zero_or_eq_zero_of_smul_eq_zero {x y} hxy := by
    contrapose! hxy
<<<<<<< HEAD
    simp_all only [ne_eq]
    rw [← HahnModule.ext_iff, Function.funext_iff, not_forall]
=======
    simp only [ne_eq]
    rw [HahnModule.ext_iff, Function.funext_iff, not_forall]
>>>>>>> 249c5361
    refine ⟨x.order + ((of R).symm y).order, ?_⟩
    rw [smul_coeff_order_add_order x y, of_symm_zero, HahnSeries.zero_coeff, smul_eq_zero]
    simp only [HahnSeries.leadingCoeff_ne_iff.mpr hxy.1, false_or]
    exact HahnSeries.leadingCoeff_ne_iff.mpr hxy.2 -- defeq abuse?

end HahnModule

namespace HahnSeries

instance {Γ} [LinearOrderedCancelAddCommMonoid Γ] [NonUnitalNonAssocSemiring R] [NoZeroDivisors R] :
    NoZeroDivisors (HahnSeries Γ R) where
    eq_zero_or_eq_zero_of_mul_eq_zero {x y} xy := by
      haveI : NoZeroSMulDivisors (HahnSeries Γ R) (HahnSeries Γ R) :=
        HahnModule.instNoZeroSMulDivisors
      exact eq_zero_or_eq_zero_of_smul_eq_zero xy

instance {Γ} [LinearOrderedCancelAddCommMonoid Γ] [Ring R] [IsDomain R] :
    IsDomain (HahnSeries Γ R) :=
  NoZeroDivisors.to_isDomain _

theorem orderTop_add_orderTop_le_orderTop_mul {Γ} [LinearOrderedCancelAddCommMonoid Γ]
    [NonUnitalNonAssocSemiring R] {x y : HahnSeries Γ R} :
    x.orderTop + y.orderTop ≤ (x * y).orderTop := by
  by_cases hx : x = 0; · simp [hx]
  by_cases hy : y = 0; · simp [hy]
  by_cases hxy : x * y = 0
  · simp [hxy]
  rw [orderTop_of_ne hx, orderTop_of_ne hy, orderTop_of_ne hxy, ← WithTop.coe_add,
    WithTop.coe_le_coe, ← Set.IsWF.min_add]
  exact Set.IsWF.min_le_min_of_subset support_mul_subset_add_support

@[simp]
theorem order_mul {Γ} [LinearOrderedCancelAddCommMonoid Γ] [NonUnitalNonAssocSemiring R]
    [NoZeroDivisors R] {x y : HahnSeries Γ R} (hx : x ≠ 0) (hy : y ≠ 0) :
    (x * y).order = x.order + y.order :=
  order_mul_of_nonzero (mul_ne_zero (leadingCoeff_ne_iff.mpr hx) (leadingCoeff_ne_iff.mpr hy))

@[simp]
theorem order_pow {Γ} [LinearOrderedCancelAddCommMonoid Γ] [Semiring R] [NoZeroDivisors R]
    (x : HahnSeries Γ R) (n : ℕ) : (x ^ n).order = n • x.order := by
  induction' n with h IH
  · simp
  rcases eq_or_ne x 0 with (rfl | hx)
  · simp
  rw [pow_succ, order_mul (pow_ne_zero _ hx) hx, succ_nsmul, IH]

section NonUnitalNonAssocSemiring

variable [NonUnitalNonAssocSemiring R]

@[simp]
theorem single_mul_single {a b : Γ} {r s : R} :
    single a r * single b s = single (a + b) (r * s) := by
  ext x
  by_cases h : x = a + b
  · rw [h, mul_single_coeff_add]
    simp
  · rw [single_coeff_of_ne h, mul_coeff, sum_eq_zero]
    simp_rw [mem_addAntidiagonal]
    rintro ⟨y, z⟩ ⟨hy, hz, rfl⟩
    rw [eq_of_mem_support_single hy, eq_of_mem_support_single hz] at h
    exact (h rfl).elim

end NonUnitalNonAssocSemiring

section NonAssocSemiring

variable [NonAssocSemiring R]

/-- `C a` is the constant Hahn Series `a`. `C` is provided as a ring homomorphism. -/
@[simps]
def C : R →+* HahnSeries Γ R where
  toFun := single 0
  map_zero' := single_eq_zero
  map_one' := rfl
  map_add' x y := by
    ext a
    by_cases h : a = 0 <;> simp [h]
  map_mul' x y := by rw [single_mul_single, zero_add]

--@[simp] Porting note (#10618): simp can prove it
theorem C_zero : C (0 : R) = (0 : HahnSeries Γ R) :=
  C.map_zero

--@[simp] Porting note (#10618): simp can prove it
theorem C_one : C (1 : R) = (1 : HahnSeries Γ R) :=
  C.map_one

theorem C_injective : Function.Injective (C : R → HahnSeries Γ R) := by
  intro r s rs
  rw [HahnSeries.ext_iff, Function.funext_iff] at rs
  have h := rs 0
  rwa [C_apply, single_coeff_same, C_apply, single_coeff_same] at h

theorem C_ne_zero {r : R} (h : r ≠ 0) : (C r : HahnSeries Γ R) ≠ 0 := by
  contrapose! h
  rw [← C_zero] at h
  exact C_injective h

theorem order_C {r : R} : order (C r : HahnSeries Γ R) = 0 := by
  by_cases h : r = 0
  · rw [h, C_zero, order_zero]
  · exact order_single h

end NonAssocSemiring

section Semiring

variable [Semiring R]

theorem C_mul_eq_smul {r : R} {x : HahnSeries Γ R} : C r * x = r • x :=
  single_zero_mul_eq_smul

@[simp]
theorem single_pow (a : Γ) (n : ℕ) (r : R) : single a r ^ n = single (n • a) (r ^ n) := by
  induction' n with n IH
  · ext; simp only [pow_zero, one_coeff, zero_smul, single_zero_one]
  · simp only [pow_succ, IH, single_mul_single, succ_nsmul]

theorem pow_leadingCoeff {Γ} [LinearOrderedCancelAddCommMonoid Γ] {x : HahnSeries Γ R}
    (hx : ¬IsNilpotent x.leadingCoeff) (n : ℕ) : (x ^ n).leadingCoeff = (x.leadingCoeff) ^ n := by
  induction' n with n ihn
  · simp
  · rw [pow_succ, leadingCoeff_mul_of_nonzero, ihn, pow_succ]
    rw [ihn, ← pow_succ]
    by_contra
    simp_all [IsNilpotent]

/-- An invertible Hahn series supported at an additive unit. -/
@[simps]
def UnitSingle {g : Γ} (hg : IsAddUnit g) {r : R} (hr : IsUnit r) : (HahnSeries Γ R)ˣ where
  val := single g r
  inv := single hg.addUnit.neg hr.unit.inv
  val_inv := by simp
  inv_val := by simp

/-!
theorem single_isUnit_iff (g : Γ) (r : R) : IsUnit (single g r) ↔ IsAddUnit g ∧ IsUnit r := by
  constructor
  intro ⟨⟨u, i, hui, hiu⟩, h⟩
  rw [Units.val_mk] at h
  rw [h] at hui
  have hc : ((single g) r * i).coeff 0 = 1 := by
    rw [hui, one_coeff, if_pos rfl]
-/

end Semiring

section Domain

variable {Γ' : Type*} [OrderedCancelAddCommMonoid Γ']

theorem embDomain_mul [NonUnitalNonAssocSemiring R] (f : Γ ↪o Γ')
    (hf : ∀ x y, f (x + y) = f x + f y) (x y : HahnSeries Γ R) :
    embDomain f (x * y) = embDomain f x * embDomain f y := by
  ext g
  by_cases hg : g ∈ Set.range f
  · obtain ⟨g, rfl⟩ := hg
    simp only [mul_coeff, embDomain_coeff]
    trans
      ∑ ij in
        (addAntidiagonal x.isPWO_support y.isPWO_support g).map
          (Function.Embedding.prodMap f.toEmbedding f.toEmbedding),
        (embDomain f x).coeff ij.1 * (embDomain f y).coeff ij.2
    · simp
    apply sum_subset
    · rintro ⟨i, j⟩ hij
      simp only [exists_prop, mem_map, Prod.mk.inj_iff, mem_addAntidiagonal,
        Function.Embedding.coe_prodMap, mem_support, Prod.exists] at hij
      obtain ⟨i, j, ⟨hx, hy, rfl⟩, rfl, rfl⟩ := hij
      simp [hx, hy, hf]
    · rintro ⟨_, _⟩ h1 h2
      contrapose! h2
      obtain ⟨i, _, rfl⟩ := support_embDomain_subset (ne_zero_and_ne_zero_of_mul h2).1
      obtain ⟨j, _, rfl⟩ := support_embDomain_subset (ne_zero_and_ne_zero_of_mul h2).2
      simp only [exists_prop, mem_map, Prod.mk.inj_iff, mem_addAntidiagonal,
        Function.Embedding.coe_prodMap, mem_support, Prod.exists]
      simp only [mem_addAntidiagonal, embDomain_coeff, mem_support, ← hf,
        OrderEmbedding.eq_iff_eq] at h1
      exact ⟨i, j, h1, rfl⟩
  · rw [embDomain_notin_range hg, eq_comm]
    contrapose! hg
    obtain ⟨_, hi, _, hj, rfl⟩ := support_mul_subset_add_support ((mem_support _ _).2 hg)
    obtain ⟨i, _, rfl⟩ := support_embDomain_subset hi
    obtain ⟨j, _, rfl⟩ := support_embDomain_subset hj
    exact ⟨i + j, hf i j⟩

theorem embDomain_one [NonAssocSemiring R] (f : Γ ↪o Γ') (hf : f 0 = 0) :
    embDomain f (1 : HahnSeries Γ R) = (1 : HahnSeries Γ' R) :=
  embDomain_single.trans <| hf.symm ▸ rfl

/-- Extending the domain of Hahn series is a ring homomorphism. -/
@[simps]
def embDomainRingHom [NonAssocSemiring R] (f : Γ →+ Γ') (hfi : Function.Injective f)
    (hf : ∀ g g' : Γ, f g ≤ f g' ↔ g ≤ g') : HahnSeries Γ R →+* HahnSeries Γ' R where
  toFun := embDomain ⟨⟨f, hfi⟩, hf _ _⟩
  map_one' := embDomain_one _ f.map_zero
  map_mul' := embDomain_mul _ f.map_add
  map_zero' := embDomain_zero
  map_add' := embDomain_add _

theorem embDomainRingHom_C [NonAssocSemiring R] {f : Γ →+ Γ'} {hfi : Function.Injective f}
    {hf : ∀ g g' : Γ, f g ≤ f g' ↔ g ≤ g'} {r : R} : embDomainRingHom f hfi hf (C r) = C r :=
  embDomain_single.trans (by simp)

end Domain

section Algebra

variable [CommSemiring R] {A : Type*} [Semiring A] [Algebra R A]

instance : Algebra R (HahnSeries Γ A) where
  toRingHom := C.comp (algebraMap R A)
  smul_def' r x := by
    ext
    simp
  commutes' r x := by
    ext
    simp only [smul_coeff, single_zero_mul_eq_smul, RingHom.coe_comp, RingHom.toFun_eq_coe, C_apply,
      Function.comp_apply, algebraMap_smul, mul_single_zero_coeff]
    rw [← Algebra.commutes, Algebra.smul_def]

theorem C_eq_algebraMap : C = algebraMap R (HahnSeries Γ R) :=
  rfl

theorem algebraMap_apply {r : R} : algebraMap R (HahnSeries Γ A) r = C (algebraMap R A r) :=
  rfl

instance [Nontrivial Γ] [Nontrivial R] : Nontrivial (Subalgebra R (HahnSeries Γ R)) :=
  ⟨⟨⊥, ⊤, by
      rw [Ne, SetLike.ext_iff, not_forall]
      obtain ⟨a, ha⟩ := exists_ne (0 : Γ)
      refine ⟨single a 1, ?_⟩
      simp only [Algebra.mem_bot, not_exists, Set.mem_range, iff_true_iff, Algebra.mem_top]
      intro x
      rw [HahnSeries.ext_iff, Function.funext_iff, not_forall]
      refine ⟨a, ?_⟩
      rw [single_coeff_same, algebraMap_apply, C_apply, single_coeff_of_ne ha]
      exact zero_ne_one⟩⟩

section Domain

variable {Γ' : Type*} [OrderedCancelAddCommMonoid Γ']

/-- Extending the domain of Hahn series is an algebra homomorphism. -/
@[simps!]
def embDomainAlgHom (f : Γ →+ Γ') (hfi : Function.Injective f)
    (hf : ∀ g g' : Γ, f g ≤ f g' ↔ g ≤ g') : HahnSeries Γ A →ₐ[R] HahnSeries Γ' A :=
  { embDomainRingHom f hfi hf with commutes' := fun _ => embDomainRingHom_C (hf := hf) }

end Domain

end Algebra

end HahnSeries<|MERGE_RESOLUTION|>--- conflicted
+++ resolved
@@ -741,13 +741,8 @@
     [NoZeroSMulDivisors R V] : NoZeroSMulDivisors (HahnSeries Γ R) (HahnModule Γ R V) where
   eq_zero_or_eq_zero_of_smul_eq_zero {x y} hxy := by
     contrapose! hxy
-<<<<<<< HEAD
-    simp_all only [ne_eq]
-    rw [← HahnModule.ext_iff, Function.funext_iff, not_forall]
-=======
     simp only [ne_eq]
     rw [HahnModule.ext_iff, Function.funext_iff, not_forall]
->>>>>>> 249c5361
     refine ⟨x.order + ((of R).symm y).order, ?_⟩
     rw [smul_coeff_order_add_order x y, of_symm_zero, HahnSeries.zero_coeff, smul_eq_zero]
     simp only [HahnSeries.leadingCoeff_ne_iff.mpr hxy.1, false_or]
