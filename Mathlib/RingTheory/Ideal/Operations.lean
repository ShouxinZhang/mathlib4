--- conflicted
+++ resolved
@@ -42,54 +42,6 @@
 
 variable {I J : Ideal R} {N P : Submodule R M}
 
-<<<<<<< HEAD
-=======
-theorem mem_annihilator {r} : r ∈ N.annihilator ↔ ∀ n ∈ N, r • n = (0 : M) := by
-  simp_rw [annihilator, Module.mem_annihilator, Subtype.forall, Subtype.ext_iff]; rfl
-
-theorem mem_annihilator' {r} : r ∈ N.annihilator ↔ N ≤ comap (r • (LinearMap.id : M →ₗ[R] M)) ⊥ :=
-  mem_annihilator.trans ⟨fun H n hn => (mem_bot R).2 <| H n hn, fun H _ hn => (mem_bot R).1 <| H hn⟩
-
-theorem mem_annihilator_span (s : Set M) (r : R) :
-    r ∈ (Submodule.span R s).annihilator ↔ ∀ n : s, r • (n : M) = 0 := by
-  rw [Submodule.mem_annihilator]
-  constructor
-  · intro h n
-    exact h _ (Submodule.subset_span n.prop)
-  · intro h n hn
-    refine Submodule.span_induction ?_ ?_ ?_ ?_ hn
-    · intro x hx
-      exact h ⟨x, hx⟩
-    · exact smul_zero _
-    · intro x y _ _ hx hy
-      rw [smul_add, hx, hy, zero_add]
-    · intro a x _ hx
-      rw [smul_comm, hx, smul_zero]
-
-theorem mem_annihilator_span_singleton (g : M) (r : R) :
-    r ∈ (Submodule.span R ({g} : Set M)).annihilator ↔ r • g = 0 := by simp [mem_annihilator_span]
-
-theorem annihilator_bot : (⊥ : Submodule R M).annihilator = ⊤ :=
-  (Ideal.eq_top_iff_one _).2 <| mem_annihilator'.2 bot_le
-
-theorem annihilator_eq_top_iff : N.annihilator = ⊤ ↔ N = ⊥ :=
-  ⟨fun H =>
-    eq_bot_iff.2 fun (n : M) hn =>
-      (mem_bot R).2 <| one_smul R n ▸ mem_annihilator.1 ((Ideal.eq_top_iff_one _).1 H) n hn,
-    fun H => H.symm ▸ annihilator_bot⟩
-
-theorem annihilator_mono (h : N ≤ P) : P.annihilator ≤ N.annihilator := fun _ hrp =>
-  mem_annihilator.2 fun n hn => mem_annihilator.1 hrp n <| h hn
-
-theorem annihilator_iSup (ι : Sort w) (f : ι → Submodule R M) :
-    annihilator (⨆ i, f i) = ⨅ i, annihilator (f i) :=
-  le_antisymm (le_iInf fun _ => annihilator_mono <| le_iSup _ _) fun _ H =>
-    mem_annihilator'.2 <|
-      iSup_le fun i =>
-        have := (mem_iInf _).1 H i
-        mem_annihilator'.1 this
-
->>>>>>> a6bc4c5e
 theorem smul_mem_smul {r} {n} (hr : r ∈ I) (hn : n ∈ N) : r • n ∈ I • N :=
   AddSubmonoid.smul_mem_smul hr hn
 
