/-
Copyright (c) 2018 Kenny Lau. All rights reserved.
Released under Apache 2.0 license as described in the file LICENSE.
Authors: Kenny Lau, Chris Hughes, Mario Carneiro
-/
import Mathlib.Algebra.Algebra.Basic
import Mathlib.RingTheory.Ideal.Operations
import Mathlib.RingTheory.JacobsonIdeal
import Mathlib.Logic.Equiv.TransferInstance
import Mathlib.Tactic.TFAE

#align_import ring_theory.ideal.local_ring from "leanprover-community/mathlib"@"ec1c7d810034d4202b0dd239112d1792be9f6fdc"

/-!

# Local rings

Define local rings as commutative rings having a unique maximal ideal.

## Main definitions

* `LocalRing`: A predicate on commutative semirings, stating that for any pair of elements that
  adds up to `1`, one of them is a unit. This is shown to be equivalent to the condition that there
  exists a unique maximal ideal.
* `LocalRing.maximalIdeal`: The unique maximal ideal for a local rings. Its carrier set is the
  set of non units.
* `LocalRing.ResidueField`: The quotient of a local ring by its maximal ideal.

-/


universe u v w u'

variable {R : Type u} {S : Type v} {T : Type w} {K : Type u'}

/-- A semiring is local if it is nontrivial and `a` or `b` is a unit whenever `a + b = 1`.
Note that `LocalRing` is a predicate. -/
class LocalRing (R : Type u) [Semiring R] extends Nontrivial R : Prop where
  of_is_unit_or_is_unit_of_add_one ::
  /-- in a local ring `R`, if `a + b = 1`, then either `a` is a unit or `b` is a unit. In another
    word, for every `a : R`, either `a` is a unit or `1 - a` is a unit. -/
  isUnit_or_isUnit_of_add_one {a b : R} (h : a + b = 1) : IsUnit a ∨ IsUnit b
#align local_ring LocalRing

section CommSemiring

variable [CommSemiring R]

namespace LocalRing

theorem of_isUnit_or_isUnit_of_isUnit_add [Nontrivial R]
    (h : ∀ a b : R, IsUnit (a + b) → IsUnit a ∨ IsUnit b) : LocalRing R :=
  ⟨fun {a b} hab => h a b <| hab.symm ▸ isUnit_one⟩
#align local_ring.of_is_unit_or_is_unit_of_is_unit_add LocalRing.of_isUnit_or_isUnit_of_isUnit_add

/-- A semiring is local if it is nontrivial and the set of nonunits is closed under the addition. -/
theorem of_nonunits_add [Nontrivial R]
    (h : ∀ a b : R, a ∈ nonunits R → b ∈ nonunits R → a + b ∈ nonunits R) : LocalRing R :=
  ⟨fun {a b} hab => or_iff_not_and_not.2 fun H => h a b H.1 H.2 <| hab.symm ▸ isUnit_one⟩
#align local_ring.of_nonunits_add LocalRing.of_nonunits_add

/-- A semiring is local if it has a unique maximal ideal. -/
theorem of_unique_max_ideal (h : ∃! I : Ideal R, I.IsMaximal) : LocalRing R :=
  @of_nonunits_add _ _
    (nontrivial_of_ne (0 : R) 1 <|
      let ⟨I, Imax, _⟩ := h
      fun H : 0 = 1 => Imax.1.1 <| I.eq_top_iff_one.2 <| H ▸ I.zero_mem)
    fun x y hx hy H =>
    let ⟨I, Imax, Iuniq⟩ := h
    let ⟨Ix, Ixmax, Hx⟩ := exists_max_ideal_of_mem_nonunits hx
    let ⟨Iy, Iymax, Hy⟩ := exists_max_ideal_of_mem_nonunits hy
    have xmemI : x ∈ I := Iuniq Ix Ixmax ▸ Hx
    have ymemI : y ∈ I := Iuniq Iy Iymax ▸ Hy
    Imax.1.1 <| I.eq_top_of_isUnit_mem (I.add_mem xmemI ymemI) H
#align local_ring.of_unique_max_ideal LocalRing.of_unique_max_ideal

theorem of_unique_nonzero_prime (h : ∃! P : Ideal R, P ≠ ⊥ ∧ Ideal.IsPrime P) : LocalRing R :=
  of_unique_max_ideal
    (by
      rcases h with ⟨P, ⟨hPnonzero, hPnot_top, _⟩, hPunique⟩
      refine' ⟨P, ⟨⟨hPnot_top, _⟩⟩, fun M hM => hPunique _ ⟨_, Ideal.IsMaximal.isPrime hM⟩⟩
      · refine' Ideal.maximal_of_no_maximal fun M hPM hM => ne_of_lt hPM _
        exact (hPunique _ ⟨ne_bot_of_gt hPM, Ideal.IsMaximal.isPrime hM⟩).symm
      · rintro rfl
        exact hPnot_top (hM.1.2 P (bot_lt_iff_ne_bot.2 hPnonzero)))
#align local_ring.of_unique_nonzero_prime LocalRing.of_unique_nonzero_prime

variable [LocalRing R]

theorem isUnit_or_isUnit_of_isUnit_add {a b : R} (h : IsUnit (a + b)) : IsUnit a ∨ IsUnit b := by
  rcases h with ⟨u, hu⟩
  rw [← Units.inv_mul_eq_one, mul_add] at hu
  apply Or.imp _ _ (isUnit_or_isUnit_of_add_one hu) <;> exact isUnit_of_mul_isUnit_right
#align local_ring.is_unit_or_is_unit_of_is_unit_add LocalRing.isUnit_or_isUnit_of_isUnit_add

theorem nonunits_add {a b : R} (ha : a ∈ nonunits R) (hb : b ∈ nonunits R) : a + b ∈ nonunits R :=
  fun H => not_or_of_not ha hb (isUnit_or_isUnit_of_isUnit_add H)
#align local_ring.nonunits_add LocalRing.nonunits_add

variable (R)

/-- The ideal of elements that are not units. -/
def maximalIdeal : Ideal R where
  carrier := nonunits R
  zero_mem' := zero_mem_nonunits.2 <| zero_ne_one
  add_mem' {_ _} hx hy := nonunits_add hx hy
  smul_mem' _ _ := mul_mem_nonunits_right
#align local_ring.maximal_ideal LocalRing.maximalIdeal

instance maximalIdeal.isMaximal : (maximalIdeal R).IsMaximal := by
  rw [Ideal.isMaximal_iff]
  constructor
  · intro h
    apply h
    exact isUnit_one
  · intro I x _ hx H
    erw [Classical.not_not] at hx
    rcases hx with ⟨u, rfl⟩
    simpa using I.mul_mem_left (↑u⁻¹) H
#align local_ring.maximal_ideal.is_maximal LocalRing.maximalIdeal.isMaximal

theorem maximal_ideal_unique : ∃! I : Ideal R, I.IsMaximal :=
  ⟨maximalIdeal R, maximalIdeal.isMaximal R, fun I hI =>
    hI.eq_of_le (maximalIdeal.isMaximal R).1.1 fun _ hx => hI.1.1 ∘ I.eq_top_of_isUnit_mem hx⟩
#align local_ring.maximal_ideal_unique LocalRing.maximal_ideal_unique

variable {R}

theorem eq_maximalIdeal {I : Ideal R} (hI : I.IsMaximal) : I = maximalIdeal R :=
  ExistsUnique.unique (maximal_ideal_unique R) hI <| maximalIdeal.isMaximal R
#align local_ring.eq_maximal_ideal LocalRing.eq_maximalIdeal

theorem le_maximalIdeal {J : Ideal R} (hJ : J ≠ ⊤) : J ≤ maximalIdeal R := by
  rcases Ideal.exists_le_maximal J hJ with ⟨M, hM1, hM2⟩
  rwa [← eq_maximalIdeal hM1]
#align local_ring.le_maximal_ideal LocalRing.le_maximalIdeal

@[simp]
theorem mem_maximalIdeal (x) : x ∈ maximalIdeal R ↔ x ∈ nonunits R :=
  Iff.rfl
#align local_ring.mem_maximal_ideal LocalRing.mem_maximalIdeal

theorem isField_iff_maximalIdeal_eq : IsField R ↔ maximalIdeal R = ⊥ :=
  not_iff_not.mp
    ⟨Ring.ne_bot_of_isMaximal_of_not_isField inferInstance, fun h =>
      Ring.not_isField_iff_exists_prime.mpr ⟨_, h, Ideal.IsMaximal.isPrime' _⟩⟩
#align local_ring.is_field_iff_maximal_ideal_eq LocalRing.isField_iff_maximalIdeal_eq

end LocalRing

end CommSemiring

section CommRing

variable [CommRing R]

namespace LocalRing

theorem of_isUnit_or_isUnit_one_sub_self [Nontrivial R] (h : ∀ a : R, IsUnit a ∨ IsUnit (1 - a)) :
    LocalRing R :=
  ⟨fun {a b} hab => add_sub_cancel' a b ▸ hab.symm ▸ h a⟩
#align local_ring.of_is_unit_or_is_unit_one_sub_self LocalRing.of_isUnit_or_isUnit_one_sub_self

variable [LocalRing R]

theorem isUnit_or_isUnit_one_sub_self (a : R) : IsUnit a ∨ IsUnit (1 - a) :=
  isUnit_or_isUnit_of_isUnit_add <| (add_sub_cancel'_right a 1).symm ▸ isUnit_one
#align local_ring.is_unit_or_is_unit_one_sub_self LocalRing.isUnit_or_isUnit_one_sub_self

theorem isUnit_of_mem_nonunits_one_sub_self (a : R) (h : 1 - a ∈ nonunits R) : IsUnit a :=
  or_iff_not_imp_right.1 (isUnit_or_isUnit_one_sub_self a) h
#align local_ring.is_unit_of_mem_nonunits_one_sub_self LocalRing.isUnit_of_mem_nonunits_one_sub_self

theorem isUnit_one_sub_self_of_mem_nonunits (a : R) (h : a ∈ nonunits R) : IsUnit (1 - a) :=
  or_iff_not_imp_left.1 (isUnit_or_isUnit_one_sub_self a) h
#align local_ring.is_unit_one_sub_self_of_mem_nonunits LocalRing.isUnit_one_sub_self_of_mem_nonunits

theorem of_surjective' [CommRing S] [Nontrivial S] (f : R →+* S) (hf : Function.Surjective f) :
    LocalRing S :=
  of_isUnit_or_isUnit_one_sub_self (by
    intro b
    obtain ⟨a, rfl⟩ := hf b
    apply (isUnit_or_isUnit_one_sub_self a).imp <| RingHom.isUnit_map _
    rw [← f.map_one, ← f.map_sub]
    apply f.isUnit_map)
#align local_ring.of_surjective' LocalRing.of_surjective'

theorem jacobson_eq_maximalIdeal (I : Ideal R) (h : I ≠ ⊤) :
    I.jacobson = LocalRing.maximalIdeal R := by
  apply le_antisymm
  · exact sInf_le ⟨LocalRing.le_maximalIdeal h, LocalRing.maximalIdeal.isMaximal R⟩
  · exact le_sInf fun J (hJ : I ≤ J ∧ J.IsMaximal) => le_of_eq (LocalRing.eq_maximalIdeal hJ.2).symm
#align local_ring.jacobson_eq_maximal_ideal LocalRing.jacobson_eq_maximalIdeal

end LocalRing

end CommRing

section

/-- If `f : R →+* S` is a local ring hom, then `R` is a local ring if `S` is. -/
theorem map_local_ring [CommSemiring R] [CommSemiring S] [LocalRing S]
    [RingHomClass F R S] (f : F) [IsLocalRingHom f] : LocalRing R := by
  haveI : Nontrivial R := pullback_nonzero f (map_zero f) (map_one f)
  apply LocalRing.of_nonunits_add
  intro a b
  simp_rw [← map_mem_nonunits_iff f, map_add]
  exact LocalRing.nonunits_add
#align ring_hom.domain_local_ring map_local_ring

-- note to reviewers: these instances are obviously not very `FunLike` but not sure
-- what is the best way to make them be so. For now, I am just leaving them
-- for the legacy code to work.

instance isLocalRingHom_id (R : Type*) [Semiring R] : IsLocalRingHom (RingHom.id R)
    where map_nonunit _ := id
#align is_local_ring_hom_id isLocalRingHom_id

instance isLocalRingHom_comp [Semiring R] [Semiring S] [Semiring T] (g : S →+* T) (f : R →+* S)
  [IsLocalRingHom g] [IsLocalRingHom f] : IsLocalRingHom (g.comp f)
    where map_nonunit a := IsLocalRingHom.map_nonunit a ∘ IsLocalRingHom.map_nonunit (f := g) (f a)
#align is_local_ring_hom_comp isLocalRingHom_comp

theorem isLocalRingHom_of_comp [Semiring R] [Semiring S] [Semiring T] (f : R →+* S) (g : S →+* T)
  [IsLocalRingHom (g.comp f)] : IsLocalRingHom f :=
  ⟨fun _ ha => IsUnit.of_map (g.comp f) _ (ha.map g)⟩
#align is_local_ring_hom_of_comp isLocalRingHom_of_comp

<<<<<<< HEAD
-- reviewer note: added to make the legacy code glue together
instance isLocalRingHom_coe [Semiring R] [Semiring S] [RingHomClass F R S] (f : F)
  [IsLocalRingHom f] : IsLocalRingHom (f : R →+* S)
    where map_nonunit := IsUnit.of_map f
=======
/-- If `f : R →+* S` is a local ring hom, then `R` is a local ring if `S` is. -/
theorem RingHom.domain_localRing {R S : Type*} [CommSemiring R] [CommSemiring S] [H : LocalRing S]
    (f : R →+* S) [IsLocalRingHom f] : LocalRing R := by
  haveI : Nontrivial R := pullback_nonzero f f.map_zero f.map_one
  apply LocalRing.of_nonunits_add
  intro a b
  simp_rw [← map_mem_nonunits_iff f, f.map_add]
  exact LocalRing.nonunits_add
#align ring_hom.domain_local_ring RingHom.domain_localRing
>>>>>>> a216784e

end

section

open LocalRing

variable [CommSemiring R] [LocalRing R] [CommSemiring S] [LocalRing S]

/--
The image of the maximal ideal of the source is contained within the maximal ideal of the target.
-/
theorem map_nonunit (f : R →+* S) [IsLocalRingHom f] (a : R) (h : a ∈ maximalIdeal R) :
    f a ∈ maximalIdeal S := fun H => h <| H.of_map
#align map_nonunit map_nonunit

end

namespace LocalRing

section

variable [CommSemiring R] [LocalRing R] [CommSemiring S] [LocalRing S]

/-- A ring homomorphism between local rings is a local ring hom iff it reflects units,
i.e. any preimage of a unit is still a unit. https://stacks.math.columbia.edu/tag/07BJ
-/
theorem local_hom_TFAE (f : R →+* S) :
    List.TFAE
      [IsLocalRingHom f, f '' (maximalIdeal R).1 ⊆ maximalIdeal S,
        (maximalIdeal R).map f ≤ maximalIdeal S, maximalIdeal R ≤ (maximalIdeal S).comap f,
        (maximalIdeal S).comap f = maximalIdeal R] := by
  tfae_have 1 → 2
  · rintro _ _ ⟨a, ha, rfl⟩
    exact map_nonunit f a ha
  tfae_have 2 → 4
  · exact Set.image_subset_iff.1
  tfae_have 3 ↔ 4
  · exact Ideal.map_le_iff_le_comap
  tfae_have 4 → 1
  · intro h
    constructor
    exact fun x => not_imp_not.1 (@h x)
  tfae_have 1 → 5
  · intro
    ext
    exact not_iff_not.2 (isUnit_map_iff f _)
  tfae_have 5 → 4
  · exact fun h => le_of_eq h.symm
  tfae_finish
#align local_ring.local_hom_tfae LocalRing.local_hom_TFAE

end

theorem of_surjective [CommSemiring R] [LocalRing R] [CommSemiring S] [Nontrivial S]
    [RingHomClass F R S] (f : F) [IsLocalRingHom f] (hf : Function.Surjective f) : LocalRing S :=
  of_isUnit_or_isUnit_of_isUnit_add (by
    intro a b hab
    obtain ⟨a, rfl⟩ := hf a
    obtain ⟨b, rfl⟩ := hf b
    rw [← map_add] at hab
    exact
      (isUnit_or_isUnit_of_isUnit_add <| IsLocalRingHom.map_nonunit _ hab).imp (IsUnit.map f)
        (IsUnit.map f))
#align local_ring.of_surjective LocalRing.of_surjective

/-- If `f : R →+* S` is a surjective local ring hom, then the induced units map is surjective. -/
theorem surjective_units_map_of_local_ringHom [CommRing R] [CommRing S] (f : R →+* S)
    (hf : Function.Surjective f) (h : IsLocalRingHom f) :
    Function.Surjective (Units.map <| f.toMonoidHom) := by
  intro a
  obtain ⟨b, hb⟩ := hf (a : S)
  use (IsUnit.of_map f b (by rw [hb]; exact Units.isUnit _)).unit
  ext
  exact hb
#align local_ring.surjective_units_map_of_local_ring_hom LocalRing.surjective_units_map_of_local_ringHom

section

variable (R) [CommRing R] [LocalRing R] [CommRing S] [LocalRing S] [CommRing T] [LocalRing T]

/-- The residue field of a local ring is the quotient of the ring by its maximal ideal. -/
def ResidueField :=
  R ⧸ maximalIdeal R
#align local_ring.residue_field LocalRing.ResidueField

-- Porting note : failed at `deriving` instances automatically
instance ResidueFieldCommRing : CommRing (ResidueField R) :=
  show CommRing (R ⧸ maximalIdeal R) from inferInstance

instance ResidueFieldInhabited : Inhabited (ResidueField R) :=
  show Inhabited (R ⧸ maximalIdeal R) from inferInstance

noncomputable instance ResidueField.field : Field (ResidueField R) :=
  Ideal.Quotient.field (maximalIdeal R)
#align local_ring.residue_field.field LocalRing.ResidueField.field

/-- The quotient map from a local ring to its residue field. -/
def residue : R →+* ResidueField R :=
  Ideal.Quotient.mk _
#align local_ring.residue LocalRing.residue

instance ResidueField.algebra : Algebra R (ResidueField R) :=
  Ideal.Quotient.algebra _
#align local_ring.residue_field.algebra LocalRing.ResidueField.algebra

theorem ResidueField.algebraMap_eq : algebraMap R (ResidueField R) = residue R :=
  rfl
#align local_ring.residue_field.algebra_map_eq LocalRing.ResidueField.algebraMap_eq

instance : IsLocalRingHom (LocalRing.residue R) :=
  ⟨fun _ ha =>
    Classical.not_not.mp (Ideal.Quotient.eq_zero_iff_mem.not.mp (isUnit_iff_ne_zero.mp ha))⟩

variable {R}

namespace ResidueField

/-- A local ring homomorphism into a field can be descended onto the residue field. -/
def lift {R S : Type*} [CommRing R] [LocalRing R] [Field S] (f : R →+* S) [IsLocalRingHom f] :
    LocalRing.ResidueField R →+* S :=
  Ideal.Quotient.lift _ f fun a ha =>
    by_contradiction fun h => ha ((IsUnit.mk0 _ h).of_map f a)
#align local_ring.residue_field.lift LocalRing.ResidueField.lift

theorem lift_comp_residue {R S : Type*} [CommRing R] [LocalRing R] [Field S] (f : R →+* S)
    [IsLocalRingHom f] : (lift f).comp (residue R) = f :=
  RingHom.ext fun _ => rfl
#align local_ring.residue_field.lift_comp_residue LocalRing.ResidueField.lift_comp_residue

@[simp]
theorem lift_residue_apply {R S : Type*} [CommRing R] [LocalRing R] [Field S] (f : R →+* S)
    [IsLocalRingHom f] (x) : lift f (residue R x) = f x :=
  rfl
#align local_ring.residue_field.lift_residue_apply LocalRing.ResidueField.lift_residue_apply

/-- The map on residue fields induced by a local homomorphism between local rings -/
def map (f : R →+* S) [IsLocalRingHom f] : ResidueField R →+* ResidueField S :=
  Ideal.Quotient.lift (maximalIdeal R) ((Ideal.Quotient.mk _).comp f) fun a ha => by
    erw [Ideal.Quotient.eq_zero_iff_mem]
    exact map_nonunit f a ha
#align local_ring.residue_field.map LocalRing.ResidueField.map

/-- Applying `LocalRing.ResidueField.map` to the identity ring homomorphism gives the identity
ring homomorphism. -/
@[simp]
theorem map_id :
    LocalRing.ResidueField.map (RingHom.id R) = RingHom.id (LocalRing.ResidueField R) :=
  Ideal.Quotient.ringHom_ext <| RingHom.ext fun _ => rfl
#align local_ring.residue_field.map_id LocalRing.ResidueField.map_id

/-- The composite of two `LocalRing.ResidueField.map`s is the `LocalRing.ResidueField.map` of the
composite. -/
theorem map_comp (f : T →+* R) (g : R →+* S) [IsLocalRingHom f] [IsLocalRingHom g] :
    LocalRing.ResidueField.map (g.comp f) =
      (LocalRing.ResidueField.map g).comp (LocalRing.ResidueField.map f) :=
  Ideal.Quotient.ringHom_ext <| RingHom.ext fun _ => rfl
#align local_ring.residue_field.map_comp LocalRing.ResidueField.map_comp

theorem map_comp_residue (f : R →+* S) [IsLocalRingHom f] :
    (ResidueField.map f).comp (residue R) = (residue S).comp f :=
  rfl
#align local_ring.residue_field.map_comp_residue LocalRing.ResidueField.map_comp_residue

theorem map_residue (f : R →+* S) [IsLocalRingHom f] (r : R) :
    ResidueField.map f (residue R r) = residue S (f r) :=
  rfl
#align local_ring.residue_field.map_residue LocalRing.ResidueField.map_residue

theorem map_id_apply (x : ResidueField R) : map (RingHom.id R) x = x :=
  FunLike.congr_fun map_id x
#align local_ring.residue_field.map_id_apply LocalRing.ResidueField.map_id_apply

@[simp]
theorem map_map (f : R →+* S) (g : S →+* T) (x : ResidueField R) [IsLocalRingHom f]
    [IsLocalRingHom g] : map g (map f x) = map (g.comp f) x :=
  FunLike.congr_fun (map_comp f g).symm x
#align local_ring.residue_field.map_map LocalRing.ResidueField.map_map

/-- A ring isomorphism defines an isomorphism of residue fields. -/
@[simps apply]
def mapEquiv (f : R ≃+* S) : LocalRing.ResidueField R ≃+* LocalRing.ResidueField S where
  toFun := map (f : R →+* S)
  invFun := map (f.symm : S →+* R)
  left_inv x := by simp only [map_map, RingEquiv.symm_comp, map_id, RingHom.id_apply]
  right_inv x := by simp only [map_map, RingEquiv.comp_symm, map_id, RingHom.id_apply]
  map_mul' := RingHom.map_mul _
  map_add' := RingHom.map_add _
#align local_ring.residue_field.map_equiv LocalRing.ResidueField.mapEquiv

@[simp]
theorem mapEquiv.symm (f : R ≃+* S) : (mapEquiv f).symm = mapEquiv f.symm :=
  rfl
#align local_ring.residue_field.map_equiv.symm LocalRing.ResidueField.mapEquiv.symm

@[simp]
theorem mapEquiv_trans (e₁ : R ≃+* S) (e₂ : S ≃+* T) :
    mapEquiv (e₁.trans e₂) = (mapEquiv e₁).trans (mapEquiv e₂) :=
  RingEquiv.toRingHom_injective <| map_comp (e₁ : R →+* S) (e₂ : S →+* T)
#align local_ring.residue_field.map_equiv_trans LocalRing.ResidueField.mapEquiv_trans

@[simp]
theorem mapEquiv_refl : mapEquiv (RingEquiv.refl R) = RingEquiv.refl _ :=
  RingEquiv.toRingHom_injective map_id
#align local_ring.residue_field.map_equiv_refl LocalRing.ResidueField.mapEquiv_refl

/-- The group homomorphism from `RingAut R` to `RingAut k` where `k`
is the residue field of `R`. -/
@[simps]
def mapAut : RingAut R →* RingAut (LocalRing.ResidueField R) where
  toFun := mapEquiv
  map_mul' e₁ e₂ := mapEquiv_trans e₂ e₁
  map_one' := mapEquiv_refl
#align local_ring.residue_field.map_aut LocalRing.ResidueField.mapAut

section MulSemiringAction

variable (G : Type*) [Group G] [MulSemiringAction G R]

/-- If `G` acts on `R` as a `MulSemiringAction`, then it also acts on `LocalRing.ResidueField R`. -/
instance : MulSemiringAction G (LocalRing.ResidueField R) :=
  MulSemiringAction.compHom _ <| mapAut.comp (MulSemiringAction.toRingAut G R)

@[simp]
theorem residue_smul (g : G) (r : R) : residue R (g • r) = g • residue R r :=
  rfl
#align local_ring.residue_field.residue_smul LocalRing.ResidueField.residue_smul

end MulSemiringAction

end ResidueField

theorem ker_eq_maximalIdeal [Field K] (φ : R →+* K) (hφ : Function.Surjective φ) :
    RingHom.ker φ = maximalIdeal R :=
  LocalRing.eq_maximalIdeal <| (RingHom.ker_isMaximal_of_surjective φ) hφ
#align local_ring.ker_eq_maximal_ideal LocalRing.ker_eq_maximalIdeal

theorem isLocalRingHom_residue : IsLocalRingHom (LocalRing.residue R) := by
  constructor
  intro a ha
  by_contra h
  erw [Ideal.Quotient.eq_zero_iff_mem.mpr ((LocalRing.mem_maximalIdeal _).mpr h)] at ha
  exact ha.ne_zero rfl
#align local_ring.is_local_ring_hom_residue LocalRing.isLocalRingHom_residue

end

end LocalRing

namespace Field

variable (K) [Field K]

open Classical

-- see Note [lower instance priority]
instance (priority := 100) : LocalRing K :=
  LocalRing.of_isUnit_or_isUnit_one_sub_self fun a =>
    if h : a = 0 then Or.inr (by rw [h, sub_zero]; exact isUnit_one)
    else Or.inl <| IsUnit.mk0 a h

end Field

theorem LocalRing.maximalIdeal_eq_bot {R : Type*} [Field R] : LocalRing.maximalIdeal R = ⊥ :=
  LocalRing.isField_iff_maximalIdeal_eq.mp (Field.toIsField R)
#align local_ring.maximal_ideal_eq_bot LocalRing.maximalIdeal_eq_bot

namespace RingEquiv

@[reducible]
protected theorem localRing {A B : Type*} [CommSemiring A] [LocalRing A] [CommSemiring B]
    (e : A ≃+* B) : LocalRing B :=
  haveI := e.symm.toEquiv.nontrivial
  LocalRing.of_surjective (e : A →+* B) e.surjective
#align ring_equiv.local_ring RingEquiv.localRing

end RingEquiv<|MERGE_RESOLUTION|>--- conflicted
+++ resolved
@@ -226,22 +226,10 @@
   ⟨fun _ ha => IsUnit.of_map (g.comp f) _ (ha.map g)⟩
 #align is_local_ring_hom_of_comp isLocalRingHom_of_comp
 
-<<<<<<< HEAD
 -- reviewer note: added to make the legacy code glue together
 instance isLocalRingHom_coe [Semiring R] [Semiring S] [RingHomClass F R S] (f : F)
   [IsLocalRingHom f] : IsLocalRingHom (f : R →+* S)
     where map_nonunit := IsUnit.of_map f
-=======
-/-- If `f : R →+* S` is a local ring hom, then `R` is a local ring if `S` is. -/
-theorem RingHom.domain_localRing {R S : Type*} [CommSemiring R] [CommSemiring S] [H : LocalRing S]
-    (f : R →+* S) [IsLocalRingHom f] : LocalRing R := by
-  haveI : Nontrivial R := pullback_nonzero f f.map_zero f.map_one
-  apply LocalRing.of_nonunits_add
-  intro a b
-  simp_rw [← map_mem_nonunits_iff f, f.map_add]
-  exact LocalRing.nonunits_add
-#align ring_hom.domain_local_ring RingHom.domain_localRing
->>>>>>> a216784e
 
 end
 
