--- conflicted
+++ resolved
@@ -4,12 +4,8 @@
 Authors: Ali Ramsey, Eric Wieser
 -/
 import Mathlib.Algebra.Algebra.Bilinear
-<<<<<<< HEAD
+import Mathlib.Algebra.Polynomial.Laurent
 import Mathlib.LinearAlgebra.DFinsupp
-=======
-import Mathlib.Algebra.Polynomial.Laurent
-import Mathlib.LinearAlgebra.Finsupp
->>>>>>> d032b54a
 import Mathlib.LinearAlgebra.Prod
 import Mathlib.LinearAlgebra.TensorProduct.Finiteness
 
@@ -328,7 +324,7 @@
 variable (R : Type u) (ι : Type v) (A : Type w)
 variable [CommSemiring R] [AddCommMonoid A] [Module R A] [Coalgebra R A]
 
-open LinearMap CoalgebraStruct
+open LinearMap
 
 instance instCoalgebraStruct : CoalgebraStruct R (ι →₀ A) where
   comul := Finsupp.lsum R fun i =>
