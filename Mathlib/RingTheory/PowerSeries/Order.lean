/-
Copyright (c) 2019 Johan Commelin. All rights reserved.
Released under Apache 2.0 license as described in the file LICENSE.
Authors: Johan Commelin, Kenny Lau
-/

import Mathlib.Algebra.CharP.Defs
import Mathlib.RingTheory.Multiplicity
import Mathlib.RingTheory.PowerSeries.Basic

/-! # Formal power series (in one variable) - Order

The `PowerSeries.order` of a formal power series `φ` is the multiplicity of the variable `X` in `φ`.

If the coefficients form an integral domain, then `PowerSeries.order` is an
additive valuation (`PowerSeries.order_mul`, `PowerSeries.le_order_add`).

We prove that if the commutative ring `R` of coefficients is an integral domain,
then the ring `R⟦X⟧` of formal power series in one variable over `R`
is an integral domain.

Given a non-zero power series `f`, `divided_by_X_pow_order f` is the power series obtained by
dividing out the largest power of X that divides `f`, that is its order. This is useful when
proving that `R⟦X⟧` is a normalization monoid, which is done in `PowerSeries.Inverse`.

-/
noncomputable section

open Polynomial

open Finset (antidiagonal mem_antidiagonal)

namespace PowerSeries

open Finsupp (single)

variable {R : Type*}

section OrderBasic

open multiplicity

variable [Semiring R] {φ : R⟦X⟧}

theorem exists_coeff_ne_zero_iff_ne_zero : (∃ n : ℕ, coeff R n φ ≠ 0) ↔ φ ≠ 0 := by
  refine not_iff_not.mp ?_
  push_neg
  -- FIXME: the `FunLike.coe` doesn't seem to be picked up in the expression after #8386?
  simp [PowerSeries.ext_iff, (coeff R _).map_zero]

/-- The order of a formal power series `φ` is the greatest `n : PartENat`
such that `X^n` divides `φ`. The order is `⊤` if and only if `φ = 0`. -/
def order (φ : R⟦X⟧) : PartENat :=
  letI := Classical.decEq R
  letI := Classical.decEq R⟦X⟧
  if h : φ = 0 then ⊤ else Nat.find (exists_coeff_ne_zero_iff_ne_zero.mpr h)

/-- The order of the `0` power series is infinite. -/
@[simp]
theorem order_zero : order (0 : R⟦X⟧) = ⊤ :=
  dif_pos rfl

theorem order_finite_iff_ne_zero : (order φ).Dom ↔ φ ≠ 0 := by
  simp only [order]
  constructor
  · split_ifs with h <;> intro H
    · simp only [PartENat.top_eq_none, Part.not_none_dom] at H
    · exact h
  · intro h
    simp [h]

/-- If the order of a formal power series is finite,
then the coefficient indexed by the order is nonzero. -/
theorem coeff_order (h : (order φ).Dom) : coeff R (φ.order.get h) φ ≠ 0 := by
  classical
  simp only [order, order_finite_iff_ne_zero.mp h, not_false_iff, dif_neg, PartENat.get_natCast']
  generalize_proofs h
  exact Nat.find_spec h

/-- If the `n`th coefficient of a formal power series is nonzero,
then the order of the power series is less than or equal to `n`. -/
theorem order_le (n : ℕ) (h : coeff R n φ ≠ 0) : order φ ≤ n := by
  classical
  rw [order, dif_neg]
  · simp only [PartENat.coe_le_coe]
    exact Nat.find_le h
  · exact exists_coeff_ne_zero_iff_ne_zero.mp ⟨n, h⟩

/-- The `n`th coefficient of a formal power series is `0` if `n` is strictly
smaller than the order of the power series. -/
theorem coeff_of_lt_order (n : ℕ) (h : ↑n < order φ) : coeff R n φ = 0 := by
  contrapose! h
  exact order_le _ h

/-- The `0` power series is the unique power series with infinite order. -/
@[simp]
theorem order_eq_top {φ : R⟦X⟧} : φ.order = ⊤ ↔ φ = 0 :=
  PartENat.not_dom_iff_eq_top.symm.trans order_finite_iff_ne_zero.not_left
<<<<<<< HEAD
#align power_series.order_eq_top PowerSeries.order_eq_top
=======
>>>>>>> 59de845a

/-- The order of a formal power series is at least `n` if
the `i`th coefficient is `0` for all `i < n`. -/
theorem nat_le_order (φ : R⟦X⟧) (n : ℕ) (h : ∀ i < n, coeff R i φ = 0) : ↑n ≤ order φ := by
  by_contra H; rw [not_le] at H
  have : (order φ).Dom := PartENat.dom_of_le_natCast H.le
  rw [← PartENat.natCast_get this, PartENat.coe_lt_coe] at H
  exact coeff_order this (h _ H)

/-- The order of a formal power series is at least `n` if
the `i`th coefficient is `0` for all `i < n`. -/
theorem le_order (φ : R⟦X⟧) (n : PartENat) (h : ∀ i : ℕ, ↑i < n → coeff R i φ = 0) :
    n ≤ order φ := by
  induction n using PartENat.casesOn
  · show _ ≤ _
    rw [top_le_iff, order_eq_top]
    ext i
    exact h _ (PartENat.natCast_lt_top i)
  · apply nat_le_order
    simpa only [PartENat.coe_lt_coe] using h

/-- The order of a formal power series is exactly `n` if the `n`th coefficient is nonzero,
and the `i`th coefficient is `0` for all `i < n`. -/
theorem order_eq_nat {φ : R⟦X⟧} {n : ℕ} :
    order φ = n ↔ coeff R n φ ≠ 0 ∧ ∀ i, i < n → coeff R i φ = 0 := by
  classical
  rcases eq_or_ne φ 0 with (rfl | hφ)
  · simpa [(coeff R _).map_zero] using (PartENat.natCast_ne_top _).symm
  simp [order, dif_neg hφ, Nat.find_eq_iff]

/-- The order of a formal power series is exactly `n` if the `n`th coefficient is nonzero,
and the `i`th coefficient is `0` for all `i < n`. -/
theorem order_eq {φ : R⟦X⟧} {n : PartENat} :
    order φ = n ↔ (∀ i : ℕ, ↑i = n → coeff R i φ ≠ 0) ∧ ∀ i : ℕ, ↑i < n → coeff R i φ = 0 := by
  induction n using PartENat.casesOn
  · rw [order_eq_top]
    constructor
    · rintro rfl
      constructor <;> intros
      · exfalso
        exact PartENat.natCast_ne_top ‹_› ‹_›
      · exact (coeff _ _).map_zero
    · rintro ⟨_h₁, h₂⟩
      ext i
      exact h₂ i (PartENat.natCast_lt_top i)
  · simpa [PartENat.natCast_inj] using order_eq_nat

/-- The order of the sum of two formal power series
 is at least the minimum of their orders. -/
theorem le_order_add (φ ψ : R⟦X⟧) : min (order φ) (order ψ) ≤ order (φ + ψ) := by
  refine le_order _ _ ?_
  simp (config := { contextual := true }) [coeff_of_lt_order]

private theorem order_add_of_order_eq.aux (φ ψ : R⟦X⟧) (_h : order φ ≠ order ψ)
    (H : order φ < order ψ) : order (φ + ψ) ≤ order φ ⊓ order ψ := by
  suffices order (φ + ψ) = order φ by
    rw [le_inf_iff, this]
    exact ⟨le_rfl, le_of_lt H⟩
  rw [order_eq]
  constructor
  · intro i hi
    rw [← hi] at H
    rw [(coeff _ _).map_add, coeff_of_lt_order i H, add_zero]
    exact (order_eq_nat.1 hi.symm).1
  · intro i hi
    rw [(coeff _ _).map_add, coeff_of_lt_order i hi, coeff_of_lt_order i (lt_trans hi H),
      zero_add]

/-- The order of the sum of two formal power series
 is the minimum of their orders if their orders differ. -/
theorem order_add_of_order_eq (φ ψ : R⟦X⟧) (h : order φ ≠ order ψ) :
    order (φ + ψ) = order φ ⊓ order ψ := by
  refine le_antisymm ?_ (le_order_add _ _)
  by_cases H₁ : order φ < order ψ
  · apply order_add_of_order_eq.aux _ _ h H₁
  by_cases H₂ : order ψ < order φ
  · simpa only [add_comm, inf_comm] using order_add_of_order_eq.aux _ _ h.symm H₂
  exfalso; exact h (le_antisymm (not_lt.1 H₂) (not_lt.1 H₁))

/-- The order of the product of two formal power series
 is at least the sum of their orders. -/
theorem order_mul_ge (φ ψ : R⟦X⟧) : order φ + order ψ ≤ order (φ * ψ) := by
  apply le_order
  intro n hn; rw [coeff_mul, Finset.sum_eq_zero]
  rintro ⟨i, j⟩ hij
  by_cases hi : ↑i < order φ
  · rw [coeff_of_lt_order i hi, zero_mul]
  by_cases hj : ↑j < order ψ
  · rw [coeff_of_lt_order j hj, mul_zero]
  rw [not_lt] at hi hj; rw [mem_antidiagonal] at hij
  exfalso
  apply ne_of_lt (lt_of_lt_of_le hn <| add_le_add hi hj)
  rw [← Nat.cast_add, hij]

/-- The order of the monomial `a*X^n` is infinite if `a = 0` and `n` otherwise. -/
theorem order_monomial (n : ℕ) (a : R) [Decidable (a = 0)] :
    order (monomial R n a) = if a = 0 then (⊤ : PartENat) else n := by
  split_ifs with h
  · rw [h, order_eq_top, LinearMap.map_zero]
  · rw [order_eq]
    constructor <;> intro i hi
    · rw [PartENat.natCast_inj] at hi
      rwa [hi, coeff_monomial_same]
    · rw [PartENat.coe_lt_coe] at hi
      rw [coeff_monomial, if_neg]
      exact ne_of_lt hi

/-- The order of the monomial `a*X^n` is `n` if `a ≠ 0`. -/
theorem order_monomial_of_ne_zero (n : ℕ) (a : R) (h : a ≠ 0) : order (monomial R n a) = n := by
  classical
  rw [order_monomial, if_neg h]

/-- If `n` is strictly smaller than the order of `ψ`, then the `n`th coefficient of its product
with any other power series is `0`. -/
theorem coeff_mul_of_lt_order {φ ψ : R⟦X⟧} {n : ℕ} (h : ↑n < ψ.order) :
    coeff R n (φ * ψ) = 0 := by
  suffices coeff R n (φ * ψ) = ∑ p ∈ antidiagonal n, 0 by rw [this, Finset.sum_const_zero]
  rw [coeff_mul]
  apply Finset.sum_congr rfl
  intro x hx
  refine mul_eq_zero_of_right (coeff R x.fst φ) (coeff_of_lt_order x.snd (lt_of_le_of_lt ?_ h))
  rw [mem_antidiagonal] at hx
  norm_cast
  omega

theorem coeff_mul_one_sub_of_lt_order {R : Type*} [CommRing R] {φ ψ : R⟦X⟧} (n : ℕ)
    (h : ↑n < ψ.order) : coeff R n (φ * (1 - ψ)) = coeff R n φ := by
  simp [coeff_mul_of_lt_order h, mul_sub]

theorem coeff_mul_prod_one_sub_of_lt_order {R ι : Type*} [CommRing R] (k : ℕ) (s : Finset ι)
    (φ : R⟦X⟧) (f : ι → R⟦X⟧) :
    (∀ i ∈ s, ↑k < (f i).order) → coeff R k (φ * ∏ i ∈ s, (1 - f i)) = coeff R k φ := by
  classical
  induction' s using Finset.induction_on with a s ha ih t
  · simp
  · intro t
    simp only [Finset.mem_insert, forall_eq_or_imp] at t
    rw [Finset.prod_insert ha, ← mul_assoc, mul_right_comm, coeff_mul_one_sub_of_lt_order _ t.1]
    exact ih t.2

-- TODO: link with `X_pow_dvd_iff`
theorem X_pow_order_dvd (h : (order φ).Dom) : X ^ (order φ).get h ∣ φ := by
  refine ⟨PowerSeries.mk fun n => coeff R (n + (order φ).get h) φ, ?_⟩
  ext n
  simp only [coeff_mul, coeff_X_pow, coeff_mk, boole_mul, Finset.sum_ite,
    Finset.sum_const_zero, add_zero]
  rw [Finset.filter_fst_eq_antidiagonal n (Part.get (order φ) h)]
  split_ifs with hn
  · simp [tsub_add_cancel_of_le hn]
  · simp only [Finset.sum_empty]
    refine coeff_of_lt_order _ ?_
    simpa [PartENat.coe_lt_iff] using fun _ => hn

theorem order_eq_multiplicity_X {R : Type*} [Semiring R] [@DecidableRel R⟦X⟧ (· ∣ ·)] (φ : R⟦X⟧) :
    order φ = multiplicity X φ := by
  classical
  rcases eq_or_ne φ 0 with (rfl | hφ)
  · simp
  induction' ho : order φ using PartENat.casesOn with n
  · simp [hφ] at ho
  have hn : φ.order.get (order_finite_iff_ne_zero.mpr hφ) = n := by simp [ho]
  rw [← hn]
  refine
    le_antisymm (le_multiplicity_of_pow_dvd <| X_pow_order_dvd (order_finite_iff_ne_zero.mpr hφ))
      (PartENat.find_le _ _ ?_)
  rintro ⟨ψ, H⟩
  have := congr_arg (coeff R n) H
  rw [← (ψ.commute_X.pow_right _).eq, coeff_mul_of_lt_order, ← hn] at this
  · exact coeff_order _ this
  · rw [X_pow_eq, order_monomial]
    split_ifs
    · exact PartENat.natCast_lt_top _
    · rw [← hn, PartENat.coe_lt_coe]
      exact Nat.lt_succ_self _

/-- Given a non-zero power series `f`, `divided_by_X_pow_order f` is the power series obtained by
  dividing out the largest power of X that divides `f`, that is its order-/
def divided_by_X_pow_order {f : PowerSeries R} (hf : f ≠ 0) : R⟦X⟧ :=
  (exists_eq_mul_right_of_dvd (X_pow_order_dvd (order_finite_iff_ne_zero.2 hf))).choose

theorem self_eq_X_pow_order_mul_divided_by_X_pow_order {f : R⟦X⟧} (hf : f ≠ 0) :
    X ^ f.order.get (order_finite_iff_ne_zero.mpr hf) * divided_by_X_pow_order hf = f :=
  haveI dvd := X_pow_order_dvd (order_finite_iff_ne_zero.mpr hf)
  (exists_eq_mul_right_of_dvd dvd).choose_spec.symm

end OrderBasic

section OrderZeroNeOne

variable [Semiring R] [Nontrivial R]

/-- The order of the formal power series `1` is `0`. -/
@[simp]
theorem order_one : order (1 : R⟦X⟧) = 0 := by
  simpa using order_monomial_of_ne_zero 0 (1 : R) one_ne_zero

<<<<<<< HEAD
=======
/-- The order of an invertible power series is `0`. -/
theorem order_zero_of_unit {f : PowerSeries R} : IsUnit f → f.order = 0 := by
  rintro ⟨⟨u, v, hu, hv⟩, hf⟩
  apply And.left
  rw [← add_eq_zero_iff, ← hf, ← nonpos_iff_eq_zero, ← @order_one R _ _, ← hu]
  exact order_mul_ge _ _

>>>>>>> 59de845a
/-- The order of the formal power series `X` is `1`. -/
@[simp]
theorem order_X : order (X : R⟦X⟧) = 1 := by
  simpa only [Nat.cast_one] using order_monomial_of_ne_zero 1 (1 : R) one_ne_zero

/-- The order of the formal power series `X^n` is `n`. -/
@[simp]
theorem order_X_pow (n : ℕ) : order ((X : R⟦X⟧) ^ n) = n := by
  rw [X_pow_eq, order_monomial_of_ne_zero]
  exact one_ne_zero

end OrderZeroNeOne

section OrderIsDomain

-- TODO: generalize to `[Semiring R] [NoZeroDivisors R]`
variable [CommRing R] [IsDomain R]

/-- The order of the product of two formal power series over an integral domain
 is the sum of their orders. -/
theorem order_mul (φ ψ : R⟦X⟧) : order (φ * ψ) = order φ + order ψ := by
  classical
  simp_rw [order_eq_multiplicity_X]
  exact multiplicity.mul X_prime

-- Dividing `X` by the maximal power of `X` dividing it leaves `1`.
@[simp]
theorem divided_by_X_pow_order_of_X_eq_one : divided_by_X_pow_order X_ne_zero = (1 : R⟦X⟧) := by
  rw [← mul_eq_left₀ X_ne_zero]
  simpa only [order_X, X_ne_zero, PartENat.get_one, pow_one, Ne, not_false_iff] using
    self_eq_X_pow_order_mul_divided_by_X_pow_order (@X_ne_zero R _ _)

-- Dividing a power series by the maximal power of `X` dividing it, respects multiplication.
theorem divided_by_X_pow_orderMul {f g : R⟦X⟧} (hf : f ≠ 0) (hg : g ≠ 0) :
    divided_by_X_pow_order hf * divided_by_X_pow_order hg =
      divided_by_X_pow_order (mul_ne_zero hf hg) := by
  set df := f.order.get (order_finite_iff_ne_zero.mpr hf)
  set dg := g.order.get (order_finite_iff_ne_zero.mpr hg)
  set dfg := (f * g).order.get (order_finite_iff_ne_zero.mpr (mul_ne_zero hf hg)) with hdfg
  have H_add_d : df + dg = dfg := by simp_all only [PartENat.get_add, order_mul f g]
  have H := self_eq_X_pow_order_mul_divided_by_X_pow_order (mul_ne_zero hf hg)
  have : f * g = X ^ dfg * (divided_by_X_pow_order hf * divided_by_X_pow_order hg) := by
    calc
      f * g = X ^ df * divided_by_X_pow_order hf * (X ^ dg * divided_by_X_pow_order hg) := by
        rw [self_eq_X_pow_order_mul_divided_by_X_pow_order,
          self_eq_X_pow_order_mul_divided_by_X_pow_order]
      _ = X ^ df * X ^ dg * divided_by_X_pow_order hf * divided_by_X_pow_order hg := by ring
      _ = X ^ (df + dg) * divided_by_X_pow_order hf * divided_by_X_pow_order hg := by rw [pow_add]
      _ = X ^ dfg * divided_by_X_pow_order hf * divided_by_X_pow_order hg := by rw [H_add_d]
      _ = X ^ dfg * (divided_by_X_pow_order hf * divided_by_X_pow_order hg) := by rw [mul_assoc]
  simp [← hdfg, this] at H
  refine (IsLeftCancelMulZero.mul_left_cancel_of_ne_zero (pow_ne_zero dfg X_ne_zero) ?_).symm
  convert H

end OrderIsDomain

end PowerSeries

end<|MERGE_RESOLUTION|>--- conflicted
+++ resolved
@@ -96,10 +96,6 @@
 @[simp]
 theorem order_eq_top {φ : R⟦X⟧} : φ.order = ⊤ ↔ φ = 0 :=
   PartENat.not_dom_iff_eq_top.symm.trans order_finite_iff_ne_zero.not_left
-<<<<<<< HEAD
-#align power_series.order_eq_top PowerSeries.order_eq_top
-=======
->>>>>>> 59de845a
 
 /-- The order of a formal power series is at least `n` if
 the `i`th coefficient is `0` for all `i < n`. -/
@@ -296,8 +292,6 @@
 theorem order_one : order (1 : R⟦X⟧) = 0 := by
   simpa using order_monomial_of_ne_zero 0 (1 : R) one_ne_zero
 
-<<<<<<< HEAD
-=======
 /-- The order of an invertible power series is `0`. -/
 theorem order_zero_of_unit {f : PowerSeries R} : IsUnit f → f.order = 0 := by
   rintro ⟨⟨u, v, hu, hv⟩, hf⟩
@@ -305,7 +299,6 @@
   rw [← add_eq_zero_iff, ← hf, ← nonpos_iff_eq_zero, ← @order_one R _ _, ← hu]
   exact order_mul_ge _ _
 
->>>>>>> 59de845a
 /-- The order of the formal power series `X` is `1`. -/
 @[simp]
 theorem order_X : order (X : R⟦X⟧) = 1 := by
