--- conflicted
+++ resolved
@@ -38,13 +38,8 @@
   isCoprime_iff_gcd_eq_one.symm
 
 
-<<<<<<< HEAD
-theorem coprime_iff_nat_coprime {a b : ℤ} : IsCoprime a b ↔ Nat.Coprime a.natAbs b.natAbs := by
+theorem isCoprime_iff_nat_coprime {a b : ℤ} : IsCoprime a b ↔ Nat.Coprime a.natAbs b.natAbs := by
   rw [isCoprime_iff_gcd_eq_one, Nat.coprime_iff_gcd_eq_one, gcd_eq_natAbs]
-=======
-theorem isCoprime_iff_nat_coprime {a b : ℤ} : IsCoprime a b ↔ Nat.Coprime a.natAbs b.natAbs := by
-  rw [← gcd_eq_one_iff_coprime, Nat.coprime_iff_gcd_eq_one, gcd_eq_natAbs]
->>>>>>> fe0ee9b2
 
 @[deprecated (since := "2025-01-23")] alias coprime_iff_nat_coprime := isCoprime_iff_nat_coprime
 
