/-
Copyright (c) 2020 Kenji Nakagawa. All rights reserved.
Released under Apache 2.0 license as described in the file LICENSE.
Authors: Kenji Nakagawa, Anne Baanen, Filippo A. E. Nuccio
-/
import Mathlib.RingTheory.Ideal.Over
import Mathlib.RingTheory.Polynomial.RationalRoot

/-!
# Dedekind rings and domains

This file defines the notion of a Dedekind ring (domain),
as a Noetherian integrally closed commutative ring (domain) of Krull dimension at most one.

## Main definitions

 - `IsDedekindRing` defines a Dedekind ring as a commutative ring that is
   Noetherian, integrally closed in its field of fractions and has Krull dimension at most one.
   `isDedekindRing_iff` shows that this does not depend on the choice of field of fractions.
 - `IsDedekindDomain` defines a Dedekind domain as a Dedekind ring that is a domain.

## Implementation notes

The definitions that involve a field of fractions choose a canonical field of fractions,
but are independent of that choice. The `..._iff` lemmas express this independence.

`IsDedekindRing` and `IsDedekindDomain` form a cycle in the typeclass hierarchy:
`IsDedekindRing R + IsDomain R` imply `IsDedekindDomain R`, which implies `IsDedekindRing R`.
This should be safe since the start and end point is the literal same expression,
which the tabled typeclass synthesis algorithm can deal with.

Often, definitions assume that Dedekind rings are not fields. We found it more practical
to add a `(h : ¬ IsField A)` assumption whenever this is explicitly needed.

## References

* [D. Marcus, *Number Fields*][marcus1977number]
* [J.W.S. Cassels, A. Frölich, *Algebraic Number Theory*][cassels1967algebraic]
* [J. Neukirch, *Algebraic Number Theory*][Neukirch1992]

## Tags

dedekind domain, dedekind ring
-/


variable (R A K : Type*) [CommRing R] [CommRing A] [Field K]

open scoped nonZeroDivisors Polynomial

/-- A ring `R` has Krull dimension at most one if all nonzero prime ideals are maximal. -/
class Ring.DimensionLEOne : Prop where
  (maximalOfPrime : ∀ {p : Ideal R}, p ≠ ⊥ → p.IsPrime → p.IsMaximal)

open Ideal Ring

theorem Ideal.IsPrime.isMaximal {R : Type*} [CommRing R] [DimensionLEOne R]
    {p : Ideal R} (h : p.IsPrime) (hp : p ≠ ⊥) : p.IsMaximal :=
  DimensionLEOne.maximalOfPrime hp h

namespace Ring

instance DimensionLEOne.principal_ideal_ring [IsDomain A] [IsPrincipalIdealRing A] :
    DimensionLEOne A where
  maximalOfPrime := fun nonzero _ =>
    IsPrime.to_maximal_ideal nonzero

theorem DimensionLEOne.isIntegralClosure (B : Type*) [CommRing B] [IsDomain B] [Nontrivial R]
    [Algebra R A] [Algebra R B] [Algebra B A] [IsScalarTower R B A] [IsIntegralClosure B R A]
    [DimensionLEOne R] : DimensionLEOne B where
  maximalOfPrime := fun {p} ne_bot _ =>
    IsIntegralClosure.isMaximal_of_isMaximal_comap (R := R) A p
      (Ideal.IsPrime.isMaximal inferInstance (IsIntegralClosure.comap_ne_bot A ne_bot))

nonrec instance DimensionLEOne.integralClosure [Nontrivial R] [IsDomain A] [Algebra R A]
    [DimensionLEOne R] : DimensionLEOne (integralClosure R A) :=
  DimensionLEOne.isIntegralClosure R A (integralClosure R A)

variable {R}

theorem DimensionLEOne.not_lt_lt [Ring.DimensionLEOne R] (p₀ p₁ p₂ : Ideal R) [hp₁ : p₁.IsPrime]
    [hp₂ : p₂.IsPrime] : ¬(p₀ < p₁ ∧ p₁ < p₂)
  | ⟨h01, h12⟩ => h12.ne ((hp₁.isMaximal (bot_le.trans_lt h01).ne').eq_of_le hp₂.ne_top h12.le)

theorem DimensionLEOne.eq_bot_of_lt [Ring.DimensionLEOne R] (p P : Ideal R) [p.IsPrime]
    [P.IsPrime] (hpP : p < P) : p = ⊥ :=
  by_contra fun hp0 => not_lt_lt ⊥ p P ⟨Ne.bot_lt hp0, hpP⟩

end Ring

/-- A Dedekind ring is a commutative ring that is Noetherian, integrally closed, and
has Krull dimension at most one.

This is exactly `IsDedekindDomain` minus the `IsDomain` hypothesis.

The integral closure condition is independent of the choice of field of fractions:
use `isDedekindRing_iff` to prove `IsDedekindRing` for a given `fraction_map`.
-/
class IsDedekindRing
  extends IsNoetherian A A, DimensionLEOne A, IsIntegralClosure A A (FractionRing A) : Prop

/-- An integral domain is a Dedekind domain if and only if it is
Noetherian, has dimension ≤ 1, and is integrally closed in a given fraction field.
In particular, this definition does not depend on the choice of this fraction field. -/
theorem isDedekindRing_iff (K : Type*) [CommRing K] [Algebra A K] [IsFractionRing A K] :
    IsDedekindRing A ↔
      IsNoetherianRing A ∧ DimensionLEOne A ∧
        ∀ {x : K}, IsIntegral A x → ∃ y, algebraMap A K y = x :=
  ⟨fun _ => ⟨inferInstance, inferInstance,
             fun {_} => (isIntegrallyClosed_iff K).mp inferInstance⟩,
   fun ⟨hr, hd, hi⟩ => { hr, hd, (isIntegrallyClosed_iff K).mpr @hi with }⟩

/-- A Dedekind domain is an integral domain that is Noetherian, integrally closed, and
has Krull dimension at most one.

This is definition 3.2 of [Neukirch1992].

This is exactly `IsDedekindRing` plus the `IsDomain` hypothesis.

The integral closure condition is independent of the choice of field of fractions:
use `isDedekindDomain_iff` to prove `IsDedekindDomain` for a given `fraction_map`.

This is the default implementation, but there are equivalent definitions,
`IsDedekindDomainDvr` and `IsDedekindDomainInv`.
<<<<<<< HEAD
TODO: Prove that these are actually equivalent definitions.
=======
>>>>>>> d0df76bd
-/
class IsDedekindDomain
  extends IsDomain A, IsDedekindRing A : Prop

attribute [instance 90] IsDedekindDomain.toIsDomain

/-- Make a Dedekind domain from a Dedekind ring given that it is a domain.

`IsDedekindRing` and `IsDedekindDomain` form a cycle in the typeclass hierarchy:
`IsDedekindRing R + IsDomain R` imply `IsDedekindDomain R`, which implies `IsDedekindRing R`.
This should be safe since the start and end point is the literal same expression,
which the tabled typeclass synthesis algorithm can deal with.
-/
instance [IsDomain A] [IsDedekindRing A] : IsDedekindDomain A where

/-- An integral domain is a Dedekind domain iff and only if it is
Noetherian, has dimension ≤ 1, and is integrally closed in a given fraction field.
In particular, this definition does not depend on the choice of this fraction field. -/
theorem isDedekindDomain_iff (K : Type*) [Field K] [Algebra A K] [IsFractionRing A K] :
    IsDedekindDomain A ↔
      IsDomain A ∧ IsNoetherianRing A ∧ DimensionLEOne A ∧
        ∀ {x : K}, IsIntegral A x → ∃ y, algebraMap A K y = x :=
  ⟨fun _ => ⟨inferInstance, inferInstance, inferInstance,
             fun {_} => (isIntegrallyClosed_iff K).mp inferInstance⟩,
   fun ⟨hid, hr, hd, hi⟩ => { hid, hr, hd, (isIntegrallyClosed_iff K).mpr @hi with }⟩

-- See library note [lower instance priority]
instance (priority := 100) IsPrincipalIdealRing.isDedekindDomain
    [IsDomain A] [IsPrincipalIdealRing A] :
    IsDedekindDomain A :=
  { PrincipalIdealRing.isNoetherianRing, Ring.DimensionLEOne.principal_ideal_ring A,
    UniqueFactorizationMonoid.instIsIntegrallyClosed with }<|MERGE_RESOLUTION|>--- conflicted
+++ resolved
@@ -122,10 +122,6 @@
 
 This is the default implementation, but there are equivalent definitions,
 `IsDedekindDomainDvr` and `IsDedekindDomainInv`.
-<<<<<<< HEAD
-TODO: Prove that these are actually equivalent definitions.
-=======
->>>>>>> d0df76bd
 -/
 class IsDedekindDomain
   extends IsDomain A, IsDedekindRing A : Prop
