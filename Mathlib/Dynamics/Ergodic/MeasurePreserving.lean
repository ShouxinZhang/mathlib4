--- conflicted
+++ resolved
@@ -128,22 +128,15 @@
     (hfe : MeasurableEmbedding f) (s : Set β) : μa (f ⁻¹' s) = μb s := by
   rw [← hf.map_eq, hfe.map_apply]
 
-<<<<<<< HEAD
+theorem measure_preimage_equiv {f : α ≃ᵐ β} (hf : MeasurePreserving f μa μb) (s : Set β) :
+    μa (f ⁻¹' s) = μb s :=
+  measure_preimage_emb hf f.measurableEmbedding s
+
 theorem aeconst_preimage {f : α → β} (hf : MeasurePreserving f μa μb) {s : Set β}
     (hs : NullMeasurableSet s μb) :
     EventuallyConst (f ⁻¹' s) (ae μa) ↔ EventuallyConst s (ae μb) := by
   simp only [eventuallyConst_set', ae_eq_empty, ae_eq_univ, ← preimage_compl]
   rw [hf.measure_preimage₀ hs, hf.measure_preimage₀ hs.compl]
-=======
-theorem measure_preimage_equiv {f : α ≃ᵐ β} (hf : MeasurePreserving f μa μb) (s : Set β) :
-    μa (f ⁻¹' s) = μb s :=
-  measure_preimage_emb hf f.measurableEmbedding s
-
-protected theorem iterate {f : α → α} (hf : MeasurePreserving f μa μa) :
-    ∀ n, MeasurePreserving f^[n] μa μa
-  | 0 => MeasurePreserving.id μa
-  | n + 1 => (MeasurePreserving.iterate hf n).comp hf
->>>>>>> 5652cc6a
 
 variable {μ : Measure α} {f : α → α} {s : Set α}
 
