--- conflicted
+++ resolved
@@ -10,322 +10,14 @@
 /-!
 # Finite dimensional vector spaces
 
-<<<<<<< HEAD
-Definition and basic properties of finite dimensional vector spaces, of their dimensions, and
-of linear maps on such spaces.
-
-## Main definitions
-
-Assume `V` is a vector space over a division ring `K`. There are (at least) three equivalent
-definitions of finite-dimensionality of `V`:
-
-- it admits a finite basis.
-- it is finitely generated.
-- it is noetherian, i.e., every subspace is finitely generated.
-
-We introduce a typeclass `FiniteDimensional K V` capturing this property. For ease of transfer of
-proof, it is defined using the second point of view, i.e., as `Finite`. However, we prove
-that all these points of view are equivalent, with the following lemmas
-(in the namespace `FiniteDimensional`):
-
-- `fintypeBasisIndex` states that a finite-dimensional
-  vector space has a finite basis
-- `FiniteDimensional.finBasis` and `FiniteDimensional.finBasisOfFinrankEq`
-  are bases for finite dimensional vector spaces, where the index type
-  is `Fin`
-- `of_fintype_basis` states that the existence of a basis indexed by a
-  finite type implies finite-dimensionality
-- `of_finite_basis` states that the existence of a basis indexed by a
-  finite set implies finite-dimensionality
-- `IsNoetherian.iff_fg` states that the space is finite-dimensional if and only if
-  it is noetherian
-
-We make use of `finrank`, the dimension of a finite dimensional space, returning a `Nat`, as
-opposed to `Module.rank`, which returns a `Cardinal`. When the space has infinite dimension, its
-`finrank` is by convention set to `0`. `finrank` is not defined using `FiniteDimensional`.
-For basic results that do not need the `FiniteDimensional` class, import
-`Mathlib.LinearAlgebra.Finrank`.
-
-Preservation of finite-dimensionality and formulas for the dimension are given for
-- submodules
-- quotients (for the dimension of a quotient, see `finrank_quotient_add_finrank`)
-- linear equivs, in `LinearEquiv.finiteDimensional`
-- image under a linear map (the rank-nullity formula is in `finrank_range_add_finrank_ker`)
-
-Basic properties of linear maps of a finite-dimensional vector space are given. Notably, the
-equivalence of injectivity and surjectivity is proved in `LinearMap.injective_iff_surjective`,
-and the equivalence between left-inverse and right-inverse in `LinearMap.mul_eq_one_comm`
-and `LinearMap.comp_eq_id_comm`.
-
-## Implementation notes
-
-Most results are deduced from the corresponding results for the general dimension (as a cardinal),
-in `Mathlib.LinearAlgebra.Dimension`. Not all results have been ported yet.
-
-You should not assume that there has been any effort to state lemmas as generally as possible.
-
-Plenty of the results hold for general fg modules or notherian modules, and they can be found in
-`Mathlib.LinearAlgebra.FreeModule.Finite.Rank` and `Mathlib.RingTheory.Noetherian`.
--/
-
-
-universe u v v' w
-
-open Cardinal Submodule Module Function
-
-/-- `FiniteDimensional` vector spaces are defined to be finite modules.
-Use `FiniteDimensional.of_fintype_basis` to prove finite dimension from another definition. -/
-abbrev FiniteDimensional (K V : Type*) [DivisionRing K] [AddCommGroup V] [Module K V] :=
-  Module.Finite K V
-#align finite_dimensional FiniteDimensional
-
-variable {K : Type u} {V : Type v}
-
-namespace FiniteDimensional
-
-open IsNoetherian
-=======
 This file contains some further development of finite dimensional vector spaces, their dimensions,
 and linear maps on such spaces.
->>>>>>> 99508fb5
 
 Definitions and results that require fewer imports are in
 `Mathlib.LinearAlgebra.FiniteDimensional.Defs`.
 
-<<<<<<< HEAD
-/-- If the codomain of an injective linear map is finite dimensional, the domain must be as well. -/
-theorem of_injective (f : V →ₗ[K] V₂) (w : Function.Injective f) [FiniteDimensional K V₂] :
-    FiniteDimensional K V :=
-  have : IsNoetherian K V₂ := IsNoetherian.iff_fg.mpr ‹_›
-  Module.Finite.of_injective f w
-#align finite_dimensional.of_injective FiniteDimensional.of_injective
-
-/-- If the domain of a surjective linear map is finite dimensional, the codomain must be as well. -/
-theorem of_surjective (f : V →ₗ[K] V₂) (w : Function.Surjective f) [FiniteDimensional K V] :
-    FiniteDimensional K V₂ :=
-  Module.Finite.of_surjective f w
-#align finite_dimensional.of_surjective FiniteDimensional.of_surjective
-
-variable (K V)
-
-instance finiteDimensional_pi {ι : Type*} [Finite ι] : FiniteDimensional K (ι → K) :=
-  Finite.pi
-#align finite_dimensional.finite_dimensional_pi FiniteDimensional.finiteDimensional_pi
-
-instance finiteDimensional_pi' {ι : Type*} [Finite ι] (M : ι → Type*) [∀ i, AddCommGroup (M i)]
-    [∀ i, Module K (M i)] [∀ i, FiniteDimensional K (M i)] : FiniteDimensional K (∀ i, M i) :=
-  Finite.pi
-#align finite_dimensional.finite_dimensional_pi' FiniteDimensional.finiteDimensional_pi'
-
-/-- A finite dimensional vector space over a finite field is finite -/
-noncomputable def fintypeOfFintype [Fintype K] [FiniteDimensional K V] : Fintype V :=
-  Module.fintypeOfFintype (@finsetBasis K V _ _ _ (iff_fg.2 inferInstance))
-#align finite_dimensional.fintype_of_fintype FiniteDimensional.fintypeOfFintype
-
-theorem finite_of_finite [Finite K] [FiniteDimensional K V] : Finite V := by
-  cases nonempty_fintype K
-  haveI := fintypeOfFintype K V
-  infer_instance
-#align finite_dimensional.finite_of_finite FiniteDimensional.finite_of_finite
-
-variable {K V}
-
-/-- If a vector space has a finite basis, then it is finite-dimensional. -/
-theorem of_fintype_basis {ι : Type w} [Finite ι] (h : Basis ι K V) : FiniteDimensional K V :=
-  Module.Finite.of_basis h
-#align finite_dimensional.of_fintype_basis FiniteDimensional.of_fintype_basis
-
-/-- If a vector space is `FiniteDimensional`, all bases are indexed by a finite type -/
-noncomputable def fintypeBasisIndex {ι : Type*} [FiniteDimensional K V] (b : Basis ι K V) :
-    Fintype ι :=
-  @Fintype.ofFinite _ (Module.Finite.finite_basis b)
-#align finite_dimensional.fintype_basis_index FiniteDimensional.fintypeBasisIndex
-
-/-- If a vector space is `FiniteDimensional`, `Basis.ofVectorSpace` is indexed by
-  a finite type. -/
-noncomputable instance [FiniteDimensional K V] : Fintype (Basis.ofVectorSpaceIndex K V) := by
-  letI : IsNoetherian K V := IsNoetherian.iff_fg.2 inferInstance
-  infer_instance
-
-/-- If a vector space has a basis indexed by elements of a finite set, then it is
-finite-dimensional. -/
-theorem of_finite_basis {ι : Type w} {s : Set ι} (h : Basis s K V) (hs : Set.Finite s) :
-    FiniteDimensional K V :=
-  haveI := hs.fintype
-  of_fintype_basis h
-#align finite_dimensional.of_finite_basis FiniteDimensional.of_finite_basis
-
-/-- A subspace of a finite-dimensional space is also finite-dimensional. -/
-instance finiteDimensional_submodule [FiniteDimensional K V] (S : Submodule K V) :
-    FiniteDimensional K S := by
-  letI : IsNoetherian K V := iff_fg.2 ?_
-  · exact
-      iff_fg.1
-        (IsNoetherian.iff_rank_lt_aleph0.2
-          (lt_of_le_of_lt (rank_submodule_le _) (_root_.rank_lt_aleph0 K V)))
-  · infer_instance
-#align finite_dimensional.finite_dimensional_submodule FiniteDimensional.finiteDimensional_submodule
-
-/-- A quotient of a finite-dimensional space is also finite-dimensional. -/
-instance finiteDimensional_quotient [FiniteDimensional K V] (S : Submodule K V) :
-    FiniteDimensional K (V ⧸ S) :=
-  Module.Finite.quotient K S
-#align finite_dimensional.finite_dimensional_quotient FiniteDimensional.finiteDimensional_quotient
-
-variable (K V)
-
-/-- In a finite-dimensional space, its dimension (seen as a cardinal) coincides with its
-`finrank`. This is a copy of `finrank_eq_rank _ _` which creates easier typeclass searches. -/
-theorem finrank_eq_rank' [FiniteDimensional K V] : (finrank K V : Cardinal.{v}) = Module.rank K V :=
-  finrank_eq_rank _ _
-#align finite_dimensional.finrank_eq_rank' FiniteDimensional.finrank_eq_rank'
-
-variable {K V}
-
-theorem finrank_of_infinite_dimensional (h : ¬FiniteDimensional K V) : finrank K V = 0 :=
-  FiniteDimensional.finrank_of_not_finite h
-#align finite_dimensional.finrank_of_infinite_dimensional FiniteDimensional.finrank_of_infinite_dimensional
-
-theorem of_finrank_pos (h : 0 < finrank K V) : FiniteDimensional K V :=
-  Module.finite_of_finrank_pos h
-#align finite_dimensional.finite_dimensional_of_finrank FiniteDimensional.of_finrank_pos
-
-theorem of_finrank_eq_succ {n : ℕ} (hn : finrank K V = n.succ) :
-    FiniteDimensional K V :=
-  Module.finite_of_finrank_eq_succ hn
-#align finite_dimensional.finite_dimensional_of_finrank_eq_succ FiniteDimensional.of_finrank_eq_succ
-
-/-- We can infer `FiniteDimensional K V` in the presence of `[Fact (finrank K V = n + 1)]`. Declare
-this as a local instance where needed. -/
-theorem of_fact_finrank_eq_succ (n : ℕ) [hn : Fact (finrank K V = n + 1)] :
-    FiniteDimensional K V :=
-  of_finrank_eq_succ hn.out
-#align finite_dimensional.fact_finite_dimensional_of_finrank_eq_succ FiniteDimensional.of_fact_finrank_eq_succ
-
-theorem finiteDimensional_iff_of_rank_eq_nsmul {W} [AddCommGroup W] [Module K W] {n : ℕ}
-    (hn : n ≠ 0) (hVW : Module.rank K V = n • Module.rank K W) :
-    FiniteDimensional K V ↔ FiniteDimensional K W :=
-  Module.finite_iff_of_rank_eq_nsmul hn hVW
-#align finite_dimensional.finite_dimensional_iff_of_rank_eq_nsmul FiniteDimensional.finiteDimensional_iff_of_rank_eq_nsmul
-
-/-- If a vector space is finite-dimensional, then the cardinality of any basis is equal to its
-`finrank`. -/
-theorem finrank_eq_card_basis' [FiniteDimensional K V] {ι : Type w} (h : Basis ι K V) :
-    (finrank K V : Cardinal.{w}) = #ι :=
-  Module.mk_finrank_eq_card_basis h
-#align finite_dimensional.finrank_eq_card_basis' FiniteDimensional.finrank_eq_card_basis'
-
-theorem _root_.LinearIndependent.lt_aleph0_of_finiteDimensional {ι : Type w} [FiniteDimensional K V]
-    {v : ι → V} (h : LinearIndependent K v) : #ι < ℵ₀ :=
-  h.lt_aleph0_of_finite
-#align finite_dimensional.lt_aleph_0_of_linear_independent LinearIndependent.lt_aleph0_of_finiteDimensional
-@[deprecated (since := "2023-12-27")]
-alias lt_aleph0_of_linearIndependent := LinearIndependent.lt_aleph0_of_finiteDimensional
-
-/-- If a submodule has maximal dimension in a finite dimensional space, then it is equal to the
-whole space. -/
-theorem _root_.Submodule.eq_top_of_finrank_eq [FiniteDimensional K V] {S : Submodule K V}
-    (h : finrank K S = finrank K V) : S = ⊤ := by
-  haveI : IsNoetherian K V := iff_fg.2 inferInstance
-  set bS := Basis.ofVectorSpace K S with bS_eq
-  have : LinearIndependent K ((↑) : ((↑) '' Basis.ofVectorSpaceIndex K S : Set V) → V) :=
-    LinearIndependent.image_subtype (f := Submodule.subtype S)
-      (by simpa [bS] using bS.linearIndependent) (by simp)
-  set b := Basis.extend this with b_eq
-  -- Porting note: `letI` now uses `this` so we need to give different names
-  letI i1 : Fintype (this.extend _) :=
-    (LinearIndependent.set_finite_of_isNoetherian (by simpa [b] using b.linearIndependent)).fintype
-  letI i2 : Fintype (((↑) : S → V) '' Basis.ofVectorSpaceIndex K S) :=
-    (LinearIndependent.set_finite_of_isNoetherian this).fintype
-  letI i3 : Fintype (Basis.ofVectorSpaceIndex K S) :=
-    (LinearIndependent.set_finite_of_isNoetherian
-      (by simpa [bS] using bS.linearIndependent)).fintype
-  have : (↑) '' Basis.ofVectorSpaceIndex K S = this.extend (Set.subset_univ _) :=
-    Set.eq_of_subset_of_card_le (this.subset_extend _)
-      (by
-        rw [Set.card_image_of_injective _ Subtype.coe_injective, ← finrank_eq_card_basis bS, ←
-            finrank_eq_card_basis b, h])
-  rw [← b.span_eq, b_eq, Basis.coe_extend, Subtype.range_coe, ← this, ← Submodule.coeSubtype,
-    span_image]
-  have := bS.span_eq
-  rw [bS_eq, Basis.coe_ofVectorSpace, Subtype.range_coe] at this
-  rw [this, Submodule.map_top (Submodule.subtype S), range_subtype]
-#align finite_dimensional.eq_top_of_finrank_eq Submodule.eq_top_of_finrank_eq
-#align submodule.eq_top_of_finrank_eq Submodule.eq_top_of_finrank_eq
-
-variable (K)
-
-instance finiteDimensional_self : FiniteDimensional K K := inferInstance
-#align finite_dimensional.finite_dimensional_self FiniteDimensional.finiteDimensional_self
-
-/-- The submodule generated by a finite set is finite-dimensional. -/
-theorem span_of_finite {A : Set V} (hA : Set.Finite A) : FiniteDimensional K (Submodule.span K A) :=
-  Module.Finite.span_of_finite K hA
-#align finite_dimensional.span_of_finite FiniteDimensional.span_of_finite
-
-/-- The submodule generated by a single element is finite-dimensional. -/
-instance span_singleton (x : V) : FiniteDimensional K (K ∙ x) :=
-  Module.Finite.span_singleton K x
-#align finite_dimensional.span_singleton FiniteDimensional.span_singleton
-
-/-- The submodule generated by a finset is finite-dimensional. -/
-instance span_finset (s : Finset V) : FiniteDimensional K (span K (s : Set V)) :=
-  Module.Finite.span_finset K s
-#align finite_dimensional.span_finset FiniteDimensional.span_finset
-
-/-- Pushforwards of finite-dimensional submodules are finite-dimensional. -/
-instance (f : V →ₗ[K] V₂) (p : Submodule K V) [FiniteDimensional K p] :
-    FiniteDimensional K (p.map f) :=
-  Module.Finite.map _ _
-
-variable {K}
-
-section
-
-open BigOperators
-
-open Finset
-
-section
-
-variable {L : Type*} [LinearOrderedField L]
-variable {W : Type v} [AddCommGroup W] [Module L W]
-
-/-- A slight strengthening of `exists_nontrivial_relation_sum_zero_of_rank_succ_lt_card`
-available when working over an ordered field:
-we can ensure a positive coefficient, not just a nonzero coefficient.
-=======
->>>>>>> 99508fb5
 -/
 
-<<<<<<< HEAD
-open FiniteDimensional
-
-theorem FiniteDimensional.of_rank_eq_nat {n : ℕ} (h : Module.rank K V = n) :
-    FiniteDimensional K V :=
-  Module.finite_of_rank_eq_nat h
-#align finite_dimensional_of_rank_eq_nat FiniteDimensional.of_rank_eq_nat
-
-@[deprecated (since := "2024-02-02")]
-alias finiteDimensional_of_rank_eq_nat := FiniteDimensional.of_rank_eq_nat
-
-theorem FiniteDimensional.of_rank_eq_zero (h : Module.rank K V = 0) : FiniteDimensional K V :=
-  Module.finite_of_rank_eq_zero h
-#align finite_dimensional_of_rank_eq_zero FiniteDimensional.of_rank_eq_zero
-
-@[deprecated (since := "2024-02-02")]
-alias finiteDimensional_of_rank_eq_zero := FiniteDimensional.of_rank_eq_zero
-
-theorem FiniteDimensional.of_rank_eq_one (h : Module.rank K V = 1) : FiniteDimensional K V :=
-  Module.finite_of_rank_eq_one h
-#align finite_dimensional_of_rank_eq_one FiniteDimensional.of_rank_eq_one
-
-@[deprecated (since := "2024-02-02")]
-alias finiteDimensional_of_rank_eq_one := FiniteDimensional.of_rank_eq_one
-
-variable (K V)
-=======
->>>>>>> 99508fb5
 
 universe u v v'
 
@@ -341,70 +33,6 @@
 
 variable [DivisionRing K] [AddCommGroup V] [Module K V]
 
-<<<<<<< HEAD
-/-- A submodule is finitely generated if and only if it is finite-dimensional -/
-theorem fg_iff_finiteDimensional (s : Submodule K V) : s.FG ↔ FiniteDimensional K s :=
-  ⟨fun h => Module.finite_def.2 <| (fg_top s).2 h, fun h => (fg_top s).1 <| Module.finite_def.1 h⟩
-#align submodule.fg_iff_finite_dimensional Submodule.fg_iff_finiteDimensional
-
-/-- A submodule contained in a finite-dimensional submodule is
-finite-dimensional. -/
-theorem finiteDimensional_of_le {S₁ S₂ : Submodule K V} [FiniteDimensional K S₂] (h : S₁ ≤ S₂) :
-    FiniteDimensional K S₁ :=
-  haveI : IsNoetherian K S₂ := iff_fg.2 inferInstance
-  iff_fg.1
-    (IsNoetherian.iff_rank_lt_aleph0.2
-      (lt_of_le_of_lt (rank_le_of_submodule _ _ h) (rank_lt_aleph0 K S₂)))
-#align submodule.finite_dimensional_of_le Submodule.finiteDimensional_of_le
-
-/-- The inf of two submodules, the first finite-dimensional, is
-finite-dimensional. -/
-instance finiteDimensional_inf_left (S₁ S₂ : Submodule K V) [FiniteDimensional K S₁] :
-    FiniteDimensional K (S₁ ⊓ S₂ : Submodule K V) :=
-  finiteDimensional_of_le inf_le_left
-#align submodule.finite_dimensional_inf_left Submodule.finiteDimensional_inf_left
-
-/-- The inf of two submodules, the second finite-dimensional, is
-finite-dimensional. -/
-instance finiteDimensional_inf_right (S₁ S₂ : Submodule K V) [FiniteDimensional K S₂] :
-    FiniteDimensional K (S₁ ⊓ S₂ : Submodule K V) :=
-  finiteDimensional_of_le inf_le_right
-#align submodule.finite_dimensional_inf_right Submodule.finiteDimensional_inf_right
-
-/-- The sup of two finite-dimensional submodules is
-finite-dimensional. -/
-instance finiteDimensional_sup (S₁ S₂ : Submodule K V) [h₁ : FiniteDimensional K S₁]
-    [h₂ : FiniteDimensional K S₂] : FiniteDimensional K (S₁ ⊔ S₂ : Submodule K V) := by
-  unfold FiniteDimensional at *
-  rw [finite_def] at *
-  exact (fg_top _).2 (((fg_top S₁).1 h₁).sup ((fg_top S₂).1 h₂))
-#align submodule.finite_dimensional_sup Submodule.finiteDimensional_sup
-
-/-- The submodule generated by a finite supremum of finite dimensional submodules is
-finite-dimensional.
-
-Note that strictly this only needs `∀ i ∈ s, FiniteDimensional K (S i)`, but that doesn't
-work well with typeclass search. -/
-instance finiteDimensional_finset_sup {ι : Type*} (s : Finset ι) (S : ι → Submodule K V)
-    [∀ i, FiniteDimensional K (S i)] : FiniteDimensional K (s.sup S : Submodule K V) := by
-  refine'
-    @Finset.sup_induction _ _ _ _ s S (fun i => FiniteDimensional K ↑i) (finiteDimensional_bot K V)
-      _ fun i _ => by infer_instance
-  intro S₁ hS₁ S₂ hS₂
-  exact Submodule.finiteDimensional_sup S₁ S₂
-#align submodule.finite_dimensional_finset_sup Submodule.finiteDimensional_finset_sup
-
-/-- The submodule generated by a supremum of finite dimensional submodules, indexed by a finite
-sort is finite-dimensional. -/
-instance finiteDimensional_iSup {ι : Sort*} [Finite ι] (S : ι → Submodule K V)
-    [∀ i, FiniteDimensional K (S i)] : FiniteDimensional K ↑(⨆ i, S i) := by
-  cases nonempty_fintype (PLift ι)
-  rw [← iSup_plift_down, ← Finset.sup_univ_eq_iSup]
-  exact Submodule.finiteDimensional_finset_sup _ _
-#align submodule.finite_dimensional_supr Submodule.finiteDimensional_iSup
-
-=======
->>>>>>> 99508fb5
 /-- In a finite-dimensional vector space, the dimensions of a submodule and of the corresponding
 quotient add up to the dimension of the space. -/
 theorem finrank_quotient_add_finrank [FiniteDimensional K V] (s : Submodule K V) :
