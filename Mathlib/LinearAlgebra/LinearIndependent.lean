/-
Copyright (c) 2020 Anne Baanen. All rights reserved.
Released under Apache 2.0 license as described in the file LICENSE.
Authors: Johannes Hölzl, Mario Carneiro, Alexander Bentkamp, Anne Baanen
-/
import Mathlib.Algebra.BigOperators.Fin
import Mathlib.Data.Fin.Tuple.Reflection
import Mathlib.Data.Set.Subsingleton
import Mathlib.Lean.Expr.ExtraRecognizers
import Mathlib.LinearAlgebra.Finsupp.SumProd
import Mathlib.LinearAlgebra.Prod
import Mathlib.Tactic.FinCases
import Mathlib.Tactic.LinearCombination
import Mathlib.Tactic.Module
import Mathlib.Tactic.NoncommRing
import Mathlib.LinearAlgebra.Pi
import Mathlib.LinearAlgebra.Finsupp.LinearCombination

/-!

# Linear independence

This file defines linear independence in a module or vector space.

It is inspired by Isabelle/HOL's linear algebra, and hence indirectly by HOL Light.

We define `LinearIndependent R v` as `Function.Injective (Finsupp.linearCombination R v)`. Here
`Finsupp.linearCombination` is the linear map sending a function `f : ι →₀ R` with finite support to
the linear combination of vectors from `v` with these coefficients. Then we prove that several other
statements are equivalent to this one, including `ker (Finsupp.linearCombination R v) = ⊥` and
some versions with explicitly written linear combinations.

## Main definitions
All definitions are given for families of vectors, i.e. `v : ι → M` where `M` is the module or
vector space and `ι : Type*` is an arbitrary indexing type.

* `LinearIndependent R v` states that the elements of the family `v` are linearly independent.

* `LinearIndependent.repr hv x` returns the linear combination representing `x : span R (range v)`
on the linearly independent vectors `v`, given `hv : LinearIndependent R v`
(using classical choice). `LinearIndependent.repr hv` is provided as a linear map.

## Main statements

We prove several specialized tests for linear independence of families of vectors and of sets of
vectors.

* `Fintype.linearIndependent_iff`: if `ι` is a finite type, then any function `f : ι → R` has
  finite support, so we can reformulate the statement using `∑ i : ι, f i • v i` instead of a sum
  over an auxiliary `s : Finset ι`;
* `linearIndependent_empty_type`: a family indexed by an empty type is linearly independent;
* `linearIndependent_unique_iff`: if `ι` is a singleton, then `LinearIndependent K v` is
  equivalent to `v default ≠ 0`;
* `linearIndependent_option`, `linearIndependent_sum`, `linearIndependent_fin_cons`,
  `linearIndependent_fin_succ`: type-specific tests for linear independence of families of vector
  fields;
* `linearIndependent_insert`, `linearIndependent_union`, `linearIndependent_pair`,
  `linearIndependent_singleton`: linear independence tests for set operations.

In many cases we additionally provide dot-style operations (e.g., `LinearIndependent.union`) to
make the linear independence tests usable as `hv.insert ha` etc.

We also prove that, when working over a division ring,
any family of vectors includes a linear independent subfamily spanning the same subspace.

## Implementation notes

We use families instead of sets because it allows us to say that two identical vectors are linearly
dependent.

If you want to use sets, use the family `(fun x ↦ x : s → M)` given a set `s : Set M`. The lemmas
`LinearIndependent.to_subtype_range` and `LinearIndependent.of_subtype_range` connect those two
worlds.

## TODO

Rework proofs to hold in semirings, by avoiding the path through
`ker (Finsupp.linearCombination R v) = ⊥`.

## Tags

linearly dependent, linear dependence, linearly independent, linear independence

-/

assert_not_exists Cardinal

noncomputable section

open Function Set Submodule

universe u' u

variable {ι : Type u'} {ι' : Type*} {R : Type*} {K : Type*}
variable {M : Type*} {M' : Type*} {V : Type u}

section Semiring


variable {v : ι → M}
variable [Semiring R] [AddCommMonoid M] [AddCommMonoid M']
variable [Module R M] [Module R M']
variable (R) (v)
/-- `LinearIndependent R v` states the family of vectors `v` is linearly independent over `R`. -/
def LinearIndependent : Prop :=
  Injective (Finsupp.linearCombination R v)

open Lean PrettyPrinter.Delaborator SubExpr in
/-- Delaborator for `LinearIndependent` that suggests pretty printing with type hints
in case the family of vectors is over a `Set`.

Type hints look like `LinearIndependent fun (v : ↑s) => ↑v` or `LinearIndependent (ι := ↑s) f`,
depending on whether the family is a lambda expression or not. -/
@[app_delab LinearIndependent]
def delabLinearIndependent : Delab :=
  whenPPOption getPPNotation <|
  whenNotPPOption getPPAnalysisSkip <|
  withOptionAtCurrPos `pp.analysis.skip true do
    let e ← getExpr
    guard <| e.isAppOfArity ``LinearIndependent 7
    let some _ := (e.getArg! 0).coeTypeSet? | failure
    let optionsPerPos ← if (e.getArg! 3).isLambda then
      withNaryArg 3 do return (← read).optionsPerPos.setBool (← getPos) pp.funBinderTypes.name true
    else
      withNaryArg 0 do return (← read).optionsPerPos.setBool (← getPos) `pp.analysis.namedArg true
    withTheReader Context ({· with optionsPerPos}) delab

variable {R v}

theorem linearIndependent_iff_injective_linearCombination :
    LinearIndependent R v ↔ Injective (Finsupp.linearCombination R v) := Iff.rfl

alias ⟨LinearIndependent.injective_linearCombination, _⟩ :=
  linearIndependent_iff_injective_linearCombination

theorem Fintype.linearIndependent_iff_injective [Fintype ι] :
    LinearIndependent R v ↔ Injective (Fintype.linearCombination R ℕ v) := by
  simp [← Finsupp.linearCombination_eq_fintype_linearCombination, LinearIndependent]

theorem LinearIndependent.injective [Nontrivial R] (hv : LinearIndependent R v) : Injective v := by
  simpa [comp_def]
    using Injective.comp hv (Finsupp.single_left_injective one_ne_zero)

theorem LinearIndependent.ne_zero [Nontrivial R] (i : ι) (hv : LinearIndependent R v) :
    v i ≠ 0 := by
  intro h
  have := @hv (Finsupp.single i 1 : ι →₀ R) 0 (by simpa using h)
  simp at this

theorem linearIndependent_empty_type [IsEmpty ι] : LinearIndependent R v :=
  injective_of_subsingleton _

variable (R M) in
theorem linearIndependent_empty : LinearIndependent R (fun x => x : (∅ : Set M) → M) :=
  linearIndependent_empty_type

/-- A subfamily of a linearly independent family (i.e., a composition with an injective map) is a
linearly independent family. -/
theorem LinearIndependent.comp (h : LinearIndependent R v) (f : ι' → ι) (hf : Injective f) :
    LinearIndependent R (v ∘ f) := by
  simpa [comp_def] using Injective.comp h (Finsupp.mapDomain_injective hf)

/-- A set of linearly independent vectors in a module `M` over a semiring `K` is also linearly
independent over a subring `R` of `K`.
The implementation uses minimal assumptions about the relationship between `R`, `K` and `M`.
The version where `K` is an `R`-algebra is `LinearIndependent.restrict_scalars_algebras`. -/
theorem LinearIndependent.restrict_scalars [Semiring K] [SMulWithZero R K] [Module K M]
    [IsScalarTower R K M] (hinj : Injective fun r : R ↦ r • (1 : K))
    (li : LinearIndependent K v) : LinearIndependent R v := by
  intro x y hxy
  let f := fun r : R => r • (1 : K)
  have := @li (x.mapRange f (by simp [f])) (y.mapRange f (by simp [f])) ?_
  · ext i
    exact hinj congr($this i)
  simpa [Finsupp.linearCombination, f, Finsupp.sum_mapRange_index]

@[deprecated (since := "2024-08-29")] alias linearIndependent_iff_injective_total :=
  linearIndependent_iff_injective_linearCombination

@[deprecated (since := "2024-08-29")] alias LinearIndependent.injective_total :=
  LinearIndependent.injective_linearCombination

-- This version makes `l₁` and `l₂` explicit.
theorem linearIndependent_iffₛ :
    LinearIndependent R v ↔
      ∀ l₁ l₂, Finsupp.linearCombination R v l₁ = Finsupp.linearCombination R v l₂ → l₁ = l₂ :=
  Iff.rfl

open Finset in
theorem linearIndependent_iff'ₛ :
    LinearIndependent R v ↔
      ∀ s : Finset ι, ∀ f g : ι → R, ∑ i ∈ s, f i • v i = ∑ i ∈ s, g i • v i → ∀ i ∈ s, f i = g i :=
  linearIndependent_iffₛ.trans
    ⟨fun hv s f g eq i his ↦ by
      have h :=
        hv (∑ i ∈ s, Finsupp.single i (f i)) (∑ i ∈ s, Finsupp.single i (g i)) <| by
          simpa only [map_sum, Finsupp.linearCombination_single] using eq
      have (f : ι → R) : f i = (∑ j ∈ s, Finsupp.single j (f j)) i :=
        calc
          f i = (Finsupp.lapply i : (ι →₀ R) →ₗ[R] R) (Finsupp.single i (f i)) := by
            { rw [Finsupp.lapply_apply, Finsupp.single_eq_same] }
          _ = ∑ j ∈ s, (Finsupp.lapply i : (ι →₀ R) →ₗ[R] R) (Finsupp.single j (f j)) :=
            Eq.symm <|
              Finset.sum_eq_single i
                (fun j _hjs hji => by rw [Finsupp.lapply_apply, Finsupp.single_eq_of_ne hji])
                fun hnis => hnis.elim his
          _ = (∑ j ∈ s, Finsupp.single j (f j)) i := (map_sum ..).symm
      rw [this f, this g, h],
      fun hv f g hl ↦
      Finsupp.ext fun _ ↦ by
        classical
        refine _root_.by_contradiction fun hni ↦ hni <| hv (f.support ∪ g.support) f g ?_ _ ?_
        · rwa [← sum_subset subset_union_left, ← sum_subset subset_union_right] <;>
            rintro i - hi <;> rw [Finsupp.not_mem_support_iff.mp hi, zero_smul]
        · contrapose! hni
          simp_rw [not_mem_union, Finsupp.not_mem_support_iff] at hni
          rw [hni.1, hni.2]⟩

theorem linearIndependent_iff''ₛ :
    LinearIndependent R v ↔
      ∀ (s : Finset ι) (f g : ι → R), (∀ i ∉ s, f i = g i) →
        ∑ i ∈ s, f i • v i = ∑ i ∈ s, g i • v i → ∀ i, f i = g i := by
  classical
  exact linearIndependent_iff'ₛ.trans
    ⟨fun H s f g eq hv i ↦ if his : i ∈ s then H s f g hv i his else eq i his,
      fun H s f g eq i hi ↦ by
      convert
        H s (fun j ↦ if j ∈ s then f j else 0) (fun j ↦ if j ∈ s then g j else 0)
          (fun j hj ↦ (if_neg hj).trans (if_neg hj).symm)
          (by simp_rw [ite_smul, zero_smul, Finset.sum_extend_by_zero, eq]) i <;>
      exact (if_pos hi).symm⟩

<<<<<<< HEAD
theorem linearIndependent_add_smul_iff {c : ι → R} {i : ι} (h₀ : c i = 0) :
    LinearIndependent R (v + (c · • v i)) ↔ LinearIndependent R v := by
  simp [linearIndependent_iff_injective_linearCombination,
    ← Finsupp.linearCombination_comp_addSubEquiv i c h₀]

theorem not_linearIndependent_iff :
    ¬LinearIndependent R v ↔
      ∃ s : Finset ι, ∃ g : ι → R, ∑ i ∈ s, g i • v i = 0 ∧ ∃ i ∈ s, g i ≠ 0 := by
  rw [linearIndependent_iff']
=======
theorem not_linearIndependent_iffₛ :
    ¬LinearIndependent R v ↔ ∃ s : Finset ι,
      ∃ f g : ι → R, ∑ i ∈ s, f i • v i = ∑ i ∈ s, g i • v i ∧ ∃ i ∈ s, f i ≠ g i := by
  rw [linearIndependent_iff'ₛ]
>>>>>>> b6263152
  simp only [exists_prop, not_forall]

theorem Fintype.linearIndependent_iffₛ [Fintype ι] :
    LinearIndependent R v ↔ ∀ f g : ι → R, ∑ i, f i • v i = ∑ i, g i • v i → ∀ i, f i = g i := by
  simp_rw [Fintype.linearIndependent_iff_injective,
    Injective, Fintype.linearCombination_apply, funext_iff]

/-- A finite family of vectors `v i` is linear independent iff the linear map that sends
`c : ι → R` to `∑ i, c i • v i` is injective. -/
theorem Fintype.linearIndependent_iff'ₛ [Fintype ι] [DecidableEq ι] :
    LinearIndependent R v ↔
      Injective (LinearMap.lsum R (fun _ ↦ R) ℕ fun i ↦ LinearMap.id.smulRight (v i)) := by
  simp [Fintype.linearIndependent_iffₛ, Injective, funext_iff]

theorem Fintype.not_linearIndependent_iffₛ [Fintype ι] :
    ¬LinearIndependent R v ↔ ∃ f g : ι → R, ∑ i, f i • v i = ∑ i, g i • v i ∧ ∃ i, f i ≠ g i := by
  simpa using not_iff_not.2 Fintype.linearIndependent_iffₛ

lemma LinearIndependent.pair_iffₛ {x y : M} :
    LinearIndependent R ![x, y] ↔
      ∀ (s t s' t' : R), s • x + t • y = s' • x + t' • y → s = s' ∧ t = t' := by
  simp [Fintype.linearIndependent_iffₛ, Fin.forall_fin_two, ← FinVec.forall_iff]; rfl

lemma LinearIndependent.eq_of_pair {x y : M} (h : LinearIndependent R ![x, y])
    {s t s' t' : R} (h' : s • x + t • y = s' • x + t' • y) : s = s' ∧ t = t' :=
  pair_iffₛ.mp h _ _ _ _ h'

lemma LinearIndependent.eq_zero_of_pair' {x y : M} (h : LinearIndependent R ![x, y])
    {s t : R} (h' : s • x = t • y) : s = 0 ∧ t = 0 := by
  suffices H : s = 0 ∧ 0 = t from ⟨H.1, H.2.symm⟩
  exact h.eq_of_pair (by simpa using h')

lemma LinearIndependent.eq_zero_of_pair {x y : M} (h : LinearIndependent R ![x, y])
    {s t : R} (h' : s • x + t • y = 0) : s = 0 ∧ t = 0 := by
  replace h := @h (.single 0 s + .single 1 t) 0 ?_
  · exact ⟨by simpa using congr($h 0), by simpa using congr($h 1)⟩
  simpa

/-- A family is linearly independent if and only if all of its finite subfamily is
linearly independent. -/
theorem linearIndependent_iff_finset_linearIndependent :
    LinearIndependent R v ↔ ∀ (s : Finset ι), LinearIndependent R (v ∘ (Subtype.val : s → ι)) :=
  ⟨fun H _ ↦ H.comp _ Subtype.val_injective, fun H ↦ linearIndependent_iff'ₛ.2 fun s f g eq i hi ↦
    Fintype.linearIndependent_iffₛ.1 (H s) (f ∘ Subtype.val) (g ∘ Subtype.val)
      (by simpa only [← s.sum_coe_sort] using eq) ⟨i, hi⟩⟩

theorem LinearIndependent.coe_range (i : LinearIndependent R v) :
    LinearIndependent R ((↑) : range v → M) := by simpa using i.comp _ (rangeSplitting_injective v)

/-- If `v` is an injective family of vectors such that `f ∘ v` is linearly independent, then `v`
    spans a submodule disjoint from the kernel of `f` -/
theorem Submodule.range_ker_disjoint {f : M →ₗ[R] M'}
    (hv : LinearIndependent R (f ∘ v)) :
    Disjoint (span R (range v)) (LinearMap.ker f) := by
  rw [LinearIndependent, Finsupp.linearCombination_linear_comp] at hv
  rw [disjoint_iff_inf_le, ← Set.image_univ, Finsupp.span_image_eq_map_linearCombination,
    map_inf_eq_map_inf_comap, (LinearMap.ker_comp _ _).symm.trans
      (LinearMap.ker_eq_bot_of_injective hv), inf_bot_eq, map_bot]

/-- If `M / R` and `M' / R'` are modules, `i : R' → R` is a map, `j : M →+ M'` is a monoid map,
such that they are both injective, and compatible with the scalar
multiplications on `M` and `M'`, then `j` sends linearly independent families of vectors to
linearly independent families of vectors. As a special case, taking `R = R'`
it is `LinearIndependent.map'`. -/
theorem LinearIndependent.map_of_injective_injectiveₛ {R' M' : Type*}
    [Semiring R'] [AddCommMonoid M'] [Module R' M'] (hv : LinearIndependent R v)
    (i : R' → R) (j : M →+ M') (hi : Function.Injective i) (hj : Function.Injective j)
    (hc : ∀ (r : R') (m : M), j (i r • m) = r • j m) : LinearIndependent R' (j ∘ v) := by
  rw [linearIndependent_iff'ₛ] at hv ⊢
  intro S r₁ r₂ H s hs
  simp_rw [comp_apply, ← hc, ← map_sum] at H
  exact hi <| hv _ _ _ (hj H) s hs

/-- If the image of a family of vectors under a linear map is linearly independent, then so is
the original family. -/
theorem LinearIndependent.of_comp (f : M →ₗ[R] M') (hfv : LinearIndependent R (f ∘ v)) :
    LinearIndependent R v := by
  rw [LinearIndependent, Finsupp.linearCombination_linear_comp, LinearMap.coe_comp] at hfv
  exact hfv.of_comp

/-- If `f` is a linear map injective on the span of the range of `v`, then the family `f ∘ v`
is linearly independent if and only if the family `v` is linearly independent.
See `LinearMap.linearIndependent_iff_of_disjoint` for the version with `Set.InjOn` replaced
by `Disjoint` when working over a ring. -/
protected theorem LinearMap.linearIndependent_iff_of_injOn (f : M →ₗ[R] M')
    (hf_inj : Set.InjOn f (span R (Set.range v))) :
    LinearIndependent R (f ∘ v) ↔ LinearIndependent R v := by
  simp_rw [LinearIndependent, Finsupp.linearCombination_linear_comp, coe_comp]
  rw [hf_inj.injective_iff]
  rw [← Finsupp.range_linearCombination, LinearMap.range_coe]

/-- If a linear map is injective on the span of a family of linearly independent vectors, then
the family stays linearly independent after composing with the linear map.
See `LinearIndependent.map` for the version with `Set.InjOn` replaced by `Disjoint`
when working over a ring. -/
theorem LinearIndependent.map_injOn (hv : LinearIndependent R v) (f : M →ₗ[R] M')
    (hf_inj : Set.InjOn f (span R (Set.range v))) : LinearIndependent R (f ∘ v) :=
  (f.linearIndependent_iff_of_injOn hf_inj).mpr hv

@[nontriviality]
theorem linearIndependent_of_subsingleton [Subsingleton R] : LinearIndependent R v :=
  linearIndependent_iffₛ.2 fun _l _l' _hl => Subsingleton.elim _ _

theorem linearIndependent_equiv (e : ι ≃ ι') {f : ι' → M} :
    LinearIndependent R (f ∘ e) ↔ LinearIndependent R f :=
  ⟨fun h ↦ comp_id f ▸ e.self_comp_symm ▸ h.comp _ e.symm.injective,
    fun h ↦ h.comp _ e.injective⟩

theorem linearIndependent_equiv' (e : ι ≃ ι') {f : ι' → M} {g : ι → M} (h : f ∘ e = g) :
    LinearIndependent R g ↔ LinearIndependent R f :=
  h ▸ linearIndependent_equiv e

theorem linearIndependent_subtype_range {ι} {f : ι → M} (hf : Injective f) :
    LinearIndependent R ((↑) : range f → M) ↔ LinearIndependent R f :=
  Iff.symm <| linearIndependent_equiv' (Equiv.ofInjective f hf) rfl

alias ⟨LinearIndependent.of_subtype_range, _⟩ := linearIndependent_subtype_range

theorem LinearIndependent.to_subtype_range {ι} {f : ι → M} (hf : LinearIndependent R f) :
    LinearIndependent R ((↑) : range f → M) := by
  nontriviality R
  exact (linearIndependent_subtype_range hf.injective).2 hf

theorem LinearIndependent.to_subtype_range' {ι} {f : ι → M} (hf : LinearIndependent R f) {t}
    (ht : range f = t) : LinearIndependent R ((↑) : t → M) :=
  ht ▸ hf.to_subtype_range

theorem LinearIndependent.image_of_comp {ι ι'} (s : Set ι) (f : ι → ι') (g : ι' → M)
    (hs : LinearIndependent R fun x : s => g (f x)) :
    LinearIndependent R fun x : f '' s => g x := by
  nontriviality R
  have : InjOn f s := injOn_iff_injective.2 hs.injective.of_comp
  exact (linearIndependent_equiv' (Equiv.Set.imageOfInjOn f s this) rfl).1 hs

theorem LinearIndependent.image {ι} {s : Set ι} {f : ι → M}
    (hs : LinearIndependent R fun x : s => f x) :
    LinearIndependent R fun x : f '' s => (x : M) := by
  convert LinearIndependent.image_of_comp s f id hs

theorem LinearIndependent.group_smul {G : Type*} [hG : Group G] [DistribMulAction G R]
    [DistribMulAction G M] [IsScalarTower G R M] [SMulCommClass G R M] {v : ι → M}
    (hv : LinearIndependent R v) (w : ι → G) : LinearIndependent R (w • v) := by
  rw [linearIndependent_iff''ₛ] at hv ⊢
  intro s g₁ g₂ hgs hsum i
  refine (Group.isUnit (w i)).smul_left_cancel.mp ?_
  refine hv s (fun i ↦ w i • g₁ i) (fun i ↦ w i • g₂ i) (fun i hi ↦ ?_) ?_ i
  · simp_rw [hgs i hi]
  · simpa only [smul_assoc, smul_comm] using hsum

-- This lemma cannot be proved with `LinearIndependent.group_smul` since the action of
-- `Rˣ` on `R` is not commutative.
theorem LinearIndependent.units_smul {v : ι → M} (hv : LinearIndependent R v) (w : ι → Rˣ) :
    LinearIndependent R (w • v) := by
  rw [linearIndependent_iff''ₛ] at hv ⊢
  intro s g₁ g₂ hgs hsum i
  rw [← (w i).mul_left_inj]
  refine hv s (fun i ↦ g₁ i • w i) (fun i ↦ g₂ i • w i) (fun i hi ↦ ?_) ?_ i
  · simp_rw [hgs i hi]
  · simpa only [smul_eq_mul, mul_smul, Pi.smul_apply'] using hsum

theorem linearIndependent_image {ι} {s : Set ι} {f : ι → M} (hf : Set.InjOn f s) :
    (LinearIndependent R fun x : s ↦ f x) ↔ LinearIndependent R fun x : f '' s => (x : M) :=
  linearIndependent_equiv' (Equiv.Set.imageOfInjOn _ _ hf) rfl

theorem linearIndependent_span (hs : LinearIndependent R v) :
    LinearIndependent R (M := span R (range v))
      (fun i : ι ↦ ⟨v i, subset_span (mem_range_self i)⟩) :=
  LinearIndependent.of_comp (span R (range v)).subtype hs

/-- Every finite subset of a linearly independent set is linearly independent. -/
theorem linearIndependent_finset_map_embedding_subtype (s : Set M)
    (li : LinearIndependent R ((↑) : s → M)) (t : Finset s) :
    LinearIndependent R ((↑) : Finset.map (Embedding.subtype s) t → M) :=
  li.comp (fun _ ↦ ⟨_, _⟩) <| by intro; aesop

section Subtype

/-! The following lemmas use the subtype defined by a set in `M` as the index set `ι`. -/

theorem linearIndependent_comp_subtypeₛ {s : Set ι} :
    LinearIndependent R (v ∘ (↑) : s → M) ↔
      ∀ f ∈ Finsupp.supported R R s, ∀ g ∈ Finsupp.supported R R s,
        Finsupp.linearCombination R v f = Finsupp.linearCombination R v g → f = g := by
  simp only [linearIndependent_iffₛ, (· ∘ ·), Finsupp.mem_supported,
    Finsupp.linearCombination_apply, Set.subset_def, Finset.mem_coe]
  refine ⟨fun h l₁ h₁ l₂ h₂ eq ↦ (Finsupp.subtypeDomain_eq_iff h₁ h₂).1 <| h _ _ <|
    (Finsupp.sum_subtypeDomain_index h₁).trans eq ▸ (Finsupp.sum_subtypeDomain_index h₂).symm,
    fun h l₁ l₂ eq ↦ ?_⟩
  refine Finsupp.embDomain_injective (Embedding.subtype s) <| h _ ?_ _ ?_ ?_
  iterate 2 simpa using fun _ h _ ↦ h
  simp_rw [Finsupp.embDomain_eq_mapDomain]
  rwa [Finsupp.sum_mapDomain_index, Finsupp.sum_mapDomain_index] <;>
    intros <;> simp only [zero_smul, add_smul]

theorem linearDependent_comp_subtype'ₛ {s : Set ι} :
    ¬LinearIndependent R (v ∘ (↑) : s → M) ↔
      ∃ f g : ι →₀ R, f ∈ Finsupp.supported R R s ∧ g ∈ Finsupp.supported R R s ∧
        Finsupp.linearCombination R v f = Finsupp.linearCombination R v g ∧ f ≠ g := by
  simp [linearIndependent_comp_subtypeₛ, and_left_comm]

/-- A version of `linearDependent_comp_subtype'ₛ` with `Finsupp.linearCombination` unfolded. -/
theorem linearDependent_comp_subtypeₛ {s : Set ι} :
    ¬LinearIndependent R (v ∘ (↑) : s → M) ↔
      ∃ f g : ι →₀ R, f ∈ Finsupp.supported R R s ∧ g ∈ Finsupp.supported R R s ∧
        ∑ i ∈ f.support, f i • v i = ∑ i ∈ g.support, g i • v i ∧ f ≠ g :=
  linearDependent_comp_subtype'ₛ

theorem linearIndependent_subtypeₛ {s : Set M} :
    LinearIndependent R (fun x ↦ x : s → M) ↔
      ∀ f ∈ Finsupp.supported R R s, ∀ g ∈ Finsupp.supported R R s,
        Finsupp.linearCombination R id f = Finsupp.linearCombination R id g → f = g :=
  linearIndependent_comp_subtypeₛ (v := id)

theorem linearIndependent_restrict_iff {s : Set ι} :
    LinearIndependent R (s.restrict v) ↔
      Injective (Finsupp.linearCombinationOn ι M R v s) := by
  simp [LinearIndependent, Finsupp.linearCombination_restrict]

theorem linearIndependent_iff_linearCombinationOnₛ {s : Set M} :
    LinearIndependent R (fun x ↦ x : s → M) ↔
      Injective (Finsupp.linearCombinationOn M M R id s) :=
  linearIndependent_restrict_iff (v := id)

theorem LinearIndependent.restrict_of_comp_subtype {s : Set ι}
    (hs : LinearIndependent R (v ∘ (↑) : s → M)) : LinearIndependent R (s.restrict v) :=
  hs

theorem LinearIndependent.mono {t s : Set M} (h : t ⊆ s)
    (hs : LinearIndependent R (fun x ↦ x : s → M)) : LinearIndependent R (fun x ↦ x : t → M) :=
  hs.comp _ (Set.inclusion_injective h)

theorem linearIndependent_of_finite (s : Set M)
    (H : ∀ t ⊆ s, Set.Finite t → LinearIndependent R (fun x ↦ x : t → M)) :
    LinearIndependent R (fun x ↦ x : s → M) :=
  linearIndependent_subtypeₛ.2 fun f hf g hg eq ↦
    linearIndependent_subtypeₛ.1 (H _ (union_subset hf hg) <| (Finset.finite_toSet _).union <|
      Finset.finite_toSet _) f Set.subset_union_left g Set.subset_union_right eq

theorem linearIndependent_iUnion_of_directed {η : Type*} {s : η → Set M} (hs : Directed (· ⊆ ·) s)
    (h : ∀ i, LinearIndependent R (fun x ↦ x : s i → M)) :
    LinearIndependent R (fun x ↦ x : (⋃ i, s i) → M) := by
  by_cases hη : Nonempty η
  · refine linearIndependent_of_finite (⋃ i, s i) fun t ht ft => ?_
    rcases finite_subset_iUnion ft ht with ⟨I, fi, hI⟩
    rcases hs.finset_le fi.toFinset with ⟨i, hi⟩
    exact (h i).mono (Subset.trans hI <| iUnion₂_subset fun j hj => hi j (fi.mem_toFinset.2 hj))
  · refine (linearIndependent_empty R M).mono (t := iUnion (s ·)) ?_
    rintro _ ⟨_, ⟨i, _⟩, _⟩
    exact hη ⟨i⟩

theorem linearIndependent_sUnion_of_directed {s : Set (Set M)} (hs : DirectedOn (· ⊆ ·) s)
    (h : ∀ a ∈ s, LinearIndependent R ((↑) : ((a : Set M) : Type _) → M)) :
    LinearIndependent R (fun x => x : ⋃₀ s → M) := by
  rw [sUnion_eq_iUnion]
  exact linearIndependent_iUnion_of_directed hs.directed_val (by simpa using h)

theorem linearIndependent_biUnion_of_directed {η} {s : Set η} {t : η → Set M}
    (hs : DirectedOn (t ⁻¹'o (· ⊆ ·)) s) (h : ∀ a ∈ s, LinearIndependent R (fun x ↦ x : t a → M)) :
    LinearIndependent R (fun x ↦ x : (⋃ a ∈ s, t a) → M) := by
  rw [biUnion_eq_iUnion]
  exact
    linearIndependent_iUnion_of_directed (directed_comp.2 <| hs.directed_val) (by simpa using h)

end Subtype

/-- Linear independent families are injective, even if you multiply either side. -/
theorem LinearIndependent.eq_of_smul_apply_eq_smul_apply {M : Type*} [AddCommMonoid M] [Module R M]
    {v : ι → M} (li : LinearIndependent R v) (c d : R) (i j : ι) (hc : c ≠ 0)
    (h : c • v i = d • v j) : i = j := by
  have h_single_eq : Finsupp.single i c = Finsupp.single j d :=
    li <| by simpa [Finsupp.linearCombination_apply] using h
  rcases (Finsupp.single_eq_single_iff ..).mp h_single_eq with (⟨H, _⟩ | ⟨hc, _⟩)
  · exact H
  · contradiction

section Subtype

/-! The following lemmas use the subtype defined by a set in `M` as the index set `ι`. -/

theorem LinearIndependent.disjoint_span_image (hv : LinearIndependent R v) {s t : Set ι}
    (hs : Disjoint s t) : Disjoint (Submodule.span R <| v '' s) (Submodule.span R <| v '' t) := by
  simp only [disjoint_def, Finsupp.mem_span_image_iff_linearCombination]
  rintro _ ⟨l₁, hl₁, rfl⟩ ⟨l₂, hl₂, H⟩
  rw [hv.injective_linearCombination.eq_iff] at H; subst l₂
  have : l₁ = 0 := Submodule.disjoint_def.mp (Finsupp.disjoint_supported_supported hs) _ hl₁ hl₂
  simp [this]

theorem LinearIndependent.not_mem_span_image [Nontrivial R] (hv : LinearIndependent R v) {s : Set ι}
    {x : ι} (h : x ∉ s) : v x ∉ Submodule.span R (v '' s) := by
  have h' : v x ∈ Submodule.span R (v '' {x}) := by
    rw [Set.image_singleton]
    exact mem_span_singleton_self (v x)
  intro w
  apply LinearIndependent.ne_zero x hv
  refine disjoint_def.1 (hv.disjoint_span_image ?_) (v x) h' w
  simpa using h

theorem LinearIndependent.linearCombination_ne_of_not_mem_support [Nontrivial R]
    (hv : LinearIndependent R v) {x : ι} (f : ι →₀ R) (h : x ∉ f.support) :
    Finsupp.linearCombination R v f ≠ v x := by
  replace h : x ∉ (f.support : Set ι) := h
  have p := hv.not_mem_span_image h
  intro w
  rw [← w] at p
  rw [Finsupp.span_image_eq_map_linearCombination] at p
  simp only [not_exists, not_and, mem_map] at p -- Porting note: `mem_map` isn't currently triggered
  exact p f (f.mem_supported_support R) rfl

@[deprecated (since := "2024-08-29")] alias LinearIndependent.total_ne_of_not_mem_support :=
  LinearIndependent.linearCombination_ne_of_not_mem_support

end Subtype

section repr

/-- Canonical isomorphism between linear combinations and the span of linearly independent vectors.
-/
@[simps (config := { rhsMd := default }) symm_apply]
def LinearIndependent.linearCombinationEquiv (hv : LinearIndependent R v) :
    (ι →₀ R) ≃ₗ[R] span R (range v) := by
  refine LinearEquiv.ofBijective (LinearMap.codRestrict (span R (range v))
                                 (Finsupp.linearCombination R v) ?_) ⟨hv.codRestrict _, ?_⟩
  · simp_rw [← Finsupp.range_linearCombination]; exact fun c ↦ ⟨c, rfl⟩
  rw [← LinearMap.range_eq_top, LinearMap.range_eq_map, LinearMap.map_codRestrict,
    ← LinearMap.range_le_iff_comap, range_subtype, Submodule.map_top,
    Finsupp.range_linearCombination]

@[deprecated (since := "2024-08-29")] noncomputable alias LinearIndependent.totalEquiv :=
  LinearIndependent.linearCombinationEquiv

-- Porting note: The original theorem generated by `simps` was
--               different from the theorem on Lean 3, and not simp-normal form.
@[simp]
theorem LinearIndependent.linearCombinationEquiv_apply_coe (hv : LinearIndependent R v)
    (l : ι →₀ R) : hv.linearCombinationEquiv l = Finsupp.linearCombination R v l := rfl

@[deprecated (since := "2024-08-29")] alias LinearIndependent.totalEquiv_apply_coe :=
  LinearIndependent.linearCombinationEquiv_apply_coe
/-- Linear combination representing a vector in the span of linearly independent vectors.

Given a family of linearly independent vectors, we can represent any vector in their span as
a linear combination of these vectors. These are provided by this linear map.
It is simply one direction of `LinearIndependent.linearCombinationEquiv`. -/
def LinearIndependent.repr (hv : LinearIndependent R v) : span R (range v) →ₗ[R] ι →₀ R :=
  hv.linearCombinationEquiv.symm

variable (hv : LinearIndependent R v)

@[simp]
theorem LinearIndependent.linearCombination_repr (x) :
    Finsupp.linearCombination R v (hv.repr x) = x :=
  Subtype.ext_iff.1 (LinearEquiv.apply_symm_apply hv.linearCombinationEquiv x)

@[deprecated (since := "2024-08-29")] alias LinearIndependent.total_repr :=
  LinearIndependent.linearCombination_repr

theorem LinearIndependent.linearCombination_comp_repr :
    (Finsupp.linearCombination R v).comp hv.repr = Submodule.subtype _ :=
  LinearMap.ext <| hv.linearCombination_repr

@[deprecated (since := "2024-08-29")] alias LinearIndependent.total_comp_repr :=
  LinearIndependent.linearCombination_comp_repr

theorem LinearIndependent.repr_ker : LinearMap.ker hv.repr = ⊥ := by
  rw [LinearIndependent.repr, LinearEquiv.ker]

theorem LinearIndependent.repr_range : LinearMap.range hv.repr = ⊤ := by
  rw [LinearIndependent.repr, LinearEquiv.range]

theorem LinearIndependent.repr_eq {l : ι →₀ R} {x : span R (range v)}
    (eq : Finsupp.linearCombination R v l = ↑x) : hv.repr x = l := by
  have :
    ↑((LinearIndependent.linearCombinationEquiv hv : (ι →₀ R) →ₗ[R] span R (range v)) l) =
      Finsupp.linearCombination R v l :=
    rfl
  have : (LinearIndependent.linearCombinationEquiv hv : (ι →₀ R) →ₗ[R] span R (range v)) l = x := by
    rw [eq] at this
    exact Subtype.ext_iff.2 this
  rw [← LinearEquiv.symm_apply_apply hv.linearCombinationEquiv l]
  rw [← this]
  rfl

theorem LinearIndependent.repr_eq_single (i) (x : span R (range v)) (hx : ↑x = v i) :
    hv.repr x = Finsupp.single i 1 := by
  apply hv.repr_eq
  simp [Finsupp.linearCombination_single, hx]

theorem LinearIndependent.span_repr_eq [Nontrivial R] (x) :
    Span.repr R (Set.range v) x =
      (hv.repr x).equivMapDomain (Equiv.ofInjective _ hv.injective) := by
  have p :
    (Span.repr R (Set.range v) x).equivMapDomain (Equiv.ofInjective _ hv.injective).symm =
      hv.repr x := by
    apply (LinearIndependent.linearCombinationEquiv hv).injective
    ext
    simp only [LinearIndependent.linearCombinationEquiv_apply_coe, Equiv.self_comp_ofInjective_symm,
      LinearIndependent.linearCombination_repr, Finsupp.linearCombination_equivMapDomain,
      Span.finsupp_linearCombination_repr]
  ext ⟨_, ⟨i, rfl⟩⟩
  simp [← p]

theorem LinearIndependent.not_smul_mem_span (hv : LinearIndependent R v) (i : ι) (a : R)
    (ha : a • v i ∈ span R (v '' (univ \ {i}))) : a = 0 := by
  rw [Finsupp.span_image_eq_map_linearCombination, mem_map] at ha
  rcases ha with ⟨l, hl, e⟩
  rw [linearIndependent_iffₛ.1 hv l (Finsupp.single i a) (by simp [e])] at hl
  by_contra hn
  exact (not_mem_of_mem_diff (hl <| by simp [hn])) (mem_singleton _)

/-- See also `iSupIndep_iff_linearIndependent_of_ne_zero`. -/
theorem LinearIndependent.iSupIndep_span_singleton (hv : LinearIndependent R v) :
    iSupIndep fun i => R ∙ v i := by
  refine iSupIndep_def.mp fun i => ?_
  rw [disjoint_iff_inf_le]
  intro m hm
  simp only [mem_inf, mem_span_singleton, iSup_subtype'] at hm
  rw [← span_range_eq_iSup] at hm
  obtain ⟨⟨r, rfl⟩, hm⟩ := hm
  suffices r = 0 by simp [this]
  apply hv.not_smul_mem_span i
  convert hm
  ext
  simp

@[deprecated (since := "2024-11-24")]
alias LinearIndependent.independent_span_singleton := LinearIndependent.iSupIndep_span_singleton

end repr

section union

open LinearMap Finsupp

theorem LinearIndependent.image_subtypeₛ {s : Set M} {f : M →ₗ[R] M'}
    (hs : LinearIndependent R (fun x ↦ x : s → M))
    (hf_inj : Set.InjOn f (span R s)) :
    LinearIndependent R (fun x ↦ x : f '' s → M') := by
  rw [← Subtype.range_coe (s := s)] at hf_inj
  refine (hs.map_injOn f hf_inj).to_subtype_range' ?_
  simp [Set.range_comp f]

theorem linearIndependent_inl_union_inr' {v : ι → M} {v' : ι' → M'}
    (hv : LinearIndependent R v) (hv' : LinearIndependent R v') :
    LinearIndependent R (Sum.elim (inl R M M' ∘ v) (inr R M M' ∘ v')) := by
  have : linearCombination R (Sum.elim (inl R M M' ∘ v) (inr R M M' ∘ v')) =
      .prodMap (linearCombination R v) (linearCombination R v') ∘ₗ
      (sumFinsuppLEquivProdFinsupp R).toLinearMap := by
    ext (_ | _) <;> simp [linearCombination_comapDomain]
  rw [LinearIndependent, this]
  simpa [LinearMap.coe_prodMap] using ⟨hv, hv'⟩

theorem LinearIndependent.inl_union_inr {s : Set M} {t : Set M'}
    (hs : LinearIndependent R (fun x => x : s → M))
    (ht : LinearIndependent R (fun x => x : t → M')) :
    LinearIndependent R (fun x => x : ↥(inl R M M' '' s ∪ inr R M M' '' t) → M × M') := by
  nontriviality R
  let e : s ⊕ t ≃ ↥(inl R M M' '' s ∪ inr R M M' '' t) :=
    .ofBijective (Sum.elim (fun i ↦ ⟨_, .inl ⟨_, i.2, rfl⟩⟩) fun i ↦ ⟨_, .inr ⟨_, i.2, rfl⟩⟩)
      ⟨by rintro (_|_) (_|_) eq <;> simp [hs.ne_zero, ht.ne_zero] at eq <;> aesop,
        by rintro ⟨_, ⟨_, _, rfl⟩ | ⟨_, _, rfl⟩⟩ <;> aesop⟩
  refine (linearIndependent_equiv' e ?_).mp (linearIndependent_inl_union_inr' hs ht)
  ext (_ | _) <;> rfl

end union

section Maximal

universe v w

/--
A linearly independent family is maximal if there is no strictly larger linearly independent family.
-/
@[nolint unusedArguments]
def LinearIndependent.Maximal {ι : Type w} {R : Type u} [Semiring R] {M : Type v} [AddCommMonoid M]
    [Module R M] {v : ι → M} (_i : LinearIndependent R v) : Prop :=
  ∀ (s : Set M) (_i' : LinearIndependent R ((↑) : s → M)) (_h : range v ≤ s), range v = s

/-- An alternative characterization of a maximal linearly independent family,
quantifying over types (in the same universe as `M`) into which the indexing family injects.
-/
theorem LinearIndependent.maximal_iff {ι : Type w} {R : Type u} [Semiring R] [Nontrivial R]
    {M : Type v} [AddCommMonoid M] [Module R M] {v : ι → M} (i : LinearIndependent R v) :
    i.Maximal ↔
      ∀ (κ : Type v) (w : κ → M) (_i' : LinearIndependent R w) (j : ι → κ) (_h : w ∘ j = v),
        Surjective j := by
  constructor
  · rintro p κ w i' j rfl
    specialize p (range w) i'.coe_range (range_comp_subset_range _ _)
    rw [range_comp, ← image_univ (f := w)] at p
    exact range_eq_univ.mp (image_injective.mpr i'.injective p)
  · intro p w i' h
    specialize
      p w ((↑) : w → M) i' (fun i => ⟨v i, range_subset_iff.mp h i⟩)
        (by
          ext
          simp)
    have q := congr_arg (fun s => ((↑) : w → M) '' s) p.range_eq
    dsimp at q
    rw [← image_univ, image_image] at q
    simpa using q

variable (R)

theorem exists_maximal_independent' (s : ι → M) :
    ∃ I : Set ι,
      (LinearIndependent R fun x : I => s x) ∧
        ∀ J : Set ι, I ⊆ J → (LinearIndependent R fun x : J => s x) → I = J := by
  let indep : Set ι → Prop := fun I => LinearIndependent R (s ∘ (↑) : I → M)
  let X := { I : Set ι // indep I }
  let r : X → X → Prop := fun I J => I.1 ⊆ J.1
  have key : ∀ c : Set X, IsChain r c → indep (⋃ (I : X) (_ : I ∈ c), I) := by
    intro c hc
    dsimp [indep]
    rw [linearIndependent_comp_subtypeₛ]
    intro f hfsupp g hgsupp hsum
    rcases eq_empty_or_nonempty c with (rfl | hn)
    · rw [show f = 0 by simpa using hfsupp, show g = 0 by simpa using hgsupp]
    haveI : IsRefl X r := ⟨fun _ => Set.Subset.refl _⟩
    classical
    obtain ⟨I, _I_mem, hI⟩ : ∃ I ∈ c, (f.support ∪ g.support : Set ι) ⊆ I :=
      f.support.coe_union _ ▸ hc.directedOn.exists_mem_subset_of_finset_subset_biUnion hn <| by
        simpa using And.intro hfsupp hgsupp
    exact linearIndependent_comp_subtypeₛ.mp I.2 f (subset_union_left.trans hI)
      g (subset_union_right.trans hI) hsum
  have trans : Transitive r := fun I J K => Set.Subset.trans
  obtain ⟨⟨I, hli : indep I⟩, hmax : ∀ a, r ⟨I, hli⟩ a → r a ⟨I, hli⟩⟩ :=
    exists_maximal_of_chains_bounded
      (fun c hc => ⟨⟨⋃ I ∈ c, (I : Set ι), key c hc⟩, fun I => Set.subset_biUnion_of_mem⟩) @trans
  exact ⟨I, hli, fun J hsub hli => Set.Subset.antisymm hsub (hmax ⟨J, hli⟩ hsub)⟩

end Maximal

theorem surjective_of_linearIndependent_of_span [Nontrivial R] (hv : LinearIndependent R v)
    (f : ι' ↪ ι) (hss : range v ⊆ span R (range (v ∘ f))) : Surjective f := by
  intro i
  let repr : (span R (range (v ∘ f)) : Type _) → ι' →₀ R := (hv.comp f f.injective).repr
  let l := (repr ⟨v i, hss (mem_range_self i)⟩).mapDomain f
  have h_total_l : Finsupp.linearCombination R v l = v i := by
    dsimp only [l]
    rw [Finsupp.linearCombination_mapDomain]
    rw [(hv.comp f f.injective).linearCombination_repr]
    -- Porting note: `rfl` isn't necessary.
  have h_total_eq : Finsupp.linearCombination R v l = Finsupp.linearCombination R v
       (Finsupp.single i 1) := by
    rw [h_total_l, Finsupp.linearCombination_single, one_smul]
  have l_eq : l = _ := hv h_total_eq
  dsimp only [l] at l_eq
  rw [← Finsupp.embDomain_eq_mapDomain] at l_eq
  rcases Finsupp.single_of_embDomain_single (repr ⟨v i, _⟩) f i (1 : R) zero_ne_one.symm l_eq with
    ⟨i', hi'⟩
  use i'
  exact hi'.2

theorem eq_of_linearIndependent_of_span_subtype [Nontrivial R] {s t : Set M}
    (hs : LinearIndependent R (fun x => x : s → M)) (h : t ⊆ s) (hst : s ⊆ span R t) : s = t := by
  let f : t ↪ s :=
    ⟨fun x => ⟨x.1, h x.2⟩, fun a b hab => Subtype.coe_injective (Subtype.mk.inj hab)⟩
  have h_surj : Surjective f := by
    apply surjective_of_linearIndependent_of_span hs f _
    convert hst <;> simp [f, comp_def]
  show s = t
  apply Subset.antisymm _ h
  intro x hx
  rcases h_surj ⟨x, hx⟩ with ⟨y, hy⟩
  convert y.mem
  rw [← Subtype.mk.inj hy]

theorem le_of_span_le_span [Nontrivial R] {s t u : Set M} (hl : LinearIndependent R ((↑) : u → M))
    (hsu : s ⊆ u) (htu : t ⊆ u) (hst : span R s ≤ span R t) : s ⊆ t := by
  have :=
    eq_of_linearIndependent_of_span_subtype (hl.mono (Set.union_subset hsu htu))
      Set.subset_union_right (Set.union_subset (Set.Subset.trans subset_span hst) subset_span)
  rw [← this]; apply Set.subset_union_left

theorem span_le_span_iff [Nontrivial R] {s t u : Set M} (hl : LinearIndependent R ((↑) : u → M))
    (hsu : s ⊆ u) (htu : t ⊆ u) : span R s ≤ span R t ↔ s ⊆ t :=
  ⟨le_of_span_le_span hl hsu htu, span_mono⟩

end Semiring

section Module

variable {v : ι → M}
variable [Ring R] [AddCommGroup M] [AddCommGroup M']
variable [Module R M] [Module R M']

theorem linearIndependent_iff_ker :
    LinearIndependent R v ↔ LinearMap.ker (Finsupp.linearCombination R v) = ⊥ :=
  LinearMap.ker_eq_bot.symm

theorem linearIndependent_iff :
    LinearIndependent R v ↔ ∀ l, Finsupp.linearCombination R v l = 0 → l = 0 := by
  simp [linearIndependent_iff_ker, LinearMap.ker_eq_bot']

theorem linearIndependent_iff' :
    LinearIndependent R v ↔
      ∀ s : Finset ι, ∀ g : ι → R, ∑ i ∈ s, g i • v i = 0 → ∀ i ∈ s, g i = 0 := by
  rw [linearIndependent_iff'ₛ]
  refine ⟨fun h s f ↦ ?_, fun h s f g ↦ ?_⟩
  · convert h s f 0; simp_rw [Pi.zero_apply, zero_smul, Finset.sum_const_zero]
  · rw [← sub_eq_zero, ← Finset.sum_sub_distrib]
    convert h s (f - g) using 3 <;> simp only [Pi.sub_apply, sub_smul, sub_eq_zero]

theorem linearIndependent_iff'' :
    LinearIndependent R v ↔
      ∀ (s : Finset ι) (g : ι → R), (∀ i ∉ s, g i = 0) → ∑ i ∈ s, g i • v i = 0 → ∀ i, g i = 0 := by
  classical
  exact linearIndependent_iff'.trans
    ⟨fun H s g hg hv i => if his : i ∈ s then H s g hv i his else hg i his, fun H s g hg i hi => by
      convert
        H s (fun j => if j ∈ s then g j else 0) (fun j hj => if_neg hj)
          (by simp_rw [ite_smul, zero_smul, Finset.sum_extend_by_zero, hg]) i
      exact (if_pos hi).symm⟩

theorem not_linearIndependent_iff :
    ¬LinearIndependent R v ↔
      ∃ s : Finset ι, ∃ g : ι → R, ∑ i ∈ s, g i • v i = 0 ∧ ∃ i ∈ s, g i ≠ 0 := by
  rw [linearIndependent_iff']
  simp only [exists_prop, not_forall]

theorem Fintype.linearIndependent_iff [Fintype ι] :
    LinearIndependent R v ↔ ∀ g : ι → R, ∑ i, g i • v i = 0 → ∀ i, g i = 0 := by
  refine
    ⟨fun H g => by simpa using linearIndependent_iff'.1 H Finset.univ g, fun H =>
      linearIndependent_iff''.2 fun s g hg hs i => H _ ?_ _⟩
  rw [← hs]
  refine (Finset.sum_subset (Finset.subset_univ _) fun i _ hi => ?_).symm
  rw [hg i hi, zero_smul]

/-- A finite family of vectors `v i` is linear independent iff the linear map that sends
`c : ι → R` to `∑ i, c i • v i` has the trivial kernel. -/
theorem Fintype.linearIndependent_iff' [Fintype ι] [DecidableEq ι] :
    LinearIndependent R v ↔
      LinearMap.ker (LinearMap.lsum R (fun _ ↦ R) ℕ fun i ↦ LinearMap.id.smulRight (v i)) = ⊥ := by
  simp [Fintype.linearIndependent_iff, LinearMap.ker_eq_bot', funext_iff]

theorem Fintype.not_linearIndependent_iff [Fintype ι] :
    ¬LinearIndependent R v ↔ ∃ g : ι → R, ∑ i, g i • v i = 0 ∧ ∃ i, g i ≠ 0 := by
  simpa using not_iff_not.2 Fintype.linearIndependent_iff

/-- Also see `LinearIndependent.pair_iff'` for a simpler version over fields. -/
lemma LinearIndependent.pair_iff {x y : M} :
    LinearIndependent R ![x, y] ↔ ∀ (s t : R), s • x + t • y = 0 → s = 0 ∧ t = 0 := by
  refine ⟨fun h s t hst ↦ h.eq_zero_of_pair hst, fun h ↦ ?_⟩
  apply Fintype.linearIndependent_iff.2
  intro g hg
  simp only [Fin.sum_univ_two, Matrix.cons_val_zero, Matrix.cons_val_one, Matrix.head_cons] at hg
  intro i
  fin_cases i
  exacts [(h _ _ hg).1, (h _ _ hg).2]

/-- If the kernel of a linear map is disjoint from the span of a family of vectors,
then the family is linearly independent iff it is linearly independent after composing with
the linear map. -/
protected theorem LinearMap.linearIndependent_iff_of_disjoint (f : M →ₗ[R] M')
    (hf_inj : Disjoint (span R (Set.range v)) (LinearMap.ker f)) :
    LinearIndependent R (f ∘ v) ↔ LinearIndependent R v :=
  f.linearIndependent_iff_of_injOn <| LinearMap.injOn_of_disjoint_ker le_rfl hf_inj

/-- If `v` is a linearly independent family of vectors and the kernel of a linear map `f` is
disjoint with the submodule spanned by the vectors of `v`, then `f ∘ v` is a linearly independent
family of vectors. See also `LinearIndependent.map'` for a special case assuming `ker f = ⊥`. -/
theorem LinearIndependent.map (hv : LinearIndependent R v) {f : M →ₗ[R] M'}
    (hf_inj : Disjoint (span R (range v)) (LinearMap.ker f)) : LinearIndependent R (f ∘ v) :=
  (f.linearIndependent_iff_of_disjoint hf_inj).mpr hv

/-- An injective linear map sends linearly independent families of vectors to linearly independent
families of vectors. See also `LinearIndependent.map` for a more general statement. -/
theorem LinearIndependent.map' (hv : LinearIndependent R v) (f : M →ₗ[R] M')
    (hf_inj : LinearMap.ker f = ⊥) : LinearIndependent R (f ∘ v) :=
  hv.map <| by simp_rw [hf_inj, disjoint_bot_right]

/-- If `M / R` and `M' / R'` are modules, `i : R' → R` is a map, `j : M →+ M'` is a monoid map,
such that they send non-zero elements to non-zero elements, and compatible with the scalar
multiplications on `M` and `M'`, then `j` sends linearly independent families of vectors to
linearly independent families of vectors. As a special case, taking `R = R'`
it is `LinearIndependent.map'`. -/
theorem LinearIndependent.map_of_injective_injective {R' M' : Type*}
    [Ring R'] [AddCommGroup M'] [Module R' M'] (hv : LinearIndependent R v)
    (i : R' → R) (j : M →+ M') (hi : ∀ r, i r = 0 → r = 0) (hj : ∀ m, j m = 0 → m = 0)
    (hc : ∀ (r : R') (m : M), j (i r • m) = r • j m) : LinearIndependent R' (j ∘ v) := by
  rw [linearIndependent_iff'] at hv ⊢
  intro S r' H s hs
  simp_rw [comp_apply, ← hc, ← map_sum] at H
  exact hi _ <| hv _ _ (hj _ H) s hs

/-- If `M / R` and `M' / R'` are modules, `i : R → R'` is a surjective map which maps zero to zero,
`j : M →+ M'` is a monoid map which sends non-zero elements to non-zero elements, such that the
scalar multiplications on `M` and `M'` are compatible, then `j` sends linearly independent families
of vectors to linearly independent families of vectors. As a special case, taking `R = R'`
it is `LinearIndependent.map'`. -/
theorem LinearIndependent.map_of_surjective_injective {R' : Type*} {M' : Type*}
    [Ring R'] [AddCommGroup M'] [Module R' M'] (hv : LinearIndependent R v)
    (i : ZeroHom R R') (j : M →+ M') (hi : Surjective i) (hj : ∀ m, j m = 0 → m = 0)
    (hc : ∀ (r : R) (m : M), j (r • m) = i r • j m) : LinearIndependent R' (j ∘ v) := by
  obtain ⟨i', hi'⟩ := hi.hasRightInverse
  refine hv.map_of_injective_injective i' j (fun _ h ↦ ?_) hj fun r m ↦ ?_
  · apply_fun i at h
    rwa [hi', i.map_zero] at h
  rw [hc (i' r) m, hi']

/-- If `f` is an injective linear map, then the family `f ∘ v` is linearly independent
if and only if the family `v` is linearly independent. -/
protected theorem LinearMap.linearIndependent_iff (f : M →ₗ[R] M') (hf_inj : LinearMap.ker f = ⊥) :
    LinearIndependent R (f ∘ v) ↔ LinearIndependent R v :=
  f.linearIndependent_iff_of_disjoint <| by simp_rw [hf_inj, disjoint_bot_right]

/-- See `LinearIndependent.fin_cons` for a family of elements in a vector space. -/
theorem LinearIndependent.fin_cons' {m : ℕ} (x : M) (v : Fin m → M) (hli : LinearIndependent R v)
    (x_ortho : ∀ (c : R) (y : Submodule.span R (Set.range v)), c • x + y = (0 : M) → c = 0) :
    LinearIndependent R (Fin.cons x v : Fin m.succ → M) := by
  rw [Fintype.linearIndependent_iff] at hli ⊢
  rintro g total_eq j
  simp_rw [Fin.sum_univ_succ, Fin.cons_zero, Fin.cons_succ] at total_eq
  have : g 0 = 0 := by
    refine x_ortho (g 0) ⟨∑ i : Fin m, g i.succ • v i, ?_⟩ total_eq
    exact sum_mem fun i _ => smul_mem _ _ (subset_span ⟨i, rfl⟩)
  rw [this, zero_smul, zero_add] at total_eq
  exact Fin.cases this (hli _ total_eq) j

section Subtype

/-! The following lemmas use the subtype defined by a set in `M` as the index set `ι`. -/

theorem linearIndependent_comp_subtype {s : Set ι} :
    LinearIndependent R (v ∘ (↑) : s → M) ↔
      ∀ l ∈ Finsupp.supported R R s, (Finsupp.linearCombination R v) l = 0 → l = 0 :=
  linearIndependent_comp_subtypeₛ.trans ⟨fun h l hl ↦ h l hl 0 (zero_mem _), fun h f hf g hg eq ↦
    sub_eq_zero.mp (h (f - g) (sub_mem hf hg) <| by rw [map_sub, eq, sub_self])⟩

theorem linearDependent_comp_subtype' {s : Set ι} :
    ¬LinearIndependent R (v ∘ (↑) : s → M) ↔
      ∃ f : ι →₀ R, f ∈ Finsupp.supported R R s ∧ Finsupp.linearCombination R v f = 0 ∧ f ≠ 0 := by
  simp [linearIndependent_comp_subtype, and_left_comm]

/-- A version of `linearDependent_comp_subtype'` with `Finsupp.linearCombination` unfolded. -/
theorem linearDependent_comp_subtype {s : Set ι} :
    ¬LinearIndependent R (v ∘ (↑) : s → M) ↔
      ∃ f : ι →₀ R, f ∈ Finsupp.supported R R s ∧ ∑ i ∈ f.support, f i • v i = 0 ∧ f ≠ 0 :=
  linearDependent_comp_subtype'

theorem linearIndependent_subtype {s : Set M} :
    LinearIndependent R (fun x => x : s → M) ↔
      ∀ l ∈ Finsupp.supported R R s, (Finsupp.linearCombination R id) l = 0 → l = 0 := by
  apply linearIndependent_comp_subtype (v := id)

theorem linearIndependent_comp_subtype_disjoint {s : Set ι} :
    LinearIndependent R (v ∘ (↑) : s → M) ↔
      Disjoint (Finsupp.supported R R s) (LinearMap.ker <| Finsupp.linearCombination R v) := by
  rw [linearIndependent_comp_subtype, LinearMap.disjoint_ker]

theorem linearIndependent_subtype_disjoint {s : Set M} :
    LinearIndependent R (fun x ↦ x : s → M) ↔
      Disjoint (Finsupp.supported R R s) (LinearMap.ker <| Finsupp.linearCombination R id) := by
  apply linearIndependent_comp_subtype_disjoint (v := id)

theorem linearIndependent_iff_linearCombinationOn {s : Set M} :
    LinearIndependent R (fun x ↦ x : s → M) ↔
    (LinearMap.ker <| Finsupp.linearCombinationOn M M R id s) = ⊥ :=
  linearIndependent_iff_linearCombinationOnₛ.trans <|
    LinearMap.ker_eq_bot (M := Finsupp.supported R R s).symm

@[deprecated (since := "2024-08-29")] alias linearIndependent_iff_totalOn :=
  linearIndependent_iff_linearCombinationOn

end Subtype

end Module

/-! ### Properties which require `Ring R` -/


section Module

variable {v : ι → M}
variable [Ring R] [AddCommGroup M] [AddCommGroup M']
variable [Module R M] [Module R M']

/-- If two vectors `x` and `y` are linearly independent, so are their linear combinations
`a x + b y` and `c x + d y` provided the determinant `a * d - b * c` is nonzero. -/
lemma LinearIndependent.linear_combination_pair_of_det_ne_zero {R M : Type*} [CommRing R]
    [NoZeroDivisors R] [AddCommGroup M] [Module R M]
    {x y : M} (h : LinearIndependent R ![x, y])
    {a b c d : R} (h' : a * d - b * c ≠ 0) :
    LinearIndependent R ![a • x + b • y, c • x + d • y] := by
  apply LinearIndependent.pair_iff.2 (fun s t hst ↦ ?_)
  have H : (s * a + t * c) • x + (s * b + t * d) • y = 0 := by
    convert hst using 1
    module
  have I1 : s * a + t * c = 0 := (h.eq_zero_of_pair H).1
  have I2 : s * b + t * d = 0 := (h.eq_zero_of_pair H).2
  have J1 : (a * d - b * c) * s = 0 := by linear_combination d * I1 - c * I2
  have J2 : (a * d - b * c) * t = 0 := by linear_combination -b * I1 + a * I2
  exact ⟨by simpa [h'] using mul_eq_zero.1 J1, by simpa [h'] using mul_eq_zero.1 J2⟩

theorem linearIndependent_sum {v : ι ⊕ ι' → M} :
    LinearIndependent R v ↔
      LinearIndependent R (v ∘ Sum.inl) ∧
        LinearIndependent R (v ∘ Sum.inr) ∧
          Disjoint (Submodule.span R (range (v ∘ Sum.inl)))
            (Submodule.span R (range (v ∘ Sum.inr))) := by
  classical
  rw [range_comp v, range_comp v]
  refine ⟨?_, ?_⟩
  · intro h
    refine ⟨h.comp _ Sum.inl_injective, h.comp _ Sum.inr_injective, ?_⟩
    refine h.disjoint_span_image ?_
    -- Porting note: `isCompl_range_inl_range_inr.1` timeouts.
    exact IsCompl.disjoint isCompl_range_inl_range_inr
  rintro ⟨hl, hr, hlr⟩
  rw [linearIndependent_iff'] at *
  intro s g hg i hi
  have :
    ((∑ i ∈ s.preimage Sum.inl Sum.inl_injective.injOn, (fun x => g x • v x) (Sum.inl i)) +
        ∑ i ∈ s.preimage Sum.inr Sum.inr_injective.injOn, (fun x => g x • v x) (Sum.inr i)) =
      0 := by
    -- Porting note: `g` must be specified.
    rw [Finset.sum_preimage' (g := fun x => g x • v x),
      Finset.sum_preimage' (g := fun x => g x • v x), ← Finset.sum_union, ← Finset.filter_or]
    · simpa only [← mem_union, range_inl_union_range_inr, mem_univ, Finset.filter_True]
    · -- Porting note: Here was one `exact`, but timeouted.
      refine Finset.disjoint_filter.2 fun x _ hx =>
        disjoint_left.1 ?_ hx
      exact IsCompl.disjoint isCompl_range_inl_range_inr
  rw [← eq_neg_iff_add_eq_zero] at this
  rw [disjoint_def'] at hlr
  have A := by
    refine hlr _ (sum_mem fun i _ => ?_) _ (neg_mem <| sum_mem fun i _ => ?_) this
    · exact smul_mem _ _ (subset_span ⟨Sum.inl i, mem_range_self _, rfl⟩)
    · exact smul_mem _ _ (subset_span ⟨Sum.inr i, mem_range_self _, rfl⟩)
  cases' i with i i
  · exact hl _ _ A i (Finset.mem_preimage.2 hi)
  · rw [this, neg_eq_zero] at A
    exact hr _ _ A i (Finset.mem_preimage.2 hi)

theorem LinearIndependent.sum_type {v' : ι' → M} (hv : LinearIndependent R v)
    (hv' : LinearIndependent R v')
    (h : Disjoint (Submodule.span R (range v)) (Submodule.span R (range v'))) :
    LinearIndependent R (Sum.elim v v') :=
  linearIndependent_sum.2 ⟨hv, hv', h⟩

theorem LinearIndependent.union {s t : Set M} (hs : LinearIndependent R (fun x => x : s → M))
    (ht : LinearIndependent R (fun x => x : t → M)) (hst : Disjoint (span R s) (span R t)) :
    LinearIndependent R (fun x => x : ↥(s ∪ t) → M) :=
  (hs.sum_type ht <| by simpa).to_subtype_range' <| by simp

theorem linearIndependent_iUnion_finite_subtype {ι : Type*} {f : ι → Set M}
    (hl : ∀ i, LinearIndependent R (fun x => x : f i → M))
    (hd : ∀ i, ∀ t : Set ι, t.Finite → i ∉ t → Disjoint (span R (f i)) (⨆ i ∈ t, span R (f i))) :
    LinearIndependent R (fun x => x : (⋃ i, f i) → M) := by
  classical
  rw [iUnion_eq_iUnion_finset f]
  apply linearIndependent_iUnion_of_directed
  · apply directed_of_isDirected_le
    exact fun t₁ t₂ ht => iUnion_mono fun i => iUnion_subset_iUnion_const fun h => ht h
  intro t
  induction' t using Finset.induction_on with i s his ih
  · refine (linearIndependent_empty R M).mono ?_
    simp
  · rw [Finset.set_biUnion_insert]
    refine (hl _).union ih ?_
    rw [span_iUnion₂]
    exact hd i s s.finite_toSet his

theorem linearIndependent_iUnion_finite {η : Type*} {ιs : η → Type*} {f : ∀ j : η, ιs j → M}
    (hindep : ∀ j, LinearIndependent R (f j))
    (hd : ∀ i, ∀ t : Set η,
      t.Finite → i ∉ t → Disjoint (span R (range (f i))) (⨆ i ∈ t, span R (range (f i)))) :
    LinearIndependent R fun ji : Σ j, ιs j => f ji.1 ji.2 := by
  nontriviality R
  apply LinearIndependent.of_subtype_range
  · rintro ⟨x₁, x₂⟩ ⟨y₁, y₂⟩ hxy
    by_cases h_cases : x₁ = y₁
    · subst h_cases
      refine Sigma.eq rfl ?_
      rw [LinearIndependent.injective (hindep _) hxy]
    · have h0 : f x₁ x₂ = 0 := by
        apply
          disjoint_def.1 (hd x₁ {y₁} (finite_singleton y₁) fun h => h_cases (eq_of_mem_singleton h))
            (f x₁ x₂) (subset_span (mem_range_self _))
        rw [iSup_singleton]
        simp only at hxy
        rw [hxy]
        exact subset_span (mem_range_self y₂)
      exact False.elim ((hindep x₁).ne_zero _ h0)
  rw [range_sigma_eq_iUnion_range]
  apply linearIndependent_iUnion_finite_subtype (fun j => (hindep j).to_subtype_range) hd

open LinearMap

theorem linearIndependent_iff_not_smul_mem_span :
    LinearIndependent R v ↔ ∀ (i : ι) (a : R), a • v i ∈ span R (v '' (univ \ {i})) → a = 0 :=
  ⟨fun hv ↦ hv.not_smul_mem_span, fun H =>
    linearIndependent_iff.2 fun l hl => by
      ext i; simp only [Finsupp.zero_apply]
      by_contra hn
      refine hn (H i _ ?_)
      refine (Finsupp.mem_span_image_iff_linearCombination R).2 ⟨Finsupp.single i (l i) - l, ?_, ?_⟩
      · rw [Finsupp.mem_supported']
        intro j hj
        have hij : j = i :=
          Classical.not_not.1 fun hij : j ≠ i =>
            hj ((mem_diff _).2 ⟨mem_univ _, fun h => hij (eq_of_mem_singleton h)⟩)
        simp [hij]
      · simp [hl]⟩

variable (R) in
theorem exists_maximal_independent (s : ι → M) :
    ∃ I : Set ι,
      (LinearIndependent R fun x : I => s x) ∧
        ∀ i ∉ I, ∃ a : R, a ≠ 0 ∧ a • s i ∈ span R (s '' I) := by
  classical
    rcases exists_maximal_independent' R s with ⟨I, hIlinind, hImaximal⟩
    use I, hIlinind
    intro i hi
    specialize hImaximal (I ∪ {i}) (by simp)
    set J := I ∪ {i} with hJ
    have memJ : ∀ {x}, x ∈ J ↔ x = i ∨ x ∈ I := by simp [hJ]
    have hiJ : i ∈ J := by simp [J]
    have h := by
      refine mt hImaximal ?_
      · intro h2
        rw [h2] at hi
        exact absurd hiJ hi
    obtain ⟨f, supp_f, sum_f, f_ne⟩ := linearDependent_comp_subtype.mp h
    have hfi : f i ≠ 0 := by
      contrapose hIlinind
      refine linearDependent_comp_subtype.mpr ⟨f, ?_, sum_f, f_ne⟩
      simp only [Finsupp.mem_supported, hJ] at supp_f ⊢
      rintro x hx
      refine (memJ.mp (supp_f hx)).resolve_left ?_
      rintro rfl
      exact hIlinind (Finsupp.mem_support_iff.mp hx)
    use f i, hfi
    have hfi' : i ∈ f.support := Finsupp.mem_support_iff.mpr hfi
    rw [← Finset.insert_erase hfi', Finset.sum_insert (Finset.not_mem_erase _ _),
      add_eq_zero_iff_eq_neg] at sum_f
    rw [sum_f]
    refine neg_mem (sum_mem fun c hc => smul_mem _ _ (subset_span ⟨c, ?_, rfl⟩))
    exact (memJ.mp (supp_f (Finset.erase_subset _ _ hc))).resolve_left (Finset.ne_of_mem_erase hc)

theorem LinearIndependent.image_subtype {s : Set M} {f : M →ₗ[R] M'}
    (hs : LinearIndependent R (fun x ↦ x : s → M))
    (hf_inj : Disjoint (span R s) (LinearMap.ker f)) :
    LinearIndependent R (fun x ↦ x : f '' s → M') :=
  hs.image_subtypeₛ <| LinearMap.injOn_of_disjoint_ker le_rfl hf_inj

-- See, for example, Keith Conrad's note
--  <https://kconrad.math.uconn.edu/blurbs/galoistheory/linearchar.pdf>
/-- Dedekind's linear independence of characters -/
@[stacks 0CKL]
theorem linearIndependent_monoidHom (G : Type*) [Monoid G] (L : Type*) [CommRing L]
    [NoZeroDivisors L] : LinearIndependent L (M := G → L) (fun f => f : (G →* L) → G → L) := by
  -- Porting note: Some casts are required.
  letI := Classical.decEq (G →* L)
  letI : MulAction L L := DistribMulAction.toMulAction
  -- We prove linear independence by showing that only the trivial linear combination vanishes.
  exact linearIndependent_iff'.2
    -- To do this, we use `Finset` induction,
    -- Porting note: `False.elim` → `fun h => False.elim <| Finset.not_mem_empty _ h`
    fun s =>
      Finset.induction_on s
        (fun g _hg i h => False.elim <| Finset.not_mem_empty _ h) fun a s has ih g hg =>
        -- Here
        -- * `a` is a new character we will insert into the `Finset` of characters `s`,
        -- * `ih` is the fact that only the trivial linear combination of characters in `s` is zero
        -- * `hg` is the fact that `g` are the coefficients of a linear combination summing to zero
        -- and it remains to prove that `g` vanishes on `insert a s`.
        -- We now make the key calculation:
        -- For any character `i` in the original `Finset`, we have `g i • i = g i • a` as functions
        -- on the monoid `G`.
        have h1 : ∀ i ∈ s, (g i • (i : G → L)) = g i • (a : G → L) := fun i his =>
          funext fun x : G =>
            -- We prove these expressions are equal by showing
            -- the differences of their values on each monoid element `x` is zero
            eq_of_sub_eq_zero <|
            ih (fun j => g j * j x - g j * a x)
              (funext fun y : G => calc
                -- After that, it's just a chase scene.
                (∑ i ∈ s, ((g i * i x - g i * a x) • (i : G → L))) y =
                    ∑ i ∈ s, (g i * i x - g i * a x) * i y :=
                  Finset.sum_apply ..
                _ = ∑ i ∈ s, (g i * i x * i y - g i * a x * i y) :=
                  Finset.sum_congr rfl fun _ _ => sub_mul ..
                _ = (∑ i ∈ s, g i * i x * i y) - ∑ i ∈ s, g i * a x * i y :=
                  Finset.sum_sub_distrib
                _ =
                    (g a * a x * a y + ∑ i ∈ s, g i * i x * i y) -
                      (g a * a x * a y + ∑ i ∈ s, g i * a x * i y) := by
                  rw [add_sub_add_left_eq_sub]
                _ =
                    (∑ i ∈ insert a s, g i * i x * i y) -
                      ∑ i ∈ insert a s, g i * a x * i y := by
                  rw [Finset.sum_insert has, Finset.sum_insert has]
                _ =
                    (∑ i ∈ insert a s, g i * i (x * y)) -
                      ∑ i ∈ insert a s, a x * (g i * i y) := by
                  congrm ∑ i ∈ insert a s, ?_ - ∑ i ∈ insert a s, ?_
                  · rw [map_mul, mul_assoc]
                  · rw [mul_assoc, mul_left_comm]
                _ =
                    (∑ i ∈ insert a s, (g i • (i : G → L))) (x * y) -
                      a x * (∑ i ∈ insert a s, (g i • (i : G → L))) y := by
                  rw [Finset.sum_apply, Finset.sum_apply, Finset.mul_sum]; rfl
                _ = 0 - a x * 0 := by rw [hg]; rfl
                _ = 0 := by rw [mul_zero, sub_zero]
                )
              i his
        -- On the other hand, since `a` is not already in `s`, for any character `i ∈ s`
        -- there is some element of the monoid on which it differs from `a`.
        have h2 : ∀ i : G →* L, i ∈ s → ∃ y, i y ≠ a y := fun i his =>
          Classical.by_contradiction fun h =>
            have hia : i = a := MonoidHom.ext fun y =>
              Classical.by_contradiction fun hy => h ⟨y, hy⟩
            has <| hia ▸ his
        -- From these two facts we deduce that `g` actually vanishes on `s`,
        have h3 : ∀ i ∈ s, g i = 0 := fun i his =>
          let ⟨y, hy⟩ := h2 i his
          have h : g i • i y = g i • a y := congr_fun (h1 i his) y
          Or.resolve_right (mul_eq_zero.1 <| by rw [mul_sub, sub_eq_zero]; exact h)
            (sub_ne_zero_of_ne hy)
        -- And so, using the fact that the linear combination over `s` and over `insert a s` both
        -- vanish, we deduce that `g a = 0`.
        have h4 : g a = 0 :=
          calc
            g a = g a * 1 := (mul_one _).symm
            _ = (g a • (a : G → L)) 1 := by rw [← a.map_one]; rfl
            _ = (∑ i ∈ insert a s, (g i • (i : G → L))) 1 := by
              rw [Finset.sum_eq_single a]
              · intro i his hia
                rw [Finset.mem_insert] at his
                rw [h3 i (his.resolve_left hia), zero_smul]
              · intro haas
                exfalso
                apply haas
                exact Finset.mem_insert_self a s
            _ = 0 := by rw [hg]; rfl
        -- Now we're done; the last two facts together imply that `g` vanishes on every element
        -- of `insert a s`.
        (Finset.forall_mem_insert ..).2 ⟨h4, h3⟩

@[stacks 0CKM]
lemma linearIndependent_algHom_toLinearMap
    (K M L) [CommSemiring K] [Semiring M] [Algebra K M] [CommRing L] [IsDomain L] [Algebra K L] :
    LinearIndependent L (AlgHom.toLinearMap : (M →ₐ[K] L) → M →ₗ[K] L) := by
  apply LinearIndependent.of_comp (LinearMap.ltoFun K M L)
  exact (linearIndependent_monoidHom M L).comp
    (RingHom.toMonoidHom ∘ AlgHom.toRingHom)
    (fun _ _ e ↦ AlgHom.ext (DFunLike.congr_fun e :))

lemma linearIndependent_algHom_toLinearMap' (K M L) [CommRing K]
    [Semiring M] [Algebra K M] [CommRing L] [IsDomain L] [Algebra K L] [NoZeroSMulDivisors K L] :
    LinearIndependent K (AlgHom.toLinearMap : (M →ₐ[K] L) → M →ₗ[K] L) := by
  apply (linearIndependent_algHom_toLinearMap K M L).restrict_scalars
  simp_rw [Algebra.smul_def, mul_one]
  exact NoZeroSMulDivisors.algebraMap_injective K L

end Module

section Nontrivial

variable [Ring R] [Nontrivial R] [AddCommGroup M]
variable [Module R M] [NoZeroSMulDivisors R M]
variable {s t : Set M}

theorem linearIndependent_unique_iff (v : ι → M) [Unique ι] :
    LinearIndependent R v ↔ v default ≠ 0 := by
  simp only [linearIndependent_iff, Finsupp.linearCombination_unique, smul_eq_zero]
  refine ⟨fun h hv => ?_, fun hv l hl => Finsupp.unique_ext <| hl.resolve_right hv⟩
  have := h (Finsupp.single default 1) (Or.inr hv)
  exact one_ne_zero (Finsupp.single_eq_zero.1 this)

alias ⟨_, linearIndependent_unique⟩ := linearIndependent_unique_iff

theorem linearIndependent_singleton {x : M} (hx : x ≠ 0) :
    LinearIndependent R (fun x => x : ({x} : Set M) → M) :=
  linearIndependent_unique ((↑) : ({x} : Set M) → M) hx

end Nontrivial

/-!
### Properties which require `DivisionRing K`

These can be considered generalizations of properties of linear independence in vector spaces.
-/


section Module

variable [DivisionRing K] [AddCommGroup V] [Module K V]
variable {v : ι → V} {s t : Set V} {x y : V}

open Submodule

/- TODO: some of the following proofs can generalized with a zero_ne_one predicate type class
   (instead of a data containing type class) -/
theorem mem_span_insert_exchange :
    x ∈ span K (insert y s) → x ∉ span K s → y ∈ span K (insert x s) := by
  simp only [mem_span_insert, forall_exists_index, and_imp]
  rintro a z hz rfl h
  refine ⟨a⁻¹, -a⁻¹ • z, smul_mem _ _ hz, ?_⟩
  have a0 : a ≠ 0 := by
    rintro rfl
    simp_all
  match_scalars <;> simp [a0]

theorem linearIndependent_iff_not_mem_span :
    LinearIndependent K v ↔ ∀ i, v i ∉ span K (v '' (univ \ {i})) := by
  apply linearIndependent_iff_not_smul_mem_span.trans
  constructor
  · intro h i h_in_span
    apply one_ne_zero (h i 1 (by simp [h_in_span]))
  · intro h i a ha
    by_contra ha'
    exact False.elim (h _ ((smul_mem_iff _ ha').1 ha))

protected theorem LinearIndependent.insert (hs : LinearIndependent K (fun b => b : s → V))
    (hx : x ∉ span K s) : LinearIndependent K (fun b => b : ↥(insert x s) → V) := by
  rw [← union_singleton]
  have x0 : x ≠ 0 := mt (by rintro rfl; apply zero_mem (span K s)) hx
  apply hs.union (linearIndependent_singleton x0)
  rwa [disjoint_span_singleton' x0]

theorem linearIndependent_option' :
    LinearIndependent K (fun o => Option.casesOn' o x v : Option ι → V) ↔
      LinearIndependent K v ∧ x ∉ Submodule.span K (range v) := by
  -- Porting note: Explicit universe level is required in `Equiv.optionEquivSumPUnit`.
  rw [← linearIndependent_equiv (Equiv.optionEquivSumPUnit.{u', _} ι).symm, linearIndependent_sum,
    @range_unique _ PUnit, @linearIndependent_unique_iff PUnit, disjoint_span_singleton]
  dsimp [(· ∘ ·)]
  refine ⟨fun h => ⟨h.1, fun hx => h.2.1 <| h.2.2 hx⟩, fun h => ⟨h.1, ?_, fun hx => (h.2 hx).elim⟩⟩
  rintro rfl
  exact h.2 (zero_mem _)

theorem LinearIndependent.option (hv : LinearIndependent K v)
    (hx : x ∉ Submodule.span K (range v)) :
    LinearIndependent K (fun o => Option.casesOn' o x v : Option ι → V) :=
  linearIndependent_option'.2 ⟨hv, hx⟩

theorem linearIndependent_option {v : Option ι → V} : LinearIndependent K v ↔
    LinearIndependent K (v ∘ (↑) : ι → V) ∧
      v none ∉ Submodule.span K (range (v ∘ (↑) : ι → V)) := by
  simp only [← linearIndependent_option', Option.casesOn'_none_coe]

theorem linearIndependent_insert' {ι} {s : Set ι} {a : ι} {f : ι → V} (has : a ∉ s) :
    (LinearIndependent K fun x : ↥(insert a s) => f x) ↔
      (LinearIndependent K fun x : s => f x) ∧ f a ∉ Submodule.span K (f '' s) := by
  classical
  rw [← linearIndependent_equiv ((Equiv.optionEquivSumPUnit _).trans (Equiv.Set.insert has).symm),
    linearIndependent_option]
  -- Porting note: `simp [(· ∘ ·), range_comp f]` → `simp [(· ∘ ·)]; erw [range_comp f ..]; simp`
  -- https://github.com/leanprover-community/mathlib4/issues/5164
  simp only [comp_def]
  erw [range_comp f ((↑) : s → ι)]
  simp

theorem linearIndependent_insert (hxs : x ∉ s) :
    (LinearIndependent K fun b : ↥(insert x s) => (b : V)) ↔
      (LinearIndependent K fun b : s => (b : V)) ∧ x ∉ Submodule.span K s :=
  (linearIndependent_insert' (f := id) hxs).trans <| by simp

theorem linearIndependent_pair {x y : V} (hx : x ≠ 0) (hy : ∀ a : K, a • x ≠ y) :
    LinearIndependent K ((↑) : ({x, y} : Set V) → V) :=
  pair_comm y x ▸ (linearIndependent_singleton hx).insert <|
    mt mem_span_singleton.1 (not_exists.2 hy)

/-- Also see `LinearIndependent.pair_iff` for the version over arbitrary rings. -/
theorem LinearIndependent.pair_iff' {x y : V} (hx : x ≠ 0) :
    LinearIndependent K ![x, y] ↔ ∀ a : K, a • x ≠ y := by
  rw [LinearIndependent.pair_iff]
  constructor
  · intro H a ha
    have := (H a (-1) (by simpa [← sub_eq_add_neg, sub_eq_zero])).2
    simp only [neg_eq_zero, one_ne_zero] at this
  · intro H s t hst
    by_cases ht : t = 0
    · exact ⟨by simpa [ht, hx] using hst, ht⟩
    apply_fun (t⁻¹ • ·) at hst
    simp only [smul_add, smul_smul, inv_mul_cancel₀ ht] at hst
    cases H (-(t⁻¹ * s)) <| by linear_combination (norm := match_scalars <;> noncomm_ring) -hst

theorem linearIndependent_fin_cons {n} {v : Fin n → V} :
    LinearIndependent K (Fin.cons x v : Fin (n + 1) → V) ↔
      LinearIndependent K v ∧ x ∉ Submodule.span K (range v) := by
  rw [← linearIndependent_equiv (finSuccEquiv n).symm, linearIndependent_option]
  -- Porting note: `convert Iff.rfl; ...` → `exact Iff.rfl`
  exact Iff.rfl

theorem linearIndependent_fin_snoc {n} {v : Fin n → V} :
    LinearIndependent K (Fin.snoc v x : Fin (n + 1) → V) ↔
      LinearIndependent K v ∧ x ∉ Submodule.span K (range v) := by
  -- Porting note: `rw` → `erw`
  -- https://github.com/leanprover-community/mathlib4/issues/5164
  -- Here Lean can not see that `fun i ↦ Fin.cons x v (↑(finRotate (n + 1)) i)`
  -- matches with `?f ∘ ↑(finRotate (n + 1))`.
  erw [Fin.snoc_eq_cons_rotate, linearIndependent_equiv, linearIndependent_fin_cons]

/-- See `LinearIndependent.fin_cons'` for an uglier version that works if you
only have a module over a semiring. -/
theorem LinearIndependent.fin_cons {n} {v : Fin n → V} (hv : LinearIndependent K v)
    (hx : x ∉ Submodule.span K (range v)) : LinearIndependent K (Fin.cons x v : Fin (n + 1) → V) :=
  linearIndependent_fin_cons.2 ⟨hv, hx⟩

theorem linearIndependent_fin_succ {n} {v : Fin (n + 1) → V} :
    LinearIndependent K v ↔
      LinearIndependent K (Fin.tail v) ∧ v 0 ∉ Submodule.span K (range <| Fin.tail v) := by
  rw [← linearIndependent_fin_cons, Fin.cons_self_tail]

theorem linearIndependent_fin_succ' {n} {v : Fin (n + 1) → V} : LinearIndependent K v ↔
    LinearIndependent K (Fin.init v) ∧ v (Fin.last _) ∉ Submodule.span K (range <| Fin.init v) := by
  rw [← linearIndependent_fin_snoc, Fin.snoc_init_self]

/-- Equivalence between `k + 1` vectors of length `n` and `k` vectors of length `n` along with a
vector in the complement of their span.
-/
def equiv_linearIndependent (n : ℕ) :
    { s : Fin (n + 1) → V // LinearIndependent K s } ≃
      Σ s : { s : Fin n → V // LinearIndependent K s },
        ((Submodule.span K (Set.range (s : Fin n → V)))ᶜ : Set V) where
  toFun s := ⟨⟨Fin.tail s.val, (linearIndependent_fin_succ.mp s.property).left⟩,
    ⟨s.val 0, (linearIndependent_fin_succ.mp s.property).right⟩⟩
  invFun s := ⟨Fin.cons s.2.val s.1.val,
    linearIndependent_fin_cons.mpr ⟨s.1.property, s.2.property⟩⟩
  left_inv _ := by simp only [Fin.cons_self_tail, Subtype.coe_eta]
  right_inv := fun ⟨_, _⟩ => by simp only [Fin.cons_zero, Subtype.coe_eta, Sigma.mk.inj_iff,
    Fin.tail_cons, heq_eq_eq, and_self]

theorem linearIndependent_fin2 {f : Fin 2 → V} :
    LinearIndependent K f ↔ f 1 ≠ 0 ∧ ∀ a : K, a • f 1 ≠ f 0 := by
  rw [linearIndependent_fin_succ, linearIndependent_unique_iff, range_unique, mem_span_singleton,
    not_exists, show Fin.tail f default = f 1 by rw [← Fin.succ_zero_eq_one]; rfl]

theorem exists_linearIndependent_extension (hs : LinearIndependent K ((↑) : s → V)) (hst : s ⊆ t) :
    ∃ b ⊆ t, s ⊆ b ∧ t ⊆ span K b ∧ LinearIndependent K ((↑) : b → V) := by
  obtain ⟨b, sb, h⟩ := by
    refine zorn_subset_nonempty { b | b ⊆ t ∧ LinearIndependent K ((↑) : b → V) } ?_ _ ⟨hst, hs⟩
    · refine fun c hc cc _c0 => ⟨⋃₀ c, ⟨?_, ?_⟩, fun x => ?_⟩
      · exact sUnion_subset fun x xc => (hc xc).1
      · exact linearIndependent_sUnion_of_directed cc.directedOn fun x xc => (hc xc).2
      · exact subset_sUnion_of_mem
  refine ⟨b, h.prop.1, sb, fun x xt => by_contra fun hn ↦ hn ?_, h.prop.2⟩
  exact subset_span <| h.mem_of_prop_insert ⟨insert_subset xt h.prop.1, h.prop.2.insert hn⟩

variable (K t)

theorem exists_linearIndependent :
    ∃ b ⊆ t, span K b = span K t ∧ LinearIndependent K ((↑) : b → V) := by
  obtain ⟨b, hb₁, -, hb₂, hb₃⟩ :=
    exists_linearIndependent_extension (linearIndependent_empty K V) (Set.empty_subset t)
  exact ⟨b, hb₁, (span_eq_of_le _ hb₂ (Submodule.span_mono hb₁)).symm, hb₃⟩

/-- Indexed version of `exists_linearIndependent`. -/
lemma exists_linearIndependent' (v : ι → V) :
    ∃ (κ : Type u') (a : κ → ι), Injective a ∧
      Submodule.span K (Set.range (v ∘ a)) = Submodule.span K (Set.range v) ∧
      LinearIndependent K (v ∘ a) := by
  obtain ⟨t, ht, hsp, hli⟩ := exists_linearIndependent K (Set.range v)
  choose f hf using ht
  let s : Set ι := Set.range (fun a : t ↦ f a.property)
  have hs {i : ι} (hi : i ∈ s) : v i ∈ t := by obtain ⟨a, rfl⟩ := hi; simp [hf]
  let f' (a : s) : t := ⟨v a.val, hs a.property⟩
  refine ⟨s, Subtype.val, Subtype.val_injective, hsp.symm ▸ by congr; aesop, ?_⟩
  · rw [← show Subtype.val ∘ f' = v ∘ Subtype.val by ext; simp [f']]
    apply hli.comp
    rintro ⟨i, x, rfl⟩ ⟨j, y, rfl⟩ hij
    simp only [Subtype.ext_iff, hf, f'] at hij
    simp [hij]

variable {K t}

/-- `LinearIndependent.extend` adds vectors to a linear independent set `s ⊆ t` until it spans
all elements of `t`. -/
noncomputable def LinearIndependent.extend (hs : LinearIndependent K (fun x => x : s → V))
    (hst : s ⊆ t) : Set V :=
  Classical.choose (exists_linearIndependent_extension hs hst)

theorem LinearIndependent.extend_subset (hs : LinearIndependent K (fun x => x : s → V))
    (hst : s ⊆ t) : hs.extend hst ⊆ t :=
  let ⟨hbt, _hsb, _htb, _hli⟩ := Classical.choose_spec (exists_linearIndependent_extension hs hst)
  hbt

theorem LinearIndependent.subset_extend (hs : LinearIndependent K (fun x => x : s → V))
    (hst : s ⊆ t) : s ⊆ hs.extend hst :=
  let ⟨_hbt, hsb, _htb, _hli⟩ := Classical.choose_spec (exists_linearIndependent_extension hs hst)
  hsb

theorem LinearIndependent.subset_span_extend (hs : LinearIndependent K (fun x => x : s → V))
    (hst : s ⊆ t) : t ⊆ span K (hs.extend hst) :=
  let ⟨_hbt, _hsb, htb, _hli⟩ := Classical.choose_spec (exists_linearIndependent_extension hs hst)
  htb

theorem LinearIndependent.span_extend_eq_span (hs : LinearIndependent K (fun x => x : s → V))
    (hst : s ⊆ t) : span K (hs.extend hst) = span K t :=
  le_antisymm (span_mono (hs.extend_subset hst)) (span_le.2 (hs.subset_span_extend hst))

theorem LinearIndependent.linearIndependent_extend (hs : LinearIndependent K (fun x => x : s → V))
    (hst : s ⊆ t) : LinearIndependent K ((↑) : hs.extend hst → V) :=
  let ⟨_hbt, _hsb, _htb, hli⟩ := Classical.choose_spec (exists_linearIndependent_extension hs hst)
  hli

-- TODO(Mario): rewrite?
theorem exists_of_linearIndependent_of_finite_span {t : Finset V}
    (hs : LinearIndependent K (fun x => x : s → V)) (hst : s ⊆ (span K ↑t : Submodule K V)) :
    ∃ t' : Finset V, ↑t' ⊆ s ∪ ↑t ∧ s ⊆ ↑t' ∧ t'.card = t.card := by
  classical
  have :
    ∀ t : Finset V,
      ∀ s' : Finset V,
        ↑s' ⊆ s →
          s ∩ ↑t = ∅ →
            s ⊆ (span K ↑(s' ∪ t) : Submodule K V) →
              ∃ t' : Finset V, ↑t' ⊆ s ∪ ↑t ∧ s ⊆ ↑t' ∧ t'.card = (s' ∪ t).card :=
    fun t =>
    Finset.induction_on t
      (fun s' hs' _ hss' =>
        have : s = ↑s' := eq_of_linearIndependent_of_span_subtype hs hs' <| by simpa using hss'
        ⟨s', by simp [this]⟩)
      fun b₁ t hb₁t ih s' hs' hst hss' =>
      have hb₁s : b₁ ∉ s := fun h => by
        have : b₁ ∈ s ∩ ↑(insert b₁ t) := ⟨h, Finset.mem_insert_self _ _⟩
        rwa [hst] at this
      have hb₁s' : b₁ ∉ s' := fun h => hb₁s <| hs' h
      have hst : s ∩ ↑t = ∅ :=
        eq_empty_of_subset_empty <|
          -- Porting note: `-inter_subset_left, -subset_inter_iff` required.
          Subset.trans
            (by simp [inter_subset_inter, Subset.refl, -inter_subset_left, -subset_inter_iff])
            (le_of_eq hst)
      Classical.by_cases (p := s ⊆ (span K ↑(s' ∪ t) : Submodule K V))
        (fun this =>
          let ⟨u, hust, hsu, Eq⟩ := ih _ hs' hst this
          have hb₁u : b₁ ∉ u := fun h => (hust h).elim hb₁s hb₁t
          ⟨insert b₁ u, by simp [insert_subset_insert hust], Subset.trans hsu (by simp), by
            simp [Eq, hb₁t, hb₁s', hb₁u]⟩)
        fun this =>
        let ⟨b₂, hb₂s, hb₂t⟩ := not_subset.mp this
        have hb₂t' : b₂ ∉ s' ∪ t := fun h => hb₂t <| subset_span h
        have : s ⊆ (span K ↑(insert b₂ s' ∪ t) : Submodule K V) := fun b₃ hb₃ => by
          have : ↑(s' ∪ insert b₁ t) ⊆ insert b₁ (insert b₂ ↑(s' ∪ t) : Set V) := by
            -- Porting note: Too many theorems to be excluded, so
            --               `simp only` is shorter.
            simp only [insert_eq, union_subset_union, Subset.refl,
              subset_union_right, Finset.union_insert, Finset.coe_insert]
          have hb₃ : b₃ ∈ span K (insert b₁ (insert b₂ ↑(s' ∪ t) : Set V)) :=
            span_mono this (hss' hb₃)
          have : s ⊆ (span K (insert b₁ ↑(s' ∪ t)) : Submodule K V) := by
            simpa [insert_eq, -singleton_union, -union_singleton] using hss'
          -- Porting note: `by exact` is required to prevent timeout.
          have hb₁ : b₁ ∈ span K (insert b₂ ↑(s' ∪ t)) := by
            exact mem_span_insert_exchange (this hb₂s) hb₂t
          rw [span_insert_eq_span hb₁] at hb₃; simpa using hb₃
        let ⟨u, hust, hsu, eq⟩ := ih _ (by simp [insert_subset_iff, hb₂s, hs']) hst this
        -- Porting note: `hb₂t'` → `Finset.card_insert_of_not_mem hb₂t'`
        ⟨u, Subset.trans hust <| union_subset_union (Subset.refl _) (by simp [subset_insert]), hsu,
          by simp [eq, Finset.card_insert_of_not_mem hb₂t', hb₁t, hb₁s']⟩
  have eq : ((t.filter fun x => x ∈ s) ∪ t.filter fun x => x ∉ s) = t := by
    ext1 x
    by_cases x ∈ s <;> simp [*]
  apply
    Exists.elim
      (this (t.filter fun x => x ∉ s) (t.filter fun x => x ∈ s) (by simp [Set.subset_def])
        (by simp +contextual [Set.ext_iff]) (by rwa [eq]))
  intro u h
  exact
    ⟨u, Subset.trans h.1 (by simp +contextual [subset_def, and_imp, or_imp]),
      h.2.1, by simp only [h.2.2, eq]⟩

theorem exists_finite_card_le_of_finite_of_linearIndependent_of_span (ht : t.Finite)
    (hs : LinearIndependent K (fun x => x : s → V)) (hst : s ⊆ span K t) :
    ∃ h : s.Finite, h.toFinset.card ≤ ht.toFinset.card :=
  have : s ⊆ (span K ↑ht.toFinset : Submodule K V) := by simpa
  let ⟨u, _hust, hsu, Eq⟩ := exists_of_linearIndependent_of_finite_span hs this
  have : s.Finite := u.finite_toSet.subset hsu
  ⟨this, by rw [← Eq]; exact Finset.card_le_card <| Finset.coe_subset.mp <| by simp [hsu]⟩

end Module

set_option linter.style.longFile 1700<|MERGE_RESOLUTION|>--- conflicted
+++ resolved
@@ -230,22 +230,10 @@
           (by simp_rw [ite_smul, zero_smul, Finset.sum_extend_by_zero, eq]) i <;>
       exact (if_pos hi).symm⟩
 
-<<<<<<< HEAD
-theorem linearIndependent_add_smul_iff {c : ι → R} {i : ι} (h₀ : c i = 0) :
-    LinearIndependent R (v + (c · • v i)) ↔ LinearIndependent R v := by
-  simp [linearIndependent_iff_injective_linearCombination,
-    ← Finsupp.linearCombination_comp_addSubEquiv i c h₀]
-
-theorem not_linearIndependent_iff :
-    ¬LinearIndependent R v ↔
-      ∃ s : Finset ι, ∃ g : ι → R, ∑ i ∈ s, g i • v i = 0 ∧ ∃ i ∈ s, g i ≠ 0 := by
-  rw [linearIndependent_iff']
-=======
 theorem not_linearIndependent_iffₛ :
     ¬LinearIndependent R v ↔ ∃ s : Finset ι,
       ∃ f g : ι → R, ∑ i ∈ s, f i • v i = ∑ i ∈ s, g i • v i ∧ ∃ i ∈ s, f i ≠ g i := by
   rw [linearIndependent_iff'ₛ]
->>>>>>> b6263152
   simp only [exists_prop, not_forall]
 
 theorem Fintype.linearIndependent_iffₛ [Fintype ι] :
@@ -859,6 +847,11 @@
         H s (fun j => if j ∈ s then g j else 0) (fun j hj => if_neg hj)
           (by simp_rw [ite_smul, zero_smul, Finset.sum_extend_by_zero, hg]) i
       exact (if_pos hi).symm⟩
+
+theorem linearIndependent_add_smul_iff {c : ι → R} {i : ι} (h₀ : c i = 0) :
+    LinearIndependent R (v + (c · • v i)) ↔ LinearIndependent R v := by
+  simp [linearIndependent_iff_injective_linearCombination,
+    ← Finsupp.linearCombination_comp_addSubEquiv i c h₀]
 
 theorem not_linearIndependent_iff :
     ¬LinearIndependent R v ↔
