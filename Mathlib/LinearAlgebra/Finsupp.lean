/-
Copyright (c) 2019 Johannes Hölzl. All rights reserved.
Released under Apache 2.0 license as described in the file LICENSE.
Authors: Johannes Hölzl
-/
import Mathlib.Data.Finsupp.Encodable
import Mathlib.LinearAlgebra.Pi
import Mathlib.LinearAlgebra.Span
import Mathlib.Data.Set.Countable

/-!
# Properties of the module `α →₀ M`

Given an `R`-module `M`, the `R`-module structure on `α →₀ M` is defined in
`Data.Finsupp.Basic`.

In this file we define `Finsupp.supported s` to be the set `{f : α →₀ M | f.support ⊆ s}`
interpreted as a submodule of `α →₀ M`. We also define `LinearMap` versions of various maps:

* `Finsupp.lsingle a : M →ₗ[R] ι →₀ M`: `Finsupp.single a` as a linear map;
* `Finsupp.lapply a : (ι →₀ M) →ₗ[R] M`: the map `fun f ↦ f a` as a linear map;
* `Finsupp.lsubtypeDomain (s : Set α) : (α →₀ M) →ₗ[R] (s →₀ M)`: restriction to a subtype as a
  linear map;
* `Finsupp.restrictDom`: `Finsupp.filter` as a linear map to `Finsupp.supported s`;
* `Finsupp.lsum`: `Finsupp.sum` or `Finsupp.liftAddHom` as a `LinearMap`;
* `Finsupp.linearCombination R (v : ι → M)`: sends `l : ι → R` to the linear combination of
  `v i` with coefficients `l i`;
* `Finsupp.linearCombinationOn`: a restricted version of `Finsupp.linearCombination` with domain
  `Finsupp.supported R R s` and codomain `Submodule.span R (v '' s)`;
* `Finsupp.supportedEquivFinsupp`: a linear equivalence between the functions `α →₀ M` supported
  on `s` and the functions `s →₀ M`;
* `Finsupp.lmapDomain`: a linear map version of `Finsupp.mapDomain`;
* `Finsupp.domLCongr`: a `LinearEquiv` version of `Finsupp.domCongr`;
* `Finsupp.congr`: if the sets `s` and `t` are equivalent, then `supported M R s` is equivalent to
  `supported M R t`;
* `Finsupp.lcongr`: a `LinearEquiv`alence between `α →₀ M` and `β →₀ N` constructed using
  `e : α ≃ β` and `e' : M ≃ₗ[R] N`.

## Tags

function with finite support, module, linear algebra
-/


noncomputable section

open Set LinearMap Submodule

namespace Finsupp

section SMul

variable {α : Type*} {β : Type*} {R : Type*} {M : Type*} {M₂ : Type*}

theorem smul_sum [Zero β] [AddCommMonoid M] [DistribSMul R M] {v : α →₀ β} {c : R} {h : α → β → M} :
    c • v.sum h = v.sum fun a b => c • h a b :=
  Finset.smul_sum

@[simp]
theorem sum_smul_index_linearMap' [Semiring R] [AddCommMonoid M] [Module R M] [AddCommMonoid M₂]
    [Module R M₂] {v : α →₀ M} {c : R} {h : α → M →ₗ[R] M₂} :
    ((c • v).sum fun a => h a) = c • v.sum fun a => h a := by
  rw [Finsupp.sum_smul_index', Finsupp.smul_sum]
  · simp only [map_smul]
  · intro i
    exact (h i).map_zero

end SMul

section LinearEquivFunOnFinite

variable (R : Type*) {S : Type*} (M : Type*) (α : Type*)
variable [Finite α] [AddCommMonoid M] [Semiring R] [Module R M]

/-- Given `Finite α`, `linearEquivFunOnFinite R` is the natural `R`-linear equivalence between
`α →₀ β` and `α → β`. -/
@[simps apply]
noncomputable def linearEquivFunOnFinite : (α →₀ M) ≃ₗ[R] α → M :=
  { equivFunOnFinite with
    toFun := (⇑)
    map_add' := fun _ _ => rfl
    map_smul' := fun _ _ => rfl }

@[simp]
theorem linearEquivFunOnFinite_single [DecidableEq α] (x : α) (m : M) :
    (linearEquivFunOnFinite R M α) (single x m) = Pi.single x m :=
  equivFunOnFinite_single x m

@[simp]
theorem linearEquivFunOnFinite_symm_single [DecidableEq α] (x : α) (m : M) :
    (linearEquivFunOnFinite R M α).symm (Pi.single x m) = single x m :=
  equivFunOnFinite_symm_single x m

@[simp]
theorem linearEquivFunOnFinite_symm_coe (f : α →₀ M) : (linearEquivFunOnFinite R M α).symm f = f :=
  (linearEquivFunOnFinite R M α).symm_apply_apply f

end LinearEquivFunOnFinite

section LinearEquiv.finsuppUnique

variable (R : Type*) {S : Type*} (M : Type*)
variable [AddCommMonoid M] [Semiring R] [Module R M]
variable (α : Type*) [Unique α]

/-- If `α` has a unique term, then the type of finitely supported functions `α →₀ M` is
`R`-linearly equivalent to `M`. -/
noncomputable def LinearEquiv.finsuppUnique : (α →₀ M) ≃ₗ[R] M :=
  { Finsupp.equivFunOnFinite.trans (Equiv.funUnique α M) with
    map_add' := fun _ _ => rfl
    map_smul' := fun _ _ => rfl }

variable {R M}

@[simp]
theorem LinearEquiv.finsuppUnique_apply (f : α →₀ M) :
    LinearEquiv.finsuppUnique R M α f = f default :=
  rfl

variable {α}

@[simp]
theorem LinearEquiv.finsuppUnique_symm_apply (m : M) :
    (LinearEquiv.finsuppUnique R M α).symm m = Finsupp.single default m := by
  ext; simp [LinearEquiv.finsuppUnique, Equiv.funUnique, single, Pi.single,
    equivFunOnFinite, Function.update]

end LinearEquiv.finsuppUnique

variable {α : Type*} {M : Type*} {N : Type*} {P : Type*} {R : Type*} {S : Type*}
variable [Semiring R] [Semiring S] [AddCommMonoid M] [Module R M]
variable [AddCommMonoid N] [Module R N]
variable [AddCommMonoid P] [Module R P]

/-- Interpret `Finsupp.single a` as a linear map. -/
def lsingle (a : α) : M →ₗ[R] α →₀ M :=
  { Finsupp.singleAddHom a with map_smul' := fun _ _ => (smul_single _ _ _).symm }

/-- Two `R`-linear maps from `Finsupp X M` which agree on each `single x y` agree everywhere. -/
theorem lhom_ext ⦃φ ψ : (α →₀ M) →ₗ[R] N⦄ (h : ∀ a b, φ (single a b) = ψ (single a b)) : φ = ψ :=
  LinearMap.toAddMonoidHom_injective <| addHom_ext h

/-- Two `R`-linear maps from `Finsupp X M` which agree on each `single x y` agree everywhere.

We formulate this fact using equality of linear maps `φ.comp (lsingle a)` and `ψ.comp (lsingle a)`
so that the `ext` tactic can apply a type-specific extensionality lemma to prove equality of these
maps. E.g., if `M = R`, then it suffices to verify `φ (single a 1) = ψ (single a 1)`. -/
-- Porting note: The priority should be higher than `LinearMap.ext`.
@[ext high]
theorem lhom_ext' ⦃φ ψ : (α →₀ M) →ₗ[R] N⦄ (h : ∀ a, φ.comp (lsingle a) = ψ.comp (lsingle a)) :
    φ = ψ :=
  lhom_ext fun a => LinearMap.congr_fun (h a)

/-- Interpret `fun f : α →₀ M ↦ f a` as a linear map. -/
def lapply (a : α) : (α →₀ M) →ₗ[R] M :=
  { Finsupp.applyAddHom a with map_smul' := fun _ _ => rfl }

section CompatibleSMul

variable (R S M N ι : Type*)
variable [Semiring S] [AddCommMonoid M] [AddCommMonoid N] [Module S M] [Module S N]

instance _root_.LinearMap.CompatibleSMul.finsupp_dom [SMulZeroClass R M] [DistribSMul R N]
    [LinearMap.CompatibleSMul M N R S] : LinearMap.CompatibleSMul (ι →₀ M) N R S where
  map_smul f r m := by
    conv_rhs => rw [← sum_single m, map_finsupp_sum, smul_sum]
    erw [← sum_single (r • m), sum_mapRange_index single_zero, map_finsupp_sum]
    congr; ext i m; exact (f.comp <| lsingle i).map_smul_of_tower r m

instance _root_.LinearMap.CompatibleSMul.finsupp_cod [SMul R M] [SMulZeroClass R N]
    [LinearMap.CompatibleSMul M N R S] : LinearMap.CompatibleSMul M (ι →₀ N) R S where
  map_smul f r m := by ext i; apply ((lapply i).comp f).map_smul_of_tower

end CompatibleSMul

/-- Forget that a function is finitely supported.

This is the linear version of `Finsupp.toFun`. -/
@[simps]
def lcoeFun : (α →₀ M) →ₗ[R] α → M where
  toFun := (⇑)
  map_add' x y := by
    ext
    simp
  map_smul' x y := by
    ext
    simp

section LSubtypeDomain

variable (s : Set α)

/-- Interpret `Finsupp.subtypeDomain s` as a linear map. -/
def lsubtypeDomain : (α →₀ M) →ₗ[R] s →₀ M where
  toFun := subtypeDomain fun x => x ∈ s
  map_add' _ _ := subtypeDomain_add
  map_smul' _ _ := ext fun _ => rfl

theorem lsubtypeDomain_apply (f : α →₀ M) :
    (lsubtypeDomain s : (α →₀ M) →ₗ[R] s →₀ M) f = subtypeDomain (fun x => x ∈ s) f :=
  rfl

end LSubtypeDomain

@[simp]
theorem lsingle_apply (a : α) (b : M) : (lsingle a : M →ₗ[R] α →₀ M) b = single a b :=
  rfl

@[simp]
theorem lapply_apply (a : α) (f : α →₀ M) : (lapply a : (α →₀ M) →ₗ[R] M) f = f a :=
  rfl

@[simp]
theorem lapply_comp_lsingle_same (a : α) : lapply a ∘ₗ lsingle a = (.id : M →ₗ[R] M) := by ext; simp

@[simp]
theorem lapply_comp_lsingle_of_ne (a a' : α) (h : a ≠ a') :
    lapply a ∘ₗ lsingle a' = (0 : M →ₗ[R] M) := by ext; simp [h.symm]

@[simp]
theorem ker_lsingle (a : α) : ker (lsingle a : M →ₗ[R] α →₀ M) = ⊥ :=
  ker_eq_bot_of_injective (single_injective a)

theorem lsingle_range_le_ker_lapply (s t : Set α) (h : Disjoint s t) :
    ⨆ a ∈ s, LinearMap.range (lsingle a : M →ₗ[R] α →₀ M) ≤
      ⨅ a ∈ t, ker (lapply a : (α →₀ M) →ₗ[R] M) := by
  refine iSup_le fun a₁ => iSup_le fun h₁ => range_le_iff_comap.2 ?_
  simp only [(ker_comp _ _).symm, eq_top_iff, SetLike.le_def, mem_ker, comap_iInf, mem_iInf]
  intro b _ a₂ h₂
  have : a₁ ≠ a₂ := fun eq => h.le_bot ⟨h₁, eq.symm ▸ h₂⟩
  exact single_eq_of_ne this

theorem iInf_ker_lapply_le_bot : ⨅ a, ker (lapply a : (α →₀ M) →ₗ[R] M) ≤ ⊥ := by
  simp only [SetLike.le_def, mem_iInf, mem_ker, mem_bot, lapply_apply]
  exact fun a h => Finsupp.ext h

theorem iSup_lsingle_range : ⨆ a, LinearMap.range (lsingle a : M →ₗ[R] α →₀ M) = ⊤ := by
  refine eq_top_iff.2 <| SetLike.le_def.2 fun f _ => ?_
  rw [← sum_single f]
  exact sum_mem fun a _ => Submodule.mem_iSup_of_mem a ⟨_, rfl⟩

theorem disjoint_lsingle_lsingle (s t : Set α) (hs : Disjoint s t) :
    Disjoint (⨆ a ∈ s, LinearMap.range (lsingle a : M →ₗ[R] α →₀ M))
      (⨆ a ∈ t, LinearMap.range (lsingle a : M →ₗ[R] α →₀ M)) := by
  -- Porting note: 2 placeholders are added to prevent timeout.
  refine
    (Disjoint.mono
      (lsingle_range_le_ker_lapply s sᶜ ?_)
      (lsingle_range_le_ker_lapply t tᶜ ?_))
      ?_
  · apply disjoint_compl_right
  · apply disjoint_compl_right
  rw [disjoint_iff_inf_le]
  refine le_trans (le_iInf fun i => ?_) iInf_ker_lapply_le_bot
  classical
    by_cases his : i ∈ s
    · by_cases hit : i ∈ t
      · exact (hs.le_bot ⟨his, hit⟩).elim
      exact inf_le_of_right_le (iInf_le_of_le i <| iInf_le _ hit)
    exact inf_le_of_left_le (iInf_le_of_le i <| iInf_le _ his)

theorem span_single_image (s : Set M) (a : α) :
    Submodule.span R (single a '' s) = (Submodule.span R s).map (lsingle a : M →ₗ[R] α →₀ M) := by
  rw [← span_image]; rfl

variable (M R)

/-- `Finsupp.supported M R s` is the `R`-submodule of all `p : α →₀ M` such that `p.support ⊆ s`. -/
def supported (s : Set α) : Submodule R (α →₀ M) where
  carrier := { p | ↑p.support ⊆ s }
  add_mem' {p q} hp hq := by
    classical
    refine Subset.trans (Subset.trans (Finset.coe_subset.2 support_add) ?_) (union_subset hp hq)
    rw [Finset.coe_union]
  zero_mem' := by
    simp only [subset_def, Finset.mem_coe, Set.mem_setOf_eq, mem_support_iff, zero_apply]
    intro h ha
    exact (ha rfl).elim
  smul_mem' a p hp := Subset.trans (Finset.coe_subset.2 support_smul) hp

variable {M}

theorem mem_supported {s : Set α} (p : α →₀ M) : p ∈ supported M R s ↔ ↑p.support ⊆ s :=
  Iff.rfl

theorem mem_supported' {s : Set α} (p : α →₀ M) :
    p ∈ supported M R s ↔ ∀ x ∉ s, p x = 0 := by
  haveI := Classical.decPred fun x : α => x ∈ s; simp [mem_supported, Set.subset_def, not_imp_comm]

theorem mem_supported_support (p : α →₀ M) : p ∈ Finsupp.supported M R (p.support : Set α) := by
  rw [Finsupp.mem_supported]

theorem single_mem_supported {s : Set α} {a : α} (b : M) (h : a ∈ s) :
    single a b ∈ supported M R s :=
  Set.Subset.trans support_single_subset (Finset.singleton_subset_set_iff.2 h)

theorem supported_eq_span_single (s : Set α) :
    supported R R s = span R ((fun i => single i 1) '' s) := by
  refine (span_eq_of_le _ ?_ (SetLike.le_def.2 fun l hl => ?_)).symm
  · rintro _ ⟨_, hp, rfl⟩
    exact single_mem_supported R 1 hp
  · rw [← l.sum_single]
    refine sum_mem fun i il => ?_
  -- Porting note: Needed to help this convert quite a bit replacing underscores
    convert smul_mem (M := α →₀ R) (x := single i 1) (span R ((fun i => single i 1) '' s)) (l i) ?_
    · simp [span]
    · apply subset_span
      apply Set.mem_image_of_mem _ (hl il)

variable (M)

/-- Interpret `Finsupp.filter s` as a linear map from `α →₀ M` to `supported M R s`. -/
def restrictDom (s : Set α) [DecidablePred (· ∈ s)] : (α →₀ M) →ₗ[R] supported M R s :=
  LinearMap.codRestrict _
    { toFun := filter (· ∈ s)
      map_add' := fun _ _ => filter_add
      map_smul' := fun _ _ => filter_smul } fun l =>
    (mem_supported' _ _).2 fun _ => filter_apply_neg (· ∈ s) l

variable {M R}

section

@[simp]
theorem restrictDom_apply (s : Set α) (l : α →₀ M) [DecidablePred (· ∈ s)] :
    (restrictDom M R s l : α →₀ M) = Finsupp.filter (· ∈ s) l := rfl

end

theorem restrictDom_comp_subtype (s : Set α) [DecidablePred (· ∈ s)] :
    (restrictDom M R s).comp (Submodule.subtype _) = LinearMap.id := by
  ext l a
  by_cases h : a ∈ s
  · simp [h]
  simpa [h] using ((mem_supported' R l.1).1 l.2 a h).symm

theorem range_restrictDom (s : Set α) [DecidablePred (· ∈ s)] :
    LinearMap.range (restrictDom M R s) = ⊤ :=
  range_eq_top.2 <|
    Function.RightInverse.surjective <| LinearMap.congr_fun (restrictDom_comp_subtype s)

theorem supported_mono {s t : Set α} (st : s ⊆ t) : supported M R s ≤ supported M R t := fun _ h =>
  Set.Subset.trans h st

@[simp]
theorem supported_empty : supported M R (∅ : Set α) = ⊥ :=
  eq_bot_iff.2 fun l h => (Submodule.mem_bot R).2 <| by ext; simp_all [mem_supported']

@[simp]
theorem supported_univ : supported M R (Set.univ : Set α) = ⊤ :=
  eq_top_iff.2 fun _ _ => Set.subset_univ _

theorem supported_iUnion {δ : Type*} (s : δ → Set α) :
    supported M R (⋃ i, s i) = ⨆ i, supported M R (s i) := by
  refine le_antisymm ?_ (iSup_le fun i => supported_mono <| Set.subset_iUnion _ _)
  haveI := Classical.decPred fun x => x ∈ ⋃ i, s i
  suffices
    LinearMap.range ((Submodule.subtype _).comp (restrictDom M R (⋃ i, s i))) ≤
      ⨆ i, supported M R (s i) by
    rwa [LinearMap.range_comp, range_restrictDom, Submodule.map_top, range_subtype] at this
  rw [range_le_iff_comap, eq_top_iff]
  rintro l ⟨⟩
  -- Porting note: Was ported as `induction l using Finsupp.induction`
  refine Finsupp.induction l ?_ ?_
  · exact zero_mem _
<<<<<<< HEAD
  · refine' fun x a l _ _ => add_mem _
    by_cases h : ∃ i, x ∈ s i <;> simp [h]
    cases' h with i hi
    exact le_iSup (fun i => supported M R (s i)) i (single_mem_supported R _ hi)
#align finsupp.supported_Union Finsupp.supported_iUnion
=======
  · refine fun x a l _ _ => add_mem ?_
    by_cases h : ∃ i, x ∈ s i
    · simp only [mem_comap, coe_comp, coeSubtype, Function.comp_apply, restrictDom_apply,
        mem_iUnion, h, filter_single_of_pos]
      cases' h with i hi
      exact le_iSup (fun i => supported M R (s i)) i (single_mem_supported R _ hi)
    · simp [h]
>>>>>>> 99508fb5

theorem supported_union (s t : Set α) :
    supported M R (s ∪ t) = supported M R s ⊔ supported M R t := by
  rw [Set.union_eq_iUnion, supported_iUnion, iSup_bool_eq, cond_true, cond_false]

theorem supported_iInter {ι : Type*} (s : ι → Set α) :
    supported M R (⋂ i, s i) = ⨅ i, supported M R (s i) :=
  Submodule.ext fun x => by simp [mem_supported, subset_iInter_iff]

theorem supported_inter (s t : Set α) :
    supported M R (s ∩ t) = supported M R s ⊓ supported M R t := by
  rw [Set.inter_eq_iInter, supported_iInter, iInf_bool_eq]; rfl

theorem disjoint_supported_supported {s t : Set α} (h : Disjoint s t) :
    Disjoint (supported M R s) (supported M R t) :=
  disjoint_iff.2 <| by rw [← supported_inter, disjoint_iff_inter_eq_empty.1 h, supported_empty]

theorem disjoint_supported_supported_iff [Nontrivial M] {s t : Set α} :
    Disjoint (supported M R s) (supported M R t) ↔ Disjoint s t := by
  refine ⟨fun h => Set.disjoint_left.mpr fun x hx1 hx2 => ?_, disjoint_supported_supported⟩
  rcases exists_ne (0 : M) with ⟨y, hy⟩
  have := h.le_bot ⟨single_mem_supported R y hx1, single_mem_supported R y hx2⟩
  rw [mem_bot, single_eq_zero] at this
  exact hy this

/-- Interpret `Finsupp.restrictSupportEquiv` as a linear equivalence between
`supported M R s` and `s →₀ M`. -/
def supportedEquivFinsupp (s : Set α) : supported M R s ≃ₗ[R] s →₀ M := by
  let F : supported M R s ≃ (s →₀ M) := restrictSupportEquiv s M
  refine F.toLinearEquiv ?_
  have :
    (F : supported M R s → ↥s →₀ M) =
      (lsubtypeDomain s : (α →₀ M) →ₗ[R] s →₀ M).comp (Submodule.subtype (supported M R s)) :=
    rfl
  rw [this]
  exact LinearMap.isLinear _

section LSum

variable (S)
variable [Module S N] [SMulCommClass R S N]

/-- Lift a family of linear maps `M →ₗ[R] N` indexed by `x : α` to a linear map from `α →₀ M` to
`N` using `Finsupp.sum`. This is an upgraded version of `Finsupp.liftAddHom`.

See note [bundled maps over different rings] for why separate `R` and `S` semirings are used.
-/
def lsum : (α → M →ₗ[R] N) ≃ₗ[S] (α →₀ M) →ₗ[R] N where
  toFun F :=
    { toFun := fun d => d.sum fun i => F i
      map_add' := (liftAddHom (α := α) (M := M) (N := N) fun x => (F x).toAddMonoidHom).map_add
      map_smul' := fun c f => by simp [sum_smul_index', smul_sum] }
  invFun F x := F.comp (lsingle x)
  left_inv F := by
    ext x y
    simp
  right_inv F := by
    ext x y
    simp
  map_add' F G := by
    ext x y
    simp
  map_smul' F G := by
    ext x y
    simp

@[simp]
theorem coe_lsum (f : α → M →ₗ[R] N) : (lsum S f : (α →₀ M) → N) = fun d => d.sum fun i => f i :=
  rfl

theorem lsum_apply (f : α → M →ₗ[R] N) (l : α →₀ M) : Finsupp.lsum S f l = l.sum fun b => f b :=
  rfl

theorem lsum_single (f : α → M →ₗ[R] N) (i : α) (m : M) :
    Finsupp.lsum S f (Finsupp.single i m) = f i m :=
  Finsupp.sum_single_index (f i).map_zero

@[simp] theorem lsum_comp_lsingle (f : α → M →ₗ[R] N) (i : α) :
    Finsupp.lsum S f ∘ₗ lsingle i = f i := by ext; simp

theorem lsum_symm_apply (f : (α →₀ M) →ₗ[R] N) (x : α) : (lsum S).symm f x = f.comp (lsingle x) :=
  rfl

end LSum

section

variable (M) (R) (X : Type*) (S)
variable [Module S M] [SMulCommClass R S M]

/-- A slight rearrangement from `lsum` gives us
the bijection underlying the free-forgetful adjunction for R-modules.
-/
noncomputable def lift : (X → M) ≃+ ((X →₀ R) →ₗ[R] M) :=
  (AddEquiv.arrowCongr (Equiv.refl X) (ringLmapEquivSelf R ℕ M).toAddEquiv.symm).trans
    (lsum _ : _ ≃ₗ[ℕ] _).toAddEquiv

@[simp]
theorem lift_symm_apply (f) (x) : ((lift M R X).symm f) x = f (single x 1) :=
  rfl

@[simp]
theorem lift_apply (f) (g) : ((lift M R X) f) g = g.sum fun x r => r • f x :=
  rfl

/-- Given compatible `S` and `R`-module structures on `M` and a type `X`, the set of functions
`X → M` is `S`-linearly equivalent to the `R`-linear maps from the free `R`-module
on `X` to `M`. -/
noncomputable def llift : (X → M) ≃ₗ[S] (X →₀ R) →ₗ[R] M :=
  { lift M R X with
    map_smul' := by
      intros
      dsimp
      ext
      simp only [coe_comp, Function.comp_apply, lsingle_apply, lift_apply, Pi.smul_apply,
        sum_single_index, zero_smul, one_smul, LinearMap.smul_apply] }

@[simp]
theorem llift_apply (f : X → M) (x : X →₀ R) : llift M R S X f x = lift M R X f x :=
  rfl

@[simp]
theorem llift_symm_apply (f : (X →₀ R) →ₗ[R] M) (x : X) :
    (llift M R S X).symm f x = f (single x 1) :=
  rfl

end

section LMapDomain

variable {α' : Type*} {α'' : Type*} (M R)

/-- Interpret `Finsupp.mapDomain` as a linear map. -/
def lmapDomain (f : α → α') : (α →₀ M) →ₗ[R] α' →₀ M where
  toFun := mapDomain f
  map_add' _ _ := mapDomain_add
  map_smul' := mapDomain_smul

@[simp]
theorem lmapDomain_apply (f : α → α') (l : α →₀ M) :
    (lmapDomain M R f : (α →₀ M) →ₗ[R] α' →₀ M) l = mapDomain f l :=
  rfl

@[simp]
theorem lmapDomain_id : (lmapDomain M R _root_.id : (α →₀ M) →ₗ[R] α →₀ M) = LinearMap.id :=
  LinearMap.ext fun _ => mapDomain_id

theorem lmapDomain_comp (f : α → α') (g : α' → α'') :
    lmapDomain M R (g ∘ f) = (lmapDomain M R g).comp (lmapDomain M R f) :=
  LinearMap.ext fun _ => mapDomain_comp

theorem supported_comap_lmapDomain (f : α → α') (s : Set α') :
    supported M R (f ⁻¹' s) ≤ (supported M R s).comap (lmapDomain M R f) := by
  classical
  intro l (hl : (l.support : Set α) ⊆ f ⁻¹' s)
  show ↑(mapDomain f l).support ⊆ s
  rw [← Set.image_subset_iff, ← Finset.coe_image] at hl
  exact Set.Subset.trans mapDomain_support hl

theorem lmapDomain_supported (f : α → α') (s : Set α) :
    (supported M R s).map (lmapDomain M R f) = supported M R (f '' s) := by
  classical
  cases isEmpty_or_nonempty α
  · simp [s.eq_empty_of_isEmpty]
  refine
    le_antisymm
      (map_le_iff_le_comap.2 <|
        le_trans (supported_mono <| Set.subset_preimage_image _ _)
          (supported_comap_lmapDomain M R _ _))
      ?_
  intro l hl
  refine ⟨(lmapDomain M R (Function.invFunOn f s) : (α' →₀ M) →ₗ[R] α →₀ M) l, fun x hx => ?_, ?_⟩
  · rcases Finset.mem_image.1 (mapDomain_support hx) with ⟨c, hc, rfl⟩
    exact Function.invFunOn_mem (by simpa using hl hc)
  · rw [← LinearMap.comp_apply, ← lmapDomain_comp]
    refine (mapDomain_congr fun c hc => ?_).trans mapDomain_id
    exact Function.invFunOn_eq (by simpa using hl hc)

theorem lmapDomain_disjoint_ker (f : α → α') {s : Set α}
    (H : ∀ a ∈ s, ∀ b ∈ s, f a = f b → a = b) :
    Disjoint (supported M R s) (ker (lmapDomain M R f)) := by
  rw [disjoint_iff_inf_le]
  rintro l ⟨h₁, h₂⟩
  rw [SetLike.mem_coe, mem_ker, lmapDomain_apply, mapDomain] at h₂
  simp only [mem_bot]; ext x
  haveI := Classical.decPred fun x => x ∈ s
  by_cases xs : x ∈ s
  · have : Finsupp.sum l (fun a => Finsupp.single (f a)) (f x) = 0 := by
      rw [h₂]
      rfl
    rw [Finsupp.sum_apply, Finsupp.sum_eq_single x, single_eq_same] at this
    · simpa
    · intro y hy xy
      simp only [SetLike.mem_coe, mem_supported, subset_def, Finset.mem_coe, mem_support_iff] at h₁
      simp [mt (H _ (h₁ _ hy) _ xs) xy]
    · simp (config := { contextual := true })
  · by_contra h
    exact xs (h₁ <| Finsupp.mem_support_iff.2 h)

end LMapDomain

section LComapDomain

variable {β : Type*}

/-- Given `f : α → β` and a proof `hf` that `f` is injective, `lcomapDomain f hf` is the linear map
sending `l : β →₀ M` to the finitely supported function from `α` to `M` given by composing
`l` with `f`.

This is the linear version of `Finsupp.comapDomain`. -/
def lcomapDomain (f : α → β) (hf : Function.Injective f) : (β →₀ M) →ₗ[R] α →₀ M where
  toFun l := Finsupp.comapDomain f l hf.injOn
  map_add' x y := by ext; simp
  map_smul' c x := by ext; simp

end LComapDomain

section LinearCombination

variable (R)
variable {α' : Type*} {M' : Type*} [AddCommMonoid M'] [Module R M'] (v : α → M) {v' : α' → M'}

/-- Interprets (l : α →₀ R) as a linear combination of the elements in the family (v : α → M) and
    evaluates this linear combination. -/
def linearCombination : (α →₀ R) →ₗ[R] M :=
  Finsupp.lsum ℕ fun i => LinearMap.id.smulRight (v i)

@[deprecated (since := "2024-08-29")] noncomputable alias total := linearCombination

variable {v}

theorem linearCombination_apply (l : α →₀ R) : linearCombination R v l = l.sum fun i a => a • v i :=
  rfl

@[deprecated (since := "2024-08-29")] alias total_apply := linearCombination_apply

theorem linearCombination_apply_of_mem_supported {l : α →₀ R} {s : Finset α}
    (hs : l ∈ supported R R (↑s : Set α)) : linearCombination R v l = s.sum fun i => l i • v i :=
  Finset.sum_subset hs fun x _ hxg =>
    show l x • v x = 0 by rw [not_mem_support_iff.1 hxg, zero_smul]

@[deprecated (since := "2024-08-29")] alias total_apply_of_mem_supported :=
  linearCombination_apply_of_mem_supported

@[simp]
theorem linearCombination_single (c : R) (a : α) :
    linearCombination R v (single a c) = c • v a := by
  simp [linearCombination_apply, sum_single_index]

@[deprecated (since := "2024-08-29")] alias total_single := linearCombination_single

theorem linearCombination_zero_apply (x : α →₀ R) : (linearCombination R (0 : α → M)) x = 0 := by
  simp [linearCombination_apply]

@[deprecated (since := "2024-08-29")] alias total_zero_apply := linearCombination_zero_apply

variable (α M)

@[simp]
theorem linearCombination_zero : linearCombination R (0 : α → M) = 0 :=
  LinearMap.ext (linearCombination_zero_apply R)

@[deprecated (since := "2024-08-29")] alias total_zero := linearCombination_zero

variable {α M}

theorem apply_linearCombination (f : M →ₗ[R] M') (v) (l : α →₀ R) :
    f (linearCombination R v l) = linearCombination R (f ∘ v) l := by
  apply Finsupp.induction_linear l <;> simp (config := { contextual := true })

@[deprecated (since := "2024-08-29")] alias apply_total := apply_linearCombination

theorem apply_linearCombination_id (f : M →ₗ[R] M') (l : M →₀ R) :
    f (linearCombination R _root_.id l) = linearCombination R f l :=
  apply_linearCombination ..

@[deprecated (since := "2024-08-29")] alias apply_total_id := apply_linearCombination_id

theorem linearCombination_unique [Unique α] (l : α →₀ R) (v : α → M) :
    linearCombination R v l = l default • v default := by
  rw [← linearCombination_single, ← unique_single l]

@[deprecated (since := "2024-08-29")] alias total_unique := linearCombination_unique

theorem linearCombination_surjective (h : Function.Surjective v) :
    Function.Surjective (linearCombination R v) := by
  intro x
  obtain ⟨y, hy⟩ := h x
  exact ⟨Finsupp.single y 1, by simp [hy]⟩

@[deprecated (since := "2024-08-29")] alias total_surjective := linearCombination_surjective

theorem linearCombination_range (h : Function.Surjective v) :
    LinearMap.range (linearCombination R v) = ⊤ :=
  range_eq_top.2 <| linearCombination_surjective R h

@[deprecated (since := "2024-08-29")] alias total_range := linearCombination_range

/-- Any module is a quotient of a free module. This is stated as surjectivity of
`Finsupp.linearCombination R id : (M →₀ R) →ₗ[R] M`. -/
theorem linearCombination_id_surjective (M) [AddCommMonoid M] [Module R M] :
    Function.Surjective (linearCombination R (id : M → M)) :=
  linearCombination_surjective R Function.surjective_id

@[deprecated (since := "2024-08-29")] alias total_id_surjective := linearCombination_id_surjective

theorem range_linearCombination : LinearMap.range (linearCombination R v) = span R (range v) := by
  ext x
  constructor
  · intro hx
    rw [LinearMap.mem_range] at hx
    rcases hx with ⟨l, hl⟩
    rw [← hl]
    rw [linearCombination_apply]
    exact sum_mem fun i _ => Submodule.smul_mem _ _ (subset_span (mem_range_self i))
  · apply span_le.2
    intro x hx
    rcases hx with ⟨i, hi⟩
    rw [SetLike.mem_coe, LinearMap.mem_range]
    use Finsupp.single i 1
    simp [hi]

@[deprecated (since := "2024-08-29")] alias range_total := range_linearCombination

theorem lmapDomain_linearCombination (f : α → α') (g : M →ₗ[R] M') (h : ∀ i, g (v i) = v' (f i)) :
    (linearCombination R v').comp (lmapDomain R R f) = g.comp (linearCombination R v) := by
  ext l
  simp [linearCombination_apply, Finsupp.sum_mapDomain_index, add_smul, h]

@[deprecated (since := "2024-08-29")] alias lmapDomain_total := lmapDomain_linearCombination

theorem linearCombination_comp_lmapDomain (f : α → α') :
    (linearCombination R v').comp (Finsupp.lmapDomain R R f) = linearCombination R (v' ∘ f) := by
  ext
  simp

@[deprecated (since := "2024-08-29")] alias total_comp_lmapDomain :=
  linearCombination_comp_lmapDomain

@[simp]
theorem linearCombination_embDomain (f : α ↪ α') (l : α →₀ R) :
    (linearCombination R v') (embDomain f l) = (linearCombination R (v' ∘ f)) l := by
  simp [linearCombination_apply, Finsupp.sum, support_embDomain, embDomain_apply]

@[deprecated (since := "2024-08-29")] alias total_embDomain := linearCombination_embDomain

@[simp]
theorem linearCombination_mapDomain (f : α → α') (l : α →₀ R) :
    (linearCombination R v') (mapDomain f l) = (linearCombination R (v' ∘ f)) l :=
  LinearMap.congr_fun (linearCombination_comp_lmapDomain _ _) l

@[deprecated (since := "2024-08-29")] alias total_mapDomain := linearCombination_mapDomain

@[simp]
theorem linearCombination_equivMapDomain (f : α ≃ α') (l : α →₀ R) :
    (linearCombination R v') (equivMapDomain f l) = (linearCombination R (v' ∘ f)) l := by
  rw [equivMapDomain_eq_mapDomain, linearCombination_mapDomain]

@[deprecated (since := "2024-08-29")] alias total_equivMapDomain := linearCombination_equivMapDomain

/-- A version of `Finsupp.range_linearCombination` which is useful for going in the other
direction -/
theorem span_eq_range_linearCombination (s : Set M) :
    span R s = LinearMap.range (linearCombination R ((↑) : s → M)) := by
  rw [range_linearCombination, Subtype.range_coe_subtype, Set.setOf_mem_eq]

@[deprecated (since := "2024-08-29")] alias span_eq_range_total := span_eq_range_linearCombination

theorem mem_span_iff_linearCombination (s : Set M) (x : M) :
    x ∈ span R s ↔ ∃ l : s →₀ R, linearCombination R (↑) l = x :=
  (SetLike.ext_iff.1 <| span_eq_range_linearCombination _ _) x

@[deprecated (since := "2024-08-29")] alias mem_span_iff_total := mem_span_iff_linearCombination

variable {R}

theorem mem_span_range_iff_exists_finsupp {v : α → M} {x : M} :
    x ∈ span R (range v) ↔ ∃ c : α →₀ R, (c.sum fun i a => a • v i) = x := by
  simp only [← Finsupp.range_linearCombination, LinearMap.mem_range, linearCombination_apply]

variable (R)

theorem span_image_eq_map_linearCombination (s : Set α) :
    span R (v '' s) = Submodule.map (linearCombination R v) (supported R R s) := by
  apply span_eq_of_le
  · intro x hx
    rw [Set.mem_image] at hx
    apply Exists.elim hx
    intro i hi
    exact ⟨_, Finsupp.single_mem_supported R 1 hi.1, by simp [hi.2]⟩
  · refine map_le_iff_le_comap.2 fun z hz => ?_
    have : ∀ i, z i • v i ∈ span R (v '' s) := by
      intro c
      haveI := Classical.decPred fun x => x ∈ s
      by_cases h : c ∈ s
      · exact smul_mem _ _ (subset_span (Set.mem_image_of_mem _ h))
      · simp [(Finsupp.mem_supported' R _).1 hz _ h]
    -- Porting note: `rw` is required to infer metavariables in `sum_mem`.
    rw [mem_comap, linearCombination_apply]
    refine sum_mem ?_
    simp [this]

@[deprecated (since := "2024-08-29")] alias span_image_eq_map_total :=
  span_image_eq_map_linearCombination

theorem mem_span_image_iff_linearCombination {s : Set α} {x : M} :
    x ∈ span R (v '' s) ↔ ∃ l ∈ supported R R s, linearCombination R v l = x := by
  rw [span_image_eq_map_linearCombination]
  simp

@[deprecated (since := "2024-08-29")] alias mem_span_image_iff_total :=
  mem_span_image_iff_linearCombination

theorem linearCombination_option (v : Option α → M) (f : Option α →₀ R) :
    linearCombination R v f =
      f none • v none + linearCombination R (v ∘ Option.some) f.some := by
  rw [linearCombination_apply, sum_option_index_smul, linearCombination_apply]; simp

@[deprecated (since := "2024-08-29")] alias total_option := linearCombination_option

theorem linearCombination_linearCombination {α β : Type*} (A : α → M) (B : β → α →₀ R)
    (f : β →₀ R) : linearCombination R A (linearCombination R B f) =
      linearCombination R (fun b => linearCombination R A (B b)) f := by
  classical
  simp only [linearCombination_apply]
  apply induction_linear f
  · simp only [sum_zero_index]
  · intro f₁ f₂ h₁ h₂
    simp [sum_add_index, h₁, h₂, add_smul]
  · simp [sum_single_index, sum_smul_index, smul_sum, mul_smul]

@[deprecated (since := "2024-08-29")] alias total_total := linearCombination_linearCombination

@[simp]
theorem linearCombination_fin_zero (f : Fin 0 → M) : linearCombination R f = 0 := by
  ext i
  apply finZeroElim i

@[deprecated (since := "2024-08-29")] alias total_fin_zero := linearCombination_fin_zero

variable (α) (M) (v)

/-- `Finsupp.linearCombinationOn M v s` interprets `p : α →₀ R` as a linear combination of a
subset of the vectors in `v`, mapping it to the span of those vectors.

The subset is indicated by a set `s : Set α` of indices.
-/
def linearCombinationOn (s : Set α) : supported R R s →ₗ[R] span R (v '' s) :=
  LinearMap.codRestrict _ ((linearCombination _ v).comp (Submodule.subtype (supported R R s)))
    fun ⟨l, hl⟩ => (mem_span_image_iff_linearCombination _).2 ⟨l, hl, rfl⟩

@[deprecated (since := "2024-08-29")] noncomputable alias totalOn := linearCombinationOn

variable {α} {M} {v}

theorem linearCombinationOn_range (s : Set α) :
    LinearMap.range (linearCombinationOn α M R v s) = ⊤ := by
  rw [linearCombinationOn, LinearMap.range_eq_map, LinearMap.map_codRestrict,
    ← LinearMap.range_le_iff_comap, range_subtype, Submodule.map_top, LinearMap.range_comp,
    range_subtype]
  exact (span_image_eq_map_linearCombination _ _).le

@[deprecated (since := "2024-08-29")] alias totalOn_range := linearCombinationOn_range

theorem linearCombination_comp (f : α' → α) :
    linearCombination R (v ∘ f) = (linearCombination R v).comp (lmapDomain R R f) := by
  ext
  simp [linearCombination_apply]

@[deprecated (since := "2024-08-29")] alias total_comp := linearCombination_comp

theorem linearCombination_comapDomain (f : α → α') (l : α' →₀ R)
    (hf : Set.InjOn f (f ⁻¹' ↑l.support)) : linearCombination R v (Finsupp.comapDomain f l hf) =
      (l.support.preimage f hf).sum fun i => l (f i) • v i := by
  rw [linearCombination_apply]; rfl

@[deprecated (since := "2024-08-29")] alias total_comapDomain := linearCombination_comapDomain

theorem linearCombination_onFinset {s : Finset α} {f : α → R} (g : α → M)
    (hf : ∀ a, f a ≠ 0 → a ∈ s) :
    linearCombination R g (Finsupp.onFinset s f hf) = Finset.sum s fun x : α => f x • g x := by
  classical
  simp only [linearCombination_apply, Finsupp.sum, Finsupp.onFinset_apply, Finsupp.support_onFinset]
  rw [Finset.sum_filter_of_ne]
  intro x _ h
  contrapose! h
  simp [h]

@[deprecated (since := "2024-08-29")] alias total_onFinset := linearCombination_onFinset

end LinearCombination

/-- An equivalence of domains induces a linear equivalence of finitely supported functions.

This is `Finsupp.domCongr` as a `LinearEquiv`.
See also `LinearMap.funCongrLeft` for the case of arbitrary functions. -/
protected def domLCongr {α₁ α₂ : Type*} (e : α₁ ≃ α₂) : (α₁ →₀ M) ≃ₗ[R] α₂ →₀ M :=
  (Finsupp.domCongr e : (α₁ →₀ M) ≃+ (α₂ →₀ M)).toLinearEquiv <| by
    simpa only [equivMapDomain_eq_mapDomain, domCongr_apply] using (lmapDomain M R e).map_smul

@[simp]
theorem domLCongr_apply {α₁ : Type*} {α₂ : Type*} (e : α₁ ≃ α₂) (v : α₁ →₀ M) :
    (Finsupp.domLCongr e : _ ≃ₗ[R] _) v = Finsupp.domCongr e v :=
  rfl

@[simp]
theorem domLCongr_refl : Finsupp.domLCongr (Equiv.refl α) = LinearEquiv.refl R (α →₀ M) :=
  LinearEquiv.ext fun _ => equivMapDomain_refl _

theorem domLCongr_trans {α₁ α₂ α₃ : Type*} (f : α₁ ≃ α₂) (f₂ : α₂ ≃ α₃) :
    (Finsupp.domLCongr f).trans (Finsupp.domLCongr f₂) =
      (Finsupp.domLCongr (f.trans f₂) : (_ →₀ M) ≃ₗ[R] _) :=
  LinearEquiv.ext fun _ => (equivMapDomain_trans _ _ _).symm

@[simp]
theorem domLCongr_symm {α₁ α₂ : Type*} (f : α₁ ≃ α₂) :
    ((Finsupp.domLCongr f).symm : (_ →₀ M) ≃ₗ[R] _) = Finsupp.domLCongr f.symm :=
  LinearEquiv.ext fun _ => rfl

-- @[simp] -- Porting note (#10618): simp can prove this
theorem domLCongr_single {α₁ : Type*} {α₂ : Type*} (e : α₁ ≃ α₂) (i : α₁) (m : M) :
    (Finsupp.domLCongr e : _ ≃ₗ[R] _) (Finsupp.single i m) = Finsupp.single (e i) m := by
  simp

/-- An equivalence of sets induces a linear equivalence of `Finsupp`s supported on those sets. -/
noncomputable def congr {α' : Type*} (s : Set α) (t : Set α') (e : s ≃ t) :
    supported M R s ≃ₗ[R] supported M R t := by
  haveI := Classical.decPred fun x => x ∈ s
  haveI := Classical.decPred fun x => x ∈ t
  exact Finsupp.supportedEquivFinsupp s ≪≫ₗ
    (Finsupp.domLCongr e ≪≫ₗ (Finsupp.supportedEquivFinsupp t).symm)

/-- `Finsupp.mapRange` as a `LinearMap`. -/
def mapRange.linearMap (f : M →ₗ[R] N) : (α →₀ M) →ₗ[R] α →₀ N :=
  { mapRange.addMonoidHom f.toAddMonoidHom with
    toFun := (mapRange f f.map_zero : (α →₀ M) → α →₀ N)
    -- Porting note: `hf` should be specified.
    map_smul' := fun c v => mapRange_smul (hf := f.map_zero) c v (f.map_smul c) }

-- Porting note: This was generated by `simps!`.
@[simp]
theorem mapRange.linearMap_apply (f : M →ₗ[R] N) (g : α →₀ M) :
    mapRange.linearMap f g = mapRange f f.map_zero g := rfl

@[simp]
theorem mapRange.linearMap_id :
    mapRange.linearMap LinearMap.id = (LinearMap.id : (α →₀ M) →ₗ[R] _) :=
  LinearMap.ext mapRange_id

theorem mapRange.linearMap_comp (f : N →ₗ[R] P) (f₂ : M →ₗ[R] N) :
    (mapRange.linearMap (f.comp f₂) : (α →₀ _) →ₗ[R] _) =
      (mapRange.linearMap f).comp (mapRange.linearMap f₂) :=
  -- Porting note: Placeholders should be filled.
  LinearMap.ext <| mapRange_comp f f.map_zero f₂ f₂.map_zero (comp f f₂).map_zero

@[simp]
theorem mapRange.linearMap_toAddMonoidHom (f : M →ₗ[R] N) :
    (mapRange.linearMap f).toAddMonoidHom =
      (mapRange.addMonoidHom f.toAddMonoidHom : (α →₀ M) →+ _) :=
  AddMonoidHom.ext fun _ => rfl

/-- `Finsupp.mapRange` as a `LinearEquiv`. -/
def mapRange.linearEquiv (e : M ≃ₗ[R] N) : (α →₀ M) ≃ₗ[R] α →₀ N :=
  { mapRange.linearMap e.toLinearMap,
    mapRange.addEquiv e.toAddEquiv with
    toFun := mapRange e e.map_zero
    invFun := mapRange e.symm e.symm.map_zero }

-- Porting note: This was generated by `simps`.
@[simp]
theorem mapRange.linearEquiv_apply (e : M ≃ₗ[R] N) (g : α →₀ M) :
    mapRange.linearEquiv e g = mapRange.linearMap e.toLinearMap g := rfl

@[simp]
theorem mapRange.linearEquiv_refl :
    mapRange.linearEquiv (LinearEquiv.refl R M) = LinearEquiv.refl R (α →₀ M) :=
  LinearEquiv.ext mapRange_id

theorem mapRange.linearEquiv_trans (f : M ≃ₗ[R] N) (f₂ : N ≃ₗ[R] P) :
    (mapRange.linearEquiv (f.trans f₂) : (α →₀ _) ≃ₗ[R] _) =
      (mapRange.linearEquiv f).trans (mapRange.linearEquiv f₂) :=
  -- Porting note: Placeholders should be filled.
  LinearEquiv.ext <| mapRange_comp f₂ f₂.map_zero f f.map_zero (f.trans f₂).map_zero

@[simp]
theorem mapRange.linearEquiv_symm (f : M ≃ₗ[R] N) :
    ((mapRange.linearEquiv f).symm : (α →₀ _) ≃ₗ[R] _) = mapRange.linearEquiv f.symm :=
  LinearEquiv.ext fun _x => rfl

-- Porting note: This priority should be higher than `LinearEquiv.coe_toAddEquiv`.
@[simp 1500]
theorem mapRange.linearEquiv_toAddEquiv (f : M ≃ₗ[R] N) :
    (mapRange.linearEquiv f).toAddEquiv = (mapRange.addEquiv f.toAddEquiv : (α →₀ M) ≃+ _) :=
  AddEquiv.ext fun _ => rfl

@[simp]
theorem mapRange.linearEquiv_toLinearMap (f : M ≃ₗ[R] N) :
    (mapRange.linearEquiv f).toLinearMap = (mapRange.linearMap f.toLinearMap : (α →₀ M) →ₗ[R] _) :=
  LinearMap.ext fun _ => rfl

/-- An equivalence of domain and a linear equivalence of codomain induce a linear equivalence of the
corresponding finitely supported functions. -/
def lcongr {ι κ : Sort _} (e₁ : ι ≃ κ) (e₂ : M ≃ₗ[R] N) : (ι →₀ M) ≃ₗ[R] κ →₀ N :=
  (Finsupp.domLCongr e₁).trans (mapRange.linearEquiv e₂)

@[simp]
theorem lcongr_single {ι κ : Sort _} (e₁ : ι ≃ κ) (e₂ : M ≃ₗ[R] N) (i : ι) (m : M) :
    lcongr e₁ e₂ (Finsupp.single i m) = Finsupp.single (e₁ i) (e₂ m) := by simp [lcongr]

@[simp]
theorem lcongr_apply_apply {ι κ : Sort _} (e₁ : ι ≃ κ) (e₂ : M ≃ₗ[R] N) (f : ι →₀ M) (k : κ) :
    lcongr e₁ e₂ f k = e₂ (f (e₁.symm k)) :=
  rfl

theorem lcongr_symm_single {ι κ : Sort _} (e₁ : ι ≃ κ) (e₂ : M ≃ₗ[R] N) (k : κ) (n : N) :
    (lcongr e₁ e₂).symm (Finsupp.single k n) = Finsupp.single (e₁.symm k) (e₂.symm n) := by
  apply_fun (lcongr e₁ e₂ : (ι →₀ M) → (κ →₀ N)) using (lcongr e₁ e₂).injective
  simp

@[simp]
theorem lcongr_symm {ι κ : Sort _} (e₁ : ι ≃ κ) (e₂ : M ≃ₗ[R] N) :
    (lcongr e₁ e₂).symm = lcongr e₁.symm e₂.symm := by
  ext
  rfl

section Sum

variable (R)

/-- The linear equivalence between `(α ⊕ β) →₀ M` and `(α →₀ M) × (β →₀ M)`.

This is the `LinearEquiv` version of `Finsupp.sumFinsuppEquivProdFinsupp`. -/
@[simps apply symm_apply]
def sumFinsuppLEquivProdFinsupp {α β : Type*} : (α ⊕ β →₀ M) ≃ₗ[R] (α →₀ M) × (β →₀ M) :=
  { sumFinsuppAddEquivProdFinsupp with
    map_smul' := by
      intros
      ext <;>
        -- Porting note: `add_equiv.to_fun_eq_coe` →
        --               `Equiv.toFun_as_coe` & `AddEquiv.toEquiv_eq_coe` & `AddEquiv.coe_toEquiv`
        simp only [Equiv.toFun_as_coe, AddEquiv.toEquiv_eq_coe, AddEquiv.coe_toEquiv, Prod.smul_fst,
          Prod.smul_snd, smul_apply,
          snd_sumFinsuppAddEquivProdFinsupp, fst_sumFinsuppAddEquivProdFinsupp,
          RingHom.id_apply] }

theorem fst_sumFinsuppLEquivProdFinsupp {α β : Type*} (f : α ⊕ β →₀ M) (x : α) :
    (sumFinsuppLEquivProdFinsupp R f).1 x = f (Sum.inl x) :=
  rfl

theorem snd_sumFinsuppLEquivProdFinsupp {α β : Type*} (f : α ⊕ β →₀ M) (y : β) :
    (sumFinsuppLEquivProdFinsupp R f).2 y = f (Sum.inr y) :=
  rfl

theorem sumFinsuppLEquivProdFinsupp_symm_inl {α β : Type*} (fg : (α →₀ M) × (β →₀ M)) (x : α) :
    ((sumFinsuppLEquivProdFinsupp R).symm fg) (Sum.inl x) = fg.1 x :=
  rfl

theorem sumFinsuppLEquivProdFinsupp_symm_inr {α β : Type*} (fg : (α →₀ M) × (β →₀ M)) (y : β) :
    ((sumFinsuppLEquivProdFinsupp R).symm fg) (Sum.inr y) = fg.2 y :=
  rfl

end Sum

section Sigma

variable {η : Type*} [Fintype η] {ιs : η → Type*} [Zero α]
variable (R)

/-- On a `Fintype η`, `Finsupp.split` is a linear equivalence between
`(Σ (j : η), ιs j) →₀ M` and `(j : η) → (ιs j →₀ M)`.

This is the `LinearEquiv` version of `Finsupp.sigmaFinsuppAddEquivPiFinsupp`. -/
noncomputable def sigmaFinsuppLEquivPiFinsupp {M : Type*} {ιs : η → Type*} [AddCommMonoid M]
    [Module R M] : ((Σ j, ιs j) →₀ M) ≃ₗ[R] (j : _) → (ιs j →₀ M) :=
  -- Porting note: `ιs` should be specified.
  { sigmaFinsuppAddEquivPiFinsupp (ιs := ιs) with
    map_smul' := fun c f => by
      ext
      simp }

@[simp]
theorem sigmaFinsuppLEquivPiFinsupp_apply {M : Type*} {ιs : η → Type*} [AddCommMonoid M]
    [Module R M] (f : (Σj, ιs j) →₀ M) (j i) : sigmaFinsuppLEquivPiFinsupp R f j i = f ⟨j, i⟩ :=
  rfl

@[simp]
theorem sigmaFinsuppLEquivPiFinsupp_symm_apply {M : Type*} {ιs : η → Type*} [AddCommMonoid M]
    [Module R M] (f : (j : _) → (ιs j →₀ M)) (ji) :
    (Finsupp.sigmaFinsuppLEquivPiFinsupp R).symm f ji = f ji.1 ji.2 :=
  rfl

end Sigma

section Prod

/-- The linear equivalence between `α × β →₀ M` and `α →₀ β →₀ M`.

This is the `LinearEquiv` version of `Finsupp.finsuppProdEquiv`. -/
noncomputable def finsuppProdLEquiv {α β : Type*} (R : Type*) {M : Type*} [Semiring R]
    [AddCommMonoid M] [Module R M] : (α × β →₀ M) ≃ₗ[R] α →₀ β →₀ M :=
  { finsuppProdEquiv with
    map_add' := fun f g => by
      ext
      simp [finsuppProdEquiv, curry_apply]
    map_smul' := fun c f => by
      ext
      simp [finsuppProdEquiv, curry_apply] }

@[simp]
theorem finsuppProdLEquiv_apply {α β R M : Type*} [Semiring R] [AddCommMonoid M] [Module R M]
    (f : α × β →₀ M) (x y) : finsuppProdLEquiv R f x y = f (x, y) := by
  rw [finsuppProdLEquiv, LinearEquiv.coe_mk, finsuppProdEquiv, Finsupp.curry_apply]

@[simp]
theorem finsuppProdLEquiv_symm_apply {α β R M : Type*} [Semiring R] [AddCommMonoid M] [Module R M]
    (f : α →₀ β →₀ M) (xy) : (finsuppProdLEquiv R).symm f xy = f xy.1 xy.2 := by
  conv_rhs =>
    rw [← (finsuppProdLEquiv R).apply_symm_apply f, finsuppProdLEquiv_apply]

end Prod

/-- If `R` is countable, then any `R`-submodule spanned by a countable family of vectors is
countable. -/
instance {ι : Type*} [Countable R] [Countable ι] (v : ι → M) :
    Countable (Submodule.span R (Set.range v)) := by
  refine Set.countable_coe_iff.mpr (Set.Countable.mono ?_ (Set.countable_range
      (fun c : (ι →₀ R) => c.sum fun i _ => (c i) • v i)))
  exact fun _ h => Finsupp.mem_span_range_iff_exists_finsupp.mp (SetLike.mem_coe.mp h)

end Finsupp

section Fintype

variable {α M : Type*} (R : Type*) [Fintype α] [Semiring R] [AddCommMonoid M] [Module R M]
variable (S : Type*) [Semiring S] [Module S M] [SMulCommClass R S M]
variable (v : α → M)

/-- `Fintype.linearCombination R S v f` is the linear combination of vectors in `v` with weights
in `f`. This variant of `Finsupp.linearCombination` is defined on fintype indexed vectors.

This map is linear in `v` if `R` is commutative, and always linear in `f`.
See note [bundled maps over different rings] for why separate `R` and `S` semirings are used.
-/
protected def Fintype.linearCombination : (α → M) →ₗ[S] (α → R) →ₗ[R] M where
  toFun v :=
    { toFun := fun f => ∑ i, f i • v i
      map_add' := fun f g => by simp_rw [← Finset.sum_add_distrib, ← add_smul]; rfl
      map_smul' := fun r f => by simp_rw [Finset.smul_sum, smul_smul]; rfl }
  map_add' u v := by ext; simp [Finset.sum_add_distrib, Pi.add_apply, smul_add]
  map_smul' r v := by ext; simp [Finset.smul_sum, smul_comm]

@[deprecated (since := "2024-08-29")] alias Fintype.total := Fintype.linearCombination

variable {S}

theorem Fintype.linearCombination_apply (f) : Fintype.linearCombination R S v f = ∑ i, f i • v i :=
  rfl

@[deprecated (since := "2024-08-29")] alias Fintype.total_apply := Fintype.linearCombination_apply

@[simp]
theorem Fintype.linearCombination_apply_single [DecidableEq α] (i : α) (r : R) :
    Fintype.linearCombination R S v (Pi.single i r) = r • v i := by
  simp_rw [Fintype.linearCombination_apply, Pi.single_apply, ite_smul, zero_smul]
  rw [Finset.sum_ite_eq', if_pos (Finset.mem_univ _)]

@[deprecated (since := "2024-08-29")] alias Fintype.total_apply_single :=
  Fintype.linearCombination_apply_single

variable (S)

theorem Finsupp.linearCombination_eq_fintype_linearCombination_apply (x : α → R) :
    linearCombination R v ((Finsupp.linearEquivFunOnFinite R R α).symm x) =
      Fintype.linearCombination R S v x := by
  apply Finset.sum_subset
  · exact Finset.subset_univ _
  · intro x _ hx
    rw [Finsupp.not_mem_support_iff.mp hx]
    exact zero_smul _ _

@[deprecated (since := "2024-08-29")] alias Finsupp.total_eq_fintype_total_apply :=
  Finsupp.linearCombination_eq_fintype_linearCombination_apply

theorem Finsupp.linearCombination_eq_fintype_linearCombination :
    (linearCombination R v).comp (Finsupp.linearEquivFunOnFinite R R α).symm.toLinearMap =
      Fintype.linearCombination R S v :=
  LinearMap.ext <| linearCombination_eq_fintype_linearCombination_apply R S v

@[deprecated (since := "2024-08-29")] alias Finsupp.total_eq_fintype_total :=
  Finsupp.linearCombination_eq_fintype_linearCombination

variable {S}

@[simp]
theorem Fintype.range_linearCombination :
    LinearMap.range (Fintype.linearCombination R S v) = Submodule.span R (Set.range v) := by
  rw [← Finsupp.linearCombination_eq_fintype_linearCombination, LinearMap.range_comp,
      LinearEquiv.range, Submodule.map_top, Finsupp.range_linearCombination]

@[deprecated (since := "2024-08-29")] alias Fintype.range_total := Fintype.range_linearCombination

section SpanRange

variable {v} {x : M}

/-- An element `x` lies in the span of `v` iff it can be written as sum `∑ cᵢ • vᵢ = x`.
-/
theorem mem_span_range_iff_exists_fun :
    x ∈ span R (range v) ↔ ∃ c : α → R, ∑ i, c i • v i = x := by
  -- Porting note: `Finsupp.equivFunOnFinite.surjective.exists` should be come before `simp`.
  rw [Finsupp.equivFunOnFinite.surjective.exists]
  simp only [Finsupp.mem_span_range_iff_exists_finsupp, Finsupp.equivFunOnFinite_apply]
  exact exists_congr fun c => Eq.congr_left <| Finsupp.sum_fintype _ _ fun i => zero_smul _ _

/-- A family `v : α → V` is generating `V` iff every element `(x : V)`
can be written as sum `∑ cᵢ • vᵢ = x`.
-/
theorem top_le_span_range_iff_forall_exists_fun :
    ⊤ ≤ span R (range v) ↔ ∀ x, ∃ c : α → R, ∑ i, c i • v i = x := by
  simp_rw [← mem_span_range_iff_exists_fun]
  exact ⟨fun h x => h trivial, fun h x _ => h x⟩

end SpanRange

end Fintype

variable {R : Type*} {M : Type*} {N : Type*}
variable [Semiring R] [AddCommMonoid M] [Module R M] [AddCommMonoid N] [Module R N]

open Finsupp

section

variable (R)

/-- Pick some representation of `x : span R w` as a linear combination in `w`,
  ((Finsupp.mem_span_iff_linearCombination _ _ _).mp x.2).choose
-/
irreducible_def Span.repr (w : Set M) (x : span R w) : w →₀ R :=
  ((Finsupp.mem_span_iff_linearCombination _ _ _).mp x.2).choose

@[simp]
theorem Span.finsupp_linearCombination_repr {w : Set M} (x : span R w) :
    Finsupp.linearCombination R ((↑) : w → M) (Span.repr R w x) = x := by
  rw [Span.repr_def]
  exact ((Finsupp.mem_span_iff_linearCombination _ _ _).mp x.2).choose_spec

@[deprecated (since := "2024-08-29")] alias Span.finsupp_total_repr :=
  Span.finsupp_linearCombination_repr
end

protected theorem Submodule.finsupp_sum_mem {ι β : Type*} [Zero β] (S : Submodule R M) (f : ι →₀ β)
    (g : ι → β → M) (h : ∀ c, f c ≠ 0 → g c (f c) ∈ S) : f.sum g ∈ S :=
  AddSubmonoidClass.finsupp_sum_mem S f g h

theorem LinearMap.map_finsupp_linearCombination (f : M →ₗ[R] N) {ι : Type*} {g : ι → M}
    (l : ι →₀ R) : f (linearCombination R g l) = linearCombination R (f ∘ g) l := by
  -- Porting note: `(· ∘ ·)` is required.
  simp only [linearCombination_apply, linearCombination_apply, Finsupp.sum, map_sum, map_smul,
             (· ∘ ·)]

@[deprecated (since := "2024-08-29")] alias LinearMap.map_finsupp_total :=
  LinearMap.map_finsupp_linearCombination

theorem Submodule.exists_finset_of_mem_iSup {ι : Sort _} (p : ι → Submodule R M) {m : M}
    (hm : m ∈ ⨆ i, p i) : ∃ s : Finset ι, m ∈ ⨆ i ∈ s, p i := by
  have :=
    CompleteLattice.IsCompactElement.exists_finset_of_le_iSup (Submodule R M)
      (Submodule.singleton_span_isCompactElement m) p
  simp only [Submodule.span_singleton_le_iff_mem] at this
  exact this hm

/-- `Submodule.exists_finset_of_mem_iSup` as an `iff` -/
theorem Submodule.mem_iSup_iff_exists_finset {ι : Sort _} {p : ι → Submodule R M} {m : M} :
    (m ∈ ⨆ i, p i) ↔ ∃ s : Finset ι, m ∈ ⨆ i ∈ s, p i :=
  ⟨Submodule.exists_finset_of_mem_iSup p, fun ⟨_, hs⟩ =>
    iSup_mono (fun i => (iSup_const_le : _ ≤ p i)) hs⟩

theorem Submodule.mem_sSup_iff_exists_finset {S : Set (Submodule R M)} {m : M} :
    m ∈ sSup S ↔ ∃ s : Finset (Submodule R M), ↑s ⊆ S ∧ m ∈ ⨆ i ∈ s, i := by
  rw [sSup_eq_iSup, iSup_subtype', Submodule.mem_iSup_iff_exists_finset]
  refine ⟨fun ⟨s, hs⟩ ↦ ⟨s.map (Function.Embedding.subtype S), ?_, ?_⟩,
          fun ⟨s, hsS, hs⟩ ↦ ⟨s.preimage (↑) Subtype.coe_injective.injOn, ?_⟩⟩
  · simpa using fun x _ ↦ x.property
  · suffices m ∈ ⨆ (i) (hi : i ∈ S) (_ : ⟨i, hi⟩ ∈ s), i by simpa
    rwa [iSup_subtype']
  · have : ⨆ (i) (_ : i ∈ S ∧ i ∈ s), i = ⨆ (i) (_ : i ∈ s), i := by convert rfl; aesop
    simpa only [Finset.mem_preimage, iSup_subtype, iSup_and', this]

theorem mem_span_finset {s : Finset M} {x : M} :
    x ∈ span R (↑s : Set M) ↔ ∃ f : M → R, ∑ i ∈ s, f i • i = x :=
  ⟨fun hx =>
    let ⟨v, hvs, hvx⟩ :=
      (Finsupp.mem_span_image_iff_linearCombination _).1
        (show x ∈ span R (_root_.id '' (↑s : Set M)) by rwa [Set.image_id])
    ⟨v, hvx ▸ (linearCombination_apply_of_mem_supported _ hvs).symm⟩,
    fun ⟨f, hf⟩ => hf ▸ sum_mem fun i hi => smul_mem _ _ <| subset_span hi⟩

/-- An element `m ∈ M` is contained in the `R`-submodule spanned by a set `s ⊆ M`, if and only if
`m` can be written as a finite `R`-linear combination of elements of `s`.
The implementation uses `Finsupp.sum`. -/
theorem mem_span_set {m : M} {s : Set M} :
    m ∈ Submodule.span R s ↔
      ∃ c : M →₀ R, (c.support : Set M) ⊆ s ∧ (c.sum fun mi r => r • mi) = m := by
  conv_lhs => rw [← Set.image_id s]
  exact Finsupp.mem_span_image_iff_linearCombination R (v := _root_.id (α := M))

/-- An element `m ∈ M` is contained in the `R`-submodule spanned by a set `s ⊆ M`, if and only if
`m` can be written as a finite `R`-linear combination of elements of `s`.
The implementation uses a sum indexed by `Fin n` for some `n`. -/
lemma mem_span_set' {m : M} {s : Set M} :
    m ∈ Submodule.span R s ↔ ∃ (n : ℕ) (f : Fin n → R) (g : Fin n → s),
      ∑ i, f i • (g i : M) = m := by
  refine ⟨fun h ↦ ?_, ?_⟩
  · rcases mem_span_set.1 h with ⟨c, cs, rfl⟩
    have A : c.support ≃ Fin c.support.card := Finset.equivFin _
    refine ⟨_, fun i ↦ c (A.symm i), fun i ↦ ⟨A.symm i, cs (A.symm i).2⟩, ?_⟩
    rw [Finsupp.sum, ← Finset.sum_coe_sort c.support]
    exact Fintype.sum_equiv A.symm _ (fun j ↦ c j • (j : M)) (fun i ↦ rfl)
  · rintro ⟨n, f, g, rfl⟩
    exact Submodule.sum_mem _ (fun i _ ↦ Submodule.smul_mem _ _ (Submodule.subset_span (g i).2))

/-- The span of a subset `s` is the union over all `n` of the set of linear combinations of at most
`n` terms belonging to `s`. -/
lemma span_eq_iUnion_nat (s : Set M) :
    (Submodule.span R s : Set M) = ⋃ (n : ℕ),
      (fun (f : Fin n → (R × M)) ↦ ∑ i, (f i).1 • (f i).2) '' ({f | ∀ i, (f i).2 ∈ s}) := by
  ext m
  simp only [SetLike.mem_coe, mem_iUnion, mem_image, mem_setOf_eq, mem_span_set']
  refine exists_congr (fun n ↦ ⟨?_, ?_⟩)
  · rintro ⟨f, g, rfl⟩
    exact ⟨fun i ↦ (f i, g i), fun i ↦ (g i).2, rfl⟩
  · rintro ⟨f, hf, rfl⟩
    exact ⟨fun i ↦ (f i).1, fun i ↦ ⟨(f i).2, (hf i)⟩, rfl⟩

/-- If `Subsingleton R`, then `M ≃ₗ[R] ι →₀ R` for any type `ι`. -/
@[simps]
def Module.subsingletonEquiv (R M ι : Type*) [Semiring R] [Subsingleton R] [AddCommMonoid M]
    [Module R M] : M ≃ₗ[R] ι →₀ R where
  toFun _ := 0
  invFun _ := 0
  left_inv m := by
    letI := Module.subsingleton R M
    simp only [eq_iff_true_of_subsingleton]
  right_inv f := by simp only [eq_iff_true_of_subsingleton]
  map_add' _ _ := (add_zero 0).symm
  map_smul' r _ := (smul_zero r).symm

namespace LinearMap

variable {α : Type*}

open Finsupp Function

-- See also `LinearMap.splittingOfFunOnFintypeSurjective`
/-- A surjective linear map to finitely supported functions has a splitting. -/
def splittingOfFinsuppSurjective (f : M →ₗ[R] α →₀ R) (s : Surjective f) : (α →₀ R) →ₗ[R] M :=
  Finsupp.lift _ _ _ fun x : α => (s (Finsupp.single x 1)).choose

theorem splittingOfFinsuppSurjective_splits (f : M →ₗ[R] α →₀ R) (s : Surjective f) :
    f.comp (splittingOfFinsuppSurjective f s) = LinearMap.id := by
  -- Porting note: `ext` can't find appropriate theorems.
  refine lhom_ext' fun x => ext_ring <| Finsupp.ext fun y => ?_
  dsimp [splittingOfFinsuppSurjective]
  congr
  rw [sum_single_index, one_smul]
  · exact (s (Finsupp.single x 1)).choose_spec
  · rw [zero_smul]

theorem leftInverse_splittingOfFinsuppSurjective (f : M →ₗ[R] α →₀ R) (s : Surjective f) :
    LeftInverse f (splittingOfFinsuppSurjective f s) := fun g =>
  LinearMap.congr_fun (splittingOfFinsuppSurjective_splits f s) g

theorem splittingOfFinsuppSurjective_injective (f : M →ₗ[R] α →₀ R) (s : Surjective f) :
    Injective (splittingOfFinsuppSurjective f s) :=
  (leftInverse_splittingOfFinsuppSurjective f s).injective

-- See also `LinearMap.splittingOfFinsuppSurjective`
/-- A surjective linear map to functions on a finite type has a splitting. -/
def splittingOfFunOnFintypeSurjective [Finite α] (f : M →ₗ[R] α → R) (s : Surjective f) :
    (α → R) →ₗ[R] M :=
  (Finsupp.lift _ _ _ fun x : α => (s (Finsupp.single x 1)).choose).comp
    (linearEquivFunOnFinite R R α).symm.toLinearMap

theorem splittingOfFunOnFintypeSurjective_splits [Finite α] (f : M →ₗ[R] α → R)
    (s : Surjective f) : f.comp (splittingOfFunOnFintypeSurjective f s) = LinearMap.id := by
  classical
  -- Porting note: `ext` can't find appropriate theorems.
  refine pi_ext' fun x => ext_ring <| funext fun y => ?_
  dsimp [splittingOfFunOnFintypeSurjective]
  rw [linearEquivFunOnFinite_symm_single, Finsupp.sum_single_index, one_smul,
    (s (Finsupp.single x 1)).choose_spec, Finsupp.single_eq_pi_single]
  rw [zero_smul]

theorem leftInverse_splittingOfFunOnFintypeSurjective [Finite α] (f : M →ₗ[R] α → R)
    (s : Surjective f) : LeftInverse f (splittingOfFunOnFintypeSurjective f s) := fun g =>
  LinearMap.congr_fun (splittingOfFunOnFintypeSurjective_splits f s) g

theorem splittingOfFunOnFintypeSurjective_injective [Finite α] (f : M →ₗ[R] α → R)
    (s : Surjective f) : Injective (splittingOfFunOnFintypeSurjective f s) :=
  (leftInverse_splittingOfFunOnFintypeSurjective f s).injective

end LinearMap

namespace LinearMap

section AddCommMonoid

variable {R : Type*} {R₂ : Type*} {M : Type*} {M₂ : Type*} {ι : Type*}
variable [Semiring R] [Semiring R₂] [AddCommMonoid M] [AddCommMonoid M₂] {σ₁₂ : R →+* R₂}
variable [Module R M] [Module R₂ M₂]
variable {γ : Type*} [Zero γ]

section Finsupp

theorem coe_finsupp_sum (t : ι →₀ γ) (g : ι → γ → M →ₛₗ[σ₁₂] M₂) :
    ⇑(t.sum g) = t.sum fun i d => g i d := rfl

@[simp]
theorem finsupp_sum_apply (t : ι →₀ γ) (g : ι → γ → M →ₛₗ[σ₁₂] M₂) (b : M) :
    (t.sum g) b = t.sum fun i d => g i d b :=
  sum_apply _ _ _

end Finsupp

end AddCommMonoid

end LinearMap

namespace Submodule

variable {S : Type*} [Semiring S] [Module R S] [SMulCommClass R R S]

section
variable [SMulCommClass R S S]

/-- If `M` and `N` are submodules of an `R`-algebra `S`, `m : ι → M` is a family of elements, then
there is an `R`-linear map from `ι →₀ N` to `S` which maps `{ n_i }` to the sum of `m_i * n_i`.
This is used in the definition of linearly disjointness. -/
def mulLeftMap {M : Submodule R S} (N : Submodule R S) {ι : Type*} (m : ι → M) :
    (ι →₀ N) →ₗ[R] S := Finsupp.lsum R fun i ↦ (m i).1 • N.subtype

theorem mulLeftMap_apply {M N : Submodule R S} {ι : Type*} (m : ι → M) (n : ι →₀ N) :
    mulLeftMap N m n = Finsupp.sum n fun (i : ι) (n : N) ↦ (m i).1 * n.1 := rfl

@[simp]
theorem mulLeftMap_apply_single {M N : Submodule R S} {ι : Type*} (m : ι → M) (i : ι) (n : N) :
    mulLeftMap N m (Finsupp.single i n) = (m i).1 * n.1 := by
  simp [mulLeftMap]

end

variable [IsScalarTower R S S]

/-- If `M` and `N` are submodules of an `R`-algebra `S`, `n : ι → N` is a family of elements, then
there is an `R`-linear map from `ι →₀ M` to `S` which maps `{ m_i }` to the sum of `m_i * n_i`.
This is used in the definition of linearly disjointness. -/
def mulRightMap (M : Submodule R S) {N : Submodule R S} {ι : Type*} (n : ι → N) :
    (ι →₀ M) →ₗ[R] S := Finsupp.lsum R fun i ↦ MulOpposite.op (n i).1 • M.subtype

theorem mulRightMap_apply {M N : Submodule R S} {ι : Type*} (n : ι → N) (m : ι →₀ M) :
    mulRightMap M n m = Finsupp.sum m fun (i : ι) (m : M) ↦ m.1 * (n i).1 := rfl

@[simp]
theorem mulRightMap_apply_single {M N : Submodule R S} {ι : Type*} (n : ι → N) (i : ι) (m : M) :
    mulRightMap M n (Finsupp.single i m) = m.1 * (n i).1 := by
  simp [mulRightMap]

theorem mulLeftMap_eq_mulRightMap_of_commute [SMulCommClass R S S]
    {M : Submodule R S} (N : Submodule R S) {ι : Type*} (m : ι → M)
    (hc : ∀ (i : ι) (n : N), Commute (m i).1 n.1) : mulLeftMap N m = mulRightMap N m := by
  ext i n; simp [(hc i n).eq]

theorem mulLeftMap_eq_mulRightMap {S : Type*} [CommSemiring S] [Module R S] [SMulCommClass R R S]
    [SMulCommClass R S S] [IsScalarTower R S S] {M : Submodule R S} (N : Submodule R S)
    {ι : Type*} (m : ι → M) : mulLeftMap N m = mulRightMap N m :=
  mulLeftMap_eq_mulRightMap_of_commute N m fun _ _ ↦ mul_comm _ _

end Submodule<|MERGE_RESOLUTION|>--- conflicted
+++ resolved
@@ -363,13 +363,6 @@
   -- Porting note: Was ported as `induction l using Finsupp.induction`
   refine Finsupp.induction l ?_ ?_
   · exact zero_mem _
-<<<<<<< HEAD
-  · refine' fun x a l _ _ => add_mem _
-    by_cases h : ∃ i, x ∈ s i <;> simp [h]
-    cases' h with i hi
-    exact le_iSup (fun i => supported M R (s i)) i (single_mem_supported R _ hi)
-#align finsupp.supported_Union Finsupp.supported_iUnion
-=======
   · refine fun x a l _ _ => add_mem ?_
     by_cases h : ∃ i, x ∈ s i
     · simp only [mem_comap, coe_comp, coeSubtype, Function.comp_apply, restrictDom_apply,
@@ -377,7 +370,6 @@
       cases' h with i hi
       exact le_iSup (fun i => supported M R (s i)) i (single_mem_supported R _ hi)
     · simp [h]
->>>>>>> 99508fb5
 
 theorem supported_union (s t : Set α) :
     supported M R (s ∪ t) = supported M R s ⊔ supported M R t := by
