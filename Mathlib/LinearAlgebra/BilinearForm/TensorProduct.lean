--- conflicted
+++ resolved
@@ -62,11 +62,7 @@
   rfl
 
 /-- The tensor product of two bilinear forms, a shorthand for dot notation. -/
-<<<<<<< HEAD
-protected abbrev tmul (B₁ : BilinForm A M₁) (B₂ : BilinForm R M₂) : BilinForm A (M₁ ⊗[R] M₂) :=
-=======
 protected abbrev tmul (B₁ : BilinMap A M₁ A) (B₂ : BilinMap  R M₂ R) : BilinMap A (M₁ ⊗[R] M₂) A :=
->>>>>>> 99508fb5
   tensorDistrib R A (B₁ ⊗ₜ[R] B₂)
 
 attribute [local ext] TensorProduct.ext in
