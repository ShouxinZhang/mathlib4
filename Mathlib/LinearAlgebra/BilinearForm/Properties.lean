/-
Copyright (c) 2018 Andreas Swerdlow. All rights reserved.
Released under Apache 2.0 license as described in the file LICENSE.
Authors: Andreas Swerdlow, Kexing Ying
-/
import Mathlib.LinearAlgebra.BilinearForm.Hom
import Mathlib.LinearAlgebra.Dual

/-!
# Bilinear form

This file defines various properties of bilinear forms, including reflexivity, symmetry,
alternativity, adjoint, and non-degeneracy.
For orthogonality, see `LinearAlgebra/BilinearForm/Orthogonal.lean`.

## Notations

Given any term `B` of type `BilinForm`, due to a coercion, can use
the notation `B x y` to refer to the function field, ie. `B x y = B.bilin x y`.

In this file we use the following type variables:
 - `M`, `M'`, ... are modules over the commutative semiring `R`,
 - `M₁`, `M₁'`, ... are modules over the commutative ring `R₁`,
 - `V`, ... is a vector space over the field `K`.

## References

* <https://en.wikipedia.org/wiki/Bilinear_form>

## Tags

Bilinear form,
-/


open LinearMap (BilinForm)

universe u v w

variable {R : Type*} {M : Type*} [CommSemiring R] [AddCommMonoid M] [Module R M]
variable {R₁ : Type*} {M₁ : Type*} [CommRing R₁] [AddCommGroup M₁] [Module R₁ M₁]
variable {V : Type*} {K : Type*} [Field K] [AddCommGroup V] [Module K V]
variable {M' M'' : Type*}
variable [AddCommMonoid M'] [AddCommMonoid M''] [Module R M'] [Module R M'']
variable {B : BilinForm R M} {B₁ : BilinForm R₁ M₁}

namespace LinearMap

namespace BilinForm

/-! ### Reflexivity, symmetry, and alternativity -/


/-- The proposition that a bilinear form is reflexive -/
def IsRefl (B : BilinForm R M) : Prop := LinearMap.IsRefl B

namespace IsRefl

theorem eq_zero (H : B.IsRefl) : ∀ {x y : M}, B x y = 0 → B y x = 0 := fun {x y} => H x y

protected theorem neg {B : BilinForm R₁ M₁} (hB : B.IsRefl) : (-B).IsRefl := fun x y =>
  neg_eq_zero.mpr ∘ hB x y ∘ neg_eq_zero.mp

protected theorem smul {α} [CommSemiring α] [Module α R] [SMulCommClass R α R]
    [NoZeroSMulDivisors α R] (a : α) {B : BilinForm R M} (hB : B.IsRefl) :
    (a • B).IsRefl := fun _ _ h =>
  (smul_eq_zero.mp h).elim (fun ha => smul_eq_zero_of_left ha _) fun hBz =>
    smul_eq_zero_of_right _ (hB _ _ hBz)

protected theorem groupSMul {α} [Group α] [DistribMulAction α R] [SMulCommClass R α R] (a : α)
    {B : BilinForm R M} (hB : B.IsRefl) : (a • B).IsRefl := fun x y =>
  (smul_eq_zero_iff_eq _).mpr ∘ hB x y ∘ (smul_eq_zero_iff_eq _).mp

end IsRefl

@[simp]
theorem isRefl_zero : (0 : BilinForm R M).IsRefl := fun _ _ _ => rfl

@[simp]
theorem isRefl_neg {B : BilinForm R₁ M₁} : (-B).IsRefl ↔ B.IsRefl :=
  ⟨fun h => neg_neg B ▸ h.neg, IsRefl.neg⟩

/-- The proposition that a bilinear form is symmetric -/
def IsSymm (B : BilinForm R M) : Prop := LinearMap.IsSymm B

namespace IsSymm

protected theorem eq (H : B.IsSymm) (x y : M) : B x y = B y x :=
  H x y

theorem isRefl (H : B.IsSymm) : B.IsRefl := fun x y H1 => H x y ▸ H1

protected theorem add {B₁ B₂ : BilinForm R M} (hB₁ : B₁.IsSymm) (hB₂ : B₂.IsSymm) :
    (B₁ + B₂).IsSymm := fun x y => (congr_arg₂ (· + ·) (hB₁ x y) (hB₂ x y) : _)

protected theorem sub {B₁ B₂ : BilinForm R₁ M₁} (hB₁ : B₁.IsSymm) (hB₂ : B₂.IsSymm) :
    (B₁ - B₂).IsSymm := fun x y => (congr_arg₂ Sub.sub (hB₁ x y) (hB₂ x y) : _)

protected theorem neg {B : BilinForm R₁ M₁} (hB : B.IsSymm) : (-B).IsSymm := fun x y =>
  congr_arg Neg.neg (hB x y)

protected theorem smul {α} [Monoid α] [DistribMulAction α R] [SMulCommClass R α R] (a : α)
    {B : BilinForm R M} (hB : B.IsSymm) : (a • B).IsSymm := fun x y =>
  congr_arg (a • ·) (hB x y)

/-- The restriction of a symmetric bilinear form on a submodule is also symmetric. -/
theorem restrict {B : BilinForm R M} (b : B.IsSymm) (W : Submodule R M) :
    (B.restrict W).IsSymm := fun x y => b x y

end IsSymm

@[simp]
theorem isSymm_zero : (0 : BilinForm R M).IsSymm := fun _ _ => rfl

@[simp]
theorem isSymm_neg {B : BilinForm R₁ M₁} : (-B).IsSymm ↔ B.IsSymm :=
  ⟨fun h => neg_neg B ▸ h.neg, IsSymm.neg⟩

variable (R₂) in
theorem isSymm_iff_flip : B.IsSymm ↔ flipHom B = B :=
  (forall₂_congr fun _ _ => by exact eq_comm).trans BilinForm.ext_iff.symm

/-- The proposition that a bilinear form is alternating -/
def IsAlt (B : BilinForm R M) : Prop := LinearMap.IsAlt B

namespace IsAlt

theorem self_eq_zero (H : B.IsAlt) (x : M) : B x x = 0 := LinearMap.IsAlt.self_eq_zero H x

theorem neg_eq (H : B₁.IsAlt) (x y : M₁) : -B₁ x y = B₁ y x := LinearMap.IsAlt.neg H x y

theorem isRefl (H : B₁.IsAlt) : B₁.IsRefl := LinearMap.IsAlt.isRefl H

theorem eq_of_add_add_eq_zero [IsCancelAdd R] {a b c : M} (H : B.IsAlt) (hAdd : a + b + c = 0) :
    B a b = B b c := LinearMap.IsAlt.eq_of_add_add_eq_zero H hAdd

protected theorem add {B₁ B₂ : BilinForm R M} (hB₁ : B₁.IsAlt) (hB₂ : B₂.IsAlt) : (B₁ + B₂).IsAlt :=
  fun x => (congr_arg₂ (· + ·) (hB₁ x) (hB₂ x) : _).trans <| add_zero _

protected theorem sub {B₁ B₂ : BilinForm R₁ M₁} (hB₁ : B₁.IsAlt) (hB₂ : B₂.IsAlt) :
    (B₁ - B₂).IsAlt := fun x => (congr_arg₂ Sub.sub (hB₁ x) (hB₂ x)).trans <| sub_zero _

protected theorem neg {B : BilinForm R₁ M₁} (hB : B.IsAlt) : (-B).IsAlt := fun x =>
  neg_eq_zero.mpr <| hB x

protected theorem smul {α} [Monoid α] [DistribMulAction α R] [SMulCommClass R α R] (a : α)
    {B : BilinForm R M} (hB : B.IsAlt) : (a • B).IsAlt := fun x =>
  (congr_arg (a • ·) (hB x)).trans <| smul_zero _

end IsAlt

@[simp]
theorem isAlt_zero : (0 : BilinForm R M).IsAlt := fun _ => rfl

@[simp]
theorem isAlt_neg {B : BilinForm R₁ M₁} : (-B).IsAlt ↔ B.IsAlt :=
  ⟨fun h => neg_neg B ▸ h.neg, IsAlt.neg⟩

/-! ### Linear adjoints -/


section LinearAdjoints

variable (B) (F : BilinForm R M)
variable {M' : Type*} [AddCommMonoid M'] [Module R M']
variable (B' : BilinForm R M') (f f' : M →ₗ[R] M') (g g' : M' →ₗ[R] M)

/-- Given a pair of modules equipped with bilinear forms, this is the condition for a pair of
maps between them to be mutually adjoint. -/
def IsAdjointPair :=
  ∀ ⦃x y⦄, B' (f x) y = B x (g y)

variable {B B' f f' g g'}

theorem IsAdjointPair.eq (h : IsAdjointPair B B' f g) : ∀ {x y}, B' (f x) y = B x (g y) :=
  @h

theorem isAdjointPair_iff_compLeft_eq_compRight (f g : Module.End R M) :
    IsAdjointPair B F f g ↔ F.compLeft f = B.compRight g := by
  constructor <;> intro h
  · ext x
    simp only [compLeft_apply, compRight_apply]
    apply h
  · intro x y
    rw [← compLeft_apply, ← compRight_apply]
    rw [h]

theorem isAdjointPair_zero : IsAdjointPair B B' 0 0 := fun x y => by
  simp only [BilinForm.zero_left, BilinForm.zero_right, LinearMap.zero_apply]

theorem isAdjointPair_id : IsAdjointPair B B 1 1 := fun _ _ => rfl

theorem IsAdjointPair.add (h : IsAdjointPair B B' f g) (h' : IsAdjointPair B B' f' g') :
    IsAdjointPair B B' (f + f') (g + g') := fun x y => by
  rw [LinearMap.add_apply, LinearMap.add_apply, add_left, add_right, h, h']

variable {M₁' : Type*} [AddCommGroup M₁'] [Module R₁ M₁']
variable {B₁' : BilinForm R₁ M₁'} {f₁ f₁' : M₁ →ₗ[R₁] M₁'} {g₁ g₁' : M₁' →ₗ[R₁] M₁}

theorem IsAdjointPair.sub (h : IsAdjointPair B₁ B₁' f₁ g₁) (h' : IsAdjointPair B₁ B₁' f₁' g₁') :
    IsAdjointPair B₁ B₁' (f₁ - f₁') (g₁ - g₁') := fun x y => by
  rw [LinearMap.sub_apply, LinearMap.sub_apply, sub_left, sub_right, h, h']

variable {B₂' : BilinForm R M'} {f₂ f₂' : M →ₗ[R] M'} {g₂ g₂' : M' →ₗ[R] M}

theorem IsAdjointPair.smul (c : R) (h : IsAdjointPair B B₂' f₂ g₂) :
    IsAdjointPair B B₂' (c • f₂) (c • g₂) := fun x y => by
  rw [LinearMap.smul_apply, LinearMap.smul_apply, smul_left, smul_right, h]

variable {M'' : Type*} [AddCommMonoid M''] [Module R M'']
variable (B'' : BilinForm R M'')

theorem IsAdjointPair.comp {f' : M' →ₗ[R] M''} {g' : M'' →ₗ[R] M'} (h : IsAdjointPair B B' f g)
    (h' : IsAdjointPair B' B'' f' g') : IsAdjointPair B B'' (f'.comp f) (g.comp g') := fun x y => by
  rw [LinearMap.comp_apply, LinearMap.comp_apply, h', h]

theorem IsAdjointPair.mul {f g f' g' : Module.End R M} (h : IsAdjointPair B B f g)
    (h' : IsAdjointPair B B f' g') : IsAdjointPair B B (f * f') (g' * g) := fun x y => by
  rw [LinearMap.mul_apply, LinearMap.mul_apply, h, h']

variable (B B' B₁ B₂) (F₂ : BilinForm R M)

/-- The condition for an endomorphism to be "self-adjoint" with respect to a pair of bilinear forms
on the underlying module. In the case that these two forms are identical, this is the usual concept
of self adjointness. In the case that one of the forms is the negation of the other, this is the
usual concept of skew adjointness. -/
def IsPairSelfAdjoint (f : Module.End R M) :=
  IsAdjointPair B F f f

/-- The set of pair-self-adjoint endomorphisms are a submodule of the type of all endomorphisms. -/
def isPairSelfAdjointSubmodule : Submodule R (Module.End R M) where
  carrier := { f | IsPairSelfAdjoint B₂ F₂ f }
  zero_mem' := isAdjointPair_zero
  add_mem' hf hg := hf.add hg
  smul_mem' c _ h := h.smul c

@[simp]
theorem mem_isPairSelfAdjointSubmodule (f : Module.End R M) :
    f ∈ isPairSelfAdjointSubmodule B₂ F₂ ↔ IsPairSelfAdjoint B₂ F₂ f := Iff.rfl

theorem isPairSelfAdjoint_equiv (e : M' ≃ₗ[R] M) (f : Module.End R M) :
    IsPairSelfAdjoint B₂ F₂ f ↔
      IsPairSelfAdjoint (B₂.comp ↑e ↑e) (F₂.comp ↑e ↑e) (e.symm.conj f) := by
  have hₗ : (F₂.comp ↑e ↑e).compLeft (e.symm.conj f) = (F₂.compLeft f).comp ↑e ↑e := by
    ext
    simp [LinearEquiv.symm_conj_apply]
  have hᵣ : (B₂.comp ↑e ↑e).compRight (e.symm.conj f) = (B₂.compRight f).comp ↑e ↑e := by
    ext
    simp [LinearEquiv.conj_apply]
  have he : Function.Surjective (⇑(↑e : M' →ₗ[R] M) : M' → M) := e.surjective
  show BilinForm.IsAdjointPair _ _ _ _ ↔ BilinForm.IsAdjointPair _ _ _ _
  rw [isAdjointPair_iff_compLeft_eq_compRight, isAdjointPair_iff_compLeft_eq_compRight, hᵣ,
    hₗ, comp_inj _ _ he he]

/-- An endomorphism of a module is self-adjoint with respect to a bilinear form if it serves as an
adjoint for itself. -/
def IsSelfAdjoint (f : Module.End R M) :=
  IsAdjointPair B B f f

/-- An endomorphism of a module is skew-adjoint with respect to a bilinear form if its negation
serves as an adjoint. -/
def IsSkewAdjoint (f : Module.End R₁ M₁) :=
  IsAdjointPair B₁ B₁ f (-f)

theorem isSkewAdjoint_iff_neg_self_adjoint (f : Module.End R₁ M₁) :
    B₁.IsSkewAdjoint f ↔ IsAdjointPair (-B₁) B₁ f f :=
  show (∀ x y, B₁ (f x) y = B₁ x ((-f) y)) ↔ ∀ x y, B₁ (f x) y = (-B₁) x (f y) by
    simp only [LinearMap.neg_apply, BilinForm.neg_apply, BilinForm.neg_right]

/-- The set of self-adjoint endomorphisms of a module with bilinear form is a submodule. (In fact
it is a Jordan subalgebra.) -/
def selfAdjointSubmodule :=
  isPairSelfAdjointSubmodule B B

@[simp]
theorem mem_selfAdjointSubmodule (f : Module.End R M) :
    f ∈ B.selfAdjointSubmodule ↔ B.IsSelfAdjoint f :=
  Iff.rfl

/-- The set of skew-adjoint endomorphisms of a module with bilinear form is a submodule. (In fact
it is a Lie subalgebra.) -/
def skewAdjointSubmodule :=
  isPairSelfAdjointSubmodule (-B₁) B₁

@[simp]
theorem mem_skewAdjointSubmodule (f : Module.End R₁ M₁) :
    f ∈ B₁.skewAdjointSubmodule ↔ B₁.IsSkewAdjoint f := by
  rw [isSkewAdjoint_iff_neg_self_adjoint]
  exact Iff.rfl

end LinearAdjoints

end BilinForm

namespace BilinForm

/-- A nondegenerate bilinear form is a bilinear form such that the only element that is orthogonal
to every other element is `0`; i.e., for all nonzero `m` in `M`, there exists `n` in `M` with
`B m n ≠ 0`.

Note that for general (neither symmetric nor antisymmetric) bilinear forms this definition has a
chirality; in addition to this "left" nondegeneracy condition one could define a "right"
nondegeneracy condition that in the situation described, `B n m ≠ 0`.  This variant definition is
not currently provided in mathlib. In finite dimension either definition implies the other. -/
def Nondegenerate (B : BilinForm R M) : Prop :=
  ∀ m : M, (∀ n : M, B m n = 0) → m = 0

section

variable (R M)

/-- In a non-trivial module, zero is not non-degenerate. -/
theorem not_nondegenerate_zero [Nontrivial M] : ¬(0 : BilinForm R M).Nondegenerate :=
  let ⟨m, hm⟩ := exists_ne (0 : M)
  fun h => hm (h m fun _ => rfl)

end

variable {M' : Type*}
variable [AddCommMonoid M'] [Module R M']

theorem Nondegenerate.ne_zero [Nontrivial M] {B : BilinForm R M} (h : B.Nondegenerate) : B ≠ 0 :=
  fun h0 => not_nondegenerate_zero R M <| h0 ▸ h

theorem Nondegenerate.congr {B : BilinForm R M} (e : M ≃ₗ[R] M') (h : B.Nondegenerate) :
    (congr e B).Nondegenerate := fun m hm =>
  e.symm.map_eq_zero_iff.1 <|
    h (e.symm m) fun n => (congr_arg _ (e.symm_apply_apply n).symm).trans (hm (e n))

@[simp]
theorem nondegenerate_congr_iff {B : BilinForm R M} (e : M ≃ₗ[R] M') :
    (congr e B).Nondegenerate ↔ B.Nondegenerate :=
  ⟨fun h => by
    convert h.congr e.symm
    rw [congr_congr, e.self_trans_symm, congr_refl, LinearEquiv.refl_apply], Nondegenerate.congr e⟩

/-- A bilinear form is nondegenerate if and only if it has a trivial kernel. -/
theorem nondegenerate_iff_ker_eq_bot {B : BilinForm R M} :
    B.Nondegenerate ↔ LinearMap.ker B = ⊥ := by
  rw [LinearMap.ker_eq_bot']
  constructor <;> intro h
  · refine fun m hm => h _ fun x => ?_
    rw [hm]
    rfl
  · intro m hm
    apply h
    ext x
    exact hm x

theorem Nondegenerate.ker_eq_bot {B : BilinForm R M} (h : B.Nondegenerate) :
    LinearMap.ker B = ⊥ := nondegenerate_iff_ker_eq_bot.mp h

theorem compLeft_injective (B : BilinForm R₁ M₁) (b : B.Nondegenerate) :
    Function.Injective B.compLeft := fun φ ψ h => by
  ext w
  refine eq_of_sub_eq_zero (b _ ?_)
  intro v
  rw [sub_left, ← compLeft_apply, ← compLeft_apply, ← h, sub_self]

theorem isAdjointPair_unique_of_nondegenerate (B : BilinForm R₁ M₁) (b : B.Nondegenerate)
    (φ ψ₁ ψ₂ : M₁ →ₗ[R₁] M₁) (hψ₁ : IsAdjointPair B B ψ₁ φ) (hψ₂ : IsAdjointPair B B ψ₂ φ) :
    ψ₁ = ψ₂ :=
  B.compLeft_injective b <| ext fun v w => by rw [compLeft_apply, compLeft_apply, hψ₁, hψ₂]

section FiniteDimensional

variable [FiniteDimensional K V]

/-- Given a nondegenerate bilinear form `B` on a finite-dimensional vector space, `B.toDual` is
the linear equivalence between a vector space and its dual. -/
noncomputable def toDual (B : BilinForm K V) (b : B.Nondegenerate) : V ≃ₗ[K] Module.Dual K V :=
  B.linearEquivOfInjective (LinearMap.ker_eq_bot.mp <| b.ker_eq_bot)
    Subspace.dual_finrank_eq.symm

theorem toDual_def {B : BilinForm K V} (b : B.SeparatingLeft) {m n : V} : B.toDual b m n = B m n :=
  rfl

@[simp]
lemma apply_toDual_symm_apply {B : BilinForm K V} {hB : B.Nondegenerate}
    (f : Module.Dual K V) (v : V) :
    B ((B.toDual hB).symm f) v = f v := by
  change B.toDual hB ((B.toDual hB).symm f) v = f v
  simp only [LinearEquiv.apply_symm_apply]

lemma Nondegenerate.flip {B : BilinForm K V} (hB : B.Nondegenerate) :
    B.flip.Nondegenerate := by
  intro x hx
  apply (Module.evalEquiv K V).injective
  ext f
  obtain ⟨y, rfl⟩ := (B.toDual hB).surjective f
  simpa using hx y

lemma nonDegenerateFlip_iff {B : BilinForm K V} :
    B.flip.Nondegenerate ↔ B.Nondegenerate := ⟨Nondegenerate.flip, Nondegenerate.flip⟩

end FiniteDimensional

section DualBasis

variable {ι : Type*} [DecidableEq ι] [Finite ι]

/-- The `B`-dual basis `B.dualBasis hB b` to a finite basis `b` satisfies
`B (B.dualBasis hB b i) (b j) = B (b i) (B.dualBasis hB b j) = if i = j then 1 else 0`,
where `B` is a nondegenerate (symmetric) bilinear form and `b` is a finite basis. -/
noncomputable def dualBasis (B : BilinForm K V) (hB : B.Nondegenerate) (b : Basis ι K V) :
    Basis ι K V :=
  haveI := FiniteDimensional.of_fintype_basis b
  b.dualBasis.map (B.toDual hB).symm

@[simp]
theorem dualBasis_repr_apply
    (B : BilinForm K V) (hB : B.Nondegenerate) (b : Basis ι K V) (x i) :
    (B.dualBasis hB b).repr x i = B x (b i) := by
  #adaptation_note
  /-- Before leanprover/lean4#4814, we did not need the `@` in front of `toDual_def` in the `rw`.
  I'm confused! -/
  rw [dualBasis, Basis.map_repr, LinearEquiv.symm_symm, LinearEquiv.trans_apply,
<<<<<<< HEAD
    Basis.dualBasis_repr]
  rfl
=======
    Basis.dualBasis_repr, @toDual_def]
>>>>>>> 7f113fae

theorem apply_dualBasis_left (B : BilinForm K V) (hB : B.Nondegenerate) (b : Basis ι K V) (i j) :
    B (B.dualBasis hB b i) (b j) = if j = i then 1 else 0 := by
  have := FiniteDimensional.of_fintype_basis b
  rw [dualBasis, Basis.map_apply, Basis.coe_dualBasis, ← toDual_def hB,
    LinearEquiv.apply_symm_apply, Basis.coord_apply, Basis.repr_self, Finsupp.single_apply]

theorem apply_dualBasis_right (B : BilinForm K V) (hB : B.Nondegenerate) (sym : B.IsSymm)
    (b : Basis ι K V) (i j) : B (b i) (B.dualBasis hB b j) = if i = j then 1 else 0 := by
  rw [sym.eq, apply_dualBasis_left]

@[simp]
lemma dualBasis_dualBasis_flip [FiniteDimensional K V]
    (B : BilinForm K V) (hB : B.Nondegenerate) {ι : Type*}
    [Finite ι] [DecidableEq ι] (b : Basis ι K V) :
    B.dualBasis hB (B.flip.dualBasis hB.flip b) = b := by
  ext i
  refine LinearMap.ker_eq_bot.mp hB.ker_eq_bot ((B.flip.dualBasis hB.flip b).ext (fun j ↦ ?_))
  simp_rw [apply_dualBasis_left, ← B.flip_apply, apply_dualBasis_left, @eq_comm _ i j]

@[simp]
lemma dualBasis_flip_dualBasis (B : BilinForm K V) (hB : B.Nondegenerate) {ι}
    [Finite ι] [DecidableEq ι] [FiniteDimensional K V] (b : Basis ι K V) :
    B.flip.dualBasis hB.flip (B.dualBasis hB b) = b :=
  dualBasis_dualBasis_flip _ hB.flip b

@[simp]
lemma dualBasis_dualBasis (B : BilinForm K V) (hB : B.Nondegenerate) (hB' : B.IsSymm) {ι}
    [Finite ι] [DecidableEq ι] [FiniteDimensional K V] (b : Basis ι K V) :
    B.dualBasis hB (B.dualBasis hB b) = b := by
  convert dualBasis_dualBasis_flip _ hB.flip b
  rwa [eq_comm, ← isSymm_iff_flip]

end DualBasis

section LinearAdjoints

variable [FiniteDimensional K V]

/-- Given bilinear forms `B₁, B₂` where `B₂` is nondegenerate, `symmCompOfNondegenerate`
is the linear map `B₂ ∘ B₁`. -/
noncomputable def symmCompOfNondegenerate (B₁ B₂ : BilinForm K V) (b₂ : B₂.Nondegenerate) :
    V →ₗ[K] V :=
  (B₂.toDual b₂).symm.toLinearMap.comp B₁

theorem comp_symmCompOfNondegenerate_apply (B₁ : BilinForm K V) {B₂ : BilinForm K V}
    (b₂ : B₂.Nondegenerate) (v : V) :
    B₂ (B₁.symmCompOfNondegenerate B₂ b₂ v) = B₁ v := by
  erw [symmCompOfNondegenerate]
  simp only [coe_comp, LinearEquiv.coe_coe, Function.comp_apply, DFunLike.coe_fn_eq]
  erw [LinearEquiv.apply_symm_apply (B₂.toDual b₂)]

@[simp]
theorem symmCompOfNondegenerate_left_apply (B₁ : BilinForm K V) {B₂ : BilinForm K V}
    (b₂ : B₂.Nondegenerate) (v w : V) : B₂ (symmCompOfNondegenerate B₁ B₂ b₂ w) v = B₁ w v := by
  conv_lhs => rw [comp_symmCompOfNondegenerate_apply]

/-- Given the nondegenerate bilinear form `B` and the linear map `φ`,
`leftAdjointOfNondegenerate` provides the left adjoint of `φ` with respect to `B`.
The lemma proving this property is `BilinForm.isAdjointPairLeftAdjointOfNondegenerate`. -/
noncomputable def leftAdjointOfNondegenerate (B : BilinForm K V) (b : B.Nondegenerate)
    (φ : V →ₗ[K] V) : V →ₗ[K] V :=
  symmCompOfNondegenerate (B.compRight φ) B b

theorem isAdjointPairLeftAdjointOfNondegenerate (B : BilinForm K V) (b : B.Nondegenerate)
    (φ : V →ₗ[K] V) : IsAdjointPair B B (B.leftAdjointOfNondegenerate b φ) φ := fun x y =>
  (B.compRight φ).symmCompOfNondegenerate_left_apply b y x

/-- Given the nondegenerate bilinear form `B`, the linear map `φ` has a unique left adjoint given by
`BilinForm.leftAdjointOfNondegenerate`. -/
theorem isAdjointPair_iff_eq_of_nondegenerate (B : BilinForm K V) (b : B.Nondegenerate)
    (ψ φ : V →ₗ[K] V) : IsAdjointPair B B ψ φ ↔ ψ = B.leftAdjointOfNondegenerate b φ :=
  ⟨fun h =>
    B.isAdjointPair_unique_of_nondegenerate b φ ψ _ h
      (isAdjointPairLeftAdjointOfNondegenerate _ _ _),
    fun h => h.symm ▸ isAdjointPairLeftAdjointOfNondegenerate _ _ _⟩

end LinearAdjoints

end BilinForm

end LinearMap<|MERGE_RESOLUTION|>--- conflicted
+++ resolved
@@ -415,12 +415,7 @@
   /-- Before leanprover/lean4#4814, we did not need the `@` in front of `toDual_def` in the `rw`.
   I'm confused! -/
   rw [dualBasis, Basis.map_repr, LinearEquiv.symm_symm, LinearEquiv.trans_apply,
-<<<<<<< HEAD
-    Basis.dualBasis_repr]
-  rfl
-=======
     Basis.dualBasis_repr, @toDual_def]
->>>>>>> 7f113fae
 
 theorem apply_dualBasis_left (B : BilinForm K V) (hB : B.Nondegenerate) (b : Basis ι K V) (i j) :
     B (B.dualBasis hB b i) (b j) = if j = i then 1 else 0 := by
