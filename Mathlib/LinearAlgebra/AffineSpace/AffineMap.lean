/-
Copyright (c) 2020 Joseph Myers. All rights reserved.
Released under Apache 2.0 license as described in the file LICENSE.
Authors: Joseph Myers
-/
import Mathlib.Data.Set.Pointwise.Interval
import Mathlib.LinearAlgebra.AffineSpace.Basic
import Mathlib.LinearAlgebra.BilinearMap
import Mathlib.LinearAlgebra.Pi
import Mathlib.LinearAlgebra.Prod
import Mathlib.Tactic.Abel

/-!
# Affine maps

This file defines affine maps.

## Main definitions

* `AffineMap` is the type of affine maps between two affine spaces with the same ring `k`.  Various
  basic examples of affine maps are defined, including `const`, `id`, `lineMap` and `homothety`.

## Notations

* `P1 →ᵃ[k] P2` is a notation for `AffineMap k P1 P2`;
* `AffineSpace V P`: a localized notation for `AddTorsor V P` defined in
  `LinearAlgebra.AffineSpace.Basic`.

## Implementation notes

`outParam` is used in the definition of `[AddTorsor V P]` to make `V` an implicit argument
(deduced from `P`) in most cases. As for modules, `k` is an explicit argument rather than implied by
`P` or `V`.

This file only provides purely algebraic definitions and results. Those depending on analysis or
topology are defined elsewhere; see `Analysis.NormedSpace.AddTorsor` and
`Topology.Algebra.Affine`.

## References

* https://en.wikipedia.org/wiki/Affine_space
* https://en.wikipedia.org/wiki/Principal_homogeneous_space
-/

open Affine

/-- An `AffineMap k P1 P2` (notation: `P1 →ᵃ[k] P2`) is a map from `P1` to `P2` that
induces a corresponding linear map from `V1` to `V2`. -/
structure AffineMap (k : Type*) {V1 : Type*} (P1 : Type*) {V2 : Type*} (P2 : Type*) [Ring k]
  [AddCommGroup V1] [Module k V1] [AffineSpace V1 P1] [AddCommGroup V2] [Module k V2]
  [AffineSpace V2 P2] where
  toFun : P1 → P2
  linear : V1 →ₗ[k] V2
  map_vadd' : ∀ (p : P1) (v : V1), toFun (v +ᵥ p) = linear v +ᵥ toFun p

/-- An `AffineMap k P1 P2` (notation: `P1 →ᵃ[k] P2`) is a map from `P1` to `P2` that
induces a corresponding linear map from `V1` to `V2`. -/
notation:25 P1 " →ᵃ[" k:25 "] " P2:0 => AffineMap k P1 P2

instance AffineMap.instFunLike (k : Type*) {V1 : Type*} (P1 : Type*) {V2 : Type*} (P2 : Type*)
    [Ring k] [AddCommGroup V1] [Module k V1] [AffineSpace V1 P1] [AddCommGroup V2] [Module k V2]
    [AffineSpace V2 P2] : FunLike (P1 →ᵃ[k] P2) P1 P2 where
  coe := AffineMap.toFun
  coe_injective' := fun ⟨f, f_linear, f_add⟩ ⟨g, g_linear, g_add⟩ => fun (h : f = g) => by
    cases' (AddTorsor.nonempty : Nonempty P1) with p
    congr with v
    apply vadd_right_cancel (f p)
    erw [← f_add, h, ← g_add]

instance AffineMap.hasCoeToFun (k : Type*) {V1 : Type*} (P1 : Type*) {V2 : Type*} (P2 : Type*)
    [Ring k] [AddCommGroup V1] [Module k V1] [AffineSpace V1 P1] [AddCommGroup V2] [Module k V2]
    [AffineSpace V2 P2] : CoeFun (P1 →ᵃ[k] P2) fun _ => P1 → P2 :=
  DFunLike.hasCoeToFun

namespace LinearMap

variable {k : Type*} {V₁ : Type*} {V₂ : Type*} [Ring k] [AddCommGroup V₁] [Module k V₁]
  [AddCommGroup V₂] [Module k V₂] (f : V₁ →ₗ[k] V₂)

/-- Reinterpret a linear map as an affine map. -/
def toAffineMap : V₁ →ᵃ[k] V₂ where
  toFun := f
  linear := f
  map_vadd' p v := f.map_add v p

@[simp]
theorem coe_toAffineMap : ⇑f.toAffineMap = f :=
  rfl

@[simp]
theorem toAffineMap_linear : f.toAffineMap.linear = f :=
  rfl

end LinearMap

namespace AffineMap

variable {k : Type*} {V1 : Type*} {P1 : Type*} {V2 : Type*} {P2 : Type*} {V3 : Type*}
  {P3 : Type*} {V4 : Type*} {P4 : Type*} [Ring k] [AddCommGroup V1] [Module k V1]
  [AffineSpace V1 P1] [AddCommGroup V2] [Module k V2] [AffineSpace V2 P2] [AddCommGroup V3]
  [Module k V3] [AffineSpace V3 P3] [AddCommGroup V4] [Module k V4] [AffineSpace V4 P4]

/-- Constructing an affine map and coercing back to a function
produces the same map. -/
@[simp]
theorem coe_mk (f : P1 → P2) (linear add) : ((mk f linear add : P1 →ᵃ[k] P2) : P1 → P2) = f :=
  rfl

/-- `toFun` is the same as the result of coercing to a function. -/
@[simp]
theorem toFun_eq_coe (f : P1 →ᵃ[k] P2) : f.toFun = ⇑f :=
  rfl

/-- An affine map on the result of adding a vector to a point produces
the same result as the linear map applied to that vector, added to the
affine map applied to that point. -/
@[simp]
theorem map_vadd (f : P1 →ᵃ[k] P2) (p : P1) (v : V1) : f (v +ᵥ p) = f.linear v +ᵥ f p :=
  f.map_vadd' p v

/-- The linear map on the result of subtracting two points is the
result of subtracting the result of the affine map on those two
points. -/
@[simp]
theorem linearMap_vsub (f : P1 →ᵃ[k] P2) (p1 p2 : P1) : f.linear (p1 -ᵥ p2) = f p1 -ᵥ f p2 := by
  conv_rhs => rw [← vsub_vadd p1 p2, map_vadd, vadd_vsub]

/-- Two affine maps are equal if they coerce to the same function. -/
@[ext]
theorem ext {f g : P1 →ᵃ[k] P2} (h : ∀ p, f p = g p) : f = g :=
  DFunLike.ext _ _ h
<<<<<<< HEAD
#align affine_map.ext AffineMap.ext
#align affine_map.ext_iff AffineMap.ext_iff
=======

theorem ext_iff {f g : P1 →ᵃ[k] P2} : f = g ↔ ∀ p, f p = g p :=
  ⟨fun h _ => h ▸ rfl, ext⟩
>>>>>>> 2fc87a94

theorem coeFn_injective : @Function.Injective (P1 →ᵃ[k] P2) (P1 → P2) (⇑) :=
  DFunLike.coe_injective

protected theorem congr_arg (f : P1 →ᵃ[k] P2) {x y : P1} (h : x = y) : f x = f y :=
  congr_arg _ h

protected theorem congr_fun {f g : P1 →ᵃ[k] P2} (h : f = g) (x : P1) : f x = g x :=
  h ▸ rfl

/-- Two affine maps are equal if they have equal linear maps and are equal at some point. -/
theorem ext_linear {f g : P1 →ᵃ[k] P2} (h₁ : f.linear = g.linear) {p : P1} (h₂ : f p = g p) :
    f = g := by
  ext q
  have hgl : g.linear (q -ᵥ p) = toFun g ((q -ᵥ p) +ᵥ q) -ᵥ toFun g q := by simp
  have := f.map_vadd' q (q -ᵥ p)
  rw [h₁, hgl, toFun_eq_coe, map_vadd, linearMap_vsub, h₂] at this
  simpa

/-- Two affine maps are equal if they have equal linear maps and are equal at some point. -/
theorem ext_linear_iff {f g : P1 →ᵃ[k] P2} : f = g ↔ (f.linear = g.linear) ∧ (∃ p, f p = g p) :=
  ⟨fun h ↦ ⟨congrArg _ h, by inhabit P1; exact default, by rw [h]⟩,
  fun h ↦ Exists.casesOn h.2 fun _ hp ↦ ext_linear h.1 hp⟩

variable (k P1)

/-- The constant function as an `AffineMap`. -/
def const (p : P2) : P1 →ᵃ[k] P2 where
  toFun := Function.const P1 p
  linear := 0
  map_vadd' _ _ :=
    letI : AddAction V2 P2 := inferInstance
    by simp

@[simp]
theorem coe_const (p : P2) : ⇑(const k P1 p) = Function.const P1 p :=
  rfl

@[simp]
theorem const_apply (p : P2) (q : P1) : (const k P1 p) q = p := rfl

@[simp]
theorem const_linear (p : P2) : (const k P1 p).linear = 0 :=
  rfl

variable {k P1}

theorem linear_eq_zero_iff_exists_const (f : P1 →ᵃ[k] P2) :
    f.linear = 0 ↔ ∃ q, f = const k P1 q := by
  refine ⟨fun h => ?_, fun h => ?_⟩
  · use f (Classical.arbitrary P1)
    ext
    rw [coe_const, Function.const_apply, ← @vsub_eq_zero_iff_eq V2, ← f.linearMap_vsub, h,
      LinearMap.zero_apply]
  · rcases h with ⟨q, rfl⟩
    exact const_linear k P1 q

instance nonempty : Nonempty (P1 →ᵃ[k] P2) :=
  (AddTorsor.nonempty : Nonempty P2).map <| const k P1

/-- Construct an affine map by verifying the relation between the map and its linear part at one
base point. Namely, this function takes a map `f : P₁ → P₂`, a linear map `f' : V₁ →ₗ[k] V₂`, and
a point `p` such that for any other point `p'` we have `f p' = f' (p' -ᵥ p) +ᵥ f p`. -/
def mk' (f : P1 → P2) (f' : V1 →ₗ[k] V2) (p : P1) (h : ∀ p' : P1, f p' = f' (p' -ᵥ p) +ᵥ f p) :
    P1 →ᵃ[k] P2 where
  toFun := f
  linear := f'
  map_vadd' p' v := by rw [h, h p', vadd_vsub_assoc, f'.map_add, vadd_vadd]

@[simp]
theorem coe_mk' (f : P1 → P2) (f' : V1 →ₗ[k] V2) (p h) : ⇑(mk' f f' p h) = f :=
  rfl

@[simp]
theorem mk'_linear (f : P1 → P2) (f' : V1 →ₗ[k] V2) (p h) : (mk' f f' p h).linear = f' :=
  rfl

section SMul

variable {R : Type*} [Monoid R] [DistribMulAction R V2] [SMulCommClass k R V2]
/-- The space of affine maps to a module inherits an `R`-action from the action on its codomain. -/
instance mulAction : MulAction R (P1 →ᵃ[k] V2) where
  -- Porting note: `map_vadd` is `simp`, but we still have to pass it explicitly
  smul c f := ⟨c • ⇑f, c • f.linear, fun p v => by simp [smul_add, map_vadd f]⟩
  one_smul f := ext fun p => one_smul _ _
  mul_smul c₁ c₂ f := ext fun p => mul_smul _ _ _

@[simp, norm_cast]
theorem coe_smul (c : R) (f : P1 →ᵃ[k] V2) : ⇑(c • f) = c • ⇑f :=
  rfl

@[simp]
theorem smul_linear (t : R) (f : P1 →ᵃ[k] V2) : (t • f).linear = t • f.linear :=
  rfl

instance isCentralScalar [DistribMulAction Rᵐᵒᵖ V2] [IsCentralScalar R V2] :
  IsCentralScalar R (P1 →ᵃ[k] V2) where
    op_smul_eq_smul _r _x := ext fun _ => op_smul_eq_smul _ _

end SMul

instance : Zero (P1 →ᵃ[k] V2) where zero := ⟨0, 0, fun _ _ => (zero_vadd _ _).symm⟩

instance : Add (P1 →ᵃ[k] V2) where
  add f g := ⟨f + g, f.linear + g.linear, fun p v => by simp [add_add_add_comm]⟩

instance : Sub (P1 →ᵃ[k] V2) where
  sub f g := ⟨f - g, f.linear - g.linear, fun p v => by simp [sub_add_sub_comm]⟩

instance : Neg (P1 →ᵃ[k] V2) where
  neg f := ⟨-f, -f.linear, fun p v => by simp [add_comm, map_vadd f]⟩

@[simp, norm_cast]
theorem coe_zero : ⇑(0 : P1 →ᵃ[k] V2) = 0 :=
  rfl

@[simp, norm_cast]
theorem coe_add (f g : P1 →ᵃ[k] V2) : ⇑(f + g) = f + g :=
  rfl

@[simp, norm_cast]
theorem coe_neg (f : P1 →ᵃ[k] V2) : ⇑(-f) = -f :=
  rfl

@[simp, norm_cast]
theorem coe_sub (f g : P1 →ᵃ[k] V2) : ⇑(f - g) = f - g :=
  rfl

@[simp]
theorem zero_linear : (0 : P1 →ᵃ[k] V2).linear = 0 :=
  rfl

@[simp]
theorem add_linear (f g : P1 →ᵃ[k] V2) : (f + g).linear = f.linear + g.linear :=
  rfl

@[simp]
theorem sub_linear (f g : P1 →ᵃ[k] V2) : (f - g).linear = f.linear - g.linear :=
  rfl

@[simp]
theorem neg_linear (f : P1 →ᵃ[k] V2) : (-f).linear = -f.linear :=
  rfl

/-- The set of affine maps to a vector space is an additive commutative group. -/
instance : AddCommGroup (P1 →ᵃ[k] V2) :=
  coeFn_injective.addCommGroup _ coe_zero coe_add coe_neg coe_sub (fun _ _ => coe_smul _ _)
    fun _ _ => coe_smul _ _

/-- The space of affine maps from `P1` to `P2` is an affine space over the space of affine maps
from `P1` to the vector space `V2` corresponding to `P2`. -/
instance : AffineSpace (P1 →ᵃ[k] V2) (P1 →ᵃ[k] P2) where
  vadd f g :=
    ⟨fun p => f p +ᵥ g p, f.linear + g.linear,
      fun p v => by simp [vadd_vadd, add_right_comm]⟩
  zero_vadd f := ext fun p => zero_vadd _ (f p)
  add_vadd f₁ f₂ f₃ := ext fun p => add_vadd (f₁ p) (f₂ p) (f₃ p)
  vsub f g :=
    ⟨fun p => f p -ᵥ g p, f.linear - g.linear, fun p v => by
      simp [vsub_vadd_eq_vsub_sub, vadd_vsub_assoc, add_sub, sub_add_eq_add_sub]⟩
  vsub_vadd' f g := ext fun p => vsub_vadd (f p) (g p)
  vadd_vsub' f g := ext fun p => vadd_vsub (f p) (g p)

@[simp]
theorem vadd_apply (f : P1 →ᵃ[k] V2) (g : P1 →ᵃ[k] P2) (p : P1) : (f +ᵥ g) p = f p +ᵥ g p :=
  rfl

@[simp]
theorem vsub_apply (f g : P1 →ᵃ[k] P2) (p : P1) : (f -ᵥ g : P1 →ᵃ[k] V2) p = f p -ᵥ g p :=
  rfl

/-- `Prod.fst` as an `AffineMap`. -/
def fst : P1 × P2 →ᵃ[k] P1 where
  toFun := Prod.fst
  linear := LinearMap.fst k V1 V2
  map_vadd' _ _ := rfl

@[simp]
theorem coe_fst : ⇑(fst : P1 × P2 →ᵃ[k] P1) = Prod.fst :=
  rfl

@[simp]
theorem fst_linear : (fst : P1 × P2 →ᵃ[k] P1).linear = LinearMap.fst k V1 V2 :=
  rfl

/-- `Prod.snd` as an `AffineMap`. -/
def snd : P1 × P2 →ᵃ[k] P2 where
  toFun := Prod.snd
  linear := LinearMap.snd k V1 V2
  map_vadd' _ _ := rfl

@[simp]
theorem coe_snd : ⇑(snd : P1 × P2 →ᵃ[k] P2) = Prod.snd :=
  rfl

@[simp]
theorem snd_linear : (snd : P1 × P2 →ᵃ[k] P2).linear = LinearMap.snd k V1 V2 :=
  rfl

variable (k P1)
/-- Identity map as an affine map. -/
nonrec def id : P1 →ᵃ[k] P1 where
  toFun := id
  linear := LinearMap.id
  map_vadd' _ _ := rfl

/-- The identity affine map acts as the identity. -/
@[simp]
theorem coe_id : ⇑(id k P1) = _root_.id :=
  rfl

@[simp]
theorem id_linear : (id k P1).linear = LinearMap.id :=
  rfl

variable {P1}

/-- The identity affine map acts as the identity. -/
theorem id_apply (p : P1) : id k P1 p = p :=
  rfl

variable {k}

instance : Inhabited (P1 →ᵃ[k] P1) :=
  ⟨id k P1⟩

/-- Composition of affine maps. -/
def comp (f : P2 →ᵃ[k] P3) (g : P1 →ᵃ[k] P2) : P1 →ᵃ[k] P3 where
  toFun := f ∘ g
  linear := f.linear.comp g.linear
  map_vadd' := by
    intro p v
    rw [Function.comp_apply, g.map_vadd, f.map_vadd]
    rfl

/-- Composition of affine maps acts as applying the two functions. -/
@[simp]
theorem coe_comp (f : P2 →ᵃ[k] P3) (g : P1 →ᵃ[k] P2) : ⇑(f.comp g) = f ∘ g :=
  rfl

/-- Composition of affine maps acts as applying the two functions. -/
theorem comp_apply (f : P2 →ᵃ[k] P3) (g : P1 →ᵃ[k] P2) (p : P1) : f.comp g p = f (g p) :=
  rfl

@[simp]
theorem comp_id (f : P1 →ᵃ[k] P2) : f.comp (id k P1) = f :=
  ext fun _ => rfl

@[simp]
theorem id_comp (f : P1 →ᵃ[k] P2) : (id k P2).comp f = f :=
  ext fun _ => rfl

theorem comp_assoc (f₃₄ : P3 →ᵃ[k] P4) (f₂₃ : P2 →ᵃ[k] P3) (f₁₂ : P1 →ᵃ[k] P2) :
    (f₃₄.comp f₂₃).comp f₁₂ = f₃₄.comp (f₂₃.comp f₁₂) :=
  rfl

instance : Monoid (P1 →ᵃ[k] P1) where
  one := id k P1
  mul := comp
  one_mul := id_comp
  mul_one := comp_id
  mul_assoc := comp_assoc

@[simp]
theorem coe_mul (f g : P1 →ᵃ[k] P1) : ⇑(f * g) = f ∘ g :=
  rfl

@[simp]
theorem coe_one : ⇑(1 : P1 →ᵃ[k] P1) = _root_.id :=
  rfl

/-- `AffineMap.linear` on endomorphisms is a `MonoidHom`. -/
@[simps]
def linearHom : (P1 →ᵃ[k] P1) →* V1 →ₗ[k] V1 where
  toFun := linear
  map_one' := rfl
  map_mul' _ _ := rfl

@[simp]
theorem linear_injective_iff (f : P1 →ᵃ[k] P2) :
    Function.Injective f.linear ↔ Function.Injective f := by
  obtain ⟨p⟩ := (inferInstance : Nonempty P1)
  have h : ⇑f.linear = (Equiv.vaddConst (f p)).symm ∘ f ∘ Equiv.vaddConst p := by
    ext v
    simp [f.map_vadd, vadd_vsub_assoc]
  rw [h, Equiv.comp_injective, Equiv.injective_comp]

@[simp]
theorem linear_surjective_iff (f : P1 →ᵃ[k] P2) :
    Function.Surjective f.linear ↔ Function.Surjective f := by
  obtain ⟨p⟩ := (inferInstance : Nonempty P1)
  have h : ⇑f.linear = (Equiv.vaddConst (f p)).symm ∘ f ∘ Equiv.vaddConst p := by
    ext v
    simp [f.map_vadd, vadd_vsub_assoc]
  rw [h, Equiv.comp_surjective, Equiv.surjective_comp]

@[simp]
theorem linear_bijective_iff (f : P1 →ᵃ[k] P2) :
    Function.Bijective f.linear ↔ Function.Bijective f :=
  and_congr f.linear_injective_iff f.linear_surjective_iff

theorem image_vsub_image {s t : Set P1} (f : P1 →ᵃ[k] P2) :
    f '' s -ᵥ f '' t = f.linear '' (s -ᵥ t) := by
  ext v
  -- Porting note: `simp` needs `Set.mem_vsub` to be an expression
  simp only [(Set.mem_vsub), Set.mem_image,
    exists_exists_and_eq_and, exists_and_left, ← f.linearMap_vsub]
  constructor
  · rintro ⟨x, hx, y, hy, hv⟩
    exact ⟨x -ᵥ y, ⟨x, hx, y, hy, rfl⟩, hv⟩
  · rintro ⟨-, ⟨x, hx, y, hy, rfl⟩, rfl⟩
    exact ⟨x, hx, y, hy, rfl⟩

/-! ### Definition of `AffineMap.lineMap` and lemmas about it -/

/-- The affine map from `k` to `P1` sending `0` to `p₀` and `1` to `p₁`. -/
def lineMap (p₀ p₁ : P1) : k →ᵃ[k] P1 :=
  ((LinearMap.id : k →ₗ[k] k).smulRight (p₁ -ᵥ p₀)).toAffineMap +ᵥ const k k p₀

theorem coe_lineMap (p₀ p₁ : P1) : (lineMap p₀ p₁ : k → P1) = fun c => c • (p₁ -ᵥ p₀) +ᵥ p₀ :=
  rfl

theorem lineMap_apply (p₀ p₁ : P1) (c : k) : lineMap p₀ p₁ c = c • (p₁ -ᵥ p₀) +ᵥ p₀ :=
  rfl

theorem lineMap_apply_module' (p₀ p₁ : V1) (c : k) : lineMap p₀ p₁ c = c • (p₁ - p₀) + p₀ :=
  rfl

theorem lineMap_apply_module (p₀ p₁ : V1) (c : k) : lineMap p₀ p₁ c = (1 - c) • p₀ + c • p₁ := by
  simp [lineMap_apply_module', smul_sub, sub_smul]; abel

theorem lineMap_apply_ring' (a b c : k) : lineMap a b c = c * (b - a) + a :=
  rfl

theorem lineMap_apply_ring (a b c : k) : lineMap a b c = (1 - c) * a + c * b :=
  lineMap_apply_module a b c

theorem lineMap_vadd_apply (p : P1) (v : V1) (c : k) : lineMap p (v +ᵥ p) c = c • v +ᵥ p := by
  rw [lineMap_apply, vadd_vsub]

@[simp]
theorem lineMap_linear (p₀ p₁ : P1) :
    (lineMap p₀ p₁ : k →ᵃ[k] P1).linear = LinearMap.id.smulRight (p₁ -ᵥ p₀) :=
  add_zero _

theorem lineMap_same_apply (p : P1) (c : k) : lineMap p p c = p := by
  simp [lineMap_apply]

@[simp]
theorem lineMap_same (p : P1) : lineMap p p = const k k p :=
  ext <| lineMap_same_apply p

@[simp]
theorem lineMap_apply_zero (p₀ p₁ : P1) : lineMap p₀ p₁ (0 : k) = p₀ := by
  simp [lineMap_apply]

@[simp]
theorem lineMap_apply_one (p₀ p₁ : P1) : lineMap p₀ p₁ (1 : k) = p₁ := by
  simp [lineMap_apply]

@[simp]
theorem lineMap_eq_lineMap_iff [NoZeroSMulDivisors k V1] {p₀ p₁ : P1} {c₁ c₂ : k} :
    lineMap p₀ p₁ c₁ = lineMap p₀ p₁ c₂ ↔ p₀ = p₁ ∨ c₁ = c₂ := by
  rw [lineMap_apply, lineMap_apply, ← @vsub_eq_zero_iff_eq V1, vadd_vsub_vadd_cancel_right, ←
    sub_smul, smul_eq_zero, sub_eq_zero, vsub_eq_zero_iff_eq, or_comm, eq_comm]

@[simp]
theorem lineMap_eq_left_iff [NoZeroSMulDivisors k V1] {p₀ p₁ : P1} {c : k} :
    lineMap p₀ p₁ c = p₀ ↔ p₀ = p₁ ∨ c = 0 := by
  rw [← @lineMap_eq_lineMap_iff k V1, lineMap_apply_zero]

@[simp]
theorem lineMap_eq_right_iff [NoZeroSMulDivisors k V1] {p₀ p₁ : P1} {c : k} :
    lineMap p₀ p₁ c = p₁ ↔ p₀ = p₁ ∨ c = 1 := by
  rw [← @lineMap_eq_lineMap_iff k V1, lineMap_apply_one]

variable (k)

theorem lineMap_injective [NoZeroSMulDivisors k V1] {p₀ p₁ : P1} (h : p₀ ≠ p₁) :
    Function.Injective (lineMap p₀ p₁ : k → P1) := fun _c₁ _c₂ hc =>
  (lineMap_eq_lineMap_iff.mp hc).resolve_left h

variable {k}

@[simp]
theorem apply_lineMap (f : P1 →ᵃ[k] P2) (p₀ p₁ : P1) (c : k) :
    f (lineMap p₀ p₁ c) = lineMap (f p₀) (f p₁) c := by
  simp [lineMap_apply]

@[simp]
theorem comp_lineMap (f : P1 →ᵃ[k] P2) (p₀ p₁ : P1) :
    f.comp (lineMap p₀ p₁) = lineMap (f p₀) (f p₁) :=
  ext <| f.apply_lineMap p₀ p₁

@[simp]
theorem fst_lineMap (p₀ p₁ : P1 × P2) (c : k) : (lineMap p₀ p₁ c).1 = lineMap p₀.1 p₁.1 c :=
  fst.apply_lineMap p₀ p₁ c

@[simp]
theorem snd_lineMap (p₀ p₁ : P1 × P2) (c : k) : (lineMap p₀ p₁ c).2 = lineMap p₀.2 p₁.2 c :=
  snd.apply_lineMap p₀ p₁ c

theorem lineMap_symm (p₀ p₁ : P1) :
    lineMap p₀ p₁ = (lineMap p₁ p₀).comp (lineMap (1 : k) (0 : k)) := by
  rw [comp_lineMap]
  simp

theorem lineMap_apply_one_sub (p₀ p₁ : P1) (c : k) : lineMap p₀ p₁ (1 - c) = lineMap p₁ p₀ c := by
  rw [lineMap_symm p₀, comp_apply]
  congr
  simp [lineMap_apply]

@[simp]
theorem lineMap_vsub_left (p₀ p₁ : P1) (c : k) : lineMap p₀ p₁ c -ᵥ p₀ = c • (p₁ -ᵥ p₀) :=
  vadd_vsub _ _

@[simp]
theorem left_vsub_lineMap (p₀ p₁ : P1) (c : k) : p₀ -ᵥ lineMap p₀ p₁ c = c • (p₀ -ᵥ p₁) := by
  rw [← neg_vsub_eq_vsub_rev, lineMap_vsub_left, ← smul_neg, neg_vsub_eq_vsub_rev]

@[simp]
theorem lineMap_vsub_right (p₀ p₁ : P1) (c : k) : lineMap p₀ p₁ c -ᵥ p₁ = (1 - c) • (p₀ -ᵥ p₁) := by
  rw [← lineMap_apply_one_sub, lineMap_vsub_left]

@[simp]
theorem right_vsub_lineMap (p₀ p₁ : P1) (c : k) : p₁ -ᵥ lineMap p₀ p₁ c = (1 - c) • (p₁ -ᵥ p₀) := by
  rw [← lineMap_apply_one_sub, left_vsub_lineMap]

theorem lineMap_vadd_lineMap (v₁ v₂ : V1) (p₁ p₂ : P1) (c : k) :
    lineMap v₁ v₂ c +ᵥ lineMap p₁ p₂ c = lineMap (v₁ +ᵥ p₁) (v₂ +ᵥ p₂) c :=
  ((fst : V1 × P1 →ᵃ[k] V1) +ᵥ (snd : V1 × P1 →ᵃ[k] P1)).apply_lineMap (v₁, p₁) (v₂, p₂) c

theorem lineMap_vsub_lineMap (p₁ p₂ p₃ p₄ : P1) (c : k) :
    lineMap p₁ p₂ c -ᵥ lineMap p₃ p₄ c = lineMap (p₁ -ᵥ p₃) (p₂ -ᵥ p₄) c :=
  ((fst : P1 × P1 →ᵃ[k] P1) -ᵥ (snd : P1 × P1 →ᵃ[k] P1)).apply_lineMap (_, _) (_, _) c

/-- Decomposition of an affine map in the special case when the point space and vector space
are the same. -/
theorem decomp (f : V1 →ᵃ[k] V2) : (f : V1 → V2) = ⇑f.linear + fun _ => f 0 := by
  ext x
  calc
    f x = f.linear x +ᵥ f 0 := by rw [← f.map_vadd, vadd_eq_add, add_zero]
    _ = (f.linear + fun _ : V1 => f 0) x := rfl

/-- Decomposition of an affine map in the special case when the point space and vector space
are the same. -/
theorem decomp' (f : V1 →ᵃ[k] V2) : (f.linear : V1 → V2) = ⇑f - fun _ => f 0 := by
  rw [decomp]
  simp only [LinearMap.map_zero, Pi.add_apply, add_sub_cancel_right, zero_add]

theorem image_uIcc {k : Type*} [LinearOrderedField k] (f : k →ᵃ[k] k) (a b : k) :
    f '' Set.uIcc a b = Set.uIcc (f a) (f b) := by
  have : ⇑f = (fun x => x + f 0) ∘ fun x => x * (f 1 - f 0) := by
    ext x
    change f x = x • (f 1 -ᵥ f 0) +ᵥ f 0
    rw [← f.linearMap_vsub, ← f.linear.map_smul, ← f.map_vadd]
    simp only [vsub_eq_sub, add_zero, mul_one, vadd_eq_add, sub_zero, smul_eq_mul]
  rw [this, Set.image_comp]
  simp only [Set.image_add_const_uIcc, Set.image_mul_const_uIcc, Function.comp_apply]

section

variable {ι : Type*} {V : ι → Type*} {P : ι → Type*} [∀ i, AddCommGroup (V i)]
  [∀ i, Module k (V i)] [∀ i, AddTorsor (V i) (P i)]

/-- Evaluation at a point as an affine map. -/
def proj (i : ι) : (∀ i : ι, P i) →ᵃ[k] P i where
  toFun f := f i
  linear := @LinearMap.proj k ι _ V _ _ i
  map_vadd' _ _ := rfl

@[simp]
theorem proj_apply (i : ι) (f : ∀ i, P i) : @proj k _ ι V P _ _ _ i f = f i :=
  rfl

@[simp]
theorem proj_linear (i : ι) : (@proj k _ ι V P _ _ _ i).linear = @LinearMap.proj k ι _ V _ _ i :=
  rfl

theorem pi_lineMap_apply (f g : ∀ i, P i) (c : k) (i : ι) :
    lineMap f g c i = lineMap (f i) (g i) c :=
  (proj i : (∀ i, P i) →ᵃ[k] P i).apply_lineMap f g c

end

end AffineMap

namespace AffineMap

variable {R k V1 P1 V2 P2 V3 P3 : Type*}

section Ring

variable [Ring k] [AddCommGroup V1] [AffineSpace V1 P1] [AddCommGroup V2] [AffineSpace V2 P2]
variable [AddCommGroup V3] [AffineSpace V3 P3] [Module k V1] [Module k V2] [Module k V3]

section DistribMulAction

variable [Monoid R] [DistribMulAction R V2] [SMulCommClass k R V2]

/-- The space of affine maps to a module inherits an `R`-action from the action on its codomain. -/
instance distribMulAction : DistribMulAction R (P1 →ᵃ[k] V2) where
  smul_add _ _ _ := ext fun _ => smul_add _ _ _
  smul_zero _ := ext fun _ => smul_zero _

end DistribMulAction

section Module

variable [Semiring R] [Module R V2] [SMulCommClass k R V2]

/-- The space of affine maps taking values in an `R`-module is an `R`-module. -/
instance : Module R (P1 →ᵃ[k] V2) :=
  { AffineMap.distribMulAction with
    add_smul := fun _ _ _ => ext fun _ => add_smul _ _ _
    zero_smul := fun _ => ext fun _ => zero_smul _ _ }

variable (R)

/-- The space of affine maps between two modules is linearly equivalent to the product of the
domain with the space of linear maps, by taking the value of the affine map at `(0 : V1)` and the
linear part.

See note [bundled maps over different rings]-/
@[simps]
def toConstProdLinearMap : (V1 →ᵃ[k] V2) ≃ₗ[R] V2 × (V1 →ₗ[k] V2) where
  toFun f := ⟨f 0, f.linear⟩
  invFun p := p.2.toAffineMap + const k V1 p.1
  left_inv f := by
    ext
    rw [f.decomp]
    simp [const_apply _ _]  -- Porting note: `simp` needs `_`s to use this lemma
  right_inv := by
    rintro ⟨v, f⟩
    ext <;> simp [const_apply _ _, const_linear _ _]  -- Porting note: `simp` needs `_`s
  map_add' := by simp
  map_smul' := by simp

end Module

section Pi

variable {ι : Type*} {φv φp : ι → Type*} [(i : ι) → AddCommGroup (φv i)]
  [(i : ι) → Module k (φv i)] [(i : ι) → AffineSpace (φv i) (φp i)]
/-- `pi` construction for affine maps. From a family of affine maps it produces an affine
map into a family of affine spaces.

This is the affine version of `LinearMap.pi`.
-/
def pi (f : (i : ι) → (P1 →ᵃ[k] φp i)) : P1 →ᵃ[k] ((i : ι) → φp i) where
  toFun m a := f a m
  linear := LinearMap.pi (fun a ↦ (f a).linear)
  map_vadd' _ _ := funext fun _ ↦ map_vadd _ _ _

--fp for when the image is a dependent AffineSpace φp i, fv for when the
--image is a Module φv i, f' for when the image isn't dependent.
variable (fp : (i : ι) → (P1 →ᵃ[k] φp i)) (fv : (i : ι) → (P1 →ᵃ[k] φv i))
  (f' : ι → P1 →ᵃ[k] P2)

@[simp]
theorem pi_apply (c : P1) (i : ι) : pi fp c i = fp i c :=
  rfl

theorem pi_comp (g : P3 →ᵃ[k] P1) : (pi fp).comp g = pi (fun i => (fp i).comp g) :=
  rfl

theorem pi_eq_zero : pi fv = 0 ↔ ∀ i, fv i = 0 := by
  simp only [AffineMap.ext_iff, Function.funext_iff, pi_apply]
  exact forall_comm

theorem pi_zero : pi (fun _ ↦ 0 : (i : ι) → P1 →ᵃ[k] φv i) = 0 := by
  ext; rfl

theorem proj_pi (i : ι) : (proj i).comp (pi fp) = fp i :=
  ext fun _ => rfl
section Ext

variable [Finite ι] [DecidableEq ι] {f g : ((i : ι) → φv i) →ᵃ[k] P2}

/-- Two affine maps from a Pi-tyoe of modules `(i : ι) → φv i` are equal if they are equal in their
  operation on `Pi.single` and at zero. Analogous to `LinearMap.pi_ext`. See also `pi_ext_nonempty`,
  which instead of agrement at zero requires `Nonempty ι`. -/
theorem pi_ext_zero (h : ∀ i x, f (Pi.single i x) = g (Pi.single i x)) (h₂ : f 0 = g 0) :
    f = g := by
  apply ext_linear
  · apply LinearMap.pi_ext
    intro i x
    have s₁ := h i x
    have s₂ := f.map_vadd 0 (Pi.single i x)
    have s₃ := g.map_vadd 0 (Pi.single i x)
    rw [vadd_eq_add, add_zero] at s₂ s₃
    replace h₂ := h i 0
    simp only [Pi.single_zero] at h₂
    rwa [s₂, s₃, h₂, vadd_right_cancel_iff] at s₁
  · exact h₂

/-- Two affine maps from a Pi-tyoe of modules `(i : ι) → φv i` are equal if they are equal in their
  operation on `Pi.single` and `ι` is nonempty.  Analogous to `LinearMap.pi_ext`. See also
  `pi_ext_zero`, which instead `Nonempty ι` requires agreement at 0.-/
theorem pi_ext_nonempty [Nonempty ι] (h : ∀ i x, f (Pi.single i x) = g (Pi.single i x)) :
    f = g := by
  apply pi_ext_zero h
  inhabit ι
  rw [← Pi.single_zero default]
  apply h

/-- This is used as the ext lemma instead of `AffineMap.pi_ext_nonempty` for reasons explained in
note [partially-applied ext lemmas]. Analogous to `LinearMap.pi_ext'`-/
@[ext (iff := false)]
theorem pi_ext_nonempty' [Nonempty ι] (h : ∀ i, f.comp (LinearMap.single i).toAffineMap =
    g.comp (LinearMap.single i).toAffineMap) : f = g := by
  refine pi_ext_nonempty fun i x => ?_
  convert AffineMap.congr_fun (h i) x

end Ext

end Pi

end Ring

section CommRing

variable [CommRing k] [AddCommGroup V1] [AffineSpace V1 P1] [AddCommGroup V2]
variable [Module k V1] [Module k V2]

/-- `homothety c r` is the homothety (also known as dilation) about `c` with scale factor `r`. -/
def homothety (c : P1) (r : k) : P1 →ᵃ[k] P1 :=
  r • (id k P1 -ᵥ const k P1 c) +ᵥ const k P1 c

theorem homothety_def (c : P1) (r : k) :
    homothety c r = r • (id k P1 -ᵥ const k P1 c) +ᵥ const k P1 c :=
  rfl

theorem homothety_apply (c : P1) (r : k) (p : P1) : homothety c r p = r • (p -ᵥ c : V1) +ᵥ c :=
  rfl

theorem homothety_eq_lineMap (c : P1) (r : k) (p : P1) : homothety c r p = lineMap c p r :=
  rfl

@[simp]
theorem homothety_one (c : P1) : homothety c (1 : k) = id k P1 := by
  ext p
  simp [homothety_apply]

@[simp]
theorem homothety_apply_same (c : P1) (r : k) : homothety c r c = c :=
  lineMap_same_apply c r

theorem homothety_mul_apply (c : P1) (r₁ r₂ : k) (p : P1) :
    homothety c (r₁ * r₂) p = homothety c r₁ (homothety c r₂ p) := by
  simp only [homothety_apply, mul_smul, vadd_vsub]

theorem homothety_mul (c : P1) (r₁ r₂ : k) :
    homothety c (r₁ * r₂) = (homothety c r₁).comp (homothety c r₂) :=
  ext <| homothety_mul_apply c r₁ r₂

@[simp]
theorem homothety_zero (c : P1) : homothety c (0 : k) = const k P1 c := by
  ext p
  simp [homothety_apply]

@[simp]
theorem homothety_add (c : P1) (r₁ r₂ : k) :
    homothety c (r₁ + r₂) = r₁ • (id k P1 -ᵥ const k P1 c) +ᵥ homothety c r₂ := by
  simp only [homothety_def, add_smul, vadd_vadd]

/-- `homothety` as a multiplicative monoid homomorphism. -/
def homothetyHom (c : P1) : k →* P1 →ᵃ[k] P1 where
  toFun := homothety c
  map_one' := homothety_one c
  map_mul' := homothety_mul c

@[simp]
theorem coe_homothetyHom (c : P1) : ⇑(homothetyHom c : k →* _) = homothety c :=
  rfl

/-- `homothety` as an affine map. -/
def homothetyAffine (c : P1) : k →ᵃ[k] P1 →ᵃ[k] P1 :=
  ⟨homothety c, (LinearMap.lsmul k _).flip (id k P1 -ᵥ const k P1 c),
    Function.swap (homothety_add c)⟩

@[simp]
theorem coe_homothetyAffine (c : P1) : ⇑(homothetyAffine c : k →ᵃ[k] _) = homothety c :=
  rfl

end CommRing

end AffineMap

section

variable {𝕜 E F : Type*} [Ring 𝕜] [AddCommGroup E] [AddCommGroup F] [Module 𝕜 E] [Module 𝕜 F]

/-- Applying an affine map to an affine combination of two points yields an affine combination of
the images. -/
theorem Convex.combo_affine_apply {x y : E} {a b : 𝕜} {f : E →ᵃ[𝕜] F} (h : a + b = 1) :
    f (a • x + b • y) = a • f x + b • f y := by
  simp only [Convex.combo_eq_smul_sub_add h, ← vsub_eq_sub]
  exact f.apply_lineMap _ _ _

end<|MERGE_RESOLUTION|>--- conflicted
+++ resolved
@@ -129,14 +129,9 @@
 @[ext]
 theorem ext {f g : P1 →ᵃ[k] P2} (h : ∀ p, f p = g p) : f = g :=
   DFunLike.ext _ _ h
-<<<<<<< HEAD
-#align affine_map.ext AffineMap.ext
-#align affine_map.ext_iff AffineMap.ext_iff
-=======
 
 theorem ext_iff {f g : P1 →ᵃ[k] P2} : f = g ↔ ∀ p, f p = g p :=
   ⟨fun h _ => h ▸ rfl, ext⟩
->>>>>>> 2fc87a94
 
 theorem coeFn_injective : @Function.Injective (P1 →ᵃ[k] P2) (P1 → P2) (⇑) :=
   DFunLike.coe_injective
