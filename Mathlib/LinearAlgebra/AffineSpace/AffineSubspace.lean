/-
Copyright (c) 2020 Joseph Myers. All rights reserved.
Released under Apache 2.0 license as described in the file LICENSE.
Authors: Joseph Myers
-/
import Mathlib.LinearAlgebra.AffineSpace.AffineEquiv

#align_import linear_algebra.affine_space.affine_subspace from "leanprover-community/mathlib"@"e96bdfbd1e8c98a09ff75f7ac6204d142debc840"

/-!
# Affine spaces

This file defines affine subspaces (over modules) and the affine span of a set of points.

## Main definitions

* `AffineSubspace k P` is the type of affine subspaces. Unlike affine spaces, affine subspaces are
  allowed to be empty, and lemmas that do not apply to empty affine subspaces have `Nonempty`
  hypotheses. There is a `CompleteLattice` structure on affine subspaces.
* `AffineSubspace.direction` gives the `Submodule` spanned by the pairwise differences of points
  in an `AffineSubspace`. There are various lemmas relating to the set of vectors in the
  `direction`, and relating the lattice structure on affine subspaces to that on their directions.
* `AffineSubspace.parallel`, notation `∥`, gives the property of two affine subspaces being
  parallel (one being a translate of the other).
* `affineSpan` gives the affine subspace spanned by a set of points, with `vectorSpan` giving its
  direction. The `affineSpan` is defined in terms of `spanPoints`, which gives an explicit
  description of the points contained in the affine span; `spanPoints` itself should generally only
  be used when that description is required, with `affineSpan` being the main definition for other
  purposes. Two other descriptions of the affine span are proved equivalent: it is the `sInf` of
  affine subspaces containing the points, and (if `[Nontrivial k]`) it contains exactly those points
  that are affine combinations of points in the given set.

## Implementation notes

`outParam` is used in the definition of `AddTorsor V P` to make `V` an implicit argument (deduced
from `P`) in most cases. As for modules, `k` is an explicit argument rather than implied by `P` or
`V`.

This file only provides purely algebraic definitions and results. Those depending on analysis or
topology are defined elsewhere; see `Analysis.NormedSpace.AddTorsor` and `Topology.Algebra.Affine`.

## References

* https://en.wikipedia.org/wiki/Affine_space
* https://en.wikipedia.org/wiki/Principal_homogeneous_space
-/

noncomputable section

open Affine

open Set

section

variable (k : Type*) {V : Type*} {P : Type*} [Ring k] [AddCommGroup V] [Module k V]
variable [AffineSpace V P]

/-- The submodule spanning the differences of a (possibly empty) set of points. -/
def vectorSpan (s : Set P) : Submodule k V :=
  Submodule.span k (s -ᵥ s)
#align vector_span vectorSpan

/-- The definition of `vectorSpan`, for rewriting. -/
theorem vectorSpan_def (s : Set P) : vectorSpan k s = Submodule.span k (s -ᵥ s) :=
  rfl
#align vector_span_def vectorSpan_def

/-- `vectorSpan` is monotone. -/
theorem vectorSpan_mono {s₁ s₂ : Set P} (h : s₁ ⊆ s₂) : vectorSpan k s₁ ≤ vectorSpan k s₂ :=
  Submodule.span_mono (vsub_self_mono h)
#align vector_span_mono vectorSpan_mono

variable (P)

/-- The `vectorSpan` of the empty set is `⊥`. -/
@[simp]
theorem vectorSpan_empty : vectorSpan k (∅ : Set P) = (⊥ : Submodule k V) := by
  rw [vectorSpan_def, vsub_empty, Submodule.span_empty]
#align vector_span_empty vectorSpan_empty

variable {P}

/-- The `vectorSpan` of a single point is `⊥`. -/
@[simp]
theorem vectorSpan_singleton (p : P) : vectorSpan k ({p} : Set P) = ⊥ := by simp [vectorSpan_def]
#align vector_span_singleton vectorSpan_singleton

/-- The `s -ᵥ s` lies within the `vectorSpan k s`. -/
theorem vsub_set_subset_vectorSpan (s : Set P) : s -ᵥ s ⊆ ↑(vectorSpan k s) :=
  Submodule.subset_span
#align vsub_set_subset_vector_span vsub_set_subset_vectorSpan

/-- Each pairwise difference is in the `vectorSpan`. -/
theorem vsub_mem_vectorSpan {s : Set P} {p1 p2 : P} (hp1 : p1 ∈ s) (hp2 : p2 ∈ s) :
    p1 -ᵥ p2 ∈ vectorSpan k s :=
  vsub_set_subset_vectorSpan k s (vsub_mem_vsub hp1 hp2)
#align vsub_mem_vector_span vsub_mem_vectorSpan

/-- The points in the affine span of a (possibly empty) set of points. Use `affineSpan` instead to
get an `AffineSubspace k P`. -/
def spanPoints (s : Set P) : Set P :=
  { p | ∃ p1 ∈ s, ∃ v ∈ vectorSpan k s, p = v +ᵥ p1 }
#align span_points spanPoints

/-- A point in a set is in its affine span. -/
theorem mem_spanPoints (p : P) (s : Set P) : p ∈ s → p ∈ spanPoints k s
  | hp => ⟨p, hp, 0, Submodule.zero_mem _, (zero_vadd V p).symm⟩
#align mem_span_points mem_spanPoints

/-- A set is contained in its `spanPoints`. -/
theorem subset_spanPoints (s : Set P) : s ⊆ spanPoints k s := fun p => mem_spanPoints k p s
#align subset_span_points subset_spanPoints

/-- The `spanPoints` of a set is nonempty if and only if that set is. -/
@[simp]
theorem spanPoints_nonempty (s : Set P) : (spanPoints k s).Nonempty ↔ s.Nonempty := by
  constructor
  · contrapose
    rw [Set.not_nonempty_iff_eq_empty, Set.not_nonempty_iff_eq_empty]
    intro h
    simp [h, spanPoints]
  · exact fun h => h.mono (subset_spanPoints _ _)
#align span_points_nonempty spanPoints_nonempty

/-- Adding a point in the affine span and a vector in the spanning submodule produces a point in the
affine span. -/
theorem vadd_mem_spanPoints_of_mem_spanPoints_of_mem_vectorSpan {s : Set P} {p : P} {v : V}
    (hp : p ∈ spanPoints k s) (hv : v ∈ vectorSpan k s) : v +ᵥ p ∈ spanPoints k s := by
  rcases hp with ⟨p2, ⟨hp2, ⟨v2, ⟨hv2, hv2p⟩⟩⟩⟩
  rw [hv2p, vadd_vadd]
  exact ⟨p2, hp2, v + v2, (vectorSpan k s).add_mem hv hv2, rfl⟩
#align vadd_mem_span_points_of_mem_span_points_of_mem_vector_span vadd_mem_spanPoints_of_mem_spanPoints_of_mem_vectorSpan

/-- Subtracting two points in the affine span produces a vector in the spanning submodule. -/
theorem vsub_mem_vectorSpan_of_mem_spanPoints_of_mem_spanPoints {s : Set P} {p1 p2 : P}
    (hp1 : p1 ∈ spanPoints k s) (hp2 : p2 ∈ spanPoints k s) : p1 -ᵥ p2 ∈ vectorSpan k s := by
  rcases hp1 with ⟨p1a, ⟨hp1a, ⟨v1, ⟨hv1, hv1p⟩⟩⟩⟩
  rcases hp2 with ⟨p2a, ⟨hp2a, ⟨v2, ⟨hv2, hv2p⟩⟩⟩⟩
  rw [hv1p, hv2p, vsub_vadd_eq_vsub_sub (v1 +ᵥ p1a), vadd_vsub_assoc, add_comm, add_sub_assoc]
  have hv1v2 : v1 - v2 ∈ vectorSpan k s := (vectorSpan k s).sub_mem hv1 hv2
  refine (vectorSpan k s).add_mem ?_ hv1v2
  exact vsub_mem_vectorSpan k hp1a hp2a
#align vsub_mem_vector_span_of_mem_span_points_of_mem_span_points vsub_mem_vectorSpan_of_mem_spanPoints_of_mem_spanPoints

end

/-- An `AffineSubspace k P` is a subset of an `AffineSpace V P` that, if not empty, has an affine
space structure induced by a corresponding subspace of the `Module k V`. -/
structure AffineSubspace (k : Type*) {V : Type*} (P : Type*) [Ring k] [AddCommGroup V]
  [Module k V] [AffineSpace V P] where
  /-- The affine subspace seen as a subset. -/
  carrier : Set P
  smul_vsub_vadd_mem :
    ∀ (c : k) {p1 p2 p3 : P},
      p1 ∈ carrier → p2 ∈ carrier → p3 ∈ carrier → c • (p1 -ᵥ p2 : V) +ᵥ p3 ∈ carrier
#align affine_subspace AffineSubspace

namespace Submodule

variable {k V : Type*} [Ring k] [AddCommGroup V] [Module k V]

/-- Reinterpret `p : Submodule k V` as an `AffineSubspace k V`. -/
def toAffineSubspace (p : Submodule k V) : AffineSubspace k V where
  carrier := p
  smul_vsub_vadd_mem _ _ _ _ h₁ h₂ h₃ := p.add_mem (p.smul_mem _ (p.sub_mem h₁ h₂)) h₃
#align submodule.to_affine_subspace Submodule.toAffineSubspace

end Submodule

namespace AffineSubspace

variable (k : Type*) {V : Type*} (P : Type*) [Ring k] [AddCommGroup V] [Module k V]
  [AffineSpace V P]

instance : SetLike (AffineSubspace k P) P where
  coe := carrier
  coe_injective' p q _ := by cases p; cases q; congr

/-- A point is in an affine subspace coerced to a set if and only if it is in that affine
subspace. -/
-- Porting note: removed `simp`, proof is `simp only [SetLike.mem_coe]`
theorem mem_coe (p : P) (s : AffineSubspace k P) : p ∈ (s : Set P) ↔ p ∈ s :=
  Iff.rfl
#align affine_subspace.mem_coe AffineSubspace.mem_coe

variable {k P}

/-- The direction of an affine subspace is the submodule spanned by
the pairwise differences of points.  (Except in the case of an empty
affine subspace, where the direction is the zero submodule, every
vector in the direction is the difference of two points in the affine
subspace.) -/
def direction (s : AffineSubspace k P) : Submodule k V :=
  vectorSpan k (s : Set P)
#align affine_subspace.direction AffineSubspace.direction

/-- The direction equals the `vectorSpan`. -/
theorem direction_eq_vectorSpan (s : AffineSubspace k P) : s.direction = vectorSpan k (s : Set P) :=
  rfl
#align affine_subspace.direction_eq_vector_span AffineSubspace.direction_eq_vectorSpan

/-- Alternative definition of the direction when the affine subspace is nonempty. This is defined so
that the order on submodules (as used in the definition of `Submodule.span`) can be used in the
proof of `coe_direction_eq_vsub_set`, and is not intended to be used beyond that proof. -/
def directionOfNonempty {s : AffineSubspace k P} (h : (s : Set P).Nonempty) : Submodule k V where
  carrier := (s : Set P) -ᵥ s
  zero_mem' := by
    cases' h with p hp
    exact vsub_self p ▸ vsub_mem_vsub hp hp
  add_mem' := by
    rintro _ _ ⟨p1, hp1, p2, hp2, rfl⟩ ⟨p3, hp3, p4, hp4, rfl⟩
    rw [← vadd_vsub_assoc]
    refine vsub_mem_vsub ?_ hp4
    convert s.smul_vsub_vadd_mem 1 hp1 hp2 hp3
    rw [one_smul]
  smul_mem' := by
    rintro c _ ⟨p1, hp1, p2, hp2, rfl⟩
    rw [← vadd_vsub (c • (p1 -ᵥ p2)) p2]
    refine vsub_mem_vsub ?_ hp2
    exact s.smul_vsub_vadd_mem c hp1 hp2 hp2
#align affine_subspace.direction_of_nonempty AffineSubspace.directionOfNonempty

/-- `direction_of_nonempty` gives the same submodule as `direction`. -/
theorem directionOfNonempty_eq_direction {s : AffineSubspace k P} (h : (s : Set P).Nonempty) :
    directionOfNonempty h = s.direction := by
  refine le_antisymm ?_ (Submodule.span_le.2 Set.Subset.rfl)
  rw [← SetLike.coe_subset_coe, directionOfNonempty, direction, Submodule.coe_set_mk,
    AddSubmonoid.coe_set_mk]
  exact vsub_set_subset_vectorSpan k _
#align affine_subspace.direction_of_nonempty_eq_direction AffineSubspace.directionOfNonempty_eq_direction

/-- The set of vectors in the direction of a nonempty affine subspace is given by `vsub_set`. -/
theorem coe_direction_eq_vsub_set {s : AffineSubspace k P} (h : (s : Set P).Nonempty) :
    (s.direction : Set V) = (s : Set P) -ᵥ s :=
  directionOfNonempty_eq_direction h ▸ rfl
#align affine_subspace.coe_direction_eq_vsub_set AffineSubspace.coe_direction_eq_vsub_set

/-- A vector is in the direction of a nonempty affine subspace if and only if it is the subtraction
of two vectors in the subspace. -/
theorem mem_direction_iff_eq_vsub {s : AffineSubspace k P} (h : (s : Set P).Nonempty) (v : V) :
    v ∈ s.direction ↔ ∃ p1 ∈ s, ∃ p2 ∈ s, v = p1 -ᵥ p2 := by
  rw [← SetLike.mem_coe, coe_direction_eq_vsub_set h, Set.mem_vsub]
  simp only [SetLike.mem_coe, eq_comm]
#align affine_subspace.mem_direction_iff_eq_vsub AffineSubspace.mem_direction_iff_eq_vsub

/-- Adding a vector in the direction to a point in the subspace produces a point in the
subspace. -/
theorem vadd_mem_of_mem_direction {s : AffineSubspace k P} {v : V} (hv : v ∈ s.direction) {p : P}
    (hp : p ∈ s) : v +ᵥ p ∈ s := by
  rw [mem_direction_iff_eq_vsub ⟨p, hp⟩] at hv
  rcases hv with ⟨p1, hp1, p2, hp2, hv⟩
  rw [hv]
  convert s.smul_vsub_vadd_mem 1 hp1 hp2 hp
  rw [one_smul]
  exact s.mem_coe k P _
#align affine_subspace.vadd_mem_of_mem_direction AffineSubspace.vadd_mem_of_mem_direction

/-- Subtracting two points in the subspace produces a vector in the direction. -/
theorem vsub_mem_direction {s : AffineSubspace k P} {p1 p2 : P} (hp1 : p1 ∈ s) (hp2 : p2 ∈ s) :
    p1 -ᵥ p2 ∈ s.direction :=
  vsub_mem_vectorSpan k hp1 hp2
#align affine_subspace.vsub_mem_direction AffineSubspace.vsub_mem_direction

/-- Adding a vector to a point in a subspace produces a point in the subspace if and only if the
vector is in the direction. -/
theorem vadd_mem_iff_mem_direction {s : AffineSubspace k P} (v : V) {p : P} (hp : p ∈ s) :
    v +ᵥ p ∈ s ↔ v ∈ s.direction :=
  ⟨fun h => by simpa using vsub_mem_direction h hp, fun h => vadd_mem_of_mem_direction h hp⟩
#align affine_subspace.vadd_mem_iff_mem_direction AffineSubspace.vadd_mem_iff_mem_direction

/-- Adding a vector in the direction to a point produces a point in the subspace if and only if
the original point is in the subspace. -/
theorem vadd_mem_iff_mem_of_mem_direction {s : AffineSubspace k P} {v : V} (hv : v ∈ s.direction)
    {p : P} : v +ᵥ p ∈ s ↔ p ∈ s := by
  refine ⟨fun h => ?_, fun h => vadd_mem_of_mem_direction hv h⟩
  convert vadd_mem_of_mem_direction (Submodule.neg_mem _ hv) h
  simp
#align affine_subspace.vadd_mem_iff_mem_of_mem_direction AffineSubspace.vadd_mem_iff_mem_of_mem_direction

/-- Given a point in an affine subspace, the set of vectors in its direction equals the set of
vectors subtracting that point on the right. -/
theorem coe_direction_eq_vsub_set_right {s : AffineSubspace k P} {p : P} (hp : p ∈ s) :
    (s.direction : Set V) = (· -ᵥ p) '' s := by
  rw [coe_direction_eq_vsub_set ⟨p, hp⟩]
  refine le_antisymm ?_ ?_
  · rintro v ⟨p1, hp1, p2, hp2, rfl⟩
    exact ⟨p1 -ᵥ p2 +ᵥ p, vadd_mem_of_mem_direction (vsub_mem_direction hp1 hp2) hp, vadd_vsub _ _⟩
  · rintro v ⟨p2, hp2, rfl⟩
    exact ⟨p2, hp2, p, hp, rfl⟩
#align affine_subspace.coe_direction_eq_vsub_set_right AffineSubspace.coe_direction_eq_vsub_set_right

/-- Given a point in an affine subspace, the set of vectors in its direction equals the set of
vectors subtracting that point on the left. -/
theorem coe_direction_eq_vsub_set_left {s : AffineSubspace k P} {p : P} (hp : p ∈ s) :
    (s.direction : Set V) = (p -ᵥ ·) '' s := by
  ext v
  rw [SetLike.mem_coe, ← Submodule.neg_mem_iff, ← SetLike.mem_coe,
    coe_direction_eq_vsub_set_right hp, Set.mem_image, Set.mem_image]
  conv_lhs =>
    congr
    ext
    rw [← neg_vsub_eq_vsub_rev, neg_inj]
#align affine_subspace.coe_direction_eq_vsub_set_left AffineSubspace.coe_direction_eq_vsub_set_left

/-- Given a point in an affine subspace, a vector is in its direction if and only if it results from
subtracting that point on the right. -/
theorem mem_direction_iff_eq_vsub_right {s : AffineSubspace k P} {p : P} (hp : p ∈ s) (v : V) :
    v ∈ s.direction ↔ ∃ p2 ∈ s, v = p2 -ᵥ p := by
  rw [← SetLike.mem_coe, coe_direction_eq_vsub_set_right hp]
  exact ⟨fun ⟨p2, hp2, hv⟩ => ⟨p2, hp2, hv.symm⟩, fun ⟨p2, hp2, hv⟩ => ⟨p2, hp2, hv.symm⟩⟩
#align affine_subspace.mem_direction_iff_eq_vsub_right AffineSubspace.mem_direction_iff_eq_vsub_right

/-- Given a point in an affine subspace, a vector is in its direction if and only if it results from
subtracting that point on the left. -/
theorem mem_direction_iff_eq_vsub_left {s : AffineSubspace k P} {p : P} (hp : p ∈ s) (v : V) :
    v ∈ s.direction ↔ ∃ p2 ∈ s, v = p -ᵥ p2 := by
  rw [← SetLike.mem_coe, coe_direction_eq_vsub_set_left hp]
  exact ⟨fun ⟨p2, hp2, hv⟩ => ⟨p2, hp2, hv.symm⟩, fun ⟨p2, hp2, hv⟩ => ⟨p2, hp2, hv.symm⟩⟩
#align affine_subspace.mem_direction_iff_eq_vsub_left AffineSubspace.mem_direction_iff_eq_vsub_left

/-- Given a point in an affine subspace, a result of subtracting that point on the right is in the
direction if and only if the other point is in the subspace. -/
theorem vsub_right_mem_direction_iff_mem {s : AffineSubspace k P} {p : P} (hp : p ∈ s) (p2 : P) :
    p2 -ᵥ p ∈ s.direction ↔ p2 ∈ s := by
  rw [mem_direction_iff_eq_vsub_right hp]
  simp
#align affine_subspace.vsub_right_mem_direction_iff_mem AffineSubspace.vsub_right_mem_direction_iff_mem

/-- Given a point in an affine subspace, a result of subtracting that point on the left is in the
direction if and only if the other point is in the subspace. -/
theorem vsub_left_mem_direction_iff_mem {s : AffineSubspace k P} {p : P} (hp : p ∈ s) (p2 : P) :
    p -ᵥ p2 ∈ s.direction ↔ p2 ∈ s := by
  rw [mem_direction_iff_eq_vsub_left hp]
  simp
#align affine_subspace.vsub_left_mem_direction_iff_mem AffineSubspace.vsub_left_mem_direction_iff_mem

/-- Two affine subspaces are equal if they have the same points. -/
theorem coe_injective : Function.Injective ((↑) : AffineSubspace k P → Set P) :=
  SetLike.coe_injective
#align affine_subspace.coe_injective AffineSubspace.coe_injective

@[ext]
theorem ext {p q : AffineSubspace k P} (h : ∀ x, x ∈ p ↔ x ∈ q) : p = q :=
  SetLike.ext h
#align affine_subspace.ext AffineSubspace.ext

<<<<<<< HEAD
-- Porting note: removed `simp`, proof is `simp only [SetLike.ext'_iff]`
theorem ext_iff' (s₁ s₂ : AffineSubspace k P) : (s₁ : Set P) = s₂ ↔ s₁ = s₂ :=
  SetLike.ext'_iff.symm
#align affine_subspace.ext_iff AffineSubspace.ext_iff'

=======
>>>>>>> f9ce180f
/-- Two affine subspaces with the same direction and nonempty intersection are equal. -/
theorem ext_of_direction_eq {s1 s2 : AffineSubspace k P} (hd : s1.direction = s2.direction)
    (hn : ((s1 : Set P) ∩ s2).Nonempty) : s1 = s2 := by
  ext p
  have hq1 := Set.mem_of_mem_inter_left hn.some_mem
  have hq2 := Set.mem_of_mem_inter_right hn.some_mem
  constructor
  · intro hp
    rw [← vsub_vadd p hn.some]
    refine vadd_mem_of_mem_direction ?_ hq2
    rw [← hd]
    exact vsub_mem_direction hp hq1
  · intro hp
    rw [← vsub_vadd p hn.some]
    refine vadd_mem_of_mem_direction ?_ hq1
    rw [hd]
    exact vsub_mem_direction hp hq2
#align affine_subspace.ext_of_direction_eq AffineSubspace.ext_of_direction_eq

-- See note [reducible non instances]
/-- This is not an instance because it loops with `AddTorsor.nonempty`. -/
abbrev toAddTorsor (s : AffineSubspace k P) [Nonempty s] : AddTorsor s.direction s where
  vadd a b := ⟨(a : V) +ᵥ (b : P), vadd_mem_of_mem_direction a.2 b.2⟩
  zero_vadd := fun a => by
    ext
    exact zero_vadd _ _
  add_vadd a b c := by
    ext
    apply add_vadd
  vsub a b := ⟨(a : P) -ᵥ (b : P), (vsub_left_mem_direction_iff_mem a.2 _).mpr b.2⟩
  vsub_vadd' a b := by
    ext
    apply AddTorsor.vsub_vadd'
  vadd_vsub' a b := by
    ext
    apply AddTorsor.vadd_vsub'
#align affine_subspace.to_add_torsor AffineSubspace.toAddTorsor

attribute [local instance] toAddTorsor

@[simp, norm_cast]
theorem coe_vsub (s : AffineSubspace k P) [Nonempty s] (a b : s) : ↑(a -ᵥ b) = (a : P) -ᵥ (b : P) :=
  rfl
#align affine_subspace.coe_vsub AffineSubspace.coe_vsub

@[simp, norm_cast]
theorem coe_vadd (s : AffineSubspace k P) [Nonempty s] (a : s.direction) (b : s) :
    ↑(a +ᵥ b) = (a : V) +ᵥ (b : P) :=
  rfl
#align affine_subspace.coe_vadd AffineSubspace.coe_vadd

/-- Embedding of an affine subspace to the ambient space, as an affine map. -/
protected def subtype (s : AffineSubspace k P) [Nonempty s] : s →ᵃ[k] P where
  toFun := (↑)
  linear := s.direction.subtype
  map_vadd' _ _ := rfl
#align affine_subspace.subtype AffineSubspace.subtype

@[simp]
theorem subtype_linear (s : AffineSubspace k P) [Nonempty s] :
    s.subtype.linear = s.direction.subtype := rfl
#align affine_subspace.subtype_linear AffineSubspace.subtype_linear

theorem subtype_apply (s : AffineSubspace k P) [Nonempty s] (p : s) : s.subtype p = p :=
  rfl
#align affine_subspace.subtype_apply AffineSubspace.subtype_apply

@[simp]
theorem coeSubtype (s : AffineSubspace k P) [Nonempty s] : (s.subtype : s → P) = ((↑) : s → P) :=
  rfl
#align affine_subspace.coe_subtype AffineSubspace.coeSubtype

theorem injective_subtype (s : AffineSubspace k P) [Nonempty s] : Function.Injective s.subtype :=
  Subtype.coe_injective
#align affine_subspace.injective_subtype AffineSubspace.injective_subtype

/-- Two affine subspaces with nonempty intersection are equal if and only if their directions are
equal. -/
theorem eq_iff_direction_eq_of_mem {s₁ s₂ : AffineSubspace k P} {p : P} (h₁ : p ∈ s₁)
    (h₂ : p ∈ s₂) : s₁ = s₂ ↔ s₁.direction = s₂.direction :=
  ⟨fun h => h ▸ rfl, fun h => ext_of_direction_eq h ⟨p, h₁, h₂⟩⟩
#align affine_subspace.eq_iff_direction_eq_of_mem AffineSubspace.eq_iff_direction_eq_of_mem

/-- Construct an affine subspace from a point and a direction. -/
def mk' (p : P) (direction : Submodule k V) : AffineSubspace k P where
  carrier := { q | ∃ v ∈ direction, q = v +ᵥ p }
  smul_vsub_vadd_mem c p1 p2 p3 hp1 hp2 hp3 := by
    rcases hp1 with ⟨v1, hv1, hp1⟩
    rcases hp2 with ⟨v2, hv2, hp2⟩
    rcases hp3 with ⟨v3, hv3, hp3⟩
    use c • (v1 - v2) + v3, direction.add_mem (direction.smul_mem c (direction.sub_mem hv1 hv2)) hv3
    simp [hp1, hp2, hp3, vadd_vadd]
#align affine_subspace.mk' AffineSubspace.mk'

/-- An affine subspace constructed from a point and a direction contains that point. -/
theorem self_mem_mk' (p : P) (direction : Submodule k V) : p ∈ mk' p direction :=
  ⟨0, ⟨direction.zero_mem, (zero_vadd _ _).symm⟩⟩
#align affine_subspace.self_mem_mk' AffineSubspace.self_mem_mk'

/-- An affine subspace constructed from a point and a direction contains the result of adding a
vector in that direction to that point. -/
theorem vadd_mem_mk' {v : V} (p : P) {direction : Submodule k V} (hv : v ∈ direction) :
    v +ᵥ p ∈ mk' p direction :=
  ⟨v, hv, rfl⟩
#align affine_subspace.vadd_mem_mk' AffineSubspace.vadd_mem_mk'

/-- An affine subspace constructed from a point and a direction is nonempty. -/
theorem mk'_nonempty (p : P) (direction : Submodule k V) : (mk' p direction : Set P).Nonempty :=
  ⟨p, self_mem_mk' p direction⟩
#align affine_subspace.mk'_nonempty AffineSubspace.mk'_nonempty

/-- The direction of an affine subspace constructed from a point and a direction. -/
@[simp]
theorem direction_mk' (p : P) (direction : Submodule k V) :
    (mk' p direction).direction = direction := by
  ext v
  rw [mem_direction_iff_eq_vsub (mk'_nonempty _ _)]
  constructor
  · rintro ⟨p1, ⟨v1, hv1, hp1⟩, p2, ⟨v2, hv2, hp2⟩, hv⟩
    rw [hv, hp1, hp2, vadd_vsub_vadd_cancel_right]
    exact direction.sub_mem hv1 hv2
  · exact fun hv => ⟨v +ᵥ p, vadd_mem_mk' _ hv, p, self_mem_mk' _ _, (vadd_vsub _ _).symm⟩
#align affine_subspace.direction_mk' AffineSubspace.direction_mk'

/-- A point lies in an affine subspace constructed from another point and a direction if and only
if their difference is in that direction. -/
theorem mem_mk'_iff_vsub_mem {p₁ p₂ : P} {direction : Submodule k V} :
    p₂ ∈ mk' p₁ direction ↔ p₂ -ᵥ p₁ ∈ direction := by
  refine ⟨fun h => ?_, fun h => ?_⟩
  · rw [← direction_mk' p₁ direction]
    exact vsub_mem_direction h (self_mem_mk' _ _)
  · rw [← vsub_vadd p₂ p₁]
    exact vadd_mem_mk' p₁ h
#align affine_subspace.mem_mk'_iff_vsub_mem AffineSubspace.mem_mk'_iff_vsub_mem

/-- Constructing an affine subspace from a point in a subspace and that subspace's direction
yields the original subspace. -/
@[simp]
theorem mk'_eq {s : AffineSubspace k P} {p : P} (hp : p ∈ s) : mk' p s.direction = s :=
  ext_of_direction_eq (direction_mk' p s.direction) ⟨p, Set.mem_inter (self_mem_mk' _ _) hp⟩
#align affine_subspace.mk'_eq AffineSubspace.mk'_eq

/-- If an affine subspace contains a set of points, it contains the `spanPoints` of that set. -/
theorem spanPoints_subset_coe_of_subset_coe {s : Set P} {s1 : AffineSubspace k P} (h : s ⊆ s1) :
    spanPoints k s ⊆ s1 := by
  rintro p ⟨p1, hp1, v, hv, hp⟩
  rw [hp]
  have hp1s1 : p1 ∈ (s1 : Set P) := Set.mem_of_mem_of_subset hp1 h
  refine vadd_mem_of_mem_direction ?_ hp1s1
  have hs : vectorSpan k s ≤ s1.direction := vectorSpan_mono k h
  rw [SetLike.le_def] at hs
  rw [← SetLike.mem_coe]
  exact Set.mem_of_mem_of_subset hv hs
#align affine_subspace.span_points_subset_coe_of_subset_coe AffineSubspace.spanPoints_subset_coe_of_subset_coe

end AffineSubspace

namespace Submodule

variable {k V : Type*} [Ring k] [AddCommGroup V] [Module k V]

@[simp]
theorem mem_toAffineSubspace {p : Submodule k V} {x : V} :
    x ∈ p.toAffineSubspace ↔ x ∈ p :=
  Iff.rfl

@[simp]
theorem toAffineSubspace_direction (s : Submodule k V) : s.toAffineSubspace.direction = s := by
  ext x; simp [← s.toAffineSubspace.vadd_mem_iff_mem_direction _ s.zero_mem]

end Submodule

theorem AffineMap.lineMap_mem {k V P : Type*} [Ring k] [AddCommGroup V] [Module k V]
    [AddTorsor V P] {Q : AffineSubspace k P} {p₀ p₁ : P} (c : k) (h₀ : p₀ ∈ Q) (h₁ : p₁ ∈ Q) :
    AffineMap.lineMap p₀ p₁ c ∈ Q := by
  rw [AffineMap.lineMap_apply]
  exact Q.smul_vsub_vadd_mem c h₁ h₀ h₀
#align affine_map.line_map_mem AffineMap.lineMap_mem

section affineSpan

variable (k : Type*) {V : Type*} {P : Type*} [Ring k] [AddCommGroup V] [Module k V]
  [AffineSpace V P]

/-- The affine span of a set of points is the smallest affine subspace containing those points.
(Actually defined here in terms of spans in modules.) -/
def affineSpan (s : Set P) : AffineSubspace k P where
  carrier := spanPoints k s
  smul_vsub_vadd_mem c _ _ _ hp1 hp2 hp3 :=
    vadd_mem_spanPoints_of_mem_spanPoints_of_mem_vectorSpan k hp3
      ((vectorSpan k s).smul_mem c
        (vsub_mem_vectorSpan_of_mem_spanPoints_of_mem_spanPoints k hp1 hp2))
#align affine_span affineSpan

/-- The affine span, converted to a set, is `spanPoints`. -/
@[simp]
theorem coe_affineSpan (s : Set P) : (affineSpan k s : Set P) = spanPoints k s :=
  rfl
#align coe_affine_span coe_affineSpan

/-- A set is contained in its affine span. -/
theorem subset_affineSpan (s : Set P) : s ⊆ affineSpan k s :=
  subset_spanPoints k s
#align subset_affine_span subset_affineSpan

/-- The direction of the affine span is the `vectorSpan`. -/
theorem direction_affineSpan (s : Set P) : (affineSpan k s).direction = vectorSpan k s := by
  apply le_antisymm
  · refine Submodule.span_le.2 ?_
    rintro v ⟨p1, ⟨p2, hp2, v1, hv1, hp1⟩, p3, ⟨p4, hp4, v2, hv2, hp3⟩, rfl⟩
    simp only [SetLike.mem_coe]
    rw [hp1, hp3, vsub_vadd_eq_vsub_sub, vadd_vsub_assoc]
    exact
      (vectorSpan k s).sub_mem ((vectorSpan k s).add_mem hv1 (vsub_mem_vectorSpan k hp2 hp4)) hv2
  · exact vectorSpan_mono k (subset_spanPoints k s)
#align direction_affine_span direction_affineSpan

/-- A point in a set is in its affine span. -/
theorem mem_affineSpan {p : P} {s : Set P} (hp : p ∈ s) : p ∈ affineSpan k s :=
  mem_spanPoints k p s hp
#align mem_affine_span mem_affineSpan

end affineSpan

namespace AffineSubspace

variable {k : Type*} {V : Type*} {P : Type*} [Ring k] [AddCommGroup V] [Module k V]
  [S : AffineSpace V P]

instance : CompleteLattice (AffineSubspace k P) :=
  {
    PartialOrder.lift ((↑) : AffineSubspace k P → Set P)
      coe_injective with
    sup := fun s1 s2 => affineSpan k (s1 ∪ s2)
    le_sup_left := fun s1 s2 =>
      Set.Subset.trans Set.subset_union_left (subset_spanPoints k _)
    le_sup_right := fun s1 s2 =>
      Set.Subset.trans Set.subset_union_right (subset_spanPoints k _)
    sup_le := fun s1 s2 s3 hs1 hs2 => spanPoints_subset_coe_of_subset_coe (Set.union_subset hs1 hs2)
    inf := fun s1 s2 =>
      mk (s1 ∩ s2) fun c p1 p2 p3 hp1 hp2 hp3 =>
        ⟨s1.smul_vsub_vadd_mem c hp1.1 hp2.1 hp3.1, s2.smul_vsub_vadd_mem c hp1.2 hp2.2 hp3.2⟩
    inf_le_left := fun _ _ => Set.inter_subset_left
    inf_le_right := fun _ _ => Set.inter_subset_right
    le_sInf := fun S s1 hs1 => by
      -- Porting note: surely there is an easier way?
      refine Set.subset_sInter (t := (s1 : Set P)) ?_
      rintro t ⟨s, _hs, rfl⟩
      exact Set.subset_iInter (hs1 s)
    top :=
      { carrier := Set.univ
        smul_vsub_vadd_mem := fun _ _ _ _ _ _ _ => Set.mem_univ _ }
    le_top := fun _ _ _ => Set.mem_univ _
    bot :=
      { carrier := ∅
        smul_vsub_vadd_mem := fun _ _ _ _ => False.elim }
    bot_le := fun _ _ => False.elim
    sSup := fun s => affineSpan k (⋃ s' ∈ s, (s' : Set P))
    sInf := fun s =>
      mk (⋂ s' ∈ s, (s' : Set P)) fun c p1 p2 p3 hp1 hp2 hp3 =>
        Set.mem_iInter₂.2 fun s2 hs2 => by
          rw [Set.mem_iInter₂] at *
          exact s2.smul_vsub_vadd_mem c (hp1 s2 hs2) (hp2 s2 hs2) (hp3 s2 hs2)
    le_sSup := fun _ _ h => Set.Subset.trans (Set.subset_biUnion_of_mem h) (subset_spanPoints k _)
    sSup_le := fun _ _ h => spanPoints_subset_coe_of_subset_coe (Set.iUnion₂_subset h)
    sInf_le := fun _ _ => Set.biInter_subset_of_mem
    le_inf := fun _ _ _ => Set.subset_inter }

instance : Inhabited (AffineSubspace k P) :=
  ⟨⊤⟩

/-- The `≤` order on subspaces is the same as that on the corresponding sets. -/
theorem le_def (s1 s2 : AffineSubspace k P) : s1 ≤ s2 ↔ (s1 : Set P) ⊆ s2 :=
  Iff.rfl
#align affine_subspace.le_def AffineSubspace.le_def

/-- One subspace is less than or equal to another if and only if all its points are in the second
subspace. -/
theorem le_def' (s1 s2 : AffineSubspace k P) : s1 ≤ s2 ↔ ∀ p ∈ s1, p ∈ s2 :=
  Iff.rfl
#align affine_subspace.le_def' AffineSubspace.le_def'

/-- The `<` order on subspaces is the same as that on the corresponding sets. -/
theorem lt_def (s1 s2 : AffineSubspace k P) : s1 < s2 ↔ (s1 : Set P) ⊂ s2 :=
  Iff.rfl
#align affine_subspace.lt_def AffineSubspace.lt_def

/-- One subspace is not less than or equal to another if and only if it has a point not in the
second subspace. -/
theorem not_le_iff_exists (s1 s2 : AffineSubspace k P) : ¬s1 ≤ s2 ↔ ∃ p ∈ s1, p ∉ s2 :=
  Set.not_subset
#align affine_subspace.not_le_iff_exists AffineSubspace.not_le_iff_exists

/-- If a subspace is less than another, there is a point only in the second. -/
theorem exists_of_lt {s1 s2 : AffineSubspace k P} (h : s1 < s2) : ∃ p ∈ s2, p ∉ s1 :=
  Set.exists_of_ssubset h
#align affine_subspace.exists_of_lt AffineSubspace.exists_of_lt

/-- A subspace is less than another if and only if it is less than or equal to the second subspace
and there is a point only in the second. -/
theorem lt_iff_le_and_exists (s1 s2 : AffineSubspace k P) :
    s1 < s2 ↔ s1 ≤ s2 ∧ ∃ p ∈ s2, p ∉ s1 := by
  rw [lt_iff_le_not_le, not_le_iff_exists]
#align affine_subspace.lt_iff_le_and_exists AffineSubspace.lt_iff_le_and_exists

/-- If an affine subspace is nonempty and contained in another with the same direction, they are
equal. -/
theorem eq_of_direction_eq_of_nonempty_of_le {s₁ s₂ : AffineSubspace k P}
    (hd : s₁.direction = s₂.direction) (hn : (s₁ : Set P).Nonempty) (hle : s₁ ≤ s₂) : s₁ = s₂ :=
  let ⟨p, hp⟩ := hn
  ext_of_direction_eq hd ⟨p, hp, hle hp⟩
#align affine_subspace.eq_of_direction_eq_of_nonempty_of_le AffineSubspace.eq_of_direction_eq_of_nonempty_of_le

variable (k V)

/-- The affine span is the `sInf` of subspaces containing the given points. -/
theorem affineSpan_eq_sInf (s : Set P) :
    affineSpan k s = sInf { s' : AffineSubspace k P | s ⊆ s' } :=
  le_antisymm (spanPoints_subset_coe_of_subset_coe <| Set.subset_iInter₂ fun _ => id)
    (sInf_le (subset_spanPoints k _))
#align affine_subspace.affine_span_eq_Inf AffineSubspace.affineSpan_eq_sInf

variable (P)

/-- The Galois insertion formed by `affineSpan` and coercion back to a set. -/
protected def gi : GaloisInsertion (affineSpan k) ((↑) : AffineSubspace k P → Set P) where
  choice s _ := affineSpan k s
  gc s1 _s2 :=
    ⟨fun h => Set.Subset.trans (subset_spanPoints k s1) h, spanPoints_subset_coe_of_subset_coe⟩
  le_l_u _ := subset_spanPoints k _
  choice_eq _ _ := rfl
#align affine_subspace.gi AffineSubspace.gi

/-- The span of the empty set is `⊥`. -/
@[simp]
theorem span_empty : affineSpan k (∅ : Set P) = ⊥ :=
  (AffineSubspace.gi k V P).gc.l_bot
#align affine_subspace.span_empty AffineSubspace.span_empty

/-- The span of `univ` is `⊤`. -/
@[simp]
theorem span_univ : affineSpan k (Set.univ : Set P) = ⊤ :=
  eq_top_iff.2 <| subset_spanPoints k _
#align affine_subspace.span_univ AffineSubspace.span_univ

variable {k V P}

theorem _root_.affineSpan_le {s : Set P} {Q : AffineSubspace k P} :
    affineSpan k s ≤ Q ↔ s ⊆ (Q : Set P) :=
  (AffineSubspace.gi k V P).gc _ _
#align affine_span_le affineSpan_le

variable (k V) {p₁ p₂ : P}

/-- The affine span of a single point, coerced to a set, contains just that point. -/
@[simp 1001] -- Porting note: this needs to take priority over `coe_affineSpan`
theorem coe_affineSpan_singleton (p : P) : (affineSpan k ({p} : Set P) : Set P) = {p} := by
  ext x
  rw [mem_coe, ← vsub_right_mem_direction_iff_mem (mem_affineSpan k (Set.mem_singleton p)) _,
    direction_affineSpan]
  simp
#align affine_subspace.coe_affine_span_singleton AffineSubspace.coe_affineSpan_singleton

/-- A point is in the affine span of a single point if and only if they are equal. -/
@[simp]
theorem mem_affineSpan_singleton : p₁ ∈ affineSpan k ({p₂} : Set P) ↔ p₁ = p₂ := by
  simp [← mem_coe]
#align affine_subspace.mem_affine_span_singleton AffineSubspace.mem_affineSpan_singleton

@[simp]
theorem preimage_coe_affineSpan_singleton (x : P) :
    ((↑) : affineSpan k ({x} : Set P) → P) ⁻¹' {x} = univ :=
  eq_univ_of_forall fun y => (AffineSubspace.mem_affineSpan_singleton _ _).1 y.2
#align affine_subspace.preimage_coe_affine_span_singleton AffineSubspace.preimage_coe_affineSpan_singleton

/-- The span of a union of sets is the sup of their spans. -/
theorem span_union (s t : Set P) : affineSpan k (s ∪ t) = affineSpan k s ⊔ affineSpan k t :=
  (AffineSubspace.gi k V P).gc.l_sup
#align affine_subspace.span_union AffineSubspace.span_union

/-- The span of a union of an indexed family of sets is the sup of their spans. -/
theorem span_iUnion {ι : Type*} (s : ι → Set P) :
    affineSpan k (⋃ i, s i) = ⨆ i, affineSpan k (s i) :=
  (AffineSubspace.gi k V P).gc.l_iSup
#align affine_subspace.span_Union AffineSubspace.span_iUnion

variable (P)

/-- `⊤`, coerced to a set, is the whole set of points. -/
@[simp]
theorem top_coe : ((⊤ : AffineSubspace k P) : Set P) = Set.univ :=
  rfl
#align affine_subspace.top_coe AffineSubspace.top_coe

variable {P}

/-- All points are in `⊤`. -/
@[simp]
theorem mem_top (p : P) : p ∈ (⊤ : AffineSubspace k P) :=
  Set.mem_univ p
#align affine_subspace.mem_top AffineSubspace.mem_top

variable (P)

/-- The direction of `⊤` is the whole module as a submodule. -/
@[simp]
theorem direction_top : (⊤ : AffineSubspace k P).direction = ⊤ := by
  cases' S.nonempty with p
  ext v
  refine ⟨imp_intro Submodule.mem_top, fun _hv => ?_⟩
  have hpv : (v +ᵥ p -ᵥ p : V) ∈ (⊤ : AffineSubspace k P).direction :=
    vsub_mem_direction (mem_top k V _) (mem_top k V _)
  rwa [vadd_vsub] at hpv
#align affine_subspace.direction_top AffineSubspace.direction_top

/-- `⊥`, coerced to a set, is the empty set. -/
@[simp]
theorem bot_coe : ((⊥ : AffineSubspace k P) : Set P) = ∅ :=
  rfl
#align affine_subspace.bot_coe AffineSubspace.bot_coe

theorem bot_ne_top : (⊥ : AffineSubspace k P) ≠ ⊤ := by
  intro contra
  rw [← ext_iff', bot_coe, top_coe] at contra
  exact Set.empty_ne_univ contra
#align affine_subspace.bot_ne_top AffineSubspace.bot_ne_top

instance : Nontrivial (AffineSubspace k P) :=
  ⟨⟨⊥, ⊤, bot_ne_top k V P⟩⟩

theorem nonempty_of_affineSpan_eq_top {s : Set P} (h : affineSpan k s = ⊤) : s.Nonempty := by
  rw [Set.nonempty_iff_ne_empty]
  rintro rfl
  rw [AffineSubspace.span_empty] at h
  exact bot_ne_top k V P h
#align affine_subspace.nonempty_of_affine_span_eq_top AffineSubspace.nonempty_of_affineSpan_eq_top

/-- If the affine span of a set is `⊤`, then the vector span of the same set is the `⊤`. -/
theorem vectorSpan_eq_top_of_affineSpan_eq_top {s : Set P} (h : affineSpan k s = ⊤) :
    vectorSpan k s = ⊤ := by rw [← direction_affineSpan, h, direction_top]
#align affine_subspace.vector_span_eq_top_of_affine_span_eq_top AffineSubspace.vectorSpan_eq_top_of_affineSpan_eq_top

/-- For a nonempty set, the affine span is `⊤` iff its vector span is `⊤`. -/
theorem affineSpan_eq_top_iff_vectorSpan_eq_top_of_nonempty {s : Set P} (hs : s.Nonempty) :
    affineSpan k s = ⊤ ↔ vectorSpan k s = ⊤ := by
  refine ⟨vectorSpan_eq_top_of_affineSpan_eq_top k V P, ?_⟩
  intro h
  suffices Nonempty (affineSpan k s) by
    obtain ⟨p, hp : p ∈ affineSpan k s⟩ := this
    rw [eq_iff_direction_eq_of_mem hp (mem_top k V p), direction_affineSpan, h, direction_top]
  obtain ⟨x, hx⟩ := hs
  exact ⟨⟨x, mem_affineSpan k hx⟩⟩
#align affine_subspace.affine_span_eq_top_iff_vector_span_eq_top_of_nonempty AffineSubspace.affineSpan_eq_top_iff_vectorSpan_eq_top_of_nonempty

/-- For a non-trivial space, the affine span of a set is `⊤` iff its vector span is `⊤`. -/
theorem affineSpan_eq_top_iff_vectorSpan_eq_top_of_nontrivial {s : Set P} [Nontrivial P] :
    affineSpan k s = ⊤ ↔ vectorSpan k s = ⊤ := by
  rcases s.eq_empty_or_nonempty with hs | hs
  · simp [hs, subsingleton_iff_bot_eq_top, AddTorsor.subsingleton_iff V P, not_subsingleton]
  · rw [affineSpan_eq_top_iff_vectorSpan_eq_top_of_nonempty k V P hs]
#align affine_subspace.affine_span_eq_top_iff_vector_span_eq_top_of_nontrivial AffineSubspace.affineSpan_eq_top_iff_vectorSpan_eq_top_of_nontrivial

theorem card_pos_of_affineSpan_eq_top {ι : Type*} [Fintype ι] {p : ι → P}
    (h : affineSpan k (range p) = ⊤) : 0 < Fintype.card ι := by
  obtain ⟨-, ⟨i, -⟩⟩ := nonempty_of_affineSpan_eq_top k V P h
  exact Fintype.card_pos_iff.mpr ⟨i⟩
#align affine_subspace.card_pos_of_affine_span_eq_top AffineSubspace.card_pos_of_affineSpan_eq_top

attribute [local instance] toAddTorsor

/-- The top affine subspace is linearly equivalent to the affine space.

This is the affine version of `Submodule.topEquiv`. -/
@[simps! linear apply symm_apply_coe]
def topEquiv : (⊤ : AffineSubspace k P) ≃ᵃ[k] P where
  toEquiv := Equiv.Set.univ P
  linear := .ofEq _ _ (direction_top _ _ _) ≪≫ₗ Submodule.topEquiv
  map_vadd' _p _v := rfl

variable {P}

/-- No points are in `⊥`. -/
theorem not_mem_bot (p : P) : p ∉ (⊥ : AffineSubspace k P) :=
  Set.not_mem_empty p
#align affine_subspace.not_mem_bot AffineSubspace.not_mem_bot

variable (P)

/-- The direction of `⊥` is the submodule `⊥`. -/
@[simp]
theorem direction_bot : (⊥ : AffineSubspace k P).direction = ⊥ := by
  rw [direction_eq_vectorSpan, bot_coe, vectorSpan_def, vsub_empty, Submodule.span_empty]
#align affine_subspace.direction_bot AffineSubspace.direction_bot

variable {k V P}

@[simp]
theorem coe_eq_bot_iff (Q : AffineSubspace k P) : (Q : Set P) = ∅ ↔ Q = ⊥ :=
  coe_injective.eq_iff' (bot_coe _ _ _)
#align affine_subspace.coe_eq_bot_iff AffineSubspace.coe_eq_bot_iff

@[simp]
theorem coe_eq_univ_iff (Q : AffineSubspace k P) : (Q : Set P) = univ ↔ Q = ⊤ :=
  coe_injective.eq_iff' (top_coe _ _ _)
#align affine_subspace.coe_eq_univ_iff AffineSubspace.coe_eq_univ_iff

theorem nonempty_iff_ne_bot (Q : AffineSubspace k P) : (Q : Set P).Nonempty ↔ Q ≠ ⊥ := by
  rw [nonempty_iff_ne_empty]
  exact not_congr Q.coe_eq_bot_iff
#align affine_subspace.nonempty_iff_ne_bot AffineSubspace.nonempty_iff_ne_bot

theorem eq_bot_or_nonempty (Q : AffineSubspace k P) : Q = ⊥ ∨ (Q : Set P).Nonempty := by
  rw [nonempty_iff_ne_bot]
  apply eq_or_ne
#align affine_subspace.eq_bot_or_nonempty AffineSubspace.eq_bot_or_nonempty

theorem subsingleton_of_subsingleton_span_eq_top {s : Set P} (h₁ : s.Subsingleton)
    (h₂ : affineSpan k s = ⊤) : Subsingleton P := by
  obtain ⟨p, hp⟩ := AffineSubspace.nonempty_of_affineSpan_eq_top k V P h₂
  have : s = {p} := Subset.antisymm (fun q hq => h₁ hq hp) (by simp [hp])
  rw [this, ← AffineSubspace.ext_iff', AffineSubspace.coe_affineSpan_singleton,
    AffineSubspace.top_coe, eq_comm, ← subsingleton_iff_singleton (mem_univ _)] at h₂
  exact subsingleton_of_univ_subsingleton h₂
#align affine_subspace.subsingleton_of_subsingleton_span_eq_top AffineSubspace.subsingleton_of_subsingleton_span_eq_top

theorem eq_univ_of_subsingleton_span_eq_top {s : Set P} (h₁ : s.Subsingleton)
    (h₂ : affineSpan k s = ⊤) : s = (univ : Set P) := by
  obtain ⟨p, hp⟩ := AffineSubspace.nonempty_of_affineSpan_eq_top k V P h₂
  have : s = {p} := Subset.antisymm (fun q hq => h₁ hq hp) (by simp [hp])
  rw [this, eq_comm, ← subsingleton_iff_singleton (mem_univ p), subsingleton_univ_iff]
  exact subsingleton_of_subsingleton_span_eq_top h₁ h₂
#align affine_subspace.eq_univ_of_subsingleton_span_eq_top AffineSubspace.eq_univ_of_subsingleton_span_eq_top

/-- A nonempty affine subspace is `⊤` if and only if its direction is `⊤`. -/
@[simp]
theorem direction_eq_top_iff_of_nonempty {s : AffineSubspace k P} (h : (s : Set P).Nonempty) :
    s.direction = ⊤ ↔ s = ⊤ := by
  constructor
  · intro hd
    rw [← direction_top k V P] at hd
    refine ext_of_direction_eq hd ?_
    simp [h]
  · rintro rfl
    simp
#align affine_subspace.direction_eq_top_iff_of_nonempty AffineSubspace.direction_eq_top_iff_of_nonempty

/-- The inf of two affine subspaces, coerced to a set, is the intersection of the two sets of
points. -/
@[simp]
theorem inf_coe (s1 s2 : AffineSubspace k P) : (s1 ⊓ s2 : Set P) = (s1 : Set P) ∩ s2 :=
  rfl
#align affine_subspace.inf_coe AffineSubspace.inf_coe

/-- A point is in the inf of two affine subspaces if and only if it is in both of them. -/
theorem mem_inf_iff (p : P) (s1 s2 : AffineSubspace k P) : p ∈ s1 ⊓ s2 ↔ p ∈ s1 ∧ p ∈ s2 :=
  Iff.rfl
#align affine_subspace.mem_inf_iff AffineSubspace.mem_inf_iff

/-- The direction of the inf of two affine subspaces is less than or equal to the inf of their
directions. -/
theorem direction_inf (s1 s2 : AffineSubspace k P) :
    (s1 ⊓ s2).direction ≤ s1.direction ⊓ s2.direction := by
  simp only [direction_eq_vectorSpan, vectorSpan_def]
  exact
    le_inf (sInf_le_sInf fun p hp => trans (vsub_self_mono inter_subset_left) hp)
      (sInf_le_sInf fun p hp => trans (vsub_self_mono inter_subset_right) hp)
#align affine_subspace.direction_inf AffineSubspace.direction_inf

/-- If two affine subspaces have a point in common, the direction of their inf equals the inf of
their directions. -/
theorem direction_inf_of_mem {s₁ s₂ : AffineSubspace k P} {p : P} (h₁ : p ∈ s₁) (h₂ : p ∈ s₂) :
    (s₁ ⊓ s₂).direction = s₁.direction ⊓ s₂.direction := by
  ext v
  rw [Submodule.mem_inf, ← vadd_mem_iff_mem_direction v h₁, ← vadd_mem_iff_mem_direction v h₂, ←
    vadd_mem_iff_mem_direction v ((mem_inf_iff p s₁ s₂).2 ⟨h₁, h₂⟩), mem_inf_iff]
#align affine_subspace.direction_inf_of_mem AffineSubspace.direction_inf_of_mem

/-- If two affine subspaces have a point in their inf, the direction of their inf equals the inf of
their directions. -/
theorem direction_inf_of_mem_inf {s₁ s₂ : AffineSubspace k P} {p : P} (h : p ∈ s₁ ⊓ s₂) :
    (s₁ ⊓ s₂).direction = s₁.direction ⊓ s₂.direction :=
  direction_inf_of_mem ((mem_inf_iff p s₁ s₂).1 h).1 ((mem_inf_iff p s₁ s₂).1 h).2
#align affine_subspace.direction_inf_of_mem_inf AffineSubspace.direction_inf_of_mem_inf

/-- If one affine subspace is less than or equal to another, the same applies to their
directions. -/
theorem direction_le {s1 s2 : AffineSubspace k P} (h : s1 ≤ s2) : s1.direction ≤ s2.direction := by
  simp only [direction_eq_vectorSpan, vectorSpan_def]
  exact vectorSpan_mono k h
#align affine_subspace.direction_le AffineSubspace.direction_le

/-- If one nonempty affine subspace is less than another, the same applies to their directions -/
theorem direction_lt_of_nonempty {s1 s2 : AffineSubspace k P} (h : s1 < s2)
    (hn : (s1 : Set P).Nonempty) : s1.direction < s2.direction := by
  cases' hn with p hp
  rw [lt_iff_le_and_exists] at h
  rcases h with ⟨hle, p2, hp2, hp2s1⟩
  rw [SetLike.lt_iff_le_and_exists]
  use direction_le hle, p2 -ᵥ p, vsub_mem_direction hp2 (hle hp)
  intro hm
  rw [vsub_right_mem_direction_iff_mem hp p2] at hm
  exact hp2s1 hm
#align affine_subspace.direction_lt_of_nonempty AffineSubspace.direction_lt_of_nonempty

/-- The sup of the directions of two affine subspaces is less than or equal to the direction of
their sup. -/
theorem sup_direction_le (s1 s2 : AffineSubspace k P) :
    s1.direction ⊔ s2.direction ≤ (s1 ⊔ s2).direction := by
  simp only [direction_eq_vectorSpan, vectorSpan_def]
  exact
    sup_le
      (sInf_le_sInf fun p hp => Set.Subset.trans (vsub_self_mono (le_sup_left : s1 ≤ s1 ⊔ s2)) hp)
      (sInf_le_sInf fun p hp => Set.Subset.trans (vsub_self_mono (le_sup_right : s2 ≤ s1 ⊔ s2)) hp)
#align affine_subspace.sup_direction_le AffineSubspace.sup_direction_le

/-- The sup of the directions of two nonempty affine subspaces with empty intersection is less than
the direction of their sup. -/
theorem sup_direction_lt_of_nonempty_of_inter_empty {s1 s2 : AffineSubspace k P}
    (h1 : (s1 : Set P).Nonempty) (h2 : (s2 : Set P).Nonempty) (he : (s1 ∩ s2 : Set P) = ∅) :
    s1.direction ⊔ s2.direction < (s1 ⊔ s2).direction := by
  cases' h1 with p1 hp1
  cases' h2 with p2 hp2
  rw [SetLike.lt_iff_le_and_exists]
  use sup_direction_le s1 s2, p2 -ᵥ p1,
    vsub_mem_direction ((le_sup_right : s2 ≤ s1 ⊔ s2) hp2) ((le_sup_left : s1 ≤ s1 ⊔ s2) hp1)
  intro h
  rw [Submodule.mem_sup] at h
  rcases h with ⟨v1, hv1, v2, hv2, hv1v2⟩
  rw [← sub_eq_zero, sub_eq_add_neg, neg_vsub_eq_vsub_rev, add_comm v1, add_assoc, ←
    vadd_vsub_assoc, ← neg_neg v2, add_comm, ← sub_eq_add_neg, ← vsub_vadd_eq_vsub_sub,
    vsub_eq_zero_iff_eq] at hv1v2
  refine Set.Nonempty.ne_empty ?_ he
  use v1 +ᵥ p1, vadd_mem_of_mem_direction hv1 hp1
  rw [hv1v2]
  exact vadd_mem_of_mem_direction (Submodule.neg_mem _ hv2) hp2
#align affine_subspace.sup_direction_lt_of_nonempty_of_inter_empty AffineSubspace.sup_direction_lt_of_nonempty_of_inter_empty

/-- If the directions of two nonempty affine subspaces span the whole module, they have nonempty
intersection. -/
theorem inter_nonempty_of_nonempty_of_sup_direction_eq_top {s1 s2 : AffineSubspace k P}
    (h1 : (s1 : Set P).Nonempty) (h2 : (s2 : Set P).Nonempty)
    (hd : s1.direction ⊔ s2.direction = ⊤) : ((s1 : Set P) ∩ s2).Nonempty := by
  by_contra h
  rw [Set.not_nonempty_iff_eq_empty] at h
  have hlt := sup_direction_lt_of_nonempty_of_inter_empty h1 h2 h
  rw [hd] at hlt
  exact not_top_lt hlt
#align affine_subspace.inter_nonempty_of_nonempty_of_sup_direction_eq_top AffineSubspace.inter_nonempty_of_nonempty_of_sup_direction_eq_top

/-- If the directions of two nonempty affine subspaces are complements of each other, they intersect
in exactly one point. -/
theorem inter_eq_singleton_of_nonempty_of_isCompl {s1 s2 : AffineSubspace k P}
    (h1 : (s1 : Set P).Nonempty) (h2 : (s2 : Set P).Nonempty)
    (hd : IsCompl s1.direction s2.direction) : ∃ p, (s1 : Set P) ∩ s2 = {p} := by
  cases' inter_nonempty_of_nonempty_of_sup_direction_eq_top h1 h2 hd.sup_eq_top with p hp
  use p
  ext q
  rw [Set.mem_singleton_iff]
  constructor
  · rintro ⟨hq1, hq2⟩
    have hqp : q -ᵥ p ∈ s1.direction ⊓ s2.direction :=
      ⟨vsub_mem_direction hq1 hp.1, vsub_mem_direction hq2 hp.2⟩
    rwa [hd.inf_eq_bot, Submodule.mem_bot, vsub_eq_zero_iff_eq] at hqp
  · exact fun h => h.symm ▸ hp
#align affine_subspace.inter_eq_singleton_of_nonempty_of_is_compl AffineSubspace.inter_eq_singleton_of_nonempty_of_isCompl

/-- Coercing a subspace to a set then taking the affine span produces the original subspace. -/
@[simp]
theorem affineSpan_coe (s : AffineSubspace k P) : affineSpan k (s : Set P) = s := by
  refine le_antisymm ?_ (subset_spanPoints _ _)
  rintro p ⟨p1, hp1, v, hv, rfl⟩
  exact vadd_mem_of_mem_direction hv hp1
#align affine_subspace.affine_span_coe AffineSubspace.affineSpan_coe

end AffineSubspace

section AffineSpace'

variable (k : Type*) {V : Type*} {P : Type*} [Ring k] [AddCommGroup V] [Module k V]
  [AffineSpace V P]

variable {ι : Type*}

open AffineSubspace Set

/-- The `vectorSpan` is the span of the pairwise subtractions with a given point on the left. -/
theorem vectorSpan_eq_span_vsub_set_left {s : Set P} {p : P} (hp : p ∈ s) :
    vectorSpan k s = Submodule.span k ((p -ᵥ ·) '' s) := by
  rw [vectorSpan_def]
  refine le_antisymm ?_ (Submodule.span_mono ?_)
  · rw [Submodule.span_le]
    rintro v ⟨p1, hp1, p2, hp2, hv⟩
    simp_rw [← vsub_sub_vsub_cancel_left p1 p2 p] at hv
    rw [← hv, SetLike.mem_coe, Submodule.mem_span]
    exact fun m hm => Submodule.sub_mem _ (hm ⟨p2, hp2, rfl⟩) (hm ⟨p1, hp1, rfl⟩)
  · rintro v ⟨p2, hp2, hv⟩
    exact ⟨p, hp, p2, hp2, hv⟩
#align vector_span_eq_span_vsub_set_left vectorSpan_eq_span_vsub_set_left

/-- The `vectorSpan` is the span of the pairwise subtractions with a given point on the right. -/
theorem vectorSpan_eq_span_vsub_set_right {s : Set P} {p : P} (hp : p ∈ s) :
    vectorSpan k s = Submodule.span k ((· -ᵥ p) '' s) := by
  rw [vectorSpan_def]
  refine le_antisymm ?_ (Submodule.span_mono ?_)
  · rw [Submodule.span_le]
    rintro v ⟨p1, hp1, p2, hp2, hv⟩
    simp_rw [← vsub_sub_vsub_cancel_right p1 p2 p] at hv
    rw [← hv, SetLike.mem_coe, Submodule.mem_span]
    exact fun m hm => Submodule.sub_mem _ (hm ⟨p1, hp1, rfl⟩) (hm ⟨p2, hp2, rfl⟩)
  · rintro v ⟨p2, hp2, hv⟩
    exact ⟨p2, hp2, p, hp, hv⟩
#align vector_span_eq_span_vsub_set_right vectorSpan_eq_span_vsub_set_right

/-- The `vectorSpan` is the span of the pairwise subtractions with a given point on the left,
excluding the subtraction of that point from itself. -/
theorem vectorSpan_eq_span_vsub_set_left_ne {s : Set P} {p : P} (hp : p ∈ s) :
    vectorSpan k s = Submodule.span k ((p -ᵥ ·) '' (s \ {p})) := by
  conv_lhs =>
    rw [vectorSpan_eq_span_vsub_set_left k hp, ← Set.insert_eq_of_mem hp, ←
      Set.insert_diff_singleton, Set.image_insert_eq]
  simp [Submodule.span_insert_eq_span]
#align vector_span_eq_span_vsub_set_left_ne vectorSpan_eq_span_vsub_set_left_ne

/-- The `vectorSpan` is the span of the pairwise subtractions with a given point on the right,
excluding the subtraction of that point from itself. -/
theorem vectorSpan_eq_span_vsub_set_right_ne {s : Set P} {p : P} (hp : p ∈ s) :
    vectorSpan k s = Submodule.span k ((· -ᵥ p) '' (s \ {p})) := by
  conv_lhs =>
    rw [vectorSpan_eq_span_vsub_set_right k hp, ← Set.insert_eq_of_mem hp, ←
      Set.insert_diff_singleton, Set.image_insert_eq]
  simp [Submodule.span_insert_eq_span]
#align vector_span_eq_span_vsub_set_right_ne vectorSpan_eq_span_vsub_set_right_ne

/-- The `vectorSpan` is the span of the pairwise subtractions with a given point on the right,
excluding the subtraction of that point from itself. -/
theorem vectorSpan_eq_span_vsub_finset_right_ne [DecidableEq P] [DecidableEq V] {s : Finset P}
    {p : P} (hp : p ∈ s) :
    vectorSpan k (s : Set P) = Submodule.span k ((s.erase p).image (· -ᵥ p)) := by
  simp [vectorSpan_eq_span_vsub_set_right_ne _ (Finset.mem_coe.mpr hp)]
#align vector_span_eq_span_vsub_finset_right_ne vectorSpan_eq_span_vsub_finset_right_ne

/-- The `vectorSpan` of the image of a function is the span of the pairwise subtractions with a
given point on the left, excluding the subtraction of that point from itself. -/
theorem vectorSpan_image_eq_span_vsub_set_left_ne (p : ι → P) {s : Set ι} {i : ι} (hi : i ∈ s) :
    vectorSpan k (p '' s) = Submodule.span k ((p i -ᵥ ·) '' (p '' (s \ {i}))) := by
  conv_lhs =>
    rw [vectorSpan_eq_span_vsub_set_left k (Set.mem_image_of_mem p hi), ← Set.insert_eq_of_mem hi, ←
      Set.insert_diff_singleton, Set.image_insert_eq, Set.image_insert_eq]
  simp [Submodule.span_insert_eq_span]
#align vector_span_image_eq_span_vsub_set_left_ne vectorSpan_image_eq_span_vsub_set_left_ne

/-- The `vectorSpan` of the image of a function is the span of the pairwise subtractions with a
given point on the right, excluding the subtraction of that point from itself. -/
theorem vectorSpan_image_eq_span_vsub_set_right_ne (p : ι → P) {s : Set ι} {i : ι} (hi : i ∈ s) :
    vectorSpan k (p '' s) = Submodule.span k ((· -ᵥ p i) '' (p '' (s \ {i}))) := by
  conv_lhs =>
    rw [vectorSpan_eq_span_vsub_set_right k (Set.mem_image_of_mem p hi), ← Set.insert_eq_of_mem hi,
      ← Set.insert_diff_singleton, Set.image_insert_eq, Set.image_insert_eq]
  simp [Submodule.span_insert_eq_span]
#align vector_span_image_eq_span_vsub_set_right_ne vectorSpan_image_eq_span_vsub_set_right_ne

/-- The `vectorSpan` of an indexed family is the span of the pairwise subtractions with a given
point on the left. -/
theorem vectorSpan_range_eq_span_range_vsub_left (p : ι → P) (i0 : ι) :
    vectorSpan k (Set.range p) = Submodule.span k (Set.range fun i : ι => p i0 -ᵥ p i) := by
  rw [vectorSpan_eq_span_vsub_set_left k (Set.mem_range_self i0), ← Set.range_comp]
  congr
#align vector_span_range_eq_span_range_vsub_left vectorSpan_range_eq_span_range_vsub_left

/-- The `vectorSpan` of an indexed family is the span of the pairwise subtractions with a given
point on the right. -/
theorem vectorSpan_range_eq_span_range_vsub_right (p : ι → P) (i0 : ι) :
    vectorSpan k (Set.range p) = Submodule.span k (Set.range fun i : ι => p i -ᵥ p i0) := by
  rw [vectorSpan_eq_span_vsub_set_right k (Set.mem_range_self i0), ← Set.range_comp]
  congr
#align vector_span_range_eq_span_range_vsub_right vectorSpan_range_eq_span_range_vsub_right

/-- The `vectorSpan` of an indexed family is the span of the pairwise subtractions with a given
point on the left, excluding the subtraction of that point from itself. -/
theorem vectorSpan_range_eq_span_range_vsub_left_ne (p : ι → P) (i₀ : ι) :
    vectorSpan k (Set.range p) =
      Submodule.span k (Set.range fun i : { x // x ≠ i₀ } => p i₀ -ᵥ p i) := by
  rw [← Set.image_univ, vectorSpan_image_eq_span_vsub_set_left_ne k _ (Set.mem_univ i₀)]
  congr with v
  simp only [Set.mem_range, Set.mem_image, Set.mem_diff, Set.mem_singleton_iff, Subtype.exists,
    Subtype.coe_mk]
  constructor
  · rintro ⟨x, ⟨i₁, ⟨⟨_, hi₁⟩, rfl⟩⟩, hv⟩
    exact ⟨i₁, hi₁, hv⟩
  · exact fun ⟨i₁, hi₁, hv⟩ => ⟨p i₁, ⟨i₁, ⟨Set.mem_univ _, hi₁⟩, rfl⟩, hv⟩
#align vector_span_range_eq_span_range_vsub_left_ne vectorSpan_range_eq_span_range_vsub_left_ne

/-- The `vectorSpan` of an indexed family is the span of the pairwise subtractions with a given
point on the right, excluding the subtraction of that point from itself. -/
theorem vectorSpan_range_eq_span_range_vsub_right_ne (p : ι → P) (i₀ : ι) :
    vectorSpan k (Set.range p) =
      Submodule.span k (Set.range fun i : { x // x ≠ i₀ } => p i -ᵥ p i₀) := by
  rw [← Set.image_univ, vectorSpan_image_eq_span_vsub_set_right_ne k _ (Set.mem_univ i₀)]
  congr with v
  simp only [Set.mem_range, Set.mem_image, Set.mem_diff, Set.mem_singleton_iff, Subtype.exists,
    Subtype.coe_mk]
  constructor
  · rintro ⟨x, ⟨i₁, ⟨⟨_, hi₁⟩, rfl⟩⟩, hv⟩
    exact ⟨i₁, hi₁, hv⟩
  · exact fun ⟨i₁, hi₁, hv⟩ => ⟨p i₁, ⟨i₁, ⟨Set.mem_univ _, hi₁⟩, rfl⟩, hv⟩
#align vector_span_range_eq_span_range_vsub_right_ne vectorSpan_range_eq_span_range_vsub_right_ne

section

variable {s : Set P}

/-- The affine span of a set is nonempty if and only if that set is. -/
theorem affineSpan_nonempty : (affineSpan k s : Set P).Nonempty ↔ s.Nonempty :=
  spanPoints_nonempty k s
#align affine_span_nonempty affineSpan_nonempty

alias ⟨_, _root_.Set.Nonempty.affineSpan⟩ := affineSpan_nonempty
#align set.nonempty.affine_span Set.Nonempty.affineSpan

/-- The affine span of a nonempty set is nonempty. -/
instance [Nonempty s] : Nonempty (affineSpan k s) :=
  ((nonempty_coe_sort.1 ‹_›).affineSpan _).to_subtype

/-- The affine span of a set is `⊥` if and only if that set is empty. -/
@[simp]
theorem affineSpan_eq_bot : affineSpan k s = ⊥ ↔ s = ∅ := by
  rw [← not_iff_not, ← Ne, ← Ne, ← nonempty_iff_ne_bot, affineSpan_nonempty,
    nonempty_iff_ne_empty]
#align affine_span_eq_bot affineSpan_eq_bot

@[simp]
theorem bot_lt_affineSpan : ⊥ < affineSpan k s ↔ s.Nonempty := by
  rw [bot_lt_iff_ne_bot, nonempty_iff_ne_empty]
  exact (affineSpan_eq_bot _).not
#align bot_lt_affine_span bot_lt_affineSpan

end

variable {k}

/-- An induction principle for span membership. If `p` holds for all elements of `s` and is
preserved under certain affine combinations, then `p` holds for all elements of the span of `s`. -/
theorem affineSpan_induction {x : P} {s : Set P} {p : P → Prop} (h : x ∈ affineSpan k s)
    (mem : ∀ x : P, x ∈ s → p x)
    (smul_vsub_vadd : ∀ (c : k) (u v w : P), p u → p v → p w → p (c • (u -ᵥ v) +ᵥ w)) : p x :=
  (affineSpan_le (Q := ⟨p, smul_vsub_vadd⟩)).mpr mem h
#align affine_span_induction affineSpan_induction

/-- A dependent version of `affineSpan_induction`. -/
@[elab_as_elim]
theorem affineSpan_induction' {s : Set P} {p : ∀ x, x ∈ affineSpan k s → Prop}
    (mem : ∀ (y) (hys : y ∈ s), p y (subset_affineSpan k _ hys))
    (smul_vsub_vadd :
      ∀ (c : k) (u hu v hv w hw),
        p u hu →
          p v hv → p w hw → p (c • (u -ᵥ v) +ᵥ w) (AffineSubspace.smul_vsub_vadd_mem _ _ hu hv hw))
    {x : P} (h : x ∈ affineSpan k s) : p x h := by
  refine Exists.elim ?_ fun (hx : x ∈ affineSpan k s) (hc : p x hx) => hc
  -- Porting note: Lean couldn't infer the motive
  refine affineSpan_induction (p := fun y => ∃ z, p y z) h ?_ ?_
  · exact fun y hy => ⟨subset_affineSpan _ _ hy, mem y hy⟩
  · exact fun c u v w hu hv hw =>
      Exists.elim hu fun hu' hu =>
        Exists.elim hv fun hv' hv =>
          Exists.elim hw fun hw' hw =>
            ⟨AffineSubspace.smul_vsub_vadd_mem _ _ hu' hv' hw',
              smul_vsub_vadd _ _ _ _ _ _ _ hu hv hw⟩
#align affine_span_induction' affineSpan_induction'

section WithLocalInstance

attribute [local instance] AffineSubspace.toAddTorsor

/-- A set, considered as a subset of its spanned affine subspace, spans the whole subspace. -/
@[simp]
theorem affineSpan_coe_preimage_eq_top (A : Set P) [Nonempty A] :
    affineSpan k (((↑) : affineSpan k A → P) ⁻¹' A) = ⊤ := by
  rw [eq_top_iff]
  rintro ⟨x, hx⟩ -
  refine affineSpan_induction' (fun y hy ↦ ?_) (fun c u hu v hv w hw ↦ ?_) hx
  · exact subset_affineSpan _ _ hy
  · exact AffineSubspace.smul_vsub_vadd_mem _ _
#align affine_span_coe_preimage_eq_top affineSpan_coe_preimage_eq_top

end WithLocalInstance

/-- Suppose a set of vectors spans `V`.  Then a point `p`, together with those vectors added to `p`,
spans `P`. -/
theorem affineSpan_singleton_union_vadd_eq_top_of_span_eq_top {s : Set V} (p : P)
    (h : Submodule.span k (Set.range ((↑) : s → V)) = ⊤) :
    affineSpan k ({p} ∪ (fun v => v +ᵥ p) '' s) = ⊤ := by
  convert ext_of_direction_eq _
      ⟨p, mem_affineSpan k (Set.mem_union_left _ (Set.mem_singleton _)), mem_top k V p⟩
  rw [direction_affineSpan, direction_top,
    vectorSpan_eq_span_vsub_set_right k (Set.mem_union_left _ (Set.mem_singleton _) : p ∈ _),
    eq_top_iff, ← h]
  apply Submodule.span_mono
  rintro v ⟨v', rfl⟩
  use (v' : V) +ᵥ p
  simp
#align affine_span_singleton_union_vadd_eq_top_of_span_eq_top affineSpan_singleton_union_vadd_eq_top_of_span_eq_top

variable (k)

/-- The `vectorSpan` of two points is the span of their difference. -/
theorem vectorSpan_pair (p₁ p₂ : P) : vectorSpan k ({p₁, p₂} : Set P) = k ∙ p₁ -ᵥ p₂ := by
  simp_rw [vectorSpan_eq_span_vsub_set_left k (mem_insert p₁ _), image_pair, vsub_self,
    Submodule.span_insert_zero]
#align vector_span_pair vectorSpan_pair

/-- The `vectorSpan` of two points is the span of their difference (reversed). -/
theorem vectorSpan_pair_rev (p₁ p₂ : P) : vectorSpan k ({p₁, p₂} : Set P) = k ∙ p₂ -ᵥ p₁ := by
  rw [pair_comm, vectorSpan_pair]
#align vector_span_pair_rev vectorSpan_pair_rev

/-- The difference between two points lies in their `vectorSpan`. -/
theorem vsub_mem_vectorSpan_pair (p₁ p₂ : P) : p₁ -ᵥ p₂ ∈ vectorSpan k ({p₁, p₂} : Set P) :=
  vsub_mem_vectorSpan _ (Set.mem_insert _ _) (Set.mem_insert_of_mem _ (Set.mem_singleton _))
#align vsub_mem_vector_span_pair vsub_mem_vectorSpan_pair

/-- The difference between two points (reversed) lies in their `vectorSpan`. -/
theorem vsub_rev_mem_vectorSpan_pair (p₁ p₂ : P) : p₂ -ᵥ p₁ ∈ vectorSpan k ({p₁, p₂} : Set P) :=
  vsub_mem_vectorSpan _ (Set.mem_insert_of_mem _ (Set.mem_singleton _)) (Set.mem_insert _ _)
#align vsub_rev_mem_vector_span_pair vsub_rev_mem_vectorSpan_pair

variable {k}

/-- A multiple of the difference between two points lies in their `vectorSpan`. -/
theorem smul_vsub_mem_vectorSpan_pair (r : k) (p₁ p₂ : P) :
    r • (p₁ -ᵥ p₂) ∈ vectorSpan k ({p₁, p₂} : Set P) :=
  Submodule.smul_mem _ _ (vsub_mem_vectorSpan_pair k p₁ p₂)
#align smul_vsub_mem_vector_span_pair smul_vsub_mem_vectorSpan_pair

/-- A multiple of the difference between two points (reversed) lies in their `vectorSpan`. -/
theorem smul_vsub_rev_mem_vectorSpan_pair (r : k) (p₁ p₂ : P) :
    r • (p₂ -ᵥ p₁) ∈ vectorSpan k ({p₁, p₂} : Set P) :=
  Submodule.smul_mem _ _ (vsub_rev_mem_vectorSpan_pair k p₁ p₂)
#align smul_vsub_rev_mem_vector_span_pair smul_vsub_rev_mem_vectorSpan_pair

/-- A vector lies in the `vectorSpan` of two points if and only if it is a multiple of their
difference. -/
theorem mem_vectorSpan_pair {p₁ p₂ : P} {v : V} :
    v ∈ vectorSpan k ({p₁, p₂} : Set P) ↔ ∃ r : k, r • (p₁ -ᵥ p₂) = v := by
  rw [vectorSpan_pair, Submodule.mem_span_singleton]
#align mem_vector_span_pair mem_vectorSpan_pair

/-- A vector lies in the `vectorSpan` of two points if and only if it is a multiple of their
difference (reversed). -/
theorem mem_vectorSpan_pair_rev {p₁ p₂ : P} {v : V} :
    v ∈ vectorSpan k ({p₁, p₂} : Set P) ↔ ∃ r : k, r • (p₂ -ᵥ p₁) = v := by
  rw [vectorSpan_pair_rev, Submodule.mem_span_singleton]
#align mem_vector_span_pair_rev mem_vectorSpan_pair_rev

variable (k)

/-- The line between two points, as an affine subspace. -/
notation "line[" k ", " p₁ ", " p₂ "]" =>
  affineSpan k (insert p₁ (@singleton _ _ Set.instSingletonSet p₂))

/-- The first of two points lies in their affine span. -/
theorem left_mem_affineSpan_pair (p₁ p₂ : P) : p₁ ∈ line[k, p₁, p₂] :=
  mem_affineSpan _ (Set.mem_insert _ _)
#align left_mem_affine_span_pair left_mem_affineSpan_pair

/-- The second of two points lies in their affine span. -/
theorem right_mem_affineSpan_pair (p₁ p₂ : P) : p₂ ∈ line[k, p₁, p₂] :=
  mem_affineSpan _ (Set.mem_insert_of_mem _ (Set.mem_singleton _))
#align right_mem_affine_span_pair right_mem_affineSpan_pair

variable {k}

/-- A combination of two points expressed with `lineMap` lies in their affine span. -/
theorem AffineMap.lineMap_mem_affineSpan_pair (r : k) (p₁ p₂ : P) :
    AffineMap.lineMap p₁ p₂ r ∈ line[k, p₁, p₂] :=
  AffineMap.lineMap_mem _ (left_mem_affineSpan_pair _ _ _) (right_mem_affineSpan_pair _ _ _)
#align affine_map.line_map_mem_affine_span_pair AffineMap.lineMap_mem_affineSpan_pair

/-- A combination of two points expressed with `lineMap` (with the two points reversed) lies in
their affine span. -/
theorem AffineMap.lineMap_rev_mem_affineSpan_pair (r : k) (p₁ p₂ : P) :
    AffineMap.lineMap p₂ p₁ r ∈ line[k, p₁, p₂] :=
  AffineMap.lineMap_mem _ (right_mem_affineSpan_pair _ _ _) (left_mem_affineSpan_pair _ _ _)
#align affine_map.line_map_rev_mem_affine_span_pair AffineMap.lineMap_rev_mem_affineSpan_pair

/-- A multiple of the difference of two points added to the first point lies in their affine
span. -/
theorem smul_vsub_vadd_mem_affineSpan_pair (r : k) (p₁ p₂ : P) :
    r • (p₂ -ᵥ p₁) +ᵥ p₁ ∈ line[k, p₁, p₂] :=
  AffineMap.lineMap_mem_affineSpan_pair _ _ _
#align smul_vsub_vadd_mem_affine_span_pair smul_vsub_vadd_mem_affineSpan_pair

/-- A multiple of the difference of two points added to the second point lies in their affine
span. -/
theorem smul_vsub_rev_vadd_mem_affineSpan_pair (r : k) (p₁ p₂ : P) :
    r • (p₁ -ᵥ p₂) +ᵥ p₂ ∈ line[k, p₁, p₂] :=
  AffineMap.lineMap_rev_mem_affineSpan_pair _ _ _
#align smul_vsub_rev_vadd_mem_affine_span_pair smul_vsub_rev_vadd_mem_affineSpan_pair

/-- A vector added to the first point lies in the affine span of two points if and only if it is
a multiple of their difference. -/
theorem vadd_left_mem_affineSpan_pair {p₁ p₂ : P} {v : V} :
    v +ᵥ p₁ ∈ line[k, p₁, p₂] ↔ ∃ r : k, r • (p₂ -ᵥ p₁) = v := by
  rw [vadd_mem_iff_mem_direction _ (left_mem_affineSpan_pair _ _ _), direction_affineSpan,
    mem_vectorSpan_pair_rev]
#align vadd_left_mem_affine_span_pair vadd_left_mem_affineSpan_pair

/-- A vector added to the second point lies in the affine span of two points if and only if it is
a multiple of their difference. -/
theorem vadd_right_mem_affineSpan_pair {p₁ p₂ : P} {v : V} :
    v +ᵥ p₂ ∈ line[k, p₁, p₂] ↔ ∃ r : k, r • (p₁ -ᵥ p₂) = v := by
  rw [vadd_mem_iff_mem_direction _ (right_mem_affineSpan_pair _ _ _), direction_affineSpan,
    mem_vectorSpan_pair]
#align vadd_right_mem_affine_span_pair vadd_right_mem_affineSpan_pair

/-- The span of two points that lie in an affine subspace is contained in that subspace. -/
theorem affineSpan_pair_le_of_mem_of_mem {p₁ p₂ : P} {s : AffineSubspace k P} (hp₁ : p₁ ∈ s)
    (hp₂ : p₂ ∈ s) : line[k, p₁, p₂] ≤ s := by
  rw [affineSpan_le, Set.insert_subset_iff, Set.singleton_subset_iff]
  exact ⟨hp₁, hp₂⟩
#align affine_span_pair_le_of_mem_of_mem affineSpan_pair_le_of_mem_of_mem

/-- One line is contained in another differing in the first point if the first point of the first
line is contained in the second line. -/
theorem affineSpan_pair_le_of_left_mem {p₁ p₂ p₃ : P} (h : p₁ ∈ line[k, p₂, p₃]) :
    line[k, p₁, p₃] ≤ line[k, p₂, p₃] :=
  affineSpan_pair_le_of_mem_of_mem h (right_mem_affineSpan_pair _ _ _)
#align affine_span_pair_le_of_left_mem affineSpan_pair_le_of_left_mem

/-- One line is contained in another differing in the second point if the second point of the
first line is contained in the second line. -/
theorem affineSpan_pair_le_of_right_mem {p₁ p₂ p₃ : P} (h : p₁ ∈ line[k, p₂, p₃]) :
    line[k, p₂, p₁] ≤ line[k, p₂, p₃] :=
  affineSpan_pair_le_of_mem_of_mem (left_mem_affineSpan_pair _ _ _) h
#align affine_span_pair_le_of_right_mem affineSpan_pair_le_of_right_mem

variable (k)

/-- `affineSpan` is monotone. -/
@[mono]
theorem affineSpan_mono {s₁ s₂ : Set P} (h : s₁ ⊆ s₂) : affineSpan k s₁ ≤ affineSpan k s₂ :=
  spanPoints_subset_coe_of_subset_coe (Set.Subset.trans h (subset_affineSpan k _))
#align affine_span_mono affineSpan_mono

/-- Taking the affine span of a set, adding a point and taking the span again produces the same
results as adding the point to the set and taking the span. -/
theorem affineSpan_insert_affineSpan (p : P) (ps : Set P) :
    affineSpan k (insert p (affineSpan k ps : Set P)) = affineSpan k (insert p ps) := by
  rw [Set.insert_eq, Set.insert_eq, span_union, span_union, affineSpan_coe]
#align affine_span_insert_affine_span affineSpan_insert_affineSpan

/-- If a point is in the affine span of a set, adding it to that set does not change the affine
span. -/
theorem affineSpan_insert_eq_affineSpan {p : P} {ps : Set P} (h : p ∈ affineSpan k ps) :
    affineSpan k (insert p ps) = affineSpan k ps := by
  rw [← mem_coe] at h
  rw [← affineSpan_insert_affineSpan, Set.insert_eq_of_mem h, affineSpan_coe]
#align affine_span_insert_eq_affine_span affineSpan_insert_eq_affineSpan

variable {k}

/-- If a point is in the affine span of a set, adding it to that set does not change the vector
span. -/
theorem vectorSpan_insert_eq_vectorSpan {p : P} {ps : Set P} (h : p ∈ affineSpan k ps) :
    vectorSpan k (insert p ps) = vectorSpan k ps := by
  simp_rw [← direction_affineSpan, affineSpan_insert_eq_affineSpan _ h]
#align vector_span_insert_eq_vector_span vectorSpan_insert_eq_vectorSpan

/-- When the affine space is also a vector space, the affine span is contained within the linear
span. -/
lemma affineSpan_le_toAffineSubspace_span {s : Set V} :
    affineSpan k s ≤ (Submodule.span k s).toAffineSubspace := by
  intro x hx
  show x ∈ Submodule.span k s
  induction hx using affineSpan_induction' with
  | mem x hx => exact Submodule.subset_span hx
  | smul_vsub_vadd c u _ v _ w _ hu hv hw =>
    simp only [vsub_eq_sub, vadd_eq_add]
    apply Submodule.add_mem _ _ hw
    exact Submodule.smul_mem _ _ (Submodule.sub_mem _ hu hv)

lemma affineSpan_subset_span {s : Set V} :
    (affineSpan k s : Set V) ⊆  Submodule.span k s :=
  affineSpan_le_toAffineSubspace_span

end AffineSpace'

namespace AffineSubspace

variable {k : Type*} {V : Type*} {P : Type*} [Ring k] [AddCommGroup V] [Module k V]
  [AffineSpace V P]

/-- The direction of the sup of two nonempty affine subspaces is the sup of the two directions and
of any one difference between points in the two subspaces. -/
theorem direction_sup {s1 s2 : AffineSubspace k P} {p1 p2 : P} (hp1 : p1 ∈ s1) (hp2 : p2 ∈ s2) :
    (s1 ⊔ s2).direction = s1.direction ⊔ s2.direction ⊔ k ∙ p2 -ᵥ p1 := by
  refine le_antisymm ?_ ?_
  · change (affineSpan k ((s1 : Set P) ∪ s2)).direction ≤ _
    rw [← mem_coe] at hp1
    rw [direction_affineSpan, vectorSpan_eq_span_vsub_set_right k (Set.mem_union_left _ hp1),
      Submodule.span_le]
    rintro v ⟨p3, hp3, rfl⟩
    cases' hp3 with hp3 hp3
    · rw [sup_assoc, sup_comm, SetLike.mem_coe, Submodule.mem_sup]
      use 0, Submodule.zero_mem _, p3 -ᵥ p1, vsub_mem_direction hp3 hp1
      rw [zero_add]
    · rw [sup_assoc, SetLike.mem_coe, Submodule.mem_sup]
      use 0, Submodule.zero_mem _, p3 -ᵥ p1
      rw [and_comm, zero_add]
      use rfl
      rw [← vsub_add_vsub_cancel p3 p2 p1, Submodule.mem_sup]
      use p3 -ᵥ p2, vsub_mem_direction hp3 hp2, p2 -ᵥ p1, Submodule.mem_span_singleton_self _
  · refine sup_le (sup_direction_le _ _) ?_
    rw [direction_eq_vectorSpan, vectorSpan_def]
    exact
      sInf_le_sInf fun p hp =>
        Set.Subset.trans
          (Set.singleton_subset_iff.2
            (vsub_mem_vsub (mem_spanPoints k p2 _ (Set.mem_union_right _ hp2))
              (mem_spanPoints k p1 _ (Set.mem_union_left _ hp1))))
          hp
#align affine_subspace.direction_sup AffineSubspace.direction_sup

/-- The direction of the span of the result of adding a point to a nonempty affine subspace is the
sup of the direction of that subspace and of any one difference between that point and a point in
the subspace. -/
theorem direction_affineSpan_insert {s : AffineSubspace k P} {p1 p2 : P} (hp1 : p1 ∈ s) :
    (affineSpan k (insert p2 (s : Set P))).direction =
    Submodule.span k {p2 -ᵥ p1} ⊔ s.direction := by
  rw [sup_comm, ← Set.union_singleton, ← coe_affineSpan_singleton k V p2]
  change (s ⊔ affineSpan k {p2}).direction = _
  rw [direction_sup hp1 (mem_affineSpan k (Set.mem_singleton _)), direction_affineSpan]
  simp
#align affine_subspace.direction_affine_span_insert AffineSubspace.direction_affineSpan_insert

/-- Given a point `p1` in an affine subspace `s`, and a point `p2`, a point `p` is in the span of
`s` with `p2` added if and only if it is a multiple of `p2 -ᵥ p1` added to a point in `s`. -/
theorem mem_affineSpan_insert_iff {s : AffineSubspace k P} {p1 : P} (hp1 : p1 ∈ s) (p2 p : P) :
    p ∈ affineSpan k (insert p2 (s : Set P)) ↔
      ∃ r : k, ∃ p0 ∈ s, p = r • (p2 -ᵥ p1 : V) +ᵥ p0 := by
  rw [← mem_coe] at hp1
  rw [← vsub_right_mem_direction_iff_mem (mem_affineSpan k (Set.mem_insert_of_mem _ hp1)),
    direction_affineSpan_insert hp1, Submodule.mem_sup]
  constructor
  · rintro ⟨v1, hv1, v2, hv2, hp⟩
    rw [Submodule.mem_span_singleton] at hv1
    rcases hv1 with ⟨r, rfl⟩
    use r, v2 +ᵥ p1, vadd_mem_of_mem_direction hv2 hp1
    symm at hp
    rw [← sub_eq_zero, ← vsub_vadd_eq_vsub_sub, vsub_eq_zero_iff_eq] at hp
    rw [hp, vadd_vadd]
  · rintro ⟨r, p3, hp3, rfl⟩
    use r • (p2 -ᵥ p1), Submodule.mem_span_singleton.2 ⟨r, rfl⟩, p3 -ᵥ p1,
      vsub_mem_direction hp3 hp1
    rw [vadd_vsub_assoc]
#align affine_subspace.mem_affine_span_insert_iff AffineSubspace.mem_affineSpan_insert_iff

end AffineSubspace

section MapComap

variable {k V₁ P₁ V₂ P₂ V₃ P₃ : Type*} [Ring k]
variable [AddCommGroup V₁] [Module k V₁] [AddTorsor V₁ P₁]
variable [AddCommGroup V₂] [Module k V₂] [AddTorsor V₂ P₂]
variable [AddCommGroup V₃] [Module k V₃] [AddTorsor V₃ P₃]

section

variable (f : P₁ →ᵃ[k] P₂)

@[simp]
theorem AffineMap.vectorSpan_image_eq_submodule_map {s : Set P₁} :
    Submodule.map f.linear (vectorSpan k s) = vectorSpan k (f '' s) := by
  rw [vectorSpan_def, vectorSpan_def, f.image_vsub_image, Submodule.span_image]
  -- Porting note: Lean unfolds things too far with `simp` here.
#align affine_map.vector_span_image_eq_submodule_map AffineMap.vectorSpan_image_eq_submodule_map

namespace AffineSubspace

/-- The image of an affine subspace under an affine map as an affine subspace. -/
def map (s : AffineSubspace k P₁) : AffineSubspace k P₂ where
  carrier := f '' s
  smul_vsub_vadd_mem := by
    rintro t - - - ⟨p₁, h₁, rfl⟩ ⟨p₂, h₂, rfl⟩ ⟨p₃, h₃, rfl⟩
    use t • (p₁ -ᵥ p₂) +ᵥ p₃
    suffices t • (p₁ -ᵥ p₂) +ᵥ p₃ ∈ s by
    { simp only [SetLike.mem_coe, true_and, this]
      rw [AffineMap.map_vadd, map_smul, AffineMap.linearMap_vsub] }
    exact s.smul_vsub_vadd_mem t h₁ h₂ h₃
#align affine_subspace.map AffineSubspace.map

@[simp]
theorem coe_map (s : AffineSubspace k P₁) : (s.map f : Set P₂) = f '' s :=
  rfl
#align affine_subspace.coe_map AffineSubspace.coe_map

@[simp]
theorem mem_map {f : P₁ →ᵃ[k] P₂} {x : P₂} {s : AffineSubspace k P₁} :
    x ∈ s.map f ↔ ∃ y ∈ s, f y = x :=
  Iff.rfl
#align affine_subspace.mem_map AffineSubspace.mem_map

theorem mem_map_of_mem {x : P₁} {s : AffineSubspace k P₁} (h : x ∈ s) : f x ∈ s.map f :=
  Set.mem_image_of_mem _ h
#align affine_subspace.mem_map_of_mem AffineSubspace.mem_map_of_mem

-- The simpNF linter says that the LHS can be simplified via `AffineSubspace.mem_map`.
-- However this is a higher priority lemma.
-- https://github.com/leanprover/std4/issues/207
@[simp 1100, nolint simpNF]
theorem mem_map_iff_mem_of_injective {f : P₁ →ᵃ[k] P₂} {x : P₁} {s : AffineSubspace k P₁}
    (hf : Function.Injective f) : f x ∈ s.map f ↔ x ∈ s :=
  hf.mem_set_image
#align affine_subspace.mem_map_iff_mem_of_injective AffineSubspace.mem_map_iff_mem_of_injective

@[simp]
theorem map_bot : (⊥ : AffineSubspace k P₁).map f = ⊥ :=
  coe_injective <| image_empty f
#align affine_subspace.map_bot AffineSubspace.map_bot

@[simp]
theorem map_eq_bot_iff {s : AffineSubspace k P₁} : s.map f = ⊥ ↔ s = ⊥ := by
  refine ⟨fun h => ?_, fun h => ?_⟩
  · rwa [← coe_eq_bot_iff, coe_map, image_eq_empty, coe_eq_bot_iff] at h
  · rw [h, map_bot]
#align affine_subspace.map_eq_bot_iff AffineSubspace.map_eq_bot_iff

@[simp]
theorem map_id (s : AffineSubspace k P₁) : s.map (AffineMap.id k P₁) = s :=
  coe_injective <| image_id _
#align affine_subspace.map_id AffineSubspace.map_id

theorem map_map (s : AffineSubspace k P₁) (f : P₁ →ᵃ[k] P₂) (g : P₂ →ᵃ[k] P₃) :
    (s.map f).map g = s.map (g.comp f) :=
  coe_injective <| image_image _ _ _
#align affine_subspace.map_map AffineSubspace.map_map

@[simp]
theorem map_direction (s : AffineSubspace k P₁) :
    (s.map f).direction = s.direction.map f.linear := by
  rw [direction_eq_vectorSpan, direction_eq_vectorSpan, coe_map,
    AffineMap.vectorSpan_image_eq_submodule_map]
  -- Porting note: again, Lean unfolds too aggressively with `simp`
#align affine_subspace.map_direction AffineSubspace.map_direction

theorem map_span (s : Set P₁) : (affineSpan k s).map f = affineSpan k (f '' s) := by
  rcases s.eq_empty_or_nonempty with (rfl | ⟨p, hp⟩)
  · rw [image_empty, span_empty, span_empty, map_bot]
    -- Porting note: I don't know exactly why this `simp` was broken.
  apply ext_of_direction_eq
  · simp [direction_affineSpan]
  · exact
      ⟨f p, mem_image_of_mem f (subset_affineSpan k _ hp),
        subset_affineSpan k _ (mem_image_of_mem f hp)⟩
#align affine_subspace.map_span AffineSubspace.map_span

section inclusion
variable {S₁ S₂ : AffineSubspace k P₁} [Nonempty S₁] [Nonempty S₂]

attribute [local instance] AffineSubspace.toAddTorsor

/-- Affine map from a smaller to a larger subspace of the same space.

This is the affine version of `Submodule.inclusion`. -/
@[simps linear]
def inclusion (h : S₁ ≤ S₂) : S₁ →ᵃ[k] S₂ where
  toFun := Set.inclusion h
  linear := Submodule.inclusion <| AffineSubspace.direction_le h
  map_vadd' _ _ := rfl

@[simp]
theorem coe_inclusion_apply (h : S₁ ≤ S₂) (x : S₁) : (inclusion h x : P₁) = x :=
  rfl

@[simp]
theorem inclusion_rfl : inclusion (le_refl S₁) = AffineMap.id k S₁ := rfl

end inclusion

end AffineSubspace

namespace AffineMap

@[simp]
theorem map_top_of_surjective (hf : Function.Surjective f) : AffineSubspace.map f ⊤ = ⊤ := by
  rw [← AffineSubspace.ext_iff']
  exact image_univ_of_surjective hf
#align affine_map.map_top_of_surjective AffineMap.map_top_of_surjective

theorem span_eq_top_of_surjective {s : Set P₁} (hf : Function.Surjective f)
    (h : affineSpan k s = ⊤) : affineSpan k (f '' s) = ⊤ := by
  rw [← AffineSubspace.map_span, h, map_top_of_surjective f hf]
#align affine_map.span_eq_top_of_surjective AffineMap.span_eq_top_of_surjective

end AffineMap

namespace AffineEquiv

section ofEq
variable (S₁ S₂ : AffineSubspace k P₁) [Nonempty S₁] [Nonempty S₂]

attribute [local instance] AffineSubspace.toAddTorsor

/-- Affine equivalence between two equal affine subspace.

This is the affine version of `LinearEquiv.ofEq`. -/
@[simps linear]
def ofEq (h : S₁ = S₂) : S₁ ≃ᵃ[k] S₂ where
  toEquiv := Equiv.Set.ofEq <| congr_arg _ h
  linear := .ofEq _ _ <| congr_arg _ h
  map_vadd' _ _ := rfl

@[simp]
theorem coe_ofEq_apply (h : S₁ = S₂) (x : S₁) : (ofEq S₁ S₂ h x : P₁) = x :=
  rfl

@[simp]
theorem ofEq_symm (h : S₁ = S₂) : (ofEq S₁ S₂ h).symm = ofEq S₂ S₁ h.symm :=
  rfl

@[simp]
theorem ofEq_rfl : ofEq S₁ S₁ rfl = AffineEquiv.refl k S₁ := rfl

end ofEq

theorem span_eq_top_iff {s : Set P₁} (e : P₁ ≃ᵃ[k] P₂) :
    affineSpan k s = ⊤ ↔ affineSpan k (e '' s) = ⊤ := by
  refine ⟨(e : P₁ →ᵃ[k] P₂).span_eq_top_of_surjective e.surjective, ?_⟩
  intro h
  have : s = e.symm '' (e '' s) := by rw [← image_comp]; simp
  rw [this]
  exact (e.symm : P₂ →ᵃ[k] P₁).span_eq_top_of_surjective e.symm.surjective h
#align affine_equiv.span_eq_top_iff AffineEquiv.span_eq_top_iff

end AffineEquiv

end

namespace AffineSubspace

/-- The preimage of an affine subspace under an affine map as an affine subspace. -/
def comap (f : P₁ →ᵃ[k] P₂) (s : AffineSubspace k P₂) : AffineSubspace k P₁ where
  carrier := f ⁻¹' s
  smul_vsub_vadd_mem t p₁ p₂ p₃ (hp₁ : f p₁ ∈ s) (hp₂ : f p₂ ∈ s) (hp₃ : f p₃ ∈ s) :=
    show f _ ∈ s by
      rw [AffineMap.map_vadd, LinearMap.map_smul, AffineMap.linearMap_vsub]
      apply s.smul_vsub_vadd_mem _ hp₁ hp₂ hp₃
#align affine_subspace.comap AffineSubspace.comap

@[simp]
theorem coe_comap (f : P₁ →ᵃ[k] P₂) (s : AffineSubspace k P₂) : (s.comap f : Set P₁) = f ⁻¹' ↑s :=
  rfl
#align affine_subspace.coe_comap AffineSubspace.coe_comap

@[simp]
theorem mem_comap {f : P₁ →ᵃ[k] P₂} {x : P₁} {s : AffineSubspace k P₂} : x ∈ s.comap f ↔ f x ∈ s :=
  Iff.rfl
#align affine_subspace.mem_comap AffineSubspace.mem_comap

theorem comap_mono {f : P₁ →ᵃ[k] P₂} {s t : AffineSubspace k P₂} : s ≤ t → s.comap f ≤ t.comap f :=
  preimage_mono
#align affine_subspace.comap_mono AffineSubspace.comap_mono

@[simp]
theorem comap_top {f : P₁ →ᵃ[k] P₂} : (⊤ : AffineSubspace k P₂).comap f = ⊤ := by
  rw [← ext_iff']
  exact preimage_univ (f := f)
#align affine_subspace.comap_top AffineSubspace.comap_top

@[simp] theorem comap_bot (f : P₁ →ᵃ[k] P₂) : comap f ⊥ = ⊥ := rfl

@[simp]
theorem comap_id (s : AffineSubspace k P₁) : s.comap (AffineMap.id k P₁) = s :=
  rfl
#align affine_subspace.comap_id AffineSubspace.comap_id

theorem comap_comap (s : AffineSubspace k P₃) (f : P₁ →ᵃ[k] P₂) (g : P₂ →ᵃ[k] P₃) :
    (s.comap g).comap f = s.comap (g.comp f) :=
  rfl
#align affine_subspace.comap_comap AffineSubspace.comap_comap

-- lemmas about map and comap derived from the galois connection
theorem map_le_iff_le_comap {f : P₁ →ᵃ[k] P₂} {s : AffineSubspace k P₁} {t : AffineSubspace k P₂} :
    s.map f ≤ t ↔ s ≤ t.comap f :=
  image_subset_iff
#align affine_subspace.map_le_iff_le_comap AffineSubspace.map_le_iff_le_comap

theorem gc_map_comap (f : P₁ →ᵃ[k] P₂) : GaloisConnection (map f) (comap f) := fun _ _ =>
  map_le_iff_le_comap
#align affine_subspace.gc_map_comap AffineSubspace.gc_map_comap

theorem map_comap_le (f : P₁ →ᵃ[k] P₂) (s : AffineSubspace k P₂) : (s.comap f).map f ≤ s :=
  (gc_map_comap f).l_u_le _
#align affine_subspace.map_comap_le AffineSubspace.map_comap_le

theorem le_comap_map (f : P₁ →ᵃ[k] P₂) (s : AffineSubspace k P₁) : s ≤ (s.map f).comap f :=
  (gc_map_comap f).le_u_l _
#align affine_subspace.le_comap_map AffineSubspace.le_comap_map

theorem map_sup (s t : AffineSubspace k P₁) (f : P₁ →ᵃ[k] P₂) : (s ⊔ t).map f = s.map f ⊔ t.map f :=
  (gc_map_comap f).l_sup
#align affine_subspace.map_sup AffineSubspace.map_sup

theorem map_iSup {ι : Sort*} (f : P₁ →ᵃ[k] P₂) (s : ι → AffineSubspace k P₁) :
    (iSup s).map f = ⨆ i, (s i).map f :=
  (gc_map_comap f).l_iSup
#align affine_subspace.map_supr AffineSubspace.map_iSup

theorem comap_inf (s t : AffineSubspace k P₂) (f : P₁ →ᵃ[k] P₂) :
    (s ⊓ t).comap f = s.comap f ⊓ t.comap f :=
  (gc_map_comap f).u_inf
#align affine_subspace.comap_inf AffineSubspace.comap_inf

theorem comap_supr {ι : Sort*} (f : P₁ →ᵃ[k] P₂) (s : ι → AffineSubspace k P₂) :
    (iInf s).comap f = ⨅ i, (s i).comap f :=
  (gc_map_comap f).u_iInf
#align affine_subspace.comap_supr AffineSubspace.comap_supr

@[simp]
theorem comap_symm (e : P₁ ≃ᵃ[k] P₂) (s : AffineSubspace k P₁) :
    s.comap (e.symm : P₂ →ᵃ[k] P₁) = s.map e :=
  coe_injective <| e.preimage_symm _
#align affine_subspace.comap_symm AffineSubspace.comap_symm

@[simp]
theorem map_symm (e : P₁ ≃ᵃ[k] P₂) (s : AffineSubspace k P₂) :
    s.map (e.symm : P₂ →ᵃ[k] P₁) = s.comap e :=
  coe_injective <| e.image_symm _
#align affine_subspace.map_symm AffineSubspace.map_symm

theorem comap_span (f : P₁ ≃ᵃ[k] P₂) (s : Set P₂) :
    (affineSpan k s).comap (f : P₁ →ᵃ[k] P₂) = affineSpan k (f ⁻¹' s) := by
  rw [← map_symm, map_span, AffineEquiv.coe_coe, f.image_symm]
#align affine_subspace.comap_span AffineSubspace.comap_span

end AffineSubspace

end MapComap

namespace AffineSubspace

open AffineEquiv

variable {k : Type*} {V : Type*} {P : Type*} [Ring k] [AddCommGroup V] [Module k V]
variable [AffineSpace V P]

/-- Two affine subspaces are parallel if one is related to the other by adding the same vector
to all points. -/
def Parallel (s₁ s₂ : AffineSubspace k P) : Prop :=
  ∃ v : V, s₂ = s₁.map (constVAdd k P v)
#align affine_subspace.parallel AffineSubspace.Parallel

@[inherit_doc]
scoped[Affine] infixl:50 " ∥ " => AffineSubspace.Parallel

@[symm]
theorem Parallel.symm {s₁ s₂ : AffineSubspace k P} (h : s₁ ∥ s₂) : s₂ ∥ s₁ := by
  rcases h with ⟨v, rfl⟩
  refine ⟨-v, ?_⟩
  rw [map_map, ← coe_trans_to_affineMap, ← constVAdd_add, neg_add_self, constVAdd_zero,
    coe_refl_to_affineMap, map_id]
#align affine_subspace.parallel.symm AffineSubspace.Parallel.symm

theorem parallel_comm {s₁ s₂ : AffineSubspace k P} : s₁ ∥ s₂ ↔ s₂ ∥ s₁ :=
  ⟨Parallel.symm, Parallel.symm⟩
#align affine_subspace.parallel_comm AffineSubspace.parallel_comm

@[refl]
theorem Parallel.refl (s : AffineSubspace k P) : s ∥ s :=
  ⟨0, by simp⟩
#align affine_subspace.parallel.refl AffineSubspace.Parallel.refl

@[trans]
theorem Parallel.trans {s₁ s₂ s₃ : AffineSubspace k P} (h₁₂ : s₁ ∥ s₂) (h₂₃ : s₂ ∥ s₃) :
    s₁ ∥ s₃ := by
  rcases h₁₂ with ⟨v₁₂, rfl⟩
  rcases h₂₃ with ⟨v₂₃, rfl⟩
  refine ⟨v₂₃ + v₁₂, ?_⟩
  rw [map_map, ← coe_trans_to_affineMap, ← constVAdd_add]
#align affine_subspace.parallel.trans AffineSubspace.Parallel.trans

theorem Parallel.direction_eq {s₁ s₂ : AffineSubspace k P} (h : s₁ ∥ s₂) :
    s₁.direction = s₂.direction := by
  rcases h with ⟨v, rfl⟩
  simp
#align affine_subspace.parallel.direction_eq AffineSubspace.Parallel.direction_eq

@[simp]
theorem parallel_bot_iff_eq_bot {s : AffineSubspace k P} : s ∥ ⊥ ↔ s = ⊥ := by
  refine ⟨fun h => ?_, fun h => h ▸ Parallel.refl _⟩
  rcases h with ⟨v, h⟩
  rwa [eq_comm, map_eq_bot_iff] at h
#align affine_subspace.parallel_bot_iff_eq_bot AffineSubspace.parallel_bot_iff_eq_bot

@[simp]
theorem bot_parallel_iff_eq_bot {s : AffineSubspace k P} : ⊥ ∥ s ↔ s = ⊥ := by
  rw [parallel_comm, parallel_bot_iff_eq_bot]
#align affine_subspace.bot_parallel_iff_eq_bot AffineSubspace.bot_parallel_iff_eq_bot

theorem parallel_iff_direction_eq_and_eq_bot_iff_eq_bot {s₁ s₂ : AffineSubspace k P} :
    s₁ ∥ s₂ ↔ s₁.direction = s₂.direction ∧ (s₁ = ⊥ ↔ s₂ = ⊥) := by
  refine ⟨fun h => ⟨h.direction_eq, ?_, ?_⟩, fun h => ?_⟩
  · rintro rfl
    exact bot_parallel_iff_eq_bot.1 h
  · rintro rfl
    exact parallel_bot_iff_eq_bot.1 h
  · rcases h with ⟨hd, hb⟩
    by_cases hs₁ : s₁ = ⊥
    · rw [hs₁, bot_parallel_iff_eq_bot]
      exact hb.1 hs₁
    · have hs₂ : s₂ ≠ ⊥ := hb.not.1 hs₁
      rcases (nonempty_iff_ne_bot s₁).2 hs₁ with ⟨p₁, hp₁⟩
      rcases (nonempty_iff_ne_bot s₂).2 hs₂ with ⟨p₂, hp₂⟩
      refine ⟨p₂ -ᵥ p₁, (eq_iff_direction_eq_of_mem hp₂ ?_).2 ?_⟩
      · rw [mem_map]
        refine ⟨p₁, hp₁, ?_⟩
        simp
      · simpa using hd.symm
#align affine_subspace.parallel_iff_direction_eq_and_eq_bot_iff_eq_bot AffineSubspace.parallel_iff_direction_eq_and_eq_bot_iff_eq_bot

theorem Parallel.vectorSpan_eq {s₁ s₂ : Set P} (h : affineSpan k s₁ ∥ affineSpan k s₂) :
    vectorSpan k s₁ = vectorSpan k s₂ := by
  simp_rw [← direction_affineSpan]
  exact h.direction_eq
#align affine_subspace.parallel.vector_span_eq AffineSubspace.Parallel.vectorSpan_eq

theorem affineSpan_parallel_iff_vectorSpan_eq_and_eq_empty_iff_eq_empty {s₁ s₂ : Set P} :
    affineSpan k s₁ ∥ affineSpan k s₂ ↔ vectorSpan k s₁ = vectorSpan k s₂ ∧ (s₁ = ∅ ↔ s₂ = ∅) := by
  repeat rw [← direction_affineSpan, ← affineSpan_eq_bot k]
  -- Porting note: more issues with `simp`
  exact parallel_iff_direction_eq_and_eq_bot_iff_eq_bot
#align affine_subspace.affine_span_parallel_iff_vector_span_eq_and_eq_empty_iff_eq_empty AffineSubspace.affineSpan_parallel_iff_vectorSpan_eq_and_eq_empty_iff_eq_empty

theorem affineSpan_pair_parallel_iff_vectorSpan_eq {p₁ p₂ p₃ p₄ : P} :
    line[k, p₁, p₂] ∥ line[k, p₃, p₄] ↔
      vectorSpan k ({p₁, p₂} : Set P) = vectorSpan k ({p₃, p₄} : Set P) := by
  simp [affineSpan_parallel_iff_vectorSpan_eq_and_eq_empty_iff_eq_empty, ←
    not_nonempty_iff_eq_empty]
#align affine_subspace.affine_span_pair_parallel_iff_vector_span_eq AffineSubspace.affineSpan_pair_parallel_iff_vectorSpan_eq

end AffineSubspace<|MERGE_RESOLUTION|>--- conflicted
+++ resolved
@@ -345,14 +345,6 @@
   SetLike.ext h
 #align affine_subspace.ext AffineSubspace.ext
 
-<<<<<<< HEAD
--- Porting note: removed `simp`, proof is `simp only [SetLike.ext'_iff]`
-theorem ext_iff' (s₁ s₂ : AffineSubspace k P) : (s₁ : Set P) = s₂ ↔ s₁ = s₂ :=
-  SetLike.ext'_iff.symm
-#align affine_subspace.ext_iff AffineSubspace.ext_iff'
-
-=======
->>>>>>> f9ce180f
 /-- Two affine subspaces with the same direction and nonempty intersection are equal. -/
 theorem ext_of_direction_eq {s1 s2 : AffineSubspace k P} (hd : s1.direction = s2.direction)
     (hn : ((s1 : Set P) ∩ s2).Nonempty) : s1 = s2 := by
@@ -776,7 +768,7 @@
 
 theorem bot_ne_top : (⊥ : AffineSubspace k P) ≠ ⊤ := by
   intro contra
-  rw [← ext_iff', bot_coe, top_coe] at contra
+  rw [AffineSubspace.ext_iff, bot_coe, top_coe] at contra
   exact Set.empty_ne_univ contra
 #align affine_subspace.bot_ne_top AffineSubspace.bot_ne_top
 
@@ -873,7 +865,7 @@
     (h₂ : affineSpan k s = ⊤) : Subsingleton P := by
   obtain ⟨p, hp⟩ := AffineSubspace.nonempty_of_affineSpan_eq_top k V P h₂
   have : s = {p} := Subset.antisymm (fun q hq => h₁ hq hp) (by simp [hp])
-  rw [this, ← AffineSubspace.ext_iff', AffineSubspace.coe_affineSpan_singleton,
+  rw [this, AffineSubspace.ext_iff, AffineSubspace.coe_affineSpan_singleton,
     AffineSubspace.top_coe, eq_comm, ← subsingleton_iff_singleton (mem_univ _)] at h₂
   exact subsingleton_of_univ_subsingleton h₂
 #align affine_subspace.subsingleton_of_subsingleton_span_eq_top AffineSubspace.subsingleton_of_subsingleton_span_eq_top
@@ -1637,7 +1629,7 @@
 
 @[simp]
 theorem map_top_of_surjective (hf : Function.Surjective f) : AffineSubspace.map f ⊤ = ⊤ := by
-  rw [← AffineSubspace.ext_iff']
+  rw [AffineSubspace.ext_iff]
   exact image_univ_of_surjective hf
 #align affine_map.map_top_of_surjective AffineMap.map_top_of_surjective
 
@@ -1717,7 +1709,7 @@
 
 @[simp]
 theorem comap_top {f : P₁ →ᵃ[k] P₂} : (⊤ : AffineSubspace k P₂).comap f = ⊤ := by
-  rw [← ext_iff']
+  rw [AffineSubspace.ext_iff]
   exact preimage_univ (f := f)
 #align affine_subspace.comap_top AffineSubspace.comap_top
 
