/-
Copyright (c) 2021 Riccardo Brasca. All rights reserved.
Released under Apache 2.0 license as described in the file LICENSE.
Authors: Riccardo Brasca
-/
import Mathlib.LinearAlgebra.Charpoly.Basic
import Mathlib.LinearAlgebra.Matrix.Basis

#align_import linear_algebra.charpoly.to_matrix from "leanprover-community/mathlib"@"baab5d3091555838751562e6caad33c844bea15e"

/-!

# Characteristic polynomial

## Main result

* `LinearMap.charpoly_toMatrix f` : `charpoly f` is the characteristic polynomial of the matrix
of `f` in any basis.

-/


universe u v w

variable {R : Type u} {M : Type v} [CommRing R] [Nontrivial R]

variable [AddCommGroup M] [Module R M] [Module.Free R M] [Module.Finite R M] (f : M →ₗ[R] M)

open Matrix

noncomputable section

open Module.Free Polynomial Matrix

namespace LinearMap

section Basic

<<<<<<< HEAD
set_option maxHeartbeats 210000 in
=======
set_option maxHeartbeats 250000 in
>>>>>>> 08a8af0b
/-- `charpoly f` is the characteristic polynomial of the matrix of `f` in any basis. -/
@[simp]
theorem charpoly_toMatrix {ι : Type w} [DecidableEq ι] [Fintype ι] (b : Basis ι R M) :
    (toMatrix b b f).charpoly = f.charpoly := by
  let A := toMatrix b b f
  let b' := chooseBasis R M
  let ι' := ChooseBasisIndex R M
  let A' := toMatrix b' b' f
  let e := Basis.indexEquiv b b'
  let φ := reindexLinearEquiv R R e e
  let φ₁ := reindexLinearEquiv R R e (Equiv.refl ι')
  let φ₂ := reindexLinearEquiv R R (Equiv.refl ι') (Equiv.refl ι')
  let φ₃ := reindexLinearEquiv R R (Equiv.refl ι') e
  let P := b.toMatrix b'
  let Q := b'.toMatrix b
  have hPQ : C.mapMatrix (φ₁ P) * C.mapMatrix (φ₃ Q) = 1 := by
    rw [RingHom.mapMatrix_apply, RingHom.mapMatrix_apply, ← Matrix.map_mul,
      reindexLinearEquiv_mul R R, Basis.toMatrix_mul_toMatrix_flip,
      reindexLinearEquiv_one, ← RingHom.mapMatrix_apply, RingHom.map_one]
  calc
    A.charpoly = (reindex e e A).charpoly := (charpoly_reindex _ _).symm
    _ = det (scalar ι' X - C.mapMatrix (φ A)) := rfl
    _ = det (scalar ι' X - C.mapMatrix (φ (P * A' * Q))) := by
      rw [basis_toMatrix_mul_linearMap_toMatrix_mul_basis_toMatrix]
    _ = det (scalar ι' X - C.mapMatrix (φ₁ P * φ₂ A' * φ₃ Q)) := by
      rw [reindexLinearEquiv_mul, reindexLinearEquiv_mul]
    _ = det (scalar ι' X - C.mapMatrix (φ₁ P) * C.mapMatrix A' * C.mapMatrix (φ₃ Q)) := by simp
    _ = det (scalar ι' X * C.mapMatrix (φ₁ P) * C.mapMatrix (φ₃ Q) -
          C.mapMatrix (φ₁ P) * C.mapMatrix A' * C.mapMatrix (φ₃ Q)) := by
      rw [Matrix.mul_assoc ((scalar ι') X), hPQ, Matrix.mul_one]
    _ = det (C.mapMatrix (φ₁ P) * scalar ι' X * C.mapMatrix (φ₃ Q) -
          C.mapMatrix (φ₁ P) * C.mapMatrix A' * C.mapMatrix (φ₃ Q)) := by simp
    _ = det (C.mapMatrix (φ₁ P) * (scalar ι' X - C.mapMatrix A') * C.mapMatrix (φ₃ Q)) := by
      rw [← Matrix.sub_mul, ← Matrix.mul_sub]
    _ = det (C.mapMatrix (φ₁ P)) * det (scalar ι' X - C.mapMatrix A') * det (C.mapMatrix (φ₃ Q)) :=
      by rw [det_mul, det_mul]
    _ = det (C.mapMatrix (φ₁ P)) * det (C.mapMatrix (φ₃ Q)) * det (scalar ι' X - C.mapMatrix A') :=
      by ring
    _ = det (scalar ι' X - C.mapMatrix A') := by
      rw [← det_mul, hPQ, det_one, one_mul]
    _ = f.charpoly := rfl
#align linear_map.charpoly_to_matrix LinearMap.charpoly_toMatrix

end Basic

end LinearMap<|MERGE_RESOLUTION|>--- conflicted
+++ resolved
@@ -36,11 +36,7 @@
 
 section Basic
 
-<<<<<<< HEAD
-set_option maxHeartbeats 210000 in
-=======
 set_option maxHeartbeats 250000 in
->>>>>>> 08a8af0b
 /-- `charpoly f` is the characteristic polynomial of the matrix of `f` in any basis. -/
 @[simp]
 theorem charpoly_toMatrix {ι : Type w} [DecidableEq ι] [Fintype ι] (b : Basis ι R M) :
