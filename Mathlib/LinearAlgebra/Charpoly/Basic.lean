/-
Copyright (c) 2021 Riccardo Brasca. All rights reserved.
Released under Apache 2.0 license as described in the file LICENSE.
Authors: Riccardo Brasca
-/
import Mathlib.LinearAlgebra.FreeModule.Finite.Basic
import Mathlib.LinearAlgebra.Matrix.Charpoly.Coeff
import Mathlib.FieldTheory.Minpoly.Field

#align_import linear_algebra.charpoly.basic from "leanprover-community/mathlib"@"d3e8e0a0237c10c2627bf52c246b15ff8e7df4c0"

/-!

# Characteristic polynomial

We define the characteristic polynomial of `f : M →ₗ[R] M`, where `M` is a finite and
free `R`-module. The proof that `f.charpoly` is the characteristic polynomial of the matrix of `f`
in any basis is in `LinearAlgebra/Charpoly/ToMatrix`.

## Main definition

* `LinearMap.charpoly f` : the characteristic polynomial of `f : M →ₗ[R] M`.

-/


universe u v w

variable {R : Type u} {M : Type v} [CommRing R] [Nontrivial R]
variable [AddCommGroup M] [Module R M] [Module.Free R M] [Module.Finite R M] (f : M →ₗ[R] M)

open Matrix Polynomial

noncomputable section

open Module.Free Polynomial Matrix

namespace LinearMap

section Basic

/-- The characteristic polynomial of `f : M →ₗ[R] M`. -/
def charpoly : R[X] :=
  (toMatrix (chooseBasis R M) (chooseBasis R M) f).charpoly
#align linear_map.charpoly LinearMap.charpoly

theorem charpoly_def : f.charpoly = (toMatrix (chooseBasis R M) (chooseBasis R M) f).charpoly :=
  rfl
#align linear_map.charpoly_def LinearMap.charpoly_def

end Basic

section Coeff

theorem charpoly_monic : f.charpoly.Monic :=
  Matrix.charpoly_monic _
#align linear_map.charpoly_monic LinearMap.charpoly_monic

open FiniteDimensional in
lemma charpoly_natDegree [StrongRankCondition R] : natDegree (charpoly f) = finrank R M := by
  rw [charpoly, Matrix.charpoly_natDegree_eq_dim, finrank_eq_card_chooseBasisIndex]

end Coeff

section CayleyHamilton

/-- The **Cayley-Hamilton Theorem**, that the characteristic polynomial of a linear map, applied
to the linear map itself, is zero.

See `Matrix.aeval_self_charpoly` for the equivalent statement about matrices. -/
theorem aeval_self_charpoly : aeval f f.charpoly = 0 := by
  apply (LinearEquiv.map_eq_zero_iff (algEquivMatrix (chooseBasis R M)).toLinearEquiv).1
  rw [AlgEquiv.toLinearEquiv_apply, ← AlgEquiv.coe_algHom, ← Polynomial.aeval_algHom_apply _ _ _,
    charpoly_def]
  exact Matrix.aeval_self_charpoly _
#align linear_map.aeval_self_charpoly LinearMap.aeval_self_charpoly

theorem isIntegral : IsIntegral R f :=
  ⟨f.charpoly, ⟨charpoly_monic f, aeval_self_charpoly f⟩⟩
#align linear_map.is_integral LinearMap.isIntegral

theorem minpoly_dvd_charpoly {K : Type u} {M : Type v} [Field K] [AddCommGroup M] [Module K M]
    [FiniteDimensional K M] (f : M →ₗ[K] M) : minpoly K f ∣ f.charpoly :=
  minpoly.dvd _ _ (aeval_self_charpoly f)
#align linear_map.minpoly_dvd_charpoly LinearMap.minpoly_dvd_charpoly

/-- Any endomorphism polynomial `p` is equivalent under evaluation to `p %ₘ f.charpoly`; that is,
`p` is equivalent to a polynomial with degree less than the dimension of the module. -/
theorem aeval_eq_aeval_mod_charpoly (p : R[X]) : aeval f p = aeval f (p %ₘ f.charpoly) :=
  (aeval_modByMonic_eq_self_of_root f.charpoly_monic f.aeval_self_charpoly).symm
#align linear_map.aeval_eq_aeval_mod_charpoly LinearMap.aeval_eq_aeval_mod_charpoly

/-- Any endomorphism power can be computed as the sum of endomorphism powers less than the
dimension of the module. -/
theorem pow_eq_aeval_mod_charpoly (k : ℕ) : f ^ k = aeval f (X ^ k %ₘ f.charpoly) := by
  rw [← aeval_eq_aeval_mod_charpoly, map_pow, aeval_X]
#align linear_map.pow_eq_aeval_mod_charpoly LinearMap.pow_eq_aeval_mod_charpoly

variable {f}

theorem minpoly_coeff_zero_of_injective (hf : Function.Injective f) :
    (minpoly R f).coeff 0 ≠ 0 := by
  intro h
  obtain ⟨P, hP⟩ := X_dvd_iff.2 h
  have hdegP : P.degree < (minpoly R f).degree := by
    rw [hP, mul_comm]
    refine degree_lt_degree_mul_X fun h => ?_
    rw [h, mul_zero] at hP
    exact minpoly.ne_zero (isIntegral f) hP
  have hPmonic : P.Monic := by
    suffices (minpoly R f).Monic by
      rwa [Monic.def, hP, mul_comm, leadingCoeff_mul_X, ← Monic.def] at this
    exact minpoly.monic (isIntegral f)
  have hzero : aeval f (minpoly R f) = 0 := minpoly.aeval _ _
  simp only [hP, mul_eq_comp, LinearMap.ext_iff, hf, aeval_X, map_eq_zero_iff, coe_comp,
<<<<<<< HEAD
    _root_.map_mul, zero_apply, Function.comp_apply] at hzero
=======
    AlgHom.map_mul, zero_apply, Function.comp_apply] at hzero
>>>>>>> 3a7b746f
  exact not_le.2 hdegP (minpoly.min _ _ hPmonic (LinearMap.ext hzero))
#align linear_map.minpoly_coeff_zero_of_injective LinearMap.minpoly_coeff_zero_of_injective

end CayleyHamilton

end LinearMap<|MERGE_RESOLUTION|>--- conflicted
+++ resolved
@@ -113,11 +113,7 @@
     exact minpoly.monic (isIntegral f)
   have hzero : aeval f (minpoly R f) = 0 := minpoly.aeval _ _
   simp only [hP, mul_eq_comp, LinearMap.ext_iff, hf, aeval_X, map_eq_zero_iff, coe_comp,
-<<<<<<< HEAD
-    _root_.map_mul, zero_apply, Function.comp_apply] at hzero
-=======
     AlgHom.map_mul, zero_apply, Function.comp_apply] at hzero
->>>>>>> 3a7b746f
   exact not_le.2 hdegP (minpoly.min _ _ hPmonic (LinearMap.ext hzero))
 #align linear_map.minpoly_coeff_zero_of_injective LinearMap.minpoly_coeff_zero_of_injective
 
