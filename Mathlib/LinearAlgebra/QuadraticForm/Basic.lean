--- conflicted
+++ resolved
@@ -1162,30 +1162,17 @@
 variable {n : Type w} [Fintype n] [DecidableEq n]
 variable [CommRing R] [AddCommMonoid M] [Module R M]
 
-<<<<<<< HEAD
-/-- `M.toQuadraticForm'` is the map `fun x ↦ col x * M * row x` as a quadratic form. -/
-def Matrix.toQuadraticForm' (M : Matrix n n R) : QuadraticForm R (n → R) :=
-  LinearMap.BilinForm.toQuadraticForm (Matrix.toLinearMap₂' (R := R) M)
-#align matrix.to_quadratic_form' Matrix.toQuadraticForm'
-=======
 /-- `M.toQuadraticMap'` is the map `fun x ↦ row x * M * col x` as a quadratic form. -/
-def Matrix.toQuadraticMap' (M : Matrix n n R) : QuadraticMap R (n → R) R :=
+def Matrix.toQuadraticMap' (M : Matrix n n R) : QuadraticForm R (n → R) :=
   LinearMap.BilinMap.toQuadraticMap (Matrix.toLinearMap₂' M)
 #align matrix.to_quadratic_form' Matrix.toQuadraticMap'
->>>>>>> 98151c27
 
 variable [Invertible (2 : R)]
 
 /-- A matrix representation of the quadratic form. -/
-<<<<<<< HEAD
-def QuadraticForm.toMatrix' (Q : QuadraticForm R (n → R)) : Matrix n n R :=
-  LinearMap.toMatrix₂' (R := R) (associated (R := R) Q)
-#align quadratic_form.to_matrix' QuadraticForm.toMatrix'
-=======
-def QuadraticMap.toMatrix' (Q : QuadraticMap R (n → R) R) : Matrix n n R :=
+def QuadraticMap.toMatrix' (Q : QuadraticForm R (n → R)) : Matrix n n R :=
   LinearMap.toMatrix₂' (associated (R := R) Q)
 #align quadratic_form.to_matrix' QuadraticMap.toMatrix'
->>>>>>> 98151c27
 
 open QuadraticMap
 
