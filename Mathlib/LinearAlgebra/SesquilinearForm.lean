/-
Copyright (c) 2018 Andreas Swerdlow. All rights reserved.
Released under Apache 2.0 license as described in the file LICENSE.
Authors: Andreas Swerdlow
-/
import Mathlib.LinearAlgebra.Basis
import Mathlib.LinearAlgebra.BilinearMap

/-!
# Sesquilinear maps

This files provides properties about sesquilinear maps and forms. The maps considered are of the
form `M₁ →ₛₗ[I₁] M₂ →ₛₗ[I₂] M`, where `I₁ : R₁ →+* R` and `I₂ : R₂ →+* R` are ring homomorphisms and
`M₁` is a module over `R₁`, `M₂` is a module over `R₂` and `M` is a module over `R`.
Sesquilinear forms are the special case that `M₁ = M₂`, `M = R₁ = R₂ = R`, and `I₁ = RingHom.id R`.
Taking additionally `I₂ = RingHom.id R`, then one obtains bilinear forms.

These forms are a special case of the bilinear maps defined in `BilinearMap.lean` and all basic
lemmas about construction and elementary calculations are found there.

## Main declarations

* `IsOrtho`: states that two vectors are orthogonal with respect to a sesquilinear map
* `IsSymm`, `IsAlt`: states that a sesquilinear form is symmetric and alternating, respectively
* `orthogonalBilin`: provides the orthogonal complement with respect to sesquilinear form

## References

* <https://en.wikipedia.org/wiki/Sesquilinear_form#Over_arbitrary_rings>

## Tags

Sesquilinear form, Sesquilinear map,
-/


variable {R R₁ R₂ R₃ M M₁ M₂ M₃ Mₗ₁ Mₗ₁' Mₗ₂ Mₗ₂' K K₁ K₂ V V₁ V₂ n : Type*}

namespace LinearMap

/-! ### Orthogonal vectors -/


section CommRing

-- the `ₗ` subscript variables are for special cases about linear (as opposed to semilinear) maps
variable [CommSemiring R] [CommSemiring R₁] [AddCommMonoid M₁] [Module R₁ M₁] [CommSemiring R₂]
  [AddCommMonoid M₂] [Module R₂ M₂] [AddCommMonoid M] [Module R M]
  {I₁ : R₁ →+* R} {I₂ : R₂ →+* R} {I₁' : R₁ →+* R}

/-- The proposition that two elements of a sesquilinear map space are orthogonal -/
def IsOrtho (B : M₁ →ₛₗ[I₁] M₂ →ₛₗ[I₂] M) (x : M₁) (y : M₂) : Prop :=
  B x y = 0

theorem isOrtho_def {B : M₁ →ₛₗ[I₁] M₂ →ₛₗ[I₂] M} {x y} : B.IsOrtho x y ↔ B x y = 0 :=
  Iff.rfl

theorem isOrtho_zero_left (B : M₁ →ₛₗ[I₁] M₂ →ₛₗ[I₂] M) (x) : IsOrtho B (0 : M₁) x := by
  dsimp only [IsOrtho]
  rw [map_zero B, zero_apply]

theorem isOrtho_zero_right (B : M₁ →ₛₗ[I₁] M₂ →ₛₗ[I₂] M) (x) : IsOrtho B x (0 : M₂) :=
  map_zero (B x)

theorem isOrtho_flip {B : M₁ →ₛₗ[I₁] M₁ →ₛₗ[I₁'] M} {x y} : B.IsOrtho x y ↔ B.flip.IsOrtho y x := by
  simp_rw [isOrtho_def, flip_apply]

/-- A set of vectors `v` is orthogonal with respect to some bilinear map `B` if and only
if for all `i ≠ j`, `B (v i) (v j) = 0`. For orthogonality between two elements, use
`BilinForm.isOrtho` -/
def IsOrthoᵢ (B : M₁ →ₛₗ[I₁] M₁ →ₛₗ[I₁'] M) (v : n → M₁) : Prop :=
  Pairwise (B.IsOrtho on v)

theorem isOrthoᵢ_def {B : M₁ →ₛₗ[I₁] M₁ →ₛₗ[I₁'] M} {v : n → M₁} :
    B.IsOrthoᵢ v ↔ ∀ i j : n, i ≠ j → B (v i) (v j) = 0 :=
  Iff.rfl

theorem isOrthoᵢ_flip (B : M₁ →ₛₗ[I₁] M₁ →ₛₗ[I₁'] M) {v : n → M₁} :
    B.IsOrthoᵢ v ↔ B.flip.IsOrthoᵢ v := by
  simp_rw [isOrthoᵢ_def]
  constructor <;> intro h i j hij
  · rw [flip_apply]
    exact h j i (Ne.symm hij)
  simp_rw [flip_apply] at h
  exact h j i (Ne.symm hij)

end CommRing

section Field

variable [Field K] [AddCommGroup V] [Module K V] [Field K₁] [AddCommGroup V₁] [Module K₁ V₁]
  [Field K₂] [AddCommGroup V₂] [Module K₂ V₂]
  {I₁ : K₁ →+* K} {I₂ : K₂ →+* K} {I₁' : K₁ →+* K} {J₁ : K →+* K} {J₂ : K →+* K}

-- todo: this also holds for [CommRing R] [IsDomain R] when J₁ is invertible
theorem ortho_smul_left {B : V₁ →ₛₗ[I₁] V₂ →ₛₗ[I₂] V} {x y} {a : K₁} (ha : a ≠ 0) :
    IsOrtho B x y ↔ IsOrtho B (a • x) y := by
  dsimp only [IsOrtho]
  constructor <;> intro H
  · rw [map_smulₛₗ₂, H, smul_zero]
  · rw [map_smulₛₗ₂, smul_eq_zero] at H
    cases' H with H H
    · rw [map_eq_zero I₁] at H
      trivial
    · exact H

-- todo: this also holds for [CommRing R] [IsDomain R] when J₂ is invertible
theorem ortho_smul_right {B : V₁ →ₛₗ[I₁] V₂ →ₛₗ[I₂] V} {x y} {a : K₂} {ha : a ≠ 0} :
    IsOrtho B x y ↔ IsOrtho B x (a • y) := by
  dsimp only [IsOrtho]
  constructor <;> intro H
  · rw [map_smulₛₗ, H, smul_zero]
  · rw [map_smulₛₗ, smul_eq_zero] at H
    cases' H with H H
    · simp at H
      exfalso
      exact ha H
    · exact H

/-- A set of orthogonal vectors `v` with respect to some sesquilinear map `B` is linearly
  independent if for all `i`, `B (v i) (v i) ≠ 0`. -/
theorem linearIndependent_of_isOrthoᵢ {B : V₁ →ₛₗ[I₁] V₁ →ₛₗ[I₁'] V} {v : n → V₁}
    (hv₁ : B.IsOrthoᵢ v) (hv₂ : ∀ i, ¬B.IsOrtho (v i) (v i)) : LinearIndependent K₁ v := by
  classical
    rw [linearIndependent_iff']
    intro s w hs i hi
    have : B (s.sum fun i : n ↦ w i • v i) (v i) = 0 := by rw [hs, map_zero, zero_apply]
    have hsum : (s.sum fun j : n ↦ I₁ (w j) • B (v j) (v i)) = I₁ (w i) • B (v i) (v i) := by
      apply Finset.sum_eq_single_of_mem i hi
      intro j _hj hij
      rw [isOrthoᵢ_def.1 hv₁ _ _ hij, smul_zero]
    simp_rw [B.map_sum₂, map_smulₛₗ₂, hsum] at this
    apply (map_eq_zero I₁).mp
    exact (smul_eq_zero.mp this).elim _root_.id (hv₂ i · |>.elim)

end Field

/-! ### Reflexive bilinear maps -/


section Reflexive

variable [CommSemiring R] [AddCommMonoid M] [Module R M] [CommSemiring R₁] [AddCommMonoid M₁]
  [Module R₁ M₁] {I₁ : R₁ →+* R} {I₂ : R₁ →+* R} {B : M₁ →ₛₗ[I₁] M₁ →ₛₗ[I₂] M}

/-- The proposition that a sesquilinear map is reflexive -/
def IsRefl (B : M₁ →ₛₗ[I₁] M₁ →ₛₗ[I₂] M) : Prop :=
  ∀ x y, B x y = 0 → B y x = 0

namespace IsRefl

section
variable (H : B.IsRefl)
include H

theorem eq_zero : ∀ {x y}, B x y = 0 → B y x = 0 := fun {x y} ↦ H x y

theorem ortho_comm {x y} : IsOrtho B x y ↔ IsOrtho B y x :=
  ⟨eq_zero H, eq_zero H⟩

theorem domRestrict (p : Submodule R₁ M₁) : (B.domRestrict₁₂ p p).IsRefl :=
  fun _ _ ↦ by
  simp_rw [domRestrict₁₂_apply]
  exact H _ _
end
@[simp]
theorem flip_isRefl_iff : B.flip.IsRefl ↔ B.IsRefl :=
  ⟨fun h x y H ↦ h y x ((B.flip_apply _ _).trans H), fun h x y ↦ h y x⟩

theorem ker_flip_eq_bot (H : B.IsRefl) (h : LinearMap.ker B = ⊥) : LinearMap.ker B.flip = ⊥ := by
  refine ker_eq_bot'.mpr fun _ hx ↦ ker_eq_bot'.mp h _ ?_
  ext
  exact H _ _ (LinearMap.congr_fun hx _)

theorem ker_eq_bot_iff_ker_flip_eq_bot (H : B.IsRefl) :
    LinearMap.ker B = ⊥ ↔ LinearMap.ker B.flip = ⊥ := by
  refine ⟨ker_flip_eq_bot H, fun h ↦ ?_⟩
  exact (congr_arg _ B.flip_flip.symm).trans (ker_flip_eq_bot (flip_isRefl_iff.mpr H) h)

end IsRefl

end Reflexive

/-! ### Symmetric bilinear forms -/


section Symmetric

variable [CommSemiring R] [AddCommMonoid M] [Module R M] {I : R →+* R} {B : M →ₛₗ[I] M →ₗ[R] R}

/-- The proposition that a sesquilinear form is symmetric -/
def IsSymm (B : M →ₛₗ[I] M →ₗ[R] R) : Prop :=
  ∀ x y, I (B x y) = B y x

namespace IsSymm

protected theorem eq (H : B.IsSymm) (x y) : I (B x y) = B y x :=
  H x y

theorem isRefl (H : B.IsSymm) : B.IsRefl := fun x y H1 ↦ by
  rw [← H.eq]
  simp [H1]

theorem ortho_comm (H : B.IsSymm) {x y} : IsOrtho B x y ↔ IsOrtho B y x :=
  H.isRefl.ortho_comm

theorem domRestrict (H : B.IsSymm) (p : Submodule R M) : (B.domRestrict₁₂ p p).IsSymm :=
  fun _ _ ↦ by
  simp_rw [domRestrict₁₂_apply]
  exact H _ _

end IsSymm

@[simp]
theorem isSymm_zero : (0 : M →ₛₗ[I] M →ₗ[R] R).IsSymm := fun _ _ => map_zero _

theorem isSymm_iff_eq_flip {B : LinearMap.BilinForm R M} : B.IsSymm ↔ B = B.flip := by
  constructor <;> intro h
  · ext
    rw [← h, flip_apply, RingHom.id_apply]
  intro x y
  conv_lhs => rw [h]
  rfl

end Symmetric

/-! ### Alternating bilinear maps -/


section Alternating

section CommSemiring

section AddCommMonoid

variable [CommSemiring R] [AddCommMonoid M] [Module R M] [CommSemiring R₁] [AddCommMonoid M₁]
  [Module R₁ M₁] {I₁ : R₁ →+* R} {I₂ : R₁ →+* R} {I : R₁ →+* R} {B : M₁ →ₛₗ[I₁] M₁ →ₛₗ[I₂] M}

/-- The proposition that a sesquilinear map is alternating -/
def IsAlt (B : M₁ →ₛₗ[I₁] M₁ →ₛₗ[I₂] M) : Prop :=
  ∀ x, B x x = 0

variable (H : B.IsAlt)
include H

theorem IsAlt.self_eq_zero (x : M₁) : B x x = 0 :=
  H x

theorem IsAlt.eq_of_add_add_eq_zero [IsCancelAdd M] {a b c : M₁} (hAdd : a + b + c = 0) :
    B a b = B b c := by
  have : B a a + B a b + B a c = B a c + B b c + B c c := by
    simp_rw [← map_add, ← map_add₂, hAdd, map_zero, LinearMap.zero_apply]
  rw [H, H, zero_add, add_zero, add_comm] at this
  exact add_left_cancel this

end AddCommMonoid

section AddCommGroup

namespace IsAlt

variable [CommSemiring R] [AddCommGroup M] [Module R M] [CommSemiring R₁] [AddCommMonoid M₁]
  [Module R₁ M₁] {I₁ : R₁ →+* R} {I₂ : R₁ →+* R} {I : R₁ →+* R} {B : M₁ →ₛₗ[I₁] M₁ →ₛₗ[I₂] M}

<<<<<<< HEAD
variable (H : B.IsAlt)
include H

theorem neg (x y : M₁) : -B x y = B y x := by
=======
theorem neg (H : B.IsAlt) (x y : M₁) : -B x y = B y x := by
>>>>>>> 2059afd2
  have H1 : B (y + x) (y + x) = 0 := self_eq_zero H (y + x)
  simp? [map_add, self_eq_zero H] at H1 says
    simp only [map_add, add_apply, self_eq_zero H, zero_add, add_zero] at H1
  rw [add_eq_zero_iff_neg_eq] at H1
  exact H1

theorem isRefl (H : B.IsAlt) : B.IsRefl := by
  intro x y h
  rw [← neg H, h, neg_zero]

theorem ortho_comm (H : B.IsAlt) {x y} : IsOrtho B x y ↔ IsOrtho B y x :=
  H.isRefl.ortho_comm

end IsAlt

end AddCommGroup

end CommSemiring

section Semiring

variable [CommRing R] [AddCommGroup M] [Module R M] [CommSemiring R₁] [AddCommMonoid M₁]
  [Module R₁ M₁] {I : R₁ →+* R}

theorem isAlt_iff_eq_neg_flip [NoZeroDivisors R] [CharZero R] {B : M₁ →ₛₗ[I] M₁ →ₛₗ[I] R} :
    B.IsAlt ↔ B = -B.flip := by
  constructor <;> intro h
  · ext
    simp_rw [neg_apply, flip_apply]
    exact (h.neg _ _).symm
  intro x
  let h' := congr_fun₂ h x x
  simp only [neg_apply, flip_apply, ← add_eq_zero_iff_eq_neg] at h'
  exact add_self_eq_zero.mp h'

end Semiring

end Alternating

end LinearMap

namespace Submodule

/-! ### The orthogonal complement -/

variable [CommRing R] [CommRing R₁] [AddCommGroup M₁] [Module R₁ M₁] [AddCommGroup M] [Module R M]
  {I₁ : R₁ →+* R} {I₂ : R₁ →+* R} {B : M₁ →ₛₗ[I₁] M₁ →ₛₗ[I₂] M}

/-- The orthogonal complement of a submodule `N` with respect to some bilinear map is the set of
elements `x` which are orthogonal to all elements of `N`; i.e., for all `y` in `N`, `B x y = 0`.

Note that for general (neither symmetric nor antisymmetric) bilinear maps this definition has a
chirality; in addition to this "left" orthogonal complement one could define a "right" orthogonal
complement for which, for all `y` in `N`, `B y x = 0`.  This variant definition is not currently
provided in mathlib. -/
def orthogonalBilin (N : Submodule R₁ M₁) (B : M₁ →ₛₗ[I₁] M₁ →ₛₗ[I₂] M) : Submodule R₁ M₁ where
  carrier := { m | ∀ n ∈ N, B.IsOrtho n m }
  zero_mem' x _ := B.isOrtho_zero_right x
  add_mem' hx hy n hn := by
    rw [LinearMap.IsOrtho, map_add, show B n _ = 0 from hx n hn, show B n _ = 0 from hy n hn,
      zero_add]
  smul_mem' c x hx n hn := by
    rw [LinearMap.IsOrtho, LinearMap.map_smulₛₗ, show B n x = 0 from hx n hn, smul_zero]

variable {N L : Submodule R₁ M₁}

@[simp]
theorem mem_orthogonalBilin_iff {m : M₁} : m ∈ N.orthogonalBilin B ↔ ∀ n ∈ N, B.IsOrtho n m :=
  Iff.rfl

theorem orthogonalBilin_le (h : N ≤ L) : L.orthogonalBilin B ≤ N.orthogonalBilin B :=
  fun _ hn l hl ↦ hn l (h hl)

theorem le_orthogonalBilin_orthogonalBilin (b : B.IsRefl) :
    N ≤ (N.orthogonalBilin B).orthogonalBilin B := fun n hn _m hm ↦ b _ _ (hm n hn)

end Submodule

namespace LinearMap

section Orthogonal

variable [Field K] [AddCommGroup V] [Module K V] [Field K₁] [AddCommGroup V₁] [Module K₁ V₁]
  [AddCommGroup V₂] [Module K V₂] {J : K →+* K} {J₁ : K₁ →+* K} {J₁' : K₁ →+* K}

-- ↓ This lemma only applies in fields as we require `a * b = 0 → a = 0 ∨ b = 0`
theorem span_singleton_inf_orthogonal_eq_bot (B : V₁ →ₛₗ[J₁] V₁ →ₛₗ[J₁'] V₂) (x : V₁)
    (hx : ¬B.IsOrtho x x) : (K₁ ∙ x) ⊓ Submodule.orthogonalBilin (K₁ ∙ x) B = ⊥ := by
  rw [← Finset.coe_singleton]
  refine eq_bot_iff.2 fun y h ↦ ?_
  rcases mem_span_finset.1 h.1 with ⟨μ, rfl⟩
  replace h := h.2 x (by simp [Submodule.mem_span] : x ∈ Submodule.span K₁ ({x} : Finset V₁))
  rw [Finset.sum_singleton] at h ⊢
  suffices hμzero : μ x = 0 by rw [hμzero, zero_smul, Submodule.mem_bot]
  rw [isOrtho_def, map_smulₛₗ] at h
  exact Or.elim (smul_eq_zero.mp h)
      (fun y ↦ by simpa using y)
      (fun hfalse ↦ False.elim <| hx hfalse)

-- ↓ This lemma only applies in fields since we use the `mul_eq_zero`
theorem orthogonal_span_singleton_eq_to_lin_ker {B : V →ₗ[K] V →ₛₗ[J] V₂} (x : V) :
    Submodule.orthogonalBilin (K ∙ x) B = LinearMap.ker (B x) := by
  ext y
  simp_rw [Submodule.mem_orthogonalBilin_iff, LinearMap.mem_ker, Submodule.mem_span_singleton]
  constructor
  · exact fun h ↦ h x ⟨1, one_smul _ _⟩
  · rintro h _ ⟨z, rfl⟩
    rw [isOrtho_def, map_smulₛₗ₂, smul_eq_zero]
    exact Or.intro_right _ h

-- todo: Generalize this to sesquilinear maps
theorem span_singleton_sup_orthogonal_eq_top {B : V →ₗ[K] V →ₗ[K] K} {x : V} (hx : ¬B.IsOrtho x x) :
    (K ∙ x) ⊔ Submodule.orthogonalBilin (N := K ∙ x) (B := B) = ⊤ := by
  rw [orthogonal_span_singleton_eq_to_lin_ker]
  exact (B x).span_singleton_sup_ker_eq_top hx

-- todo: Generalize this to sesquilinear maps
/-- Given a bilinear form `B` and some `x` such that `B x x ≠ 0`, the span of the singleton of `x`
  is complement to its orthogonal complement. -/
theorem isCompl_span_singleton_orthogonal {B : V →ₗ[K] V →ₗ[K] K} {x : V} (hx : ¬B.IsOrtho x x) :
    IsCompl (K ∙ x) (Submodule.orthogonalBilin (N := K ∙ x) (B := B)) :=
  { disjoint := disjoint_iff.2 <| span_singleton_inf_orthogonal_eq_bot B x hx
    codisjoint := codisjoint_iff.2 <| span_singleton_sup_orthogonal_eq_top hx }

end Orthogonal

/-! ### Adjoint pairs -/


section AdjointPair

section AddCommMonoid

variable [CommSemiring R]
variable [AddCommMonoid M] [Module R M]
variable [AddCommMonoid M₁] [Module R M₁]
variable [AddCommMonoid M₂] [Module R M₂]
variable [AddCommMonoid M₃] [Module R M₃]
variable {I : R →+* R}
variable {B F : M →ₗ[R] M →ₛₗ[I] M₃} {B' : M₁ →ₗ[R] M₁ →ₛₗ[I] M₃} {B'' : M₂ →ₗ[R] M₂ →ₛₗ[I] M₃}
variable {f f' : M →ₗ[R] M₁} {g g' : M₁ →ₗ[R] M}
variable (B B' f g)

/-- Given a pair of modules equipped with bilinear maps, this is the condition for a pair of
maps between them to be mutually adjoint. -/
def IsAdjointPair :=
  ∀ x y, B' (f x) y = B x (g y)

variable {B B' f g}

theorem isAdjointPair_iff_comp_eq_compl₂ : IsAdjointPair B B' f g ↔ B'.comp f = B.compl₂ g := by
  constructor <;> intro h
  · ext x y
    rw [comp_apply, compl₂_apply]
    exact h x y
  · intro _ _
    rw [← compl₂_apply, ← comp_apply, h]

theorem isAdjointPair_zero : IsAdjointPair B B' 0 0 := fun _ _ ↦ by simp only [zero_apply, map_zero]

theorem isAdjointPair_id : IsAdjointPair B B 1 1 := fun _ _ ↦ rfl

theorem IsAdjointPair.add (h : IsAdjointPair B B' f g) (h' : IsAdjointPair B B' f' g') :
    IsAdjointPair B B' (f + f') (g + g') := fun x _ ↦ by
  rw [f.add_apply, g.add_apply, B'.map_add₂, (B x).map_add, h, h']

theorem IsAdjointPair.comp {f' : M₁ →ₗ[R] M₂} {g' : M₂ →ₗ[R] M₁} (h : IsAdjointPair B B' f g)
    (h' : IsAdjointPair B' B'' f' g') : IsAdjointPair B B'' (f'.comp f) (g.comp g') := fun _ _ ↦ by
  rw [LinearMap.comp_apply, LinearMap.comp_apply, h', h]

theorem IsAdjointPair.mul {f g f' g' : Module.End R M} (h : IsAdjointPair B B f g)
    (h' : IsAdjointPair B B f' g') : IsAdjointPair B B (f * f') (g' * g) :=
  h'.comp h

end AddCommMonoid

section AddCommGroup

variable [CommRing R]
variable [AddCommGroup M] [Module R M]
variable [AddCommGroup M₁] [Module R M₁]
variable [AddCommGroup M₂] [Module R M₂]
variable {B F : M →ₗ[R] M →ₗ[R] M₂} {B' : M₁ →ₗ[R] M₁ →ₗ[R] M₂}
variable {f f' : M →ₗ[R] M₁} {g g' : M₁ →ₗ[R] M}

theorem IsAdjointPair.sub (h : IsAdjointPair B B' f g) (h' : IsAdjointPair B B' f' g') :
    IsAdjointPair B B' (f - f') (g - g') := fun x _ ↦ by
  rw [f.sub_apply, g.sub_apply, B'.map_sub₂, (B x).map_sub, h, h']

theorem IsAdjointPair.smul (c : R) (h : IsAdjointPair B B' f g) :
    IsAdjointPair B B' (c • f) (c • g) := fun _ _ ↦ by
  simp [h _]

end AddCommGroup

end AdjointPair

/-! ### Self-adjoint pairs-/


section SelfadjointPair

section AddCommMonoid

variable [CommSemiring R]
variable [AddCommMonoid M] [Module R M]
variable [AddCommMonoid M₁] [Module R M₁]
variable {I : R →+* R}
variable (B F : M →ₗ[R] M →ₛₗ[I] M₁)

/-- The condition for an endomorphism to be "self-adjoint" with respect to a pair of bilinear maps
on the underlying module. In the case that these two maps are identical, this is the usual concept
of self adjointness. In the case that one of the maps is the negation of the other, this is the
usual concept of skew adjointness. -/
def IsPairSelfAdjoint (f : Module.End R M) :=
  IsAdjointPair B F f f

/-- An endomorphism of a module is self-adjoint with respect to a bilinear map if it serves as an
adjoint for itself. -/
protected def IsSelfAdjoint (f : Module.End R M) :=
  IsAdjointPair B B f f

end AddCommMonoid

section AddCommGroup

variable [CommRing R]
variable [AddCommGroup M] [Module R M] [AddCommGroup M₁] [Module R M₁]
variable [AddCommGroup M₂] [Module R M₂] (B F : M →ₗ[R] M →ₗ[R] M₂)

/-- The set of pair-self-adjoint endomorphisms are a submodule of the type of all endomorphisms. -/
def isPairSelfAdjointSubmodule : Submodule R (Module.End R M) where
  carrier := { f | IsPairSelfAdjoint B F f }
  zero_mem' := isAdjointPair_zero
  add_mem' hf hg := hf.add hg
  smul_mem' c _ h := h.smul c

/-- An endomorphism of a module is skew-adjoint with respect to a bilinear map if its negation
serves as an adjoint. -/
def IsSkewAdjoint (f : Module.End R M) :=
  IsAdjointPair B B f (-f)

/-- The set of self-adjoint endomorphisms of a module with bilinear map is a submodule. (In fact
it is a Jordan subalgebra.) -/
def selfAdjointSubmodule :=
  isPairSelfAdjointSubmodule B B

/-- The set of skew-adjoint endomorphisms of a module with bilinear map is a submodule. (In fact
it is a Lie subalgebra.) -/
def skewAdjointSubmodule :=
  isPairSelfAdjointSubmodule (-B) B

variable {B F}

@[simp]
theorem mem_isPairSelfAdjointSubmodule (f : Module.End R M) :
    f ∈ isPairSelfAdjointSubmodule B F ↔ IsPairSelfAdjoint B F f :=
  Iff.rfl

theorem isPairSelfAdjoint_equiv (e : M₁ ≃ₗ[R] M) (f : Module.End R M) :
    IsPairSelfAdjoint B F f ↔
      IsPairSelfAdjoint (B.compl₁₂ ↑e ↑e) (F.compl₁₂ ↑e ↑e) (e.symm.conj f) := by
  have hₗ :
    (F.compl₁₂ (↑e : M₁ →ₗ[R] M) (↑e : M₁ →ₗ[R] M)).comp (e.symm.conj f) =
      (F.comp f).compl₁₂ (↑e : M₁ →ₗ[R] M) (↑e : M₁ →ₗ[R] M) := by
    ext
    simp only [LinearEquiv.symm_conj_apply, coe_comp, LinearEquiv.coe_coe, compl₁₂_apply,
      LinearEquiv.apply_symm_apply, Function.comp_apply]
  have hᵣ :
    (B.compl₁₂ (↑e : M₁ →ₗ[R] M) (↑e : M₁ →ₗ[R] M)).compl₂ (e.symm.conj f) =
      (B.compl₂ f).compl₁₂ (↑e : M₁ →ₗ[R] M) (↑e : M₁ →ₗ[R] M) := by
    ext
    simp only [LinearEquiv.symm_conj_apply, compl₂_apply, coe_comp, LinearEquiv.coe_coe,
      compl₁₂_apply, LinearEquiv.apply_symm_apply, Function.comp_apply]
  have he : Function.Surjective (⇑(↑e : M₁ →ₗ[R] M) : M₁ → M) := e.surjective
  simp_rw [IsPairSelfAdjoint, isAdjointPair_iff_comp_eq_compl₂, hₗ, hᵣ, compl₁₂_inj he he]

theorem isSkewAdjoint_iff_neg_self_adjoint (f : Module.End R M) :
    B.IsSkewAdjoint f ↔ IsAdjointPair (-B) B f f :=
  show (∀ x y, B (f x) y = B x ((-f) y)) ↔ ∀ x y, B (f x) y = (-B) x (f y) by simp

@[simp]
theorem mem_selfAdjointSubmodule (f : Module.End R M) :
    f ∈ B.selfAdjointSubmodule ↔ B.IsSelfAdjoint f :=
  Iff.rfl

@[simp]
theorem mem_skewAdjointSubmodule (f : Module.End R M) :
    f ∈ B.skewAdjointSubmodule ↔ B.IsSkewAdjoint f := by
  rw [isSkewAdjoint_iff_neg_self_adjoint]
  exact Iff.rfl

end AddCommGroup

end SelfadjointPair

/-! ### Nondegenerate bilinear maps -/


section Nondegenerate

section CommSemiring

variable [CommSemiring R] [AddCommMonoid M] [Module R M] [CommSemiring R₁] [AddCommMonoid M₁]
  [Module R₁ M₁] [CommSemiring R₂] [AddCommMonoid M₂] [Module R₂ M₂]
  {I₁ : R₁ →+* R} {I₂ : R₂ →+* R} {I₁' : R₁ →+* R}

/-- A bilinear map is called left-separating if
the only element that is left-orthogonal to every other element is `0`; i.e.,
for every nonzero `x` in `M₁`, there exists `y` in `M₂` with `B x y ≠ 0`. -/
def SeparatingLeft (B : M₁ →ₛₗ[I₁] M₂ →ₛₗ[I₂] M) : Prop :=
  ∀ x : M₁, (∀ y : M₂, B x y = 0) → x = 0

variable (M₁ M₂ I₁ I₂)

/-- In a non-trivial module, zero is not non-degenerate. -/
theorem not_separatingLeft_zero [Nontrivial M₁] : ¬(0 : M₁ →ₛₗ[I₁] M₂ →ₛₗ[I₂] M).SeparatingLeft :=
  let ⟨m, hm⟩ := exists_ne (0 : M₁)
  fun h ↦ hm (h m fun _n ↦ rfl)

variable {M₁ M₂ I₁ I₂}

theorem SeparatingLeft.ne_zero [Nontrivial M₁] {B : M₁ →ₛₗ[I₁] M₂ →ₛₗ[I₂] M}
    (h : B.SeparatingLeft) : B ≠ 0 := fun h0 ↦ not_separatingLeft_zero M₁ M₂ I₁ I₂ <| h0 ▸ h

section Linear

variable [AddCommMonoid Mₗ₁] [AddCommMonoid Mₗ₂] [AddCommMonoid Mₗ₁'] [AddCommMonoid Mₗ₂']

variable [Module R Mₗ₁] [Module R Mₗ₂] [Module R Mₗ₁'] [Module R Mₗ₂']
variable {B : Mₗ₁ →ₗ[R] Mₗ₂ →ₗ[R] M} (e₁ : Mₗ₁ ≃ₗ[R] Mₗ₁') (e₂ : Mₗ₂ ≃ₗ[R] Mₗ₂')

theorem SeparatingLeft.congr (h : B.SeparatingLeft) :
    (e₁.arrowCongr (e₂.arrowCongr (LinearEquiv.refl R M)) B).SeparatingLeft := by
  intro x hx
  rw [← e₁.symm.map_eq_zero_iff]
  refine h (e₁.symm x) fun y ↦ ?_
  specialize hx (e₂ y)
  simp only [LinearEquiv.arrowCongr_apply, LinearEquiv.symm_apply_apply,
    LinearEquiv.map_eq_zero_iff] at hx
  exact hx

@[simp]
theorem separatingLeft_congr_iff :
    (e₁.arrowCongr (e₂.arrowCongr (LinearEquiv.refl R M)) B).SeparatingLeft ↔ B.SeparatingLeft :=
  ⟨fun h ↦ by
    convert h.congr e₁.symm e₂.symm
    ext x y
    simp,
   SeparatingLeft.congr e₁ e₂⟩

end Linear

/-- A bilinear map is called right-separating if
the only element that is right-orthogonal to every other element is `0`; i.e.,
for every nonzero `y` in `M₂`, there exists `x` in `M₁` with `B x y ≠ 0`. -/
def SeparatingRight (B : M₁ →ₛₗ[I₁] M₂ →ₛₗ[I₂] M) : Prop :=
  ∀ y : M₂, (∀ x : M₁, B x y = 0) → y = 0

/-- A bilinear map is called non-degenerate if it is left-separating and right-separating. -/
def Nondegenerate (B : M₁ →ₛₗ[I₁] M₂ →ₛₗ[I₂] M) : Prop :=
  SeparatingLeft B ∧ SeparatingRight B

@[simp]
theorem flip_separatingRight {B : M₁ →ₛₗ[I₁] M₂ →ₛₗ[I₂] M} :
    B.flip.SeparatingRight ↔ B.SeparatingLeft :=
  ⟨fun hB x hy ↦ hB x hy, fun hB x hy ↦ hB x hy⟩

@[simp]
theorem flip_separatingLeft {B : M₁ →ₛₗ[I₁] M₂ →ₛₗ[I₂] M} :
    B.flip.SeparatingLeft ↔ SeparatingRight B := by rw [← flip_separatingRight, flip_flip]

@[simp]
theorem flip_nondegenerate {B : M₁ →ₛₗ[I₁] M₂ →ₛₗ[I₂] M} : B.flip.Nondegenerate ↔ B.Nondegenerate :=
  Iff.trans and_comm (and_congr flip_separatingRight flip_separatingLeft)

theorem separatingLeft_iff_linear_nontrivial {B : M₁ →ₛₗ[I₁] M₂ →ₛₗ[I₂] M} :
    B.SeparatingLeft ↔ ∀ x : M₁, B x = 0 → x = 0 := by
  constructor <;> intro h x hB
  · simpa only [hB, zero_apply, eq_self_iff_true, forall_const] using h x
  have h' : B x = 0 := by
    ext
    rw [zero_apply]
    exact hB _
  exact h x h'

theorem separatingRight_iff_linear_flip_nontrivial {B : M₁ →ₛₗ[I₁] M₂ →ₛₗ[I₂] M} :
    B.SeparatingRight ↔ ∀ y : M₂, B.flip y = 0 → y = 0 := by
  rw [← flip_separatingLeft, separatingLeft_iff_linear_nontrivial]

/-- A bilinear map is left-separating if and only if it has a trivial kernel. -/
theorem separatingLeft_iff_ker_eq_bot {B : M₁ →ₛₗ[I₁] M₂ →ₛₗ[I₂] M} :
    B.SeparatingLeft ↔ LinearMap.ker B = ⊥ :=
  Iff.trans separatingLeft_iff_linear_nontrivial LinearMap.ker_eq_bot'.symm

/-- A bilinear map is right-separating if and only if its flip has a trivial kernel. -/
theorem separatingRight_iff_flip_ker_eq_bot {B : M₁ →ₛₗ[I₁] M₂ →ₛₗ[I₂] M} :
    B.SeparatingRight ↔ LinearMap.ker B.flip = ⊥ := by
  rw [← flip_separatingLeft, separatingLeft_iff_ker_eq_bot]

end CommSemiring

section CommRing

variable [CommRing R] [AddCommGroup M] [Module R M] [AddCommGroup M₁] [Module R M₁] {I I' : R →+* R}

theorem IsRefl.nondegenerate_of_separatingLeft {B : M →ₗ[R] M →ₗ[R] M₁} (hB : B.IsRefl)
    (hB' : B.SeparatingLeft) : B.Nondegenerate := by
  refine ⟨hB', ?_⟩
  rw [separatingRight_iff_flip_ker_eq_bot, hB.ker_eq_bot_iff_ker_flip_eq_bot.mp]
  rwa [← separatingLeft_iff_ker_eq_bot]

theorem IsRefl.nondegenerate_of_separatingRight {B : M →ₗ[R] M →ₗ[R] M₁} (hB : B.IsRefl)
    (hB' : B.SeparatingRight) : B.Nondegenerate := by
  refine ⟨?_, hB'⟩
  rw [separatingLeft_iff_ker_eq_bot, hB.ker_eq_bot_iff_ker_flip_eq_bot.mpr]
  rwa [← separatingRight_iff_flip_ker_eq_bot]

/-- The restriction of a reflexive bilinear map `B` onto a submodule `W` is
nondegenerate if `W` has trivial intersection with its orthogonal complement,
that is `Disjoint W (W.orthogonalBilin B)`. -/
theorem nondegenerate_restrict_of_disjoint_orthogonal {B : M →ₗ[R] M →ₗ[R] M₁} (hB : B.IsRefl)
    {W : Submodule R M} (hW : Disjoint W (W.orthogonalBilin B)) :
    (B.domRestrict₁₂ W W).Nondegenerate := by
  refine (hB.domRestrict W).nondegenerate_of_separatingLeft ?_
  rintro ⟨x, hx⟩ b₁
  rw [Submodule.mk_eq_zero, ← Submodule.mem_bot R]
  refine hW.le_bot ⟨hx, fun y hy ↦ ?_⟩
  specialize b₁ ⟨y, hy⟩
  simp_rw [domRestrict₁₂_apply] at b₁
  rw [hB.ortho_comm]
  exact b₁

/-- An orthogonal basis with respect to a left-separating bilinear map has no self-orthogonal
elements. -/
theorem IsOrthoᵢ.not_isOrtho_basis_self_of_separatingLeft [Nontrivial R]
    {B : M →ₛₗ[I] M →ₛₗ[I'] M₁} {v : Basis n R M} (h : B.IsOrthoᵢ v) (hB : B.SeparatingLeft)
    (i : n) : ¬B.IsOrtho (v i) (v i) := by
  intro ho
  refine v.ne_zero i (hB (v i) fun m ↦ ?_)
  obtain ⟨vi, rfl⟩ := v.repr.symm.surjective m
  rw [Basis.repr_symm_apply, Finsupp.total_apply, Finsupp.sum, map_sum]
  apply Finset.sum_eq_zero
  rintro j -
  rw [map_smulₛₗ]
  suffices B (v i) (v j) = 0 by rw [this, smul_zero]
  obtain rfl | hij := eq_or_ne i j
  · exact ho
  · exact h hij

/-- An orthogonal basis with respect to a right-separating bilinear map has no self-orthogonal
elements. -/
theorem IsOrthoᵢ.not_isOrtho_basis_self_of_separatingRight [Nontrivial R]
    {B : M →ₛₗ[I] M →ₛₗ[I'] M₁} {v : Basis n R M} (h : B.IsOrthoᵢ v) (hB : B.SeparatingRight)
    (i : n) : ¬B.IsOrtho (v i) (v i) := by
  rw [isOrthoᵢ_flip] at h
  rw [isOrtho_flip]
  exact h.not_isOrtho_basis_self_of_separatingLeft (flip_separatingLeft.mpr hB) i

/-- Given an orthogonal basis with respect to a bilinear map, the bilinear map is left-separating if
the basis has no elements which are self-orthogonal. -/
theorem IsOrthoᵢ.separatingLeft_of_not_isOrtho_basis_self [NoZeroSMulDivisors R M₁]
    {B : M →ₗ[R] M →ₗ[R] M₁} (v : Basis n R M) (hO : B.IsOrthoᵢ v)
    (h : ∀ i, ¬B.IsOrtho (v i) (v i)) : B.SeparatingLeft := by
  intro m hB
  obtain ⟨vi, rfl⟩ := v.repr.symm.surjective m
  rw [LinearEquiv.map_eq_zero_iff]
  ext i
  rw [Finsupp.zero_apply]
  specialize hB (v i)
  simp_rw [Basis.repr_symm_apply, Finsupp.total_apply, Finsupp.sum, map_sum₂, map_smulₛₗ₂] at hB
  rw [Finset.sum_eq_single i] at hB
  · exact (smul_eq_zero.mp hB).elim _root_.id (h i).elim
  · intro j _hj hij
    replace hij : B (v j) (v i) = 0 := hO hij
    rw [hij, RingHom.id_apply, smul_zero]
  · intro hi
    replace hi : vi i = 0 := Finsupp.not_mem_support_iff.mp hi
    rw [hi, RingHom.id_apply, zero_smul]

/-- Given an orthogonal basis with respect to a bilinear map, the bilinear map is right-separating
if the basis has no elements which are self-orthogonal. -/
theorem IsOrthoᵢ.separatingRight_iff_not_isOrtho_basis_self [NoZeroSMulDivisors R M₁]
    {B : M →ₗ[R] M →ₗ[R] M₁} (v : Basis n R M) (hO : B.IsOrthoᵢ v)
    (h : ∀ i, ¬B.IsOrtho (v i) (v i)) : B.SeparatingRight := by
  rw [isOrthoᵢ_flip] at hO
  rw [← flip_separatingLeft]
  refine IsOrthoᵢ.separatingLeft_of_not_isOrtho_basis_self v hO fun i ↦ ?_
  rw [isOrtho_flip]
  exact h i

/-- Given an orthogonal basis with respect to a bilinear map, the bilinear map is nondegenerate
if the basis has no elements which are self-orthogonal. -/
theorem IsOrthoᵢ.nondegenerate_of_not_isOrtho_basis_self [NoZeroSMulDivisors R M₁]
    {B : M →ₗ[R] M →ₗ[R] M₁} (v : Basis n R M) (hO : B.IsOrthoᵢ v)
    (h : ∀ i, ¬B.IsOrtho (v i) (v i)) : B.Nondegenerate :=
  ⟨IsOrthoᵢ.separatingLeft_of_not_isOrtho_basis_self v hO h,
    IsOrthoᵢ.separatingRight_iff_not_isOrtho_basis_self v hO h⟩

end CommRing

end Nondegenerate

end LinearMap<|MERGE_RESOLUTION|>--- conflicted
+++ resolved
@@ -262,14 +262,7 @@
 variable [CommSemiring R] [AddCommGroup M] [Module R M] [CommSemiring R₁] [AddCommMonoid M₁]
   [Module R₁ M₁] {I₁ : R₁ →+* R} {I₂ : R₁ →+* R} {I : R₁ →+* R} {B : M₁ →ₛₗ[I₁] M₁ →ₛₗ[I₂] M}
 
-<<<<<<< HEAD
-variable (H : B.IsAlt)
-include H
-
-theorem neg (x y : M₁) : -B x y = B y x := by
-=======
 theorem neg (H : B.IsAlt) (x y : M₁) : -B x y = B y x := by
->>>>>>> 2059afd2
   have H1 : B (y + x) (y + x) = 0 := self_eq_zero H (y + x)
   simp? [map_add, self_eq_zero H] at H1 says
     simp only [map_add, add_apply, self_eq_zero H, zero_add, add_zero] at H1
