--- conflicted
+++ resolved
@@ -461,11 +461,7 @@
     rw [RingHom.map_mul, f'_inv, f'_inv]
   have hu : ∀ M : Matrix n n α, IsRegular (g M).det := by
     intro M
-<<<<<<< HEAD
-    refine' Polynomial.Monic.isRegular _
-=======
     refine Polynomial.Monic.isRegular ?_
->>>>>>> 59de845a
     simp only [g, Polynomial.Monic.def, ← Polynomial.leadingCoeff_det_X_one_add_C M, add_comm]
   rw [← f'_adj, ← f'_adj, ← f'_adj, ← f'.map_mul, ←
     adjugate_mul_distrib_aux _ _ (hu A).left (hu B).left, RingHom.map_adjugate,
