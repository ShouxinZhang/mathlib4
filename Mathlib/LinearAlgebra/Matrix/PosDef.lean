/-
Copyright (c) 2022 Alexander Bentkamp. All rights reserved.
Released under Apache 2.0 license as described in the file LICENSE.
Authors: Alexander Bentkamp, Mohanad Ahmed
-/
import Mathlib.LinearAlgebra.Matrix.Spectrum
import Mathlib.LinearAlgebra.QuadraticForm.Basic

/-! # Positive Definite Matrices

This file defines positive (semi)definite matrices and connects the notion to positive definiteness
of quadratic forms. Most results require `𝕜 = ℝ` or `ℂ`.

## Main definitions

* `Matrix.PosDef` : a matrix `M : Matrix n n 𝕜` is positive definite if it is hermitian and `xᴴMx`
  is greater than zero for all nonzero `x`.
* `Matrix.PosSemidef` : a matrix `M : Matrix n n 𝕜` is positive semidefinite if it is hermitian
  and `xᴴMx` is nonnegative for all `x`.

## Main results

* `Matrix.posSemidef_iff_eq_transpose_mul_self` : a matrix `M : Matrix n n 𝕜` is positive
  semidefinite iff it has the form `Bᴴ * B` for some `B`.
* `Matrix.PosSemidef.sqrt` : the unique positive semidefinite square root of a positive semidefinite
  matrix. (See `Matrix.PosSemidef.eq_sqrt_of_sq_eq` for the proof of uniqueness.)
-/

open scoped ComplexOrder

namespace Matrix

variable {m n R 𝕜 : Type*}
variable [Fintype m] [Fintype n]
variable [CommRing R] [PartialOrder R] [StarRing R]
variable [RCLike 𝕜]
open scoped Matrix

/-!
## Positive semidefinite matrices
-/

/-- A matrix `M : Matrix n n R` is positive semidefinite if it is Hermitian and `xᴴ * M * x` is
nonnegative for all `x`. -/
def PosSemidef (M : Matrix n n R) :=
  M.IsHermitian ∧ ∀ x : n → R, 0 ≤ dotProduct (star x) (M *ᵥ x)

protected theorem PosSemidef.diagonal [StarOrderedRing R] [DecidableEq n] {d : n → R} (h : 0 ≤ d) :
    PosSemidef (diagonal d) :=
  ⟨isHermitian_diagonal_of_self_adjoint _ <| funext fun i => IsSelfAdjoint.of_nonneg (h i),
    fun x => by
      refine Fintype.sum_nonneg fun i => ?_
      simpa only [mulVec_diagonal, ← mul_assoc] using conjugate_nonneg (h i) _⟩

/-- A diagonal matrix is positive semidefinite iff its diagonal entries are nonnegative. -/
lemma posSemidef_diagonal_iff [StarOrderedRing R] [DecidableEq n] {d : n → R} :
    PosSemidef (diagonal d) ↔ (∀ i : n, 0 ≤ d i) :=
  ⟨fun ⟨_, hP⟩ i ↦ by simpa using hP (Pi.single i 1), .diagonal⟩

namespace PosSemidef

theorem isHermitian {M : Matrix n n R} (hM : M.PosSemidef) : M.IsHermitian :=
  hM.1

theorem re_dotProduct_nonneg {M : Matrix n n 𝕜} (hM : M.PosSemidef) (x : n → 𝕜) :
    0 ≤ RCLike.re (dotProduct (star x) (M *ᵥ x)) :=
  RCLike.nonneg_iff.mp (hM.2 _) |>.1

lemma conjTranspose_mul_mul_same {A : Matrix n n R} (hA : PosSemidef A)
    {m : Type*} [Fintype m] (B : Matrix n m R) :
    PosSemidef (Bᴴ * A * B) := by
  constructor
  · exact isHermitian_conjTranspose_mul_mul B hA.1
  · intro x
    simpa only [star_mulVec, dotProduct_mulVec, vecMul_vecMul] using hA.2 (B *ᵥ x)

lemma mul_mul_conjTranspose_same {A : Matrix n n R} (hA : PosSemidef A)
    {m : Type*} [Fintype m] (B : Matrix m n R) :
    PosSemidef (B * A * Bᴴ) := by
  simpa only [conjTranspose_conjTranspose] using hA.conjTranspose_mul_mul_same Bᴴ

theorem submatrix {M : Matrix n n R} (hM : M.PosSemidef) (e : m → n) :
    (M.submatrix e e).PosSemidef := by
  classical
  rw [(by simp : M = 1 * M * 1), submatrix_mul (he₂ := Function.bijective_id),
    submatrix_mul (he₂ := Function.bijective_id), submatrix_id_id]
  simpa only [conjTranspose_submatrix, conjTranspose_one] using
    conjTranspose_mul_mul_same hM (Matrix.submatrix 1 id e)

theorem transpose {M : Matrix n n R} (hM : M.PosSemidef) : Mᵀ.PosSemidef := by
  refine ⟨IsHermitian.transpose hM.1, fun x => ?_⟩
  convert hM.2 (star x) using 1
  rw [mulVec_transpose, Matrix.dotProduct_mulVec, star_star, dotProduct_comm]

theorem conjTranspose {M : Matrix n n R} (hM : M.PosSemidef) : Mᴴ.PosSemidef := hM.1.symm ▸ hM

protected lemma zero : PosSemidef (0 : Matrix n n R) :=
  ⟨isHermitian_zero, by simp⟩

protected lemma one [StarOrderedRing R] [DecidableEq n] : PosSemidef (1 : Matrix n n R) :=
  ⟨isHermitian_one, fun x => by
    rw [one_mulVec]; exact Fintype.sum_nonneg fun i => star_mul_self_nonneg _⟩

protected theorem natCast [StarOrderedRing R] [DecidableEq n] (d : ℕ) :
    PosSemidef (d : Matrix n n R) :=
  ⟨isHermitian_natCast _, fun x => by
    simp only [natCast_mulVec, dotProduct_smul]
    rw [Nat.cast_smul_eq_nsmul]
    refine nsmul_nonneg (dotProduct_star_self_nonneg _) _⟩

-- See note [no_index around OfNat.ofNat]
protected theorem ofNat [StarOrderedRing R] [DecidableEq n] (d : ℕ) [d.AtLeastTwo] :
    PosSemidef (no_index (OfNat.ofNat d) : Matrix n n R) :=
  .natCast d

protected theorem intCast [StarOrderedRing R] [DecidableEq n] (d : ℤ) (hd : 0 ≤ d) :
    PosSemidef (d : Matrix n n R) :=
  ⟨isHermitian_intCast _, fun x => by
    simp only [intCast_mulVec, dotProduct_smul]
    rw [Int.cast_smul_eq_zsmul]
    refine zsmul_nonneg (dotProduct_star_self_nonneg _) hd⟩

@[simp]
protected theorem _root_.Matrix.posSemidef_intCast_iff
    [StarOrderedRing R] [DecidableEq n] [Nonempty n] [Nontrivial R] (d : ℤ) :
    PosSemidef (d : Matrix n n R) ↔ 0 ≤ d :=
  posSemidef_diagonal_iff.trans <| by simp [Pi.le_def]

protected lemma pow [StarOrderedRing R] [DecidableEq n]
    {M : Matrix n n R} (hM : M.PosSemidef) (k : ℕ) :
    PosSemidef (M ^ k) :=
  match k with
  | 0 => .one
  | 1 => by simpa using hM
  | (k + 2) => by
    rw [pow_succ, pow_succ']
    simpa only [hM.isHermitian.eq] using (hM.pow k).mul_mul_conjTranspose_same M

protected lemma inv [DecidableEq n] {M : Matrix n n R} (hM : M.PosSemidef) : M⁻¹.PosSemidef := by
  by_cases h : IsUnit M.det
  · have := (conjTranspose_mul_mul_same hM M⁻¹).conjTranspose
    rwa [mul_nonsing_inv_cancel_right _ _ h, conjTranspose_conjTranspose] at this
  · rw [nonsing_inv_apply_not_isUnit _ h]
    exact .zero

protected lemma zpow [StarOrderedRing R] [DecidableEq n]
    {M : Matrix n n R} (hM : M.PosSemidef) (z : ℤ) :
    (M ^ z).PosSemidef := by
  obtain ⟨n, rfl | rfl⟩ := z.eq_nat_or_neg
  · simpa using hM.pow n
  · simpa using (hM.pow n).inv

protected lemma add [CovariantClass R R (· + ·) (· ≤ · )] {A : Matrix m m R} {B : Matrix m m R}
    (hA : A.PosSemidef) (hB : B.PosSemidef) : (A + B).PosSemidef :=
  ⟨hA.isHermitian.add hB.isHermitian, fun x => by
    rw [add_mulVec, dotProduct_add]
    exact add_nonneg (hA.2 x) (hB.2 x)⟩

/-- The eigenvalues of a positive semi-definite matrix are non-negative -/
lemma eigenvalues_nonneg [DecidableEq n] {A : Matrix n n 𝕜}
    (hA : Matrix.PosSemidef A) (i : n) : 0 ≤ hA.1.eigenvalues i :=
  (hA.re_dotProduct_nonneg _).trans_eq (hA.1.eigenvalues_eq _).symm

section sqrt

variable [DecidableEq n] {A : Matrix n n 𝕜} (hA : PosSemidef A)

/-- The positive semidefinite square root of a positive semidefinite matrix -/
noncomputable def sqrt : Matrix n n 𝕜 :=
  hA.1.eigenvectorUnitary.1 * diagonal ((↑) ∘ Real.sqrt ∘ hA.1.eigenvalues) *
  (star hA.1.eigenvectorUnitary : Matrix n n 𝕜)

open Lean PrettyPrinter.Delaborator SubExpr in
/-- Custom elaborator to produce output like `(_ : PosSemidef A).sqrt` in the goal view. -/
@[delab app.Matrix.PosSemidef.sqrt]
def delabSqrt : Delab :=
  whenPPOption getPPNotation <|
  whenNotPPOption getPPAnalysisSkip <|
  withOverApp 7 <|
  withOptionAtCurrPos `pp.analysis.skip true do
    let e ← getExpr
    guard <| e.isAppOfArity ``Matrix.PosSemidef.sqrt 7
    let optionsPerPos ← withNaryArg 6 do
      return (← read).optionsPerPos.setBool (← getPos) `pp.proofs.withType true
    withTheReader Context ({· with optionsPerPos}) delab

lemma posSemidef_sqrt : PosSemidef hA.sqrt := by
  apply PosSemidef.mul_mul_conjTranspose_same
  refine posSemidef_diagonal_iff.mpr fun i ↦ ?_
  rw [Function.comp_apply, RCLike.nonneg_iff]
  constructor
  · simp only [RCLike.ofReal_re]
    exact Real.sqrt_nonneg _
  · simp only [RCLike.ofReal_im]

@[simp]
lemma sq_sqrt : hA.sqrt ^ 2 = A := by
  let C : Matrix n n 𝕜 := hA.1.eigenvectorUnitary
  let E := diagonal ((↑) ∘ Real.sqrt ∘ hA.1.eigenvalues : n → 𝕜)
  suffices C * (E * (star C * C) * E) * star C = A by
    rw [Matrix.PosSemidef.sqrt, pow_two]
    simpa only [← mul_assoc] using this
  have : E * E = diagonal ((↑) ∘ hA.1.eigenvalues) := by
    rw [diagonal_mul_diagonal]
    congr! with v
    simp [← pow_two, ← RCLike.ofReal_pow, Real.sq_sqrt (hA.eigenvalues_nonneg v)]
  simpa [C, this] using hA.1.spectral_theorem.symm

@[simp]
lemma sqrt_mul_self : hA.sqrt * hA.sqrt = A := by rw [← pow_two, sq_sqrt]

include hA in
lemma eq_of_sq_eq_sq {B : Matrix n n 𝕜} (hB : PosSemidef B) (hAB : A ^ 2 = B ^ 2) : A = B := by
  /- This is deceptively hard, much more difficult than the positive *definite* case. We follow a
  clever proof due to Koeber and Schäfer. The idea is that if `A ≠ B`, then `A - B` has a nonzero
  real eigenvalue, with eigenvector `v`. Then a manipulation using the identity
  `A ^ 2 - B ^ 2 = A * (A - B) + (A - B) * B` leads to the conclusion that
  `⟨v, A v⟩ + ⟨v, B v⟩ = 0`. Since `A, B` are positive semidefinite, both terms must be zero. Thus
  `⟨v, (A - B) v⟩ = 0`, but this is a nonzero scalar multiple of `⟨v, v⟩`, contradiction. -/
  by_contra h_ne
  let ⟨v, t, ht, hv, hv'⟩ := (hA.1.sub hB.1).exists_eigenvector_of_ne_zero (sub_ne_zero.mpr h_ne)
  have h_sum : 0 = t * (star v ⬝ᵥ A *ᵥ v + star v ⬝ᵥ B *ᵥ v) := calc
    0 = star v ⬝ᵥ (A ^ 2 - B ^ 2) *ᵥ v := by rw [hAB, sub_self, zero_mulVec, dotProduct_zero]
    _ = star v ⬝ᵥ A *ᵥ (A - B) *ᵥ v + star v ⬝ᵥ (A - B) *ᵥ B *ᵥ v := by
      rw [mulVec_mulVec, mulVec_mulVec, ← dotProduct_add, ← add_mulVec, mul_sub, sub_mul,
        add_sub, sub_add_cancel, pow_two, pow_two]
    _ = t * (star v ⬝ᵥ A *ᵥ v) + (star v) ᵥ* (A - B)ᴴ ⬝ᵥ B *ᵥ v := by
      rw [hv', mulVec_smul, dotProduct_smul, RCLike.real_smul_eq_coe_mul,
        dotProduct_mulVec _ (A - B), hA.1.sub hB.1]
    _ = t * (star v ⬝ᵥ A *ᵥ v + star v ⬝ᵥ B *ᵥ v) := by
      simp_rw [← star_mulVec, hv', mul_add, ← RCLike.real_smul_eq_coe_mul, ← smul_dotProduct]
      congr 2 with i
      simp only [Pi.star_apply, Pi.smul_apply, RCLike.real_smul_eq_coe_mul, star_mul',
        RCLike.star_def, RCLike.conj_ofReal]
  replace h_sum : star v ⬝ᵥ A *ᵥ v + star v ⬝ᵥ B *ᵥ v = 0 := by
    rw [eq_comm, ← mul_zero (t : 𝕜)] at h_sum
    exact mul_left_cancel₀ (RCLike.ofReal_ne_zero.mpr ht) h_sum
  have h_van : star v ⬝ᵥ A *ᵥ v = 0 ∧ star v ⬝ᵥ B *ᵥ v = 0 := by
    refine ⟨le_antisymm ?_ (hA.2 v), le_antisymm ?_ (hB.2 v)⟩
    · rw [add_comm, add_eq_zero_iff_eq_neg] at h_sum
      simpa only [h_sum, neg_nonneg] using hB.2 v
    · simpa only [add_eq_zero_iff_eq_neg.mp h_sum, neg_nonneg] using hA.2 v
  have aux : star v ⬝ᵥ (A - B) *ᵥ v = 0 := by
    rw [sub_mulVec, dotProduct_sub, h_van.1, h_van.2, sub_zero]
  rw [hv', dotProduct_smul, RCLike.real_smul_eq_coe_mul, ← mul_zero ↑t] at aux
  exact hv <| Matrix.dotProduct_star_self_eq_zero.mp <| mul_left_cancel₀
    (RCLike.ofReal_ne_zero.mpr ht) aux

lemma sqrt_sq : (hA.pow 2 : PosSemidef (A ^ 2)).sqrt = A :=
  (hA.pow 2).posSemidef_sqrt.eq_of_sq_eq_sq hA (hA.pow 2).sq_sqrt

include hA in
lemma eq_sqrt_of_sq_eq {B : Matrix n n 𝕜} (hB : PosSemidef B) (hAB : A ^ 2 = B) : A = hB.sqrt := by
  subst B
  rw [hA.sqrt_sq]

end sqrt

end PosSemidef

@[simp]
theorem posSemidef_submatrix_equiv {M : Matrix n n R} (e : m ≃ n) :
    (M.submatrix e e).PosSemidef ↔ M.PosSemidef :=
  ⟨fun h => by simpa using h.submatrix e.symm, fun h => h.submatrix _⟩

/-- The conjugate transpose of a matrix multiplied by the matrix is positive semidefinite -/
theorem posSemidef_conjTranspose_mul_self [StarOrderedRing R] (A : Matrix m n R) :
    PosSemidef (Aᴴ * A) := by
  refine ⟨isHermitian_transpose_mul_self _, fun x => ?_⟩
  rw [← mulVec_mulVec, dotProduct_mulVec, vecMul_conjTranspose, star_star]
  exact Finset.sum_nonneg fun i _ => star_mul_self_nonneg _

/-- A matrix multiplied by its conjugate transpose is positive semidefinite -/
theorem posSemidef_self_mul_conjTranspose [StarOrderedRing R] (A : Matrix m n R) :
    PosSemidef (A * Aᴴ) := by
  simpa only [conjTranspose_conjTranspose] using posSemidef_conjTranspose_mul_self Aᴴ

lemma eigenvalues_conjTranspose_mul_self_nonneg (A : Matrix m n 𝕜) [DecidableEq n] (i : n) :
    0 ≤ (isHermitian_transpose_mul_self A).eigenvalues i :=
  (posSemidef_conjTranspose_mul_self _).eigenvalues_nonneg _

lemma eigenvalues_self_mul_conjTranspose_nonneg (A : Matrix m n 𝕜) [DecidableEq m] (i : m) :
    0 ≤ (isHermitian_mul_conjTranspose_self A).eigenvalues i :=
  (posSemidef_self_mul_conjTranspose _).eigenvalues_nonneg _

/-- A matrix is positive semidefinite if and only if it has the form `Bᴴ * B` for some `B`. -/
lemma posSemidef_iff_eq_transpose_mul_self {A : Matrix n n 𝕜} :
    PosSemidef A ↔ ∃ (B : Matrix n n 𝕜), A = Bᴴ * B := by
  classical
  refine ⟨fun hA ↦ ⟨hA.sqrt, ?_⟩, fun ⟨B, hB⟩ ↦ (hB ▸ posSemidef_conjTranspose_mul_self B)⟩
  simp_rw [← PosSemidef.sq_sqrt hA, pow_two]
  rw [hA.posSemidef_sqrt.1]

lemma IsHermitian.posSemidef_of_eigenvalues_nonneg [DecidableEq n] {A : Matrix n n 𝕜}
    (hA : IsHermitian A) (h : ∀ i : n, 0 ≤ hA.eigenvalues i) : PosSemidef A := by
  rw [hA.spectral_theorem]
  refine (posSemidef_diagonal_iff.mpr ?_).mul_mul_conjTranspose_same _
  simpa using h

/-- For `A` positive semidefinite, we have `x⋆ A x = 0` iff `A x = 0`. -/
theorem PosSemidef.dotProduct_mulVec_zero_iff
    {A : Matrix n n 𝕜} (hA : PosSemidef A) (x : n → 𝕜) :
    star x ⬝ᵥ A *ᵥ x = 0 ↔ A *ᵥ x = 0 := by
  constructor
  · obtain ⟨B, rfl⟩ := posSemidef_iff_eq_transpose_mul_self.mp hA
    rw [← Matrix.mulVec_mulVec, dotProduct_mulVec,
      vecMul_conjTranspose, star_star, dotProduct_star_self_eq_zero]
    intro h0
    rw [h0, mulVec_zero]
  · intro h0
    rw [h0, dotProduct_zero]

/-- For `A` positive semidefinite, we have `x⋆ A x = 0` iff `A x = 0` (linear maps version). -/
theorem PosSemidef.toLinearMap₂'_zero_iff [DecidableEq n]
    {A : Matrix n n 𝕜} (hA : PosSemidef A) (x : n → 𝕜) :
    Matrix.toLinearMap₂' 𝕜 A (star x) x = 0 ↔ Matrix.toLin' A x = 0 := by
  simpa only [toLinearMap₂'_apply', toLin'_apply] using hA.dotProduct_mulVec_zero_iff x

/-!
## Positive definite matrices
-/

/-- A matrix `M : Matrix n n R` is positive definite if it is hermitian
   and `xᴴMx` is greater than zero for all nonzero `x`. -/
def PosDef (M : Matrix n n R) :=
  M.IsHermitian ∧ ∀ x : n → R, x ≠ 0 → 0 < dotProduct (star x) (M *ᵥ x)

namespace PosDef

theorem isHermitian {M : Matrix n n R} (hM : M.PosDef) : M.IsHermitian :=
  hM.1

theorem re_dotProduct_pos {M : Matrix n n 𝕜} (hM : M.PosDef) {x : n → 𝕜} (hx : x ≠ 0) :
    0 < RCLike.re (dotProduct (star x) (M *ᵥ x)) :=
  RCLike.pos_iff.mp (hM.2 _ hx) |>.1

theorem posSemidef {M : Matrix n n R} (hM : M.PosDef) : M.PosSemidef := by
  refine ⟨hM.1, ?_⟩
  intro x
  by_cases hx : x = 0
  · simp only [hx, zero_dotProduct, star_zero, RCLike.zero_re']
    exact le_rfl
  · exact le_of_lt (hM.2 x hx)

theorem transpose {M : Matrix n n R} (hM : M.PosDef) : Mᵀ.PosDef := by
  refine ⟨IsHermitian.transpose hM.1, fun x hx => ?_⟩
  convert hM.2 (star x) (star_ne_zero.2 hx) using 1
  rw [mulVec_transpose, Matrix.dotProduct_mulVec, star_star, dotProduct_comm]

protected theorem diagonal [StarOrderedRing R] [DecidableEq n] [NoZeroDivisors R]
    {d : n → R} (h : ∀ i, 0 < d i) :
    PosDef (diagonal d) :=
  ⟨isHermitian_diagonal_of_self_adjoint _ <| funext fun i => IsSelfAdjoint.of_nonneg (h i).le,
    fun x hx => by
      refine Fintype.sum_pos ?_
      simp_rw [mulVec_diagonal, ← mul_assoc, Pi.lt_def]
      obtain ⟨i, hi⟩ := Function.ne_iff.mp hx
      exact ⟨fun i => conjugate_nonneg (h i).le _,
        i, conjugate_pos (h _) (isRegular_of_ne_zero hi)⟩⟩

@[simp]
theorem _root_.Matrix.posDef_diagonal_iff
    [StarOrderedRing R] [DecidableEq n] [NoZeroDivisors R] [Nontrivial R] {d : n → R} :
    PosDef (diagonal d) ↔ ∀ i, 0 < d i := by
  refine ⟨fun h i => ?_, .diagonal⟩
  have := h.2 (Pi.single i 1)
  simp only [mulVec_single, mul_one, dotProduct_diagonal', Pi.star_apply, Pi.single_eq_same,
    star_one, one_mul, Function.ne_iff, Pi.zero_apply] at this
  exact this ⟨i, by simp⟩

protected theorem one [StarOrderedRing R] [DecidableEq n] [NoZeroDivisors R] :
    PosDef (1 : Matrix n n R) :=
  ⟨isHermitian_one, fun x hx => by simpa only [one_mulVec, dotProduct_star_self_pos_iff]⟩

protected theorem natCast [StarOrderedRing R] [DecidableEq n] [NoZeroDivisors R]
    (d : ℕ) (hd : d ≠ 0) :
    PosDef (d : Matrix n n R) :=
  ⟨isHermitian_natCast _, fun x hx => by
    simp only [natCast_mulVec, dotProduct_smul]
    rw [Nat.cast_smul_eq_nsmul]
    refine nsmul_pos (dotProduct_star_self_pos_iff.mpr hx) hd⟩

@[simp]
theorem _root_.Matrix.posDef_natCast_iff [StarOrderedRing R] [DecidableEq n] [NoZeroDivisors R]
    [Nonempty n] [Nontrivial R] {d : ℕ} :
    PosDef (d : Matrix n n R) ↔ 0 < d :=
  posDef_diagonal_iff.trans <| by simp

-- See note [no_index around OfNat.ofNat]
protected theorem ofNat [StarOrderedRing R] [DecidableEq n] [NoZeroDivisors R]
    (d : ℕ) [d.AtLeastTwo] :
    PosDef (no_index (OfNat.ofNat d) : Matrix n n R) :=
  .natCast d (NeZero.ne _)

protected theorem intCast [StarOrderedRing R] [DecidableEq n] [NoZeroDivisors R]
    (d : ℤ) (hd : 0 < d) :
    PosDef (d : Matrix n n R) :=
  ⟨isHermitian_intCast _, fun x hx => by
    simp only [intCast_mulVec, dotProduct_smul]
    rw [Int.cast_smul_eq_zsmul]
    refine zsmul_pos (dotProduct_star_self_pos_iff.mpr hx) hd⟩

@[simp]
theorem _root_.Matrix.posDef_intCast_iff [StarOrderedRing R] [DecidableEq n] [NoZeroDivisors R]
    [Nonempty n] [Nontrivial R] {d : ℤ} :
    PosDef (d : Matrix n n R) ↔ 0 < d :=
  posDef_diagonal_iff.trans <| by simp

protected lemma add_posSemidef [CovariantClass R R (· + ·) (· ≤ · )]
    {A : Matrix m m R} {B : Matrix m m R}
    (hA : A.PosDef) (hB : B.PosSemidef) : (A + B).PosDef :=
  ⟨hA.isHermitian.add hB.isHermitian, fun x hx => by
    rw [add_mulVec, dotProduct_add]
    exact add_pos_of_pos_of_nonneg (hA.2 x hx) (hB.2 x)⟩

protected lemma posSemidef_add [CovariantClass R R (· + ·) (· ≤ · )]
    {A : Matrix m m R} {B : Matrix m m R}
    (hA : A.PosSemidef) (hB : B.PosDef) : (A + B).PosDef :=
  ⟨hA.isHermitian.add hB.isHermitian, fun x hx => by
    rw [add_mulVec, dotProduct_add]
    exact add_pos_of_nonneg_of_pos (hA.2 x) (hB.2 x hx)⟩

protected lemma add [CovariantClass R R (· + ·) (· ≤ · )] {A : Matrix m m R} {B : Matrix m m R}
    (hA : A.PosDef) (hB : B.PosDef) : (A + B).PosDef :=
  hA.add_posSemidef hB.posSemidef

theorem of_toQuadraticForm' [DecidableEq n] {M : Matrix n n ℝ} (hM : M.IsSymm)
    (hMq : M.toQuadraticMap'.PosDef) : M.PosDef := by
  refine ⟨hM, fun x hx => ?_⟩
  simp only [toQuadraticMap', QuadraticMap.PosDef, LinearMap.BilinMap.toQuadraticMap_apply,
    toLinearMap₂'_apply'] at hMq
  apply hMq x hx

theorem toQuadraticForm' [DecidableEq n] {M : Matrix n n ℝ} (hM : M.PosDef) :
    M.toQuadraticMap'.PosDef := by
  intro x hx
  simp only [Matrix.toQuadraticMap', LinearMap.BilinMap.toQuadraticMap_apply,
    toLinearMap₂'_apply']
  apply hM.2 x hx

/-- The eigenvalues of a positive definite matrix are positive -/
lemma eigenvalues_pos [DecidableEq n] {A : Matrix n n 𝕜}
    (hA : Matrix.PosDef A) (i : n) : 0 < hA.1.eigenvalues i := by
  simp only [hA.1.eigenvalues_eq]
  exact hA.re_dotProduct_pos <| hA.1.eigenvectorBasis.orthonormal.ne_zero i

<<<<<<< HEAD
theorem det_pos [DecidableEq n] {M : Matrix n n ℝ} (hM : M.PosDef) : 0 < det M := by
   rw [hM.isHermitian.det_eq_prod_eigenvalues]
   apply Finset.prod_pos
   intro i _
   exact hM.eigenvalues_pos i
#align matrix.pos_def.det_pos Matrix.PosDef.det_pos
=======
theorem det_pos [DecidableEq n] {M : Matrix n n 𝕜} (hM : M.PosDef) : 0 < det M := by
  rw [hM.isHermitian.det_eq_prod_eigenvalues]
  apply Finset.prod_pos
  intro i _
  simpa using hM.eigenvalues_pos i
>>>>>>> 99508fb5

end PosDef

end Matrix

namespace QuadraticForm

open QuadraticMap

variable {n : Type*} [Fintype n]

theorem posDef_of_toMatrix' [DecidableEq n] {Q : QuadraticForm ℝ (n → ℝ)}
    (hQ : Q.toMatrix'.PosDef) : Q.PosDef := by
  rw [← toQuadraticMap_associated ℝ Q,
    ← (LinearMap.toMatrix₂' ℝ).left_inv ((associatedHom (R := ℝ) ℝ) Q)]
  exact hQ.toQuadraticForm'

theorem posDef_toMatrix' [DecidableEq n] {Q : QuadraticForm ℝ (n → ℝ)} (hQ : Q.PosDef) :
    Q.toMatrix'.PosDef := by
  rw [← toQuadraticMap_associated ℝ Q, ←
    (LinearMap.toMatrix₂' ℝ).left_inv ((associatedHom (R := ℝ) ℝ) Q)] at hQ
  exact .of_toQuadraticForm' (isSymm_toMatrix' Q) hQ

end QuadraticForm

namespace Matrix

variable {𝕜 : Type*} [RCLike 𝕜] {n : Type*} [Fintype n]

/-- A positive definite matrix `M` induces a norm `‖x‖ = sqrt (re xᴴMx)`. -/
noncomputable abbrev NormedAddCommGroup.ofMatrix {M : Matrix n n 𝕜} (hM : M.PosDef) :
    NormedAddCommGroup (n → 𝕜) :=
  @InnerProductSpace.Core.toNormedAddCommGroup _ _ _ _ _
    { inner := fun x y => dotProduct (star x) (M *ᵥ y)
      conj_symm := fun x y => by
        dsimp only [Inner.inner]
        rw [star_dotProduct, starRingEnd_apply, star_star, star_mulVec, dotProduct_mulVec,
          hM.isHermitian.eq]
      nonneg_re := fun x => by
        by_cases h : x = 0
        · simp [h]
        · exact le_of_lt (hM.re_dotProduct_pos h)
      definite := fun x (hx : dotProduct _ _ = 0) => by
        by_contra! h
        simpa [hx, lt_irrefl] using hM.re_dotProduct_pos h
      add_left := by simp only [star_add, add_dotProduct, eq_self_iff_true, forall_const]
      smul_left := fun x y r => by
        simp only
        rw [← smul_eq_mul, ← smul_dotProduct, starRingEnd_apply, ← star_smul] }

/-- A positive definite matrix `M` induces an inner product `⟪x, y⟫ = xᴴMy`. -/
def InnerProductSpace.ofMatrix {M : Matrix n n 𝕜} (hM : M.PosDef) :
    @InnerProductSpace 𝕜 (n → 𝕜) _ (NormedAddCommGroup.ofMatrix hM).toSeminormedAddCommGroup :=
  InnerProductSpace.ofCore _

end Matrix<|MERGE_RESOLUTION|>--- conflicted
+++ resolved
@@ -444,20 +444,11 @@
   simp only [hA.1.eigenvalues_eq]
   exact hA.re_dotProduct_pos <| hA.1.eigenvectorBasis.orthonormal.ne_zero i
 
-<<<<<<< HEAD
-theorem det_pos [DecidableEq n] {M : Matrix n n ℝ} (hM : M.PosDef) : 0 < det M := by
-   rw [hM.isHermitian.det_eq_prod_eigenvalues]
-   apply Finset.prod_pos
-   intro i _
-   exact hM.eigenvalues_pos i
-#align matrix.pos_def.det_pos Matrix.PosDef.det_pos
-=======
 theorem det_pos [DecidableEq n] {M : Matrix n n 𝕜} (hM : M.PosDef) : 0 < det M := by
   rw [hM.isHermitian.det_eq_prod_eigenvalues]
   apply Finset.prod_pos
   intro i _
   simpa using hM.eigenvalues_pos i
->>>>>>> 99508fb5
 
 end PosDef
 
