--- conflicted
+++ resolved
@@ -32,18 +32,10 @@
 protected theorem SModEq.def :
     x ≡ y [SMOD U] ↔ (Submodule.Quotient.mk x : M ⧸ U) = Submodule.Quotient.mk y :=
   Iff.rfl
-<<<<<<< HEAD
-#align smodeq.def SModEq.def
-=======
->>>>>>> 59de845a
 
 namespace SModEq
 
 theorem sub_mem : x ≡ y [SMOD U] ↔ x - y ∈ U := by rw [SModEq.def, Submodule.Quotient.eq]
-<<<<<<< HEAD
-#align smodeq.sub_mem SModEq.sub_mem
-=======
->>>>>>> 59de845a
 
 @[simp]
 theorem top : x ≡ y [SMOD (⊤ : Submodule R M)] :=
@@ -52,10 +44,6 @@
 @[simp]
 theorem bot : x ≡ y [SMOD (⊥ : Submodule R M)] ↔ x = y := by
   rw [SModEq.def, Submodule.Quotient.eq, mem_bot, sub_eq_zero]
-<<<<<<< HEAD
-#align smodeq.bot SModEq.bot
-=======
->>>>>>> 59de845a
 
 @[mono]
 theorem mono (HU : U₁ ≤ U₂) (hxy : x ≡ y [SMOD U₁]) : x ≡ y [SMOD U₂] :=
@@ -88,8 +76,6 @@
 
 theorem smul (hxy : x ≡ y [SMOD U]) (c : R) : c • x ≡ c • y [SMOD U] := by
   rw [SModEq.def] at hxy ⊢
-<<<<<<< HEAD
-=======
   simp_rw [Quotient.mk_smul, hxy]
 
 lemma nsmul (hxy : x ≡ y [SMOD U]) (n : ℕ) : n • x ≡ n • y [SMOD U] := by
@@ -98,13 +84,8 @@
 
 lemma zsmul (hxy : x ≡ y [SMOD U]) (n : ℤ) : n • x ≡ n • y [SMOD U] := by
   rw [SModEq.def] at hxy ⊢
->>>>>>> 59de845a
   simp_rw [Quotient.mk_smul, hxy]
 
-<<<<<<< HEAD
-theorem zero : x ≡ 0 [SMOD U] ↔ x ∈ U := by rw [SModEq.def, Submodule.Quotient.eq, sub_zero]
-#align smodeq.zero SModEq.zero
-=======
 theorem mul {I : Ideal A} {x₁ x₂ y₁ y₂ : A} (hxy₁ : x₁ ≡ y₁ [SMOD I])
     (hxy₂ : x₂ ≡ y₂ [SMOD I]) : x₁ * x₂ ≡ y₁ * y₂ [SMOD I] := by
   simp only [SModEq.def, Ideal.Quotient.mk_eq_mk, map_mul] at hxy₁ hxy₂ ⊢
@@ -123,7 +104,6 @@
   simp_rw [Quotient.mk_sub, hxy₁, hxy₂]
 
 theorem zero : x ≡ 0 [SMOD U] ↔ x ∈ U := by rw [SModEq.def, Submodule.Quotient.eq, sub_zero]
->>>>>>> 59de845a
 
 theorem map (hxy : x ≡ y [SMOD U]) (f : M →ₗ[R] N) : f x ≡ f y [SMOD U.map f] :=
   (Submodule.Quotient.eq _).2 <| f.map_sub x y ▸ mem_map_of_mem <| (Submodule.Quotient.eq _).1 hxy
