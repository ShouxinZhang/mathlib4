/-
Copyright (c) 2019 Johannes Hölzl. All rights reserved.
Released under Apache 2.0 license as described in the file LICENSE.
Authors: Johannes Hölzl, Patrick Massot, Casper Putz, Anne Baanen
-/
import Mathlib.LinearAlgebra.FreeModule.StrongRankCondition
import Mathlib.LinearAlgebra.GeneralLinearGroup
import Mathlib.LinearAlgebra.Matrix.Reindex
import Mathlib.Tactic.FieldSimp
import Mathlib.LinearAlgebra.Matrix.NonsingularInverse
import Mathlib.LinearAlgebra.Matrix.Basis

/-!
# Determinant of families of vectors

This file defines the determinant of an endomorphism, and of a family of vectors
with respect to some basis. For the determinant of a matrix, see the file
`LinearAlgebra.Matrix.Determinant`.

## Main definitions

In the list below, and in all this file, `R` is a commutative ring (semiring
is sometimes enough), `M` and its variations are `R`-modules, `ι`, `κ`, `n` and `m` are finite
types used for indexing.

 * `Basis.det`: the determinant of a family of vectors with respect to a basis,
   as a multilinear map
 * `LinearMap.det`: the determinant of an endomorphism `f : End R M` as a
   multiplicative homomorphism (if `M` does not have a finite `R`-basis, the
   result is `1` instead)
 * `LinearEquiv.det`: the determinant of an isomorphism `f : M ≃ₗ[R] M` as a
   multiplicative homomorphism (if `M` does not have a finite `R`-basis, the
   result is `1` instead)

## Tags

basis, det, determinant
-/


noncomputable section

open Matrix LinearMap Submodule Set Function

universe u v w

variable {R : Type*} [CommRing R]
variable {M : Type*} [AddCommGroup M] [Module R M]
variable {M' : Type*} [AddCommGroup M'] [Module R M']
variable {ι : Type*} [DecidableEq ι] [Fintype ι]
variable (e : Basis ι R M)

section Conjugate

variable {A : Type*} [CommRing A]
variable {m n : Type*}

/-- If `R^m` and `R^n` are linearly equivalent, then `m` and `n` are also equivalent. -/
def equivOfPiLEquivPi {R : Type*} [Finite m] [Finite n] [CommRing R] [Nontrivial R]
    (e : (m → R) ≃ₗ[R] n → R) : m ≃ n :=
  Basis.indexEquiv (Basis.ofEquivFun e.symm) (Pi.basisFun _ _)

namespace Matrix

variable [Fintype m] [Fintype n]

/-- If `M` and `M'` are each other's inverse matrices, they are square matrices up to
equivalence of types. -/
def indexEquivOfInv [Nontrivial A] [DecidableEq m] [DecidableEq n] {M : Matrix m n A}
    {M' : Matrix n m A} (hMM' : M * M' = 1) (hM'M : M' * M = 1) : m ≃ n :=
  equivOfPiLEquivPi (toLin'OfInv hMM' hM'M)

theorem det_comm [DecidableEq n] (M N : Matrix n n A) : det (M * N) = det (N * M) := by
  rw [det_mul, det_mul, mul_comm]

/-- If there exists a two-sided inverse `M'` for `M` (indexed differently),
then `det (N * M) = det (M * N)`. -/
theorem det_comm' [DecidableEq m] [DecidableEq n] {M : Matrix n m A} {N : Matrix m n A}
    {M' : Matrix m n A} (hMM' : M * M' = 1) (hM'M : M' * M = 1) : det (M * N) = det (N * M) := by
  nontriviality A
  -- Although `m` and `n` are different a priori, we will show they have the same cardinality.
  -- This turns the problem into one for square matrices, which is easy.
  let e := indexEquivOfInv hMM' hM'M
  rw [← det_submatrix_equiv_self e, ← submatrix_mul_equiv _ _ _ (Equiv.refl n) _, det_comm,
    submatrix_mul_equiv, Equiv.coe_refl, submatrix_id_id]

/-- If `M'` is a two-sided inverse for `M` (indexed differently), `det (M * N * M') = det N`.

See `Matrix.det_conj` and `Matrix.det_conj'` for the case when `M' = M⁻¹` or vice versa. -/
theorem det_conj_of_mul_eq_one [DecidableEq m] [DecidableEq n] {M : Matrix m n A}
    {M' : Matrix n m A} {N : Matrix n n A} (hMM' : M * M' = 1) (hM'M : M' * M = 1) :
    det (M * N * M') = det N := by
  rw [← det_comm' hM'M hMM', ← Matrix.mul_assoc, hM'M, Matrix.one_mul]

end Matrix

end Conjugate

namespace LinearMap

/-! ### Determinant of a linear map -/


variable {A : Type*} [CommRing A] [Module A M]
variable {κ : Type*} [Fintype κ]

/-- The determinant of `LinearMap.toMatrix` does not depend on the choice of basis. -/
theorem det_toMatrix_eq_det_toMatrix [DecidableEq κ] (b : Basis ι A M) (c : Basis κ A M)
    (f : M →ₗ[A] M) : det (LinearMap.toMatrix b b f) = det (LinearMap.toMatrix c c f) := by
  rw [← linearMap_toMatrix_mul_basis_toMatrix c b c, ← basis_toMatrix_mul_linearMap_toMatrix b c b,
      Matrix.det_conj_of_mul_eq_one] <;>
    rw [Basis.toMatrix_mul_toMatrix, Basis.toMatrix_self]


/-- The determinant of an endomorphism given a basis.

See `LinearMap.det` for a version that populates the basis non-computably.

Although the `Trunc (Basis ι A M)` parameter makes it slightly more convenient to switch bases,
there is no good way to generalize over universe parameters, so we can't fully state in `detAux`'s
type that it does not depend on the choice of basis. Instead you can use the `detAux_def''` lemma,
or avoid mentioning a basis at all using `LinearMap.det`.
-/
irreducible_def detAux : Trunc (Basis ι A M) → (M →ₗ[A] M) →* A :=
  Trunc.lift
    (fun b : Basis ι A M => detMonoidHom.comp (toMatrixAlgEquiv b : (M →ₗ[A] M) →* Matrix ι ι A))
    fun b c => MonoidHom.ext <| det_toMatrix_eq_det_toMatrix b c

/-- Unfold lemma for `detAux`.

See also `detAux_def''` which allows you to vary the basis.
-/
theorem detAux_def' (b : Basis ι A M) (f : M →ₗ[A] M) :
    LinearMap.detAux (Trunc.mk b) f = Matrix.det (LinearMap.toMatrix b b f) := by
  rw [detAux]
  rfl

theorem detAux_def'' {ι' : Type*} [Fintype ι'] [DecidableEq ι'] (tb : Trunc <| Basis ι A M)
    (b' : Basis ι' A M) (f : M →ₗ[A] M) :
    LinearMap.detAux tb f = Matrix.det (LinearMap.toMatrix b' b' f) := by
  induction tb using Trunc.induction_on with
  | h b => rw [detAux_def', det_toMatrix_eq_det_toMatrix b b']

@[simp]
theorem detAux_id (b : Trunc <| Basis ι A M) : LinearMap.detAux b LinearMap.id = 1 :=
  (LinearMap.detAux b).map_one

@[simp]
theorem detAux_comp (b : Trunc <| Basis ι A M) (f g : M →ₗ[A] M) :
    LinearMap.detAux b (f.comp g) = LinearMap.detAux b f * LinearMap.detAux b g :=
  (LinearMap.detAux b).map_mul f g

section

open scoped Classical in
-- Discourage the elaborator from unfolding `det` and producing a huge term by marking it
-- as irreducible.
/-- The determinant of an endomorphism independent of basis.

If there is no finite basis on `M`, the result is `1` instead.
-/
protected irreducible_def det : (M →ₗ[A] M) →* A :=
  if H : ∃ s : Finset M, Nonempty (Basis s A M) then LinearMap.detAux (Trunc.mk H.choose_spec.some)
  else 1

open scoped Classical in
theorem coe_det [DecidableEq M] :
    ⇑(LinearMap.det : (M →ₗ[A] M) →* A) =
      if H : ∃ s : Finset M, Nonempty (Basis s A M) then
        LinearMap.detAux (Trunc.mk H.choose_spec.some)
      else 1 := by
  ext
  rw [LinearMap.det_def]
  split_ifs
  · congr -- use the correct `DecidableEq` instance
  rfl

end

-- Auxiliary lemma, the `simp` normal form goes in the other direction
-- (using `LinearMap.det_toMatrix`)
theorem det_eq_det_toMatrix_of_finset [DecidableEq M] {s : Finset M} (b : Basis s A M)
    (f : M →ₗ[A] M) : LinearMap.det f = Matrix.det (LinearMap.toMatrix b b f) := by
  have : ∃ s : Finset M, Nonempty (Basis s A M) := ⟨s, ⟨b⟩⟩
  rw [LinearMap.coe_det, dif_pos, detAux_def'' _ b] <;> assumption

@[simp]
theorem det_toMatrix (b : Basis ι A M) (f : M →ₗ[A] M) :
    Matrix.det (toMatrix b b f) = LinearMap.det f := by
  haveI := Classical.decEq M
  rw [det_eq_det_toMatrix_of_finset b.reindexFinsetRange]
  -- Porting note: moved out of `rw` due to error
  -- typeclass instance problem is stuck, it is often due to metavariables `DecidableEq ?m.628881`
  apply det_toMatrix_eq_det_toMatrix b

@[simp]
theorem det_toMatrix' {ι : Type*} [Fintype ι] [DecidableEq ι] (f : (ι → A) →ₗ[A] ι → A) :
    Matrix.det (LinearMap.toMatrix' f) = LinearMap.det f := by simp [← toMatrix_eq_toMatrix']

@[simp]
theorem det_toLin (b : Basis ι R M) (f : Matrix ι ι R) :
    LinearMap.det (Matrix.toLin b b f) = f.det := by
  rw [← LinearMap.det_toMatrix b, LinearMap.toMatrix_toLin]

@[simp]
theorem det_toLin' (f : Matrix ι ι R) : LinearMap.det (Matrix.toLin' f) = Matrix.det f := by
  simp only [← toLin_eq_toLin', det_toLin]

/-- To show `P (LinearMap.det f)` it suffices to consider `P (Matrix.det (toMatrix _ _ f))` and
`P 1`. -/
@[elab_as_elim]
theorem det_cases [DecidableEq M] {P : A → Prop} (f : M →ₗ[A] M)
    (hb : ∀ (s : Finset M) (b : Basis s A M), P (Matrix.det (toMatrix b b f))) (h1 : P 1) :
    P (LinearMap.det f) := by
  rw [LinearMap.det_def]
  split_ifs with h
  · convert hb _ h.choose_spec.some
    -- Porting note: was `apply det_aux_def'`
    convert detAux_def'' (Trunc.mk h.choose_spec.some) h.choose_spec.some f
  · exact h1

@[simp]
theorem det_comp (f g : M →ₗ[A] M) :
    LinearMap.det (f.comp g) = LinearMap.det f * LinearMap.det g :=
  LinearMap.det.map_mul f g

@[simp]
theorem det_id : LinearMap.det (LinearMap.id : M →ₗ[A] M) = 1 :=
  LinearMap.det.map_one

/-- Multiplying a map by a scalar `c` multiplies its determinant by `c ^ dim M`. -/
@[simp]
theorem det_smul [Module.Free A M] (c : A) (f : M →ₗ[A] M) :
    LinearMap.det (c • f) = c ^ Module.finrank A M * LinearMap.det f := by
  nontriviality A
  by_cases H : ∃ s : Finset M, Nonempty (Basis s A M)
  · have : Module.Finite A M := by
      rcases H with ⟨s, ⟨hs⟩⟩
      exact Module.Finite.of_basis hs
    simp only [← det_toMatrix (Module.finBasis A M), LinearEquiv.map_smul,
      Fintype.card_fin, Matrix.det_smul]
  · classical
      have : Module.finrank A M = 0 := finrank_eq_zero_of_not_exists_basis H
      simp [coe_det, H, this]

theorem det_zero' {ι : Type*} [Finite ι] [Nonempty ι] (b : Basis ι A M) :
    LinearMap.det (0 : M →ₗ[A] M) = 0 := by
  haveI := Classical.decEq ι
  cases nonempty_fintype ι
  rwa [← det_toMatrix b, LinearEquiv.map_zero, det_zero]

/-- In a finite-dimensional vector space, the zero map has determinant `1` in dimension `0`,
and `0` otherwise. We give a formula that also works in infinite dimension, where we define
the determinant to be `1`. -/
@[simp]
theorem det_zero [Module.Free A M] :
    LinearMap.det (0 : M →ₗ[A] M) = (0 : A) ^ Module.finrank A M := by
  simp only [← zero_smul A (1 : M →ₗ[A] M), det_smul, mul_one, MonoidHom.map_one]

theorem det_eq_one_of_not_module_finite (h : ¬Module.Finite R M) (f : M →ₗ[R] M) : f.det = 1 := by
  rw [LinearMap.det, dif_neg, MonoidHom.one_apply]
  exact fun ⟨_, ⟨b⟩⟩ ↦ h (Module.Finite.of_basis b)

theorem det_eq_one_of_subsingleton [Subsingleton M] (f : M →ₗ[R] M) :
    LinearMap.det (f : M →ₗ[R] M) = 1 := by
  have b : Basis (Fin 0) R M := Basis.empty M
  rw [← f.det_toMatrix b]
  exact Matrix.det_isEmpty

theorem det_eq_one_of_finrank_eq_zero {𝕜 : Type*} [Field 𝕜] {M : Type*} [AddCommGroup M]
    [Module 𝕜 M] (h : Module.finrank 𝕜 M = 0) (f : M →ₗ[𝕜] M) :
    LinearMap.det (f : M →ₗ[𝕜] M) = 1 := by
  classical
    refine @LinearMap.det_cases M _ 𝕜 _ _ _ (fun t => t = 1) f ?_ rfl
    intro s b
    have : IsEmpty s := by
      rw [← Fintype.card_eq_zero_iff]
      exact (Module.finrank_eq_card_basis b).symm.trans h
    exact Matrix.det_isEmpty

/-- Conjugating a linear map by a linear equiv does not change its determinant. -/
@[simp]
theorem det_conj {N : Type*} [AddCommGroup N] [Module A N] (f : M →ₗ[A] M) (e : M ≃ₗ[A] N) :
    LinearMap.det ((e : M →ₗ[A] N) ∘ₗ f ∘ₗ (e.symm : N →ₗ[A] M)) = LinearMap.det f := by
  classical
    by_cases H : ∃ s : Finset M, Nonempty (Basis s A M)
    · rcases H with ⟨s, ⟨b⟩⟩
      rw [← det_toMatrix b f, ← det_toMatrix (b.map e), toMatrix_comp (b.map e) b (b.map e),
        toMatrix_comp (b.map e) b b, ← Matrix.mul_assoc, Matrix.det_conj_of_mul_eq_one]
      · rw [← toMatrix_comp, LinearEquiv.comp_coe, e.symm_trans_self, LinearEquiv.refl_toLinearMap,
          toMatrix_id]
      · rw [← toMatrix_comp, LinearEquiv.comp_coe, e.self_trans_symm, LinearEquiv.refl_toLinearMap,
          toMatrix_id]
    · have H' : ¬∃ t : Finset N, Nonempty (Basis t A N) := by
        contrapose! H
        rcases H with ⟨s, ⟨b⟩⟩
        exact ⟨_, ⟨(b.map e.symm).reindexFinsetRange⟩⟩
      simp only [coe_det, H, H', MonoidHom.one_apply, dif_neg, not_false_eq_true]

/-- If a linear map is invertible, so is its determinant. -/
theorem isUnit_det {A : Type*} [CommRing A] [Module A M] (f : M →ₗ[A] M) (hf : IsUnit f) :
    IsUnit (LinearMap.det f) := by
  obtain ⟨g, hg⟩ : ∃ g, f.comp g = 1 := hf.exists_right_inv
  have : LinearMap.det f * LinearMap.det g = 1 := by
    simp only [← LinearMap.det_comp, hg, MonoidHom.map_one]
  exact isUnit_of_mul_eq_one _ _ this

/-- If a linear map has determinant different from `1`, then the space is finite-dimensional. -/
theorem finiteDimensional_of_det_ne_one {𝕜 : Type*} [Field 𝕜] [Module 𝕜 M] (f : M →ₗ[𝕜] M)
    (hf : LinearMap.det f ≠ 1) : FiniteDimensional 𝕜 M := by
  by_cases H : ∃ s : Finset M, Nonempty (Basis s 𝕜 M)
  · rcases H with ⟨s, ⟨hs⟩⟩
    exact FiniteDimensional.of_fintype_basis hs
  · classical simp [LinearMap.coe_det, H] at hf

/-- If the determinant of a map vanishes, then the map is not onto. -/
theorem range_lt_top_of_det_eq_zero {𝕜 : Type*} [Field 𝕜] [Module 𝕜 M] {f : M →ₗ[𝕜] M}
    (hf : LinearMap.det f = 0) : LinearMap.range f < ⊤ := by
  have : FiniteDimensional 𝕜 M := by simp [f.finiteDimensional_of_det_ne_one, hf]
  contrapose hf
  simp only [lt_top_iff_ne_top, Classical.not_not, ← isUnit_iff_range_eq_top] at hf
  exact isUnit_iff_ne_zero.1 (f.isUnit_det hf)

/-- If the determinant of a map vanishes, then the map is not injective. -/
theorem bot_lt_ker_of_det_eq_zero {𝕜 : Type*} [Field 𝕜] [Module 𝕜 M] {f : M →ₗ[𝕜] M}
    (hf : LinearMap.det f = 0) : ⊥ < LinearMap.ker f := by
  have : FiniteDimensional 𝕜 M := by simp [f.finiteDimensional_of_det_ne_one, hf]
  contrapose hf
  simp only [bot_lt_iff_ne_bot, Classical.not_not, ← isUnit_iff_ker_eq_bot] at hf
  exact isUnit_iff_ne_zero.1 (f.isUnit_det hf)

/-- When the function is over the base ring, the determinant is the evaluation at `1`. -/
@[simp] lemma det_ring (f : R →ₗ[R] R) : f.det = f 1 := by
  simp [← det_toMatrix (Basis.singleton Unit R)]

lemma det_mulLeft (a : R) : (mulLeft R a).det = a := by simp
lemma det_mulRight (a : R) : (mulRight R a).det = a := by simp

end LinearMap


namespace LinearEquiv

/-- On a `LinearEquiv`, the domain of `LinearMap.det` can be promoted to `Rˣ`. -/
protected def det : (M ≃ₗ[R] M) →* Rˣ :=
  (Units.map (LinearMap.det : (M →ₗ[R] M) →* R)).comp
    (LinearMap.GeneralLinearGroup.generalLinearEquiv R M).symm.toMonoidHom

@[simp]
theorem coe_det (f : M ≃ₗ[R] M) : ↑(LinearEquiv.det f) = LinearMap.det (f : M →ₗ[R] M) :=
  rfl

@[simp]
theorem coe_inv_det (f : M ≃ₗ[R] M) : ↑(LinearEquiv.det f)⁻¹ = LinearMap.det (f.symm : M →ₗ[R] M) :=
  rfl

@[simp]
theorem det_refl : LinearEquiv.det (LinearEquiv.refl R M) = 1 :=
  Units.ext <| LinearMap.det_id

@[simp]
theorem det_trans (f g : M ≃ₗ[R] M) :
    LinearEquiv.det (f.trans g) = LinearEquiv.det g * LinearEquiv.det f :=
  map_mul _ g f

@[simp]
theorem det_symm (f : M ≃ₗ[R] M) : LinearEquiv.det f.symm = LinearEquiv.det f⁻¹ :=
  map_inv _ f

/-- Conjugating a linear equiv by a linear equiv does not change its determinant. -/
@[simp]
theorem det_conj (f : M ≃ₗ[R] M) (e : M ≃ₗ[R] M') :
    LinearEquiv.det ((e.symm.trans f).trans e) = LinearEquiv.det f := by
  rw [← Units.eq_iff, coe_det, coe_det, ← comp_coe, ← comp_coe, LinearMap.det_conj]

attribute [irreducible] LinearEquiv.det

end LinearEquiv

/-- The determinants of a `LinearEquiv` and its inverse multiply to 1. -/
@[simp]
theorem LinearEquiv.det_mul_det_symm {A : Type*} [CommRing A] [Module A M] (f : M ≃ₗ[A] M) :
    LinearMap.det (f : M →ₗ[A] M) * LinearMap.det (f.symm : M →ₗ[A] M) = 1 := by
  simp [← LinearMap.det_comp]

/-- The determinants of a `LinearEquiv` and its inverse multiply to 1. -/
@[simp]
theorem LinearEquiv.det_symm_mul_det {A : Type*} [CommRing A] [Module A M] (f : M ≃ₗ[A] M) :
    LinearMap.det (f.symm : M →ₗ[A] M) * LinearMap.det (f : M →ₗ[A] M) = 1 := by
  simp [← LinearMap.det_comp]

-- Cannot be stated using `LinearMap.det` because `f` is not an endomorphism.
theorem LinearEquiv.isUnit_det (f : M ≃ₗ[R] M') (v : Basis ι R M) (v' : Basis ι R M') :
    IsUnit (LinearMap.toMatrix v v' f).det := by
  apply isUnit_det_of_left_inverse
  simpa using (LinearMap.toMatrix_comp v v' v f.symm f).symm

/-- Specialization of `LinearEquiv.isUnit_det` -/
theorem LinearEquiv.isUnit_det' {A : Type*} [CommRing A] [Module A M] (f : M ≃ₗ[A] M) :
    IsUnit (LinearMap.det (f : M →ₗ[A] M)) :=
  isUnit_of_mul_eq_one _ _ f.det_mul_det_symm

/-- The determinant of `f.symm` is the inverse of that of `f` when `f` is a linear equiv. -/
theorem LinearEquiv.det_coe_symm {𝕜 : Type*} [Field 𝕜] [Module 𝕜 M] (f : M ≃ₗ[𝕜] M) :
    LinearMap.det (f.symm : M →ₗ[𝕜] M) = (LinearMap.det (f : M →ₗ[𝕜] M))⁻¹ := by
  field_simp [IsUnit.ne_zero f.isUnit_det']

/-- Builds a linear equivalence from a linear map whose determinant in some bases is a unit. -/
@[simps]
def LinearEquiv.ofIsUnitDet {f : M →ₗ[R] M'} {v : Basis ι R M} {v' : Basis ι R M'}
    (h : IsUnit (LinearMap.toMatrix v v' f).det) : M ≃ₗ[R] M' where
  toFun := f
  map_add' := f.map_add
  map_smul' := f.map_smul
  invFun := toLin v' v (toMatrix v v' f)⁻¹
  left_inv x :=
    calc toLin v' v (toMatrix v v' f)⁻¹ (f x)
      _ = toLin v v ((toMatrix v v' f)⁻¹ * toMatrix v v' f) x := by
        rw [toLin_mul v v' v, toLin_toMatrix, LinearMap.comp_apply]
      _ = x := by simp [h]
  right_inv x :=
    calc f (toLin v' v (toMatrix v v' f)⁻¹ x)
      _ = toLin v' v' (toMatrix v v' f * (toMatrix v v' f)⁻¹) x := by
        rw [toLin_mul v' v v', LinearMap.comp_apply, toLin_toMatrix v v']
      _ = x := by simp [h]

@[simp]
theorem LinearEquiv.coe_ofIsUnitDet {f : M →ₗ[R] M'} {v : Basis ι R M} {v' : Basis ι R M'}
    (h : IsUnit (LinearMap.toMatrix v v' f).det) :
    (LinearEquiv.ofIsUnitDet h : M →ₗ[R] M') = f := by
  ext x
  rfl

/-- Builds a linear equivalence from a linear map on a finite-dimensional vector space whose
determinant is nonzero. -/
abbrev LinearMap.equivOfDetNeZero {𝕜 : Type*} [Field 𝕜] {M : Type*} [AddCommGroup M] [Module 𝕜 M]
    [FiniteDimensional 𝕜 M] (f : M →ₗ[𝕜] M) (hf : LinearMap.det f ≠ 0) : M ≃ₗ[𝕜] M :=
  have : IsUnit (LinearMap.toMatrix (Module.finBasis 𝕜 M)
      (Module.finBasis 𝕜 M) f).det := by
    rw [LinearMap.det_toMatrix]
    exact isUnit_iff_ne_zero.2 hf
  LinearEquiv.ofIsUnitDet this

theorem LinearMap.associated_det_of_eq_comp (e : M ≃ₗ[R] M) (f f' : M →ₗ[R] M)
    (h : ∀ x, f x = f' (e x)) : Associated (LinearMap.det f) (LinearMap.det f') := by
  suffices Associated (LinearMap.det (f' ∘ₗ ↑e)) (LinearMap.det f') by
    convert this using 2
    ext x
    exact h x
  rw [← mul_one (LinearMap.det f'), LinearMap.det_comp]
  exact Associated.mul_left _ (associated_one_iff_isUnit.mpr e.isUnit_det')

theorem LinearMap.associated_det_comp_equiv {N : Type*} [AddCommGroup N] [Module R N]
    (f : N →ₗ[R] M) (e e' : M ≃ₗ[R] N) :
    Associated (LinearMap.det (f ∘ₗ ↑e)) (LinearMap.det (f ∘ₗ ↑e')) := by
  refine LinearMap.associated_det_of_eq_comp (e.trans e'.symm) _ _ ?_
  intro x
  simp only [LinearMap.comp_apply, LinearEquiv.coe_coe, LinearEquiv.trans_apply,
    LinearEquiv.apply_symm_apply]

/-- The determinant of a family of vectors with respect to some basis, as an alternating
multilinear map. -/
nonrec def Basis.det : M [⋀^ι]→ₗ[R] R where
  toFun v := det (e.toMatrix v)
  map_update_add' := by
    intro inst v i x y
    cases Subsingleton.elim inst ‹_›
    simp only [e.toMatrix_update, LinearEquiv.map_add, Finsupp.coe_add]
    -- Porting note: was `exact det_update_column_add _ _ _ _`
    convert det_updateCol_add (e.toMatrix v) i (e.repr x) (e.repr y)
  map_update_smul' := by
    intro inst u i c x
    cases Subsingleton.elim inst ‹_›
    simp only [e.toMatrix_update, Algebra.id.smul_eq_mul, LinearEquiv.map_smul]
    -- Porting note: was `apply det_update_column_smul`
    convert det_updateCol_smul (e.toMatrix u) i c (e.repr x)
  map_eq_zero_of_eq' := by
    intro v i j h hij
    -- Porting note: added
    simp only
    rw [← Function.update_eq_self i v, h, ← det_transpose, e.toMatrix_update, ← updateRow_transpose,
      ← e.toMatrix_transpose_apply]
    apply det_zero_of_row_eq hij
    rw [updateRow_ne hij.symm, updateRow_self]

theorem Basis.det_apply (v : ι → M) : e.det v = Matrix.det (e.toMatrix v) :=
  rfl

theorem Basis.det_self : e.det e = 1 := by simp [e.det_apply]

@[simp]
theorem Basis.det_isEmpty [IsEmpty ι] : e.det = AlternatingMap.constOfIsEmpty R M ι 1 := by
  ext v
  exact Matrix.det_isEmpty

/-- `Basis.det` is not the zero map. -/
theorem Basis.det_ne_zero [Nontrivial R] : e.det ≠ 0 := fun h => by simpa [h] using e.det_self

theorem Basis.smul_det {G} [Group G] [DistribMulAction G M] [SMulCommClass G R M]
    (g : G) (v : ι → M) :
    (g • e).det v = e.det (g⁻¹ • v) := by
  simp_rw [det_apply, toMatrix_smul_left]

theorem is_basis_iff_det {v : ι → M} :
    LinearIndependent R v ∧ span R (Set.range v) = ⊤ ↔ IsUnit (e.det v) := by
  constructor
  · rintro ⟨hli, hspan⟩
    set v' := Basis.mk hli hspan.ge
    rw [e.det_apply]
    convert LinearEquiv.isUnit_det (LinearEquiv.refl R M) v' e using 2
    ext i j
    simp [v']
  · intro h
    rw [Basis.det_apply, Basis.toMatrix_eq_toMatrix_constr] at h
    set v' := Basis.map e (LinearEquiv.ofIsUnitDet h) with v'_def
    have : ⇑v' = v := by
      ext i
      rw [v'_def, Basis.map_apply, LinearEquiv.ofIsUnitDet_apply, e.constr_basis]
    rw [← this]
    exact ⟨v'.linearIndependent, v'.span_eq⟩

theorem Basis.isUnit_det (e' : Basis ι R M) : IsUnit (e.det e') :=
  (is_basis_iff_det e).mp ⟨e'.linearIndependent, e'.span_eq⟩

/-- Any alternating map to `R` where `ι` has the cardinality of a basis equals the determinant
map with respect to that basis, multiplied by the value of that alternating map on that basis. -/
theorem AlternatingMap.eq_smul_basis_det (f : M [⋀^ι]→ₗ[R] R) : f = f e • e.det := by
  refine Basis.ext_alternating e fun i h => ?_
  let σ : Equiv.Perm ι := Equiv.ofBijective i (Finite.injective_iff_bijective.1 h)
  change f (e ∘ σ) = (f e • e.det) (e ∘ σ)
  simp [AlternatingMap.map_perm, Basis.det_self]

@[simp]
theorem AlternatingMap.map_basis_eq_zero_iff {ι : Type*} [Finite ι] (e : Basis ι R M)
    (f : M [⋀^ι]→ₗ[R] R) : f e = 0 ↔ f = 0 :=
  ⟨fun h => by
    cases nonempty_fintype ι
    letI := Classical.decEq ι
    simpa [h] using f.eq_smul_basis_det e,
   fun h => h.symm ▸ AlternatingMap.zero_apply _⟩

theorem AlternatingMap.map_basis_ne_zero_iff {ι : Type*} [Finite ι] (e : Basis ι R M)
    (f : M [⋀^ι]→ₗ[R] R) : f e ≠ 0 ↔ f ≠ 0 :=
  not_congr <| f.map_basis_eq_zero_iff e

variable {A : Type*} [CommRing A] [Module A M]

@[simp]
theorem Basis.det_comp (e : Basis ι A M) (f : M →ₗ[A] M) (v : ι → M) :
    e.det (f ∘ v) = (LinearMap.det f) * e.det v := by
  rw [Basis.det_apply, Basis.det_apply, ← f.det_toMatrix e, ← Matrix.det_mul,
    e.toMatrix_eq_toMatrix_constr (f ∘ v), e.toMatrix_eq_toMatrix_constr v, ← toMatrix_comp,
    e.constr_comp]

@[simp]
theorem Basis.det_comp_basis [Module A M'] (b : Basis ι A M) (b' : Basis ι A M') (f : M →ₗ[A] M') :
    b'.det (f ∘ b) = LinearMap.det (f ∘ₗ (b'.equiv b (Equiv.refl ι) : M' →ₗ[A] M)) := by
  rw [Basis.det_apply, ← LinearMap.det_toMatrix b', LinearMap.toMatrix_comp _ b, Matrix.det_mul,
    LinearMap.toMatrix_basis_equiv, Matrix.det_one, mul_one]
  congr 1; ext i j
  rw [Basis.toMatrix_apply, LinearMap.toMatrix_apply, Function.comp_apply]

<<<<<<< HEAD
theorem Basis.det_basis (b : Basis ι A M) (b' : Basis ι A M) :
    b'.det b = LinearMap.det (b'.equiv b (Equiv.refl ι)).toLinearMap :=
  b.det_comp_basis b' (LinearMap.id)

theorem Basis.det_inv (b : Basis ι A M) (b' : Basis ι A M) :
    (b.isUnit_det b').unit⁻¹ = b'.det b := by
  rw [← Units.mul_eq_one_iff_inv_eq, IsUnit.unit_spec, Basis.det_basis, Basis.det_basis]
=======
@[simp]
theorem Basis.det_basis (b : Basis ι A M) (b' : Basis ι A M) :
    LinearMap.det (b'.equiv b (Equiv.refl ι)).toLinearMap = b'.det b :=
  (b.det_comp_basis b' (LinearMap.id)).symm

theorem Basis.det_inv (b : Basis ι A M) (b' : Basis ι A M) :
    (b.isUnit_det b').unit⁻¹ = b'.det b := by
  rw [← Units.mul_eq_one_iff_inv_eq, IsUnit.unit_spec, ← Basis.det_basis, ← Basis.det_basis]
>>>>>>> f5531f23
  exact LinearEquiv.det_mul_det_symm _

theorem Basis.det_reindex {ι' : Type*} [Fintype ι'] [DecidableEq ι'] (b : Basis ι R M) (v : ι' → M)
    (e : ι ≃ ι') : (b.reindex e).det v = b.det (v ∘ e) := by
  rw [Basis.det_apply, Basis.toMatrix_reindex', det_reindexAlgEquiv, Basis.det_apply]

theorem Basis.det_reindex' {ι' : Type*} [Fintype ι'] [DecidableEq ι'] (b : Basis ι R M)
    (e : ι ≃ ι') : (b.reindex e).det = b.det.domDomCongr e :=
  AlternatingMap.ext fun _ => Basis.det_reindex _ _ _

theorem Basis.det_reindex_symm {ι' : Type*} [Fintype ι'] [DecidableEq ι'] (b : Basis ι R M)
    (v : ι → M) (e : ι' ≃ ι) : (b.reindex e.symm).det (v ∘ e) = b.det v := by
  rw [Basis.det_reindex, Function.comp_assoc, e.self_comp_symm, Function.comp_id]

@[simp]
theorem Basis.det_map (b : Basis ι R M) (f : M ≃ₗ[R] M') (v : ι → M') :
    (b.map f).det v = b.det (f.symm ∘ v) := by
  rw [Basis.det_apply, Basis.toMatrix_map, Basis.det_apply]

theorem Basis.det_map' (b : Basis ι R M) (f : M ≃ₗ[R] M') :
    (b.map f).det = b.det.compLinearMap f.symm :=
  AlternatingMap.ext <| b.det_map f

@[simp]
theorem Pi.basisFun_det : (Pi.basisFun R ι).det = Matrix.detRowAlternating := by
  ext M
  rw [Basis.det_apply, Basis.coePiBasisFun.toMatrix_eq_transpose, det_transpose]

theorem Pi.basisFun_det_apply (v : ι → ι → R) :
    (Pi.basisFun R ι).det v = (Matrix.of v).det := by
  rw [Pi.basisFun_det]
  rfl

/-- If we fix a background basis `e`, then for any other basis `v`, we can characterise the
coordinates provided by `v` in terms of determinants relative to `e`. -/
theorem Basis.det_smul_mk_coord_eq_det_update {v : ι → M} (hli : LinearIndependent R v)
    (hsp : ⊤ ≤ span R (range v)) (i : ι) :
    e.det v • (Basis.mk hli hsp).coord i = e.det.toMultilinearMap.toLinearMap v i := by
  apply (Basis.mk hli hsp).ext
  intro k
  rcases eq_or_ne k i with (rfl | hik) <;>
    simp only [Algebra.id.smul_eq_mul, Basis.coe_mk, LinearMap.smul_apply, LinearMap.coe_mk,
      MultilinearMap.toLinearMap_apply]
  · rw [Basis.mk_coord_apply_eq, mul_one, update_eq_self]
    congr
  · rw [Basis.mk_coord_apply_ne hik, mul_zero, eq_comm]
    exact e.det.map_eq_zero_of_eq _ (by simp [hik, Function.update_apply]) hik

/-- If a basis is multiplied columnwise by scalars `w : ι → Rˣ`, then the determinant with respect
to this basis is multiplied by the product of the inverse of these scalars. -/
theorem Basis.det_unitsSMul (e : Basis ι R M) (w : ι → Rˣ) :
    (e.unitsSMul w).det = (↑(∏ i, w i)⁻¹ : R) • e.det := by
  ext f
  change
    (Matrix.det fun i j => (e.unitsSMul w).repr (f j) i) =
      (↑(∏ i, w i)⁻¹ : R) • Matrix.det fun i j => e.repr (f j) i
  simp only [e.repr_unitsSMul]
  convert Matrix.det_mul_column (fun i => (↑(w i)⁻¹ : R)) fun i j => e.repr (f j) i
  simp [← Finset.prod_inv_distrib]

/-- The determinant of a basis constructed by `unitsSMul` is the product of the given units. -/
@[simp]
theorem Basis.det_unitsSMul_self (w : ι → Rˣ) : e.det (e.unitsSMul w) = ∏ i, (w i : R) := by
  simp [Basis.det_apply]

/-- The determinant of a basis constructed by `isUnitSMul` is the product of the given units. -/
@[simp]
theorem Basis.det_isUnitSMul {w : ι → R} (hw : ∀ i, IsUnit (w i)) :
    e.det (e.isUnitSMul hw) = ∏ i, w i :=
  e.det_unitsSMul_self _<|MERGE_RESOLUTION|>--- conflicted
+++ resolved
@@ -335,6 +335,27 @@
 
 lemma det_mulLeft (a : R) : (mulLeft R a).det = a := by simp
 lemma det_mulRight (a : R) : (mulRight R a).det = a := by simp
+
+theorem pi_det [Module.Free R M] [Module.Finite R M] (f : ι → M →ₗ[R] M) :
+    (LinearMap.pi (fun i ↦ (f i).comp (LinearMap.proj i))).det = ∏ i, (f i).det := by
+  classical
+  let b := Module.Free.chooseBasis R M
+  let B := (Pi.basis (fun _ : ι ↦ b)).reindex <|
+    (Equiv.sigmaEquivProd _ _).trans (Equiv.prodComm _ _)
+  simp_rw [← LinearMap.det_toMatrix B, ← LinearMap.det_toMatrix b]
+  have : ((LinearMap.toMatrix B B) (LinearMap.pi fun i ↦ f i ∘ₗ LinearMap.proj i)) =
+      Matrix.blockDiagonal (fun i ↦ LinearMap.toMatrix b b (f i)) := by
+    ext ⟨i₁, i₂⟩ ⟨j₁, j₂⟩
+    unfold B
+    simp_rw [LinearMap.toMatrix_apply', Matrix.blockDiagonal_apply, Basis.coe_reindex,
+      Function.comp_apply, Basis.repr_reindex_apply, Equiv.symm_trans_apply, Equiv.prodComm_symm,
+      Equiv.prodComm_apply, Equiv.sigmaEquivProd_symm_apply, Prod.swap_prod_mk, Pi.basis_apply,
+      Pi.basis_repr, LinearMap.pi_apply, LinearMap.coe_comp, Function.comp_apply,
+      LinearMap.toMatrix_apply', LinearMap.coe_proj, Function.eval, Pi.single_apply]
+    split_ifs with h
+    · rw [h]
+    · simp only [map_zero, Finsupp.coe_zero, Pi.zero_apply]
+  rw [this, Matrix.det_blockDiagonal]
 
 end LinearMap
 
@@ -560,15 +581,6 @@
   congr 1; ext i j
   rw [Basis.toMatrix_apply, LinearMap.toMatrix_apply, Function.comp_apply]
 
-<<<<<<< HEAD
-theorem Basis.det_basis (b : Basis ι A M) (b' : Basis ι A M) :
-    b'.det b = LinearMap.det (b'.equiv b (Equiv.refl ι)).toLinearMap :=
-  b.det_comp_basis b' (LinearMap.id)
-
-theorem Basis.det_inv (b : Basis ι A M) (b' : Basis ι A M) :
-    (b.isUnit_det b').unit⁻¹ = b'.det b := by
-  rw [← Units.mul_eq_one_iff_inv_eq, IsUnit.unit_spec, Basis.det_basis, Basis.det_basis]
-=======
 @[simp]
 theorem Basis.det_basis (b : Basis ι A M) (b' : Basis ι A M) :
     LinearMap.det (b'.equiv b (Equiv.refl ι)).toLinearMap = b'.det b :=
@@ -577,7 +589,6 @@
 theorem Basis.det_inv (b : Basis ι A M) (b' : Basis ι A M) :
     (b.isUnit_det b').unit⁻¹ = b'.det b := by
   rw [← Units.mul_eq_one_iff_inv_eq, IsUnit.unit_spec, ← Basis.det_basis, ← Basis.det_basis]
->>>>>>> f5531f23
   exact LinearEquiv.det_mul_det_symm _
 
 theorem Basis.det_reindex {ι' : Type*} [Fintype ι'] [DecidableEq ι'] (b : Basis ι R M) (v : ι' → M)
