/-
Copyright (c) 2024 Scott Carnahan. All rights reserved.
Released under Apache 2.0 license as described in the file LICENSE.
Authors: Scott Carnahan
-/
import Mathlib.LinearAlgebra.RootSystem.Defs

/-!
# Root pairings made from bilinear forms
A common construction of root systems is given by taking the set of all vectors in an integral
lattice for which reflection yields an automorphism of the lattice.  In this file, we generalize
this construction, replacing the ring of integers with an arbitrary commutative ring and the
integral lattice with an arbitrary reflexive module equipped with a bilinear form.

## Main definitions:
 * `LinearMap.IsReflective`: Length is a regular value of `R`, and reflection is definable.
 * `LinearMap.IsReflective.coroot`: The coroot corresponding to a reflective vector.
 * `RootPairing.of_Bilinear`: The root pairing whose roots are reflective vectors.

## TODO
 * properties
-/

open Set Function Module

noncomputable section

variable {R M : Type*} [CommRing R] [AddCommGroup M] [Module R M]

namespace LinearMap

/-- A vector `x` is reflective with respect to a bilinear form if multiplication by its norm is
injective, and for any vector `y`, the norm of `x` divides twice the inner product of `x` and `y`.
These conditions are what we need when describing reflection as a map taking `y` to
`y - 2 • (B x y) / (B x x) • x`. -/
structure IsReflective (B : M →ₗ[R] M →ₗ[R] R) (x : M) : Prop where
  regular : IsRegular (B x x)
  dvd_two_mul : ∀ y, B x x ∣ 2 * B x y

variable (B : M →ₗ[R] M →ₗ[R] R) {x : M}

namespace IsReflective

lemma of_dvd_two [IsDomain R] [NeZero (2 : R)] (hx : B x x ∣ 2) :
    IsReflective B x where
  regular := isRegular_of_ne_zero <| fun contra ↦ by simp [contra, two_ne_zero (α := R)] at hx
  dvd_two_mul y := hx.mul_right (B x y)

variable (hx : IsReflective B x)

/-- The coroot attached to a reflective vector. -/
def coroot : M →ₗ[R] R where
  toFun y := (hx.2 y).choose
  map_add' a b := by
    refine hx.1.1 ?_
    simp only
    rw [← (hx.2 (a + b)).choose_spec, mul_add, ← (hx.2 a).choose_spec, ← (hx.2 b).choose_spec,
      map_add, mul_add]
  map_smul' r a := by
    refine hx.1.1 ?_
    simp only [RingHom.id_apply]
    rw [← (hx.2 (r • a)).choose_spec, smul_eq_mul, mul_left_comm, ← (hx.2 a).choose_spec, map_smul,
      two_mul, smul_eq_mul, two_mul, mul_add]

@[simp]
lemma apply_self_mul_coroot_apply {y : M} : B x x * coroot B hx y = 2 * B x y :=
  (hx.dvd_two_mul y).choose_spec.symm

@[simp]
lemma smul_coroot : B x x • coroot B hx = 2 • B x := by
  ext y
  simp [smul_apply, smul_eq_mul, nsmul_eq_mul, Nat.cast_ofNat, apply_self_mul_coroot_apply]

@[simp]
lemma coroot_apply_self : coroot B hx x = 2 :=
  hx.regular.left <| by simp [mul_comm _ (B x x)]

attribute [local instance] starRingOfComm
lemma isOrthogonal_reflection (hSB : LinearMap.IsSymm B) :
    B.IsOrthogonal (Module.reflection (coroot_apply_self B hx)) := by
  intro y z
  simp only [LinearEquiv.coe_coe, reflection_apply, LinearMap.map_sub, map_smul, sub_apply,
    smul_apply, smul_eq_mul]
  refine hx.1.1 ?_
  simp only [mul_sub, ← mul_assoc, apply_self_mul_coroot_apply]
  rw [sub_eq_iff_eq_add, ← hSB x y, star_id_of_comm, mul_assoc _ _ (B x x), mul_comm _ (B x x),
    apply_self_mul_coroot_apply]
  ring

lemma reflective_reflection (hSB : LinearMap.IsSymm B) {y : M}
    (hx : IsReflective B x) (hy : IsReflective B y) :
    IsReflective B (Module.reflection (coroot_apply_self B hx) y) := by
  constructor
  · rw [isOrthogonal_reflection B hx hSB]
    exact hy.1
  · intro z
    have hz : Module.reflection (coroot_apply_self B hx)
        (Module.reflection (coroot_apply_self B hx) z) = z := by
      exact (LinearEquiv.eq_symm_apply (Module.reflection (coroot_apply_self B hx))).mp rfl
    rw [← hz, isOrthogonal_reflection B hx hSB,
      isOrthogonal_reflection B hx hSB]
    exact hy.2 _

end IsReflective

end LinearMap

namespace RootPairing

open LinearMap IsReflective

attribute [local instance] starRingOfComm
/-- The root pairing given by all reflective vectors for a bilinear form. -/
def ofBilinear [IsReflexive R M] (B : M →ₗ[R] M →ₗ[R] R) (hNB : LinearMap.Nondegenerate B)
    (hSB : LinearMap.IsSymm B) (h2 : IsRegular (2 : R)) :
    RootPairing {x : M | IsReflective B x} R M (Dual R M) where
  toPerfectPairing := (IsReflexive.toPerfectPairingDual (R := R) (M := M)).flip
  root := Embedding.subtype fun x ↦ IsReflective B x
  coroot :=
    { toFun := fun x => IsReflective.coroot B x.2
      inj' := by
        intro x y hxy
        simp only [mem_setOf_eq] at hxy -- x* = y*
        have h1 : ∀ z, IsReflective.coroot B x.2 z = IsReflective.coroot B y.2 z :=
          fun z => congrFun (congrArg DFunLike.coe hxy) z
        have h2x : ∀ z, B x x * IsReflective.coroot B x.2 z =
            B x x * IsReflective.coroot B y.2 z :=
          fun z => congrArg (HMul.hMul ((B x) x)) (h1 z)
        have h2y : ∀ z, B y y * IsReflective.coroot B x.2 z =
            B y y * IsReflective.coroot B y.2 z :=
          fun z => congrArg (HMul.hMul ((B y) y)) (h1 z)
        simp_rw [apply_self_mul_coroot_apply B x.2] at h2x -- 2(x,z) = (x,x)y*(z)
        simp_rw [apply_self_mul_coroot_apply B y.2] at h2y -- (y,y)x*(z) = 2(y,z)
        have h2xy : B x x = B y y := by
          refine h2.1 ?_
          dsimp only
          specialize h2x y
          rw [coroot_apply_self] at h2x
          specialize h2y x
          rw [coroot_apply_self] at h2y
          rw [mul_comm, ← h2x, ← hSB, star_id_of_comm, ← h2y, mul_comm]
        rw [Subtype.ext_iff_val, ← sub_eq_zero]
        refine hNB.1 _ (fun z => ?_)
        rw [map_sub, LinearMap.sub_apply, sub_eq_zero]
        refine h2.1 ?_
        dsimp only
        rw [h2x z, ← h2y z, hxy, h2xy] }
  root_coroot_two x := by
    dsimp only [coe_setOf, Embedding.coe_subtype, PerfectPairing.toLin_apply, mem_setOf_eq, id_eq,
      eq_mp_eq_cast, RingHom.id_apply, eq_mpr_eq_cast, cast_eq, LinearMap.sub_apply,
      Embedding.coeFn_mk, PerfectPairing.flip_apply_apply]
    exact coroot_apply_self B x.2
  reflection_perm x :=
    { toFun := fun y => ⟨(Module.reflection (coroot_apply_self B x.2) y),
        reflective_reflection B hSB x.2 y.2⟩
      invFun := fun y => ⟨(Module.reflection (coroot_apply_self B x.2) y),
        reflective_reflection B hSB x.2 y.2⟩
      left_inv := by
        intro y
        simp [involutive_reflection (coroot_apply_self B x.2) y]
      right_inv := by
        intro y
        simp [involutive_reflection (coroot_apply_self B x.2) y] }
  reflection_perm_root x y := by
    simp [Module.reflection_apply]
  reflection_perm_coroot x y := by
    simp only [coe_setOf, mem_setOf_eq, Embedding.coeFn_mk, Embedding.coe_subtype,
      PerfectPairing.flip_apply_apply, IsReflexive.toPerfectPairingDual_apply, Equiv.coe_fn_mk]
    ext z
    simp only [LinearMap.sub_apply, LinearMap.smul_apply, smul_eq_mul]
    refine y.2.1.1 ?_
    simp only [mem_setOf_eq, PerfectPairing.flip_apply_apply, mul_sub,
      apply_self_mul_coroot_apply B y.2, ← mul_assoc]
    rw [← isOrthogonal_reflection B x.2 hSB y y, apply_self_mul_coroot_apply, ← hSB z, ← hSB z,
<<<<<<< HEAD
      star_id_of_comm, star_id_of_comm, LinearEquiv.coe_coe, Module.reflection_apply, map_sub,
=======
      RingHom.id_apply, RingHom.id_apply, Module.reflection_apply, map_sub,
>>>>>>> 808600f8
      mul_sub, sub_eq_sub_iff_comm, sub_left_inj]
    refine x.2.1.1 ?_
    simp only [mem_setOf_eq, map_smul, smul_eq_mul]
    rw [← mul_assoc _ _ (B z x), ← mul_assoc _ _ (B z x), mul_left_comm,
      apply_self_mul_coroot_apply B x.2, mul_left_comm (B x x), apply_self_mul_coroot_apply B x.2,
      ← hSB x y, star_id_of_comm, ← hSB x z, star_id_of_comm]
    ring

end RootPairing<|MERGE_RESOLUTION|>--- conflicted
+++ resolved
@@ -172,11 +172,7 @@
     simp only [mem_setOf_eq, PerfectPairing.flip_apply_apply, mul_sub,
       apply_self_mul_coroot_apply B y.2, ← mul_assoc]
     rw [← isOrthogonal_reflection B x.2 hSB y y, apply_self_mul_coroot_apply, ← hSB z, ← hSB z,
-<<<<<<< HEAD
-      star_id_of_comm, star_id_of_comm, LinearEquiv.coe_coe, Module.reflection_apply, map_sub,
-=======
       RingHom.id_apply, RingHom.id_apply, Module.reflection_apply, map_sub,
->>>>>>> 808600f8
       mul_sub, sub_eq_sub_iff_comm, sub_left_inj]
     refine x.2.1.1 ?_
     simp only [mem_setOf_eq, map_smul, smul_eq_mul]
