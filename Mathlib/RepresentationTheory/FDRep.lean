--- conflicted
+++ resolved
@@ -28,18 +28,9 @@
 `FDRep k G` has all finite limits.
 
 ## TODO
-<<<<<<< HEAD
-* Upgrade the right rigid structure to a rigid structure
-  (this just needs to be done for `FGModuleCat`).
 * `FDRep k G` has all finite colimits.
 * `FDRep k G` is abelian.
 * `FDRep k G ≌ FGModuleCat (MonoidAlgebra k G)`.
-=======
-* `FdRep k G ≌ FullSubcategory (FiniteDimensional k)`
-* `FdRep k G` has all finite colimits.
-* `FdRep k G` is abelian.
-* `FdRep k G ≌ FGModuleCat (MonoidAlgebra k G)`.
->>>>>>> 250bf30b
 
 -/
 
