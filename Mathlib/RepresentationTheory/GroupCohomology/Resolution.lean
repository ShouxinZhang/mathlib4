/-
Copyright (c) 2022 Amelia Livingston. All rights reserved.
Released under Apache 2.0 license as described in the file LICENSE.
Authors: Amelia Livingston
-/
import Mathlib.Algebra.Category.ModuleCat.Projective
import Mathlib.AlgebraicTopology.ExtraDegeneracy
import Mathlib.CategoryTheory.Abelian.Ext
import Mathlib.RepresentationTheory.Rep

/-!
# The structure of the `k[G]`-module `k[Gⁿ]`

This file contains facts about an important `k[G]`-module structure on `k[Gⁿ]`, where `k` is a
commutative ring and `G` is a group. The module structure arises from the representation
`G →* End(k[Gⁿ])` induced by the diagonal action of `G` on `Gⁿ.`

In particular, we define an isomorphism of `k`-linear `G`-representations between `k[Gⁿ⁺¹]` and
`k[G] ⊗ₖ k[Gⁿ]` (on which `G` acts by `ρ(g₁)(g₂ ⊗ x) = (g₁ * g₂) ⊗ x`).

This allows us to define a `k[G]`-basis on `k[Gⁿ⁺¹]`, by mapping the natural `k[G]`-basis of
`k[G] ⊗ₖ k[Gⁿ]` along the isomorphism.

We then define the standard resolution of `k` as a trivial representation, by
taking the alternating face map complex associated to an appropriate simplicial `k`-linear
`G`-representation. This simplicial object is the `linearization` of the simplicial `G`-set given
by the universal cover of the classifying space of `G`, `EG`. We prove this simplicial `G`-set `EG`
is isomorphic to the Čech nerve of the natural arrow of `G`-sets `G ⟶ {pt}`.

We then use this isomorphism to deduce that as a complex of `k`-modules, the standard resolution
of `k` as a trivial `G`-representation is homotopy equivalent to the complex with `k` at 0 and 0
elsewhere.

Putting this material together allows us to define `groupCohomology.projectiveResolution`, the
standard projective resolution of `k` as a trivial `k`-linear `G`-representation.

## Main definitions

 * `groupCohomology.resolution.actionDiagonalSucc`
 * `groupCohomology.resolution.diagonalSucc`
 * `groupCohomology.resolution.ofMulActionBasis`
 * `classifyingSpaceUniversalCover`
 * `groupCohomology.resolution.forget₂ToModuleCatHomotopyEquiv`
 * `groupCohomology.projectiveResolution`

## Implementation notes

We express `k[G]`-module structures on a module `k`-module `V` using the `Representation`
definition. We avoid using instances `Module (G →₀ k) V` so that we do not run into possible
scalar action diamonds.

We also use the category theory library to bundle the type `k[Gⁿ]` - or more generally `k[H]` when
`H` has `G`-action - and the representation together, as a term of type `Rep k G`, and call it
`Rep.ofMulAction k G H.` This enables us to express the fact that certain maps are
`G`-equivariant by constructing morphisms in the category `Rep k G`, i.e., representations of `G`
over `k`.
-/

/- Porting note: most altered proofs in this file involved changing `simp` to `rw` or `erw`, so
https://github.com/leanprover-community/mathlib4/issues/5026 and
https://github.com/leanprover-community/mathlib4/issues/5164 are relevant. -/

suppress_compilation

noncomputable section

universe u v w

variable {k G : Type u} [CommRing k] {n : ℕ}

open CategoryTheory Finsupp

local notation "Gⁿ" => Fin n → G

set_option quotPrecheck false
local notation "Gⁿ⁺¹" => Fin (n + 1) → G

namespace groupCohomology.resolution

open Finsupp hiding lift
open MonoidalCategory
open Fin (partialProd)

section Basis

variable (k G n) [Group G]

section Action

open Action

/-- An isomorphism of `G`-sets `Gⁿ⁺¹ ≅ G × Gⁿ`, where `G` acts by left multiplication on `Gⁿ⁺¹` and
`G` but trivially on `Gⁿ`. The map sends `(g₀, ..., gₙ) ↦ (g₀, (g₀⁻¹g₁, g₁⁻¹g₂, ..., gₙ₋₁⁻¹gₙ))`,
and the inverse is `(g₀, (g₁, ..., gₙ)) ↦ (g₀, g₀g₁, g₀g₁g₂, ..., g₀g₁...gₙ).` -/
def actionDiagonalSucc (G : Type u) [Group G] :
    ∀ n : ℕ, diagonal G (n + 1) ≅ leftRegular G ⊗ Action.mk (Fin n → G) 1
  | 0 =>
    diagonalOneIsoLeftRegular G ≪≫
      (ρ_ _).symm ≪≫ tensorIso (Iso.refl _) (tensorUnitIso (Equiv.equivOfUnique PUnit _).toIso)
  | n + 1 =>
    diagonalSucc _ _ ≪≫
      tensorIso (Iso.refl _) (actionDiagonalSucc G n) ≪≫
        leftRegularTensorIso _ _ ≪≫
          tensorIso (Iso.refl _)
            (mkIso (Fin.insertNthEquiv (fun _ => G) 0).toIso fun _ => rfl)

theorem actionDiagonalSucc_hom_apply {G : Type u} [Group G] {n : ℕ} (f : Fin (n + 1) → G) :
    (actionDiagonalSucc G n).hom.hom f = (f 0, fun i => (f (Fin.castSucc i))⁻¹ * f i.succ) := by
  induction' n with n hn
  · exact Prod.ext rfl (funext fun x => Fin.elim0 x)
  · refine Prod.ext rfl (funext fun x => ?_)
    /- Porting note (#11039): broken proof was
    · dsimp only [actionDiagonalSucc]
      simp only [Iso.trans_hom, comp_hom, types_comp_apply, diagonalSucc_hom_hom,
        leftRegularTensorIso_hom_hom, tensorIso_hom, mkIso_hom_hom, Equiv.toIso_hom,
        Action.tensorHom, Equiv.piFinSuccAbove_symm_apply, tensor_apply, types_id_apply,
        tensor_rho, MonoidHom.one_apply, End.one_def, hn fun j : Fin (n + 1) => f j.succ,
        Fin.insertNth_zero']
      refine' Fin.cases (Fin.cons_zero _ _) (fun i => _) x
      · simp only [Fin.cons_succ, mul_left_inj, inv_inj, Fin.castSucc_fin_succ] -/
    dsimp [actionDiagonalSucc]
    erw [hn (fun (j : Fin (n + 1)) => f j.succ)]
    exact Fin.cases rfl (fun i => rfl) x
<<<<<<< HEAD
set_option linter.uppercaseLean3 false in
#align group_cohomology.resolution.Action_diagonal_succ_hom_apply groupCohomology.resolution.actionDiagonalSucc_hom_apply
=======
>>>>>>> 99508fb5

theorem actionDiagonalSucc_inv_apply {G : Type u} [Group G] {n : ℕ} (g : G) (f : Fin n → G) :
    (actionDiagonalSucc G n).inv.hom (g, f) = (g • Fin.partialProd f : Fin (n + 1) → G) := by
  revert g
  induction' n with n hn
  · intro g
    funext (x : Fin 1)
    simp only [Subsingleton.elim x 0, Pi.smul_apply, Fin.partialProd_zero, smul_eq_mul, mul_one]
    rfl
  · intro g
    /- Porting note (#11039): broken proof was
    ext
    dsimp only [actionDiagonalSucc]
    simp only [Iso.trans_inv, comp_hom, hn, diagonalSucc_inv_hom, types_comp_apply, tensorIso_inv,
      Iso.refl_inv, Action.tensorHom, id_hom, tensor_apply, types_id_apply,
      leftRegularTensorIso_inv_hom, tensor_rho, leftRegular_ρ_apply, Pi.smul_apply, smul_eq_mul]
    refine' Fin.cases _ _ x
    · simp only [Fin.cons_zero, Fin.partialProd_zero, mul_one]
    · intro i
      simpa only [Fin.cons_succ, Pi.smul_apply, smul_eq_mul, Fin.partialProd_succ', mul_assoc] -/
    funext x
    dsimp [actionDiagonalSucc]
    erw [hn, Fin.consEquiv_apply]
    refine Fin.cases ?_ (fun i => ?_) x
    · simp only [Fin.insertNth_zero, Fin.cons_zero, Fin.partialProd_zero, mul_one]
    · simp only [Fin.cons_succ, Pi.smul_apply, smul_eq_mul, Fin.partialProd_succ', ← mul_assoc]
      rfl

end Action

section Rep

open Rep

/-- An isomorphism of `k`-linear representations of `G` from `k[Gⁿ⁺¹]` to `k[G] ⊗ₖ k[Gⁿ]` (on
which `G` acts by `ρ(g₁)(g₂ ⊗ x) = (g₁ * g₂) ⊗ x`) sending `(g₀, ..., gₙ)` to
`g₀ ⊗ (g₀⁻¹g₁, g₁⁻¹g₂, ..., gₙ₋₁⁻¹gₙ)`. The inverse sends `g₀ ⊗ (g₁, ..., gₙ)` to
`(g₀, g₀g₁, ..., g₀g₁...gₙ)`. -/
def diagonalSucc (n : ℕ) :
    diagonal k G (n + 1) ≅ leftRegular k G ⊗ trivial k G ((Fin n → G) →₀ k) :=
  (linearization k G).mapIso (actionDiagonalSucc G n) ≪≫
    (asIso ((linearization k G).μ (Action.leftRegular G) _)).symm ≪≫
      tensorIso (Iso.refl _) (linearizationTrivialIso k G (Fin n → G))

variable {k G n}

theorem diagonalSucc_hom_single (f : Gⁿ⁺¹) (a : k) :
    (diagonalSucc k G n).hom.hom (single f a) =
      single (f 0) 1 ⊗ₜ single (fun i => (f (Fin.castSucc i))⁻¹ * f i.succ) a := by
/- Porting note (#11039): broken proof was
  dsimp only [diagonalSucc]
  simpa only [Iso.trans_hom, Iso.symm_hom, Action.comp_hom, ModuleCat.comp_def,
    LinearMap.comp_apply, Functor.mapIso_hom,
    linearization_map_hom_single (actionDiagonalSucc G n).hom f a, asIso_inv,
    linearization_μ_inv_hom, actionDiagonalSucc_hom_apply, finsuppTensorFinsupp',
    LinearEquiv.trans_symm, lcongr_symm, LinearEquiv.trans_apply, lcongr_single,
    TensorProduct.lid_symm_apply, finsuppTensorFinsupp_symm_single, LinearEquiv.coe_toLinearMap] -/
  change (𝟙 ((linearization k G).1.obj (Action.leftRegular G)).V
      ⊗ (linearizationTrivialIso k G (Fin n → G)).hom.hom)
    ((inv ((linearization k G).μ (Action.leftRegular G) { V := Fin n → G, ρ := 1 })).hom
      ((lmapDomain k k (actionDiagonalSucc G n).hom.hom) (single f a))) = _
  simp only [CategoryTheory.Functor.map_id, linearization_μ_inv_hom]
  -- This used to be `rw`, but we need `erw` after leanprover/lean4#2644
  erw [lmapDomain_apply, mapDomain_single, LinearEquiv.coe_toLinearMap, finsuppTensorFinsupp',
    LinearEquiv.trans_symm, LinearEquiv.trans_apply, lcongr_symm, Equiv.refl_symm]
  erw [lcongr_single]
  rw [TensorProduct.lid_symm_apply, actionDiagonalSucc_hom_apply, finsuppTensorFinsupp_symm_single]
  rfl

theorem diagonalSucc_inv_single_single (g : G) (f : Gⁿ) (a b : k) :
    (diagonalSucc k G n).inv.hom (Finsupp.single g a ⊗ₜ Finsupp.single f b) =
      single (g • partialProd f) (a * b) := by
/- Porting note (#11039): broken proof was
  dsimp only [diagonalSucc]
  simp only [Iso.trans_inv, Iso.symm_inv, Iso.refl_inv, tensorIso_inv, Action.tensorHom,
    Action.comp_hom, ModuleCat.comp_def, LinearMap.comp_apply, asIso_hom, Functor.mapIso_inv,
    ModuleCat.MonoidalCategory.hom_apply, linearizationTrivialIso_inv_hom_apply,
    linearization_μ_hom, Action.id_hom ((linearization k G).obj _), actionDiagonalSucc_inv_apply,
    ModuleCat.id_apply, LinearEquiv.coe_toLinearMap,
    finsuppTensorFinsupp'_single_tmul_single k (Action.leftRegular G).V,
    linearization_map_hom_single (actionDiagonalSucc G n).inv (g, f) (a * b)] -/
  change mapDomain (actionDiagonalSucc G n).inv.hom
    (lcongr (Equiv.refl (G × (Fin n → G))) (TensorProduct.lid k k)
      (finsuppTensorFinsupp k k k k G (Fin n → G) (single g a ⊗ₜ[k] single f b)))
    = single (g • partialProd f) (a * b)
  rw [finsuppTensorFinsupp_single, lcongr_single, mapDomain_single, Equiv.refl_apply,
    actionDiagonalSucc_inv_apply]
  rfl

theorem diagonalSucc_inv_single_left (g : G) (f : Gⁿ →₀ k) (r : k) :
    (diagonalSucc k G n).inv.hom (Finsupp.single g r ⊗ₜ f) =
      Finsupp.lift (Gⁿ⁺¹ →₀ k) k Gⁿ (fun f => single (g • partialProd f) r) f := by
  refine f.induction ?_ ?_
/- Porting note (#11039): broken proof was
  · simp only [TensorProduct.tmul_zero, map_zero]
  · intro a b x ha hb hx
    simp only [lift_apply, smul_single', mul_one, TensorProduct.tmul_add, map_add,
      diagonalSucc_inv_single_single, hx, Finsupp.sum_single_index, mul_comm b,
      zero_mul, single_zero] -/
  · rw [TensorProduct.tmul_zero, map_zero]
    -- This used to be `rw`, but we need `erw` after leanprover/lean4#2644
    erw [map_zero]
  · intro _ _ _ _ _ hx
    rw [TensorProduct.tmul_add, map_add]; erw [map_add, hx]
    simp_rw [lift_apply, smul_single, smul_eq_mul]
    -- This used to be `rw`, but we need `erw` after leanprover/lean4#2644
    erw [diagonalSucc_inv_single_single]
    rw [sum_single_index, mul_comm]
    rw [zero_mul, single_zero]
<<<<<<< HEAD
#align group_cohomology.resolution.diagonal_succ_inv_single_left groupCohomology.resolution.diagonalSucc_inv_single_left
=======
>>>>>>> 99508fb5

theorem diagonalSucc_inv_single_right (g : G →₀ k) (f : Gⁿ) (r : k) :
    (diagonalSucc k G n).inv.hom (g ⊗ₜ Finsupp.single f r) =
      Finsupp.lift _ k G (fun a => single (a • partialProd f) r) g := by
  refine g.induction ?_ ?_
/- Porting note (#11039): broken proof was
  · simp only [TensorProduct.zero_tmul, map_zero]
  · intro a b x ha hb hx
    simp only [lift_apply, smul_single', map_add, hx, diagonalSucc_inv_single_single,
      TensorProduct.add_tmul, Finsupp.sum_single_index, zero_mul, single_zero] -/
  · rw [TensorProduct.zero_tmul, map_zero]
    -- This used to be `rw`, but we need `erw` after leanprover/lean4#2644
    erw [map_zero]
  · intro _ _ _ _ _ hx
    rw [TensorProduct.add_tmul, map_add]; erw [map_add, hx]
    simp_rw [lift_apply, smul_single']
    -- This used to be `rw`, but we need `erw` after leanprover/lean4#2644
    erw [diagonalSucc_inv_single_single]
    rw [sum_single_index]
    rw [zero_mul, single_zero]
<<<<<<< HEAD
#align group_cohomology.resolution.diagonal_succ_inv_single_right groupCohomology.resolution.diagonalSucc_inv_single_right
=======
>>>>>>> 99508fb5

end Rep

open scoped TensorProduct

open Representation

/-- The `k[G]`-linear isomorphism `k[G] ⊗ₖ k[Gⁿ] ≃ k[Gⁿ⁺¹]`, where the `k[G]`-module structure on
the lefthand side is `TensorProduct.leftModule`, whilst that of the righthand side comes from
`Representation.asModule`. Allows us to use `Algebra.TensorProduct.basis` to get a `k[G]`-basis
of the righthand side. -/
def ofMulActionBasisAux :
    MonoidAlgebra k G ⊗[k] ((Fin n → G) →₀ k) ≃ₗ[MonoidAlgebra k G]
      (ofMulAction k G (Fin (n + 1) → G)).asModule :=
  { (Rep.equivalenceModuleMonoidAlgebra.1.mapIso (diagonalSucc k G n).symm).toLinearEquiv with
    map_smul' := fun r x => by
      -- This used to be `rw`, but we need `erw` after leanprover/lean4#2644
      erw [RingHom.id_apply, LinearEquiv.toFun_eq_coe, ← LinearEquiv.map_smul]
      congr 1
      /- Porting note (#11039): broken proof was
      refine' x.induction_on _ (fun x y => _) fun y z hy hz => _
      · simp only [smul_zero]
      · simp only [TensorProduct.smul_tmul']
        show (r * x) ⊗ₜ y = _
        rw [← ofMulAction_self_smul_eq_mul, smul_tprod_one_asModule]
      · rw [smul_add, hz, hy, smul_add] -/
      show _ = Representation.asAlgebraHom (tensorObj (Rep.leftRegular k G)
        (Rep.trivial k G ((Fin n → G) →₀ k))).ρ r _
      refine x.induction_on ?_ (fun x y => ?_) fun y z hy hz => ?_
      · rw [smul_zero, map_zero]
      · rw [TensorProduct.smul_tmul', smul_eq_mul, ← ofMulAction_self_smul_eq_mul]
        exact (smul_tprod_one_asModule (Representation.ofMulAction k G G) r x y).symm
      · rw [smul_add, hz, hy, map_add] }

/-- A `k[G]`-basis of `k[Gⁿ⁺¹]`, coming from the `k[G]`-linear isomorphism
`k[G] ⊗ₖ k[Gⁿ] ≃ k[Gⁿ⁺¹].` -/
def ofMulActionBasis :
    Basis (Fin n → G) (MonoidAlgebra k G) (ofMulAction k G (Fin (n + 1) → G)).asModule :=
  Basis.map
    (Algebra.TensorProduct.basis (MonoidAlgebra k G)
      (Finsupp.basisSingleOne : Basis (Fin n → G) k ((Fin n → G) →₀ k)))
    (ofMulActionBasisAux k G n)

theorem ofMulAction_free :
    Module.Free (MonoidAlgebra k G) (ofMulAction k G (Fin (n + 1) → G)).asModule :=
  Module.Free.of_basis (ofMulActionBasis k G n)

end Basis

end groupCohomology.resolution

namespace Rep

variable (n) [Group G] (A : Rep k G)

open groupCohomology.resolution

/-- Given a `k`-linear `G`-representation `A`, the set of representation morphisms
`Hom(k[Gⁿ⁺¹], A)` is `k`-linearly isomorphic to the set of functions `Gⁿ → A`. -/
noncomputable def diagonalHomEquiv :
    (Rep.ofMulAction k G (Fin (n + 1) → G) ⟶ A) ≃ₗ[k] (Fin n → G) → A :=
  Linear.homCongr k
        ((diagonalSucc k G n).trans ((Representation.ofMulAction k G G).repOfTprodIso 1))
        (Iso.refl _) ≪≫ₗ
      (Rep.MonoidalClosed.linearHomEquivComm _ _ _ ≪≫ₗ Rep.leftRegularHomEquiv _) ≪≫ₗ
    (Finsupp.llift A k k (Fin n → G)).symm

variable {n A}

/-- Given a `k`-linear `G`-representation `A`, `diagonalHomEquiv` is a `k`-linear isomorphism of
the set of representation morphisms `Hom(k[Gⁿ⁺¹], A)` with `Fun(Gⁿ, A)`. This lemma says that this
sends a morphism of representations `f : k[Gⁿ⁺¹] ⟶ A` to the function
`(g₁, ..., gₙ) ↦ f(1, g₁, g₁g₂, ..., g₁g₂...gₙ).` -/
theorem diagonalHomEquiv_apply (f : Rep.ofMulAction k G (Fin (n + 1) → G) ⟶ A) (x : Fin n → G) :
    diagonalHomEquiv n A f x = f.hom (Finsupp.single (Fin.partialProd x) 1) := by
/- Porting note (#11039): broken proof was
  unfold diagonalHomEquiv
  simpa only [LinearEquiv.trans_apply, Rep.leftRegularHomEquiv_apply,
    MonoidalClosed.linearHomEquivComm_hom, Finsupp.llift_symm_apply, TensorProduct.curry_apply,
    Linear.homCongr_apply, Iso.refl_hom, Iso.trans_inv, Action.comp_hom, ModuleCat.comp_def,
    LinearMap.comp_apply, Representation.repOfTprodIso_inv_apply,
    diagonalSucc_inv_single_single (1 : G) x, one_smul, one_mul] -/
  change f.hom ((diagonalSucc k G n).inv.hom (Finsupp.single 1 1 ⊗ₜ[k] Finsupp.single x 1)) = _
  rw [diagonalSucc_inv_single_single, one_smul, one_mul]

/-- Given a `k`-linear `G`-representation `A`, `diagonalHomEquiv` is a `k`-linear isomorphism of
the set of representation morphisms `Hom(k[Gⁿ⁺¹], A)` with `Fun(Gⁿ, A)`. This lemma says that the
inverse map sends a function `f : Gⁿ → A` to the representation morphism sending
`(g₀, ... gₙ) ↦ ρ(g₀)(f(g₀⁻¹g₁, g₁⁻¹g₂, ..., gₙ₋₁⁻¹gₙ))`, where `ρ` is the representation attached
to `A`. -/
theorem diagonalHomEquiv_symm_apply (f : (Fin n → G) → A) (x : Fin (n + 1) → G) :
    ((diagonalHomEquiv n A).symm f).hom (Finsupp.single x 1) =
      A.ρ (x 0) (f fun i : Fin n => (x (Fin.castSucc i))⁻¹ * x i.succ) := by
  unfold diagonalHomEquiv
/- Porting note (#11039): broken proof was
  simp only [LinearEquiv.trans_symm, LinearEquiv.symm_symm, LinearEquiv.trans_apply,
    Rep.leftRegularHomEquiv_symm_apply, Linear.homCongr_symm_apply, Action.comp_hom, Iso.refl_inv,
    Category.comp_id, Rep.MonoidalClosed.linearHomEquivComm_symm_hom, Iso.trans_hom,
    ModuleCat.comp_def, LinearMap.comp_apply, Representation.repOfTprodIso_apply,
    diagonalSucc_hom_single x (1 : k), TensorProduct.uncurry_apply, Rep.leftRegularHom_hom,
    Finsupp.lift_apply, ihom_obj_ρ_def, Rep.ihom_obj_ρ_apply, Finsupp.sum_single_index, zero_smul,
    one_smul, Rep.of_ρ, Rep.Action_ρ_eq_ρ, Rep.trivial_def (x 0)⁻¹, Finsupp.llift_apply A k k] -/
  simp only [LinearEquiv.trans_symm, LinearEquiv.symm_symm, LinearEquiv.trans_apply,
    leftRegularHomEquiv_symm_apply, Linear.homCongr_symm_apply, Iso.trans_hom, Iso.refl_inv,
    Category.comp_id, Action.comp_hom, MonoidalClosed.linearHomEquivComm_symm_hom]
  -- Porting note: This is a sure sign that coercions for morphisms in `ModuleCat`
  -- are still not set up properly.
  -- This used to be `rw`, but we need `erw` after leanprover/lean4#2644
  erw [ModuleCat.coe_comp]
  simp only [ModuleCat.coe_comp, Function.comp_apply]
  -- This used to be `rw`, but we need `erw` after leanprover/lean4#2644
  erw [diagonalSucc_hom_single]
  erw [TensorProduct.uncurry_apply, Finsupp.lift_apply, Finsupp.sum_single_index]
  · simp only [one_smul]
    erw [Representation.linHom_apply]
    simp only [LinearMap.comp_apply, MonoidHom.one_apply, LinearMap.one_apply]
    erw [Finsupp.llift_apply]
    rw [Finsupp.lift_apply]
    erw [Finsupp.sum_single_index]
    · rw [one_smul]
    · rw [zero_smul]
  · rw [zero_smul]

/-- Auxiliary lemma for defining group cohomology, used to show that the isomorphism
`diagonalHomEquiv` commutes with the differentials in two complexes which compute
group cohomology. -/
theorem diagonalHomEquiv_symm_partialProd_succ (f : (Fin n → G) → A) (g : Fin (n + 1) → G)
    (a : Fin (n + 1)) :
    ((diagonalHomEquiv n A).symm f).hom (Finsupp.single (Fin.partialProd g ∘ a.succ.succAbove) 1)
      = f (Fin.contractNth a (· * ·) g) := by
  simp only [diagonalHomEquiv_symm_apply, Function.comp_apply, Fin.succ_succAbove_zero,
    Fin.partialProd_zero, map_one, Fin.succ_succAbove_succ, LinearMap.one_apply,
    Fin.partialProd_succ]
  congr
  ext
  rw [← Fin.partialProd_succ, Fin.inv_partialProd_mul_eq_contractNth]

end Rep

variable (G)

/-- The simplicial `G`-set sending `[n]` to `Gⁿ⁺¹` equipped with the diagonal action of `G`. -/
def classifyingSpaceUniversalCover [Monoid G] :
    SimplicialObject (Action (Type u) <| MonCat.of G) where
  obj n := Action.ofMulAction G (Fin (n.unop.len + 1) → G)
  map f :=
    { hom := fun x => x ∘ f.unop.toOrderHom
      comm := fun _ => rfl }
  map_id _ := rfl
  map_comp _ _ := rfl

namespace classifyingSpaceUniversalCover

open CategoryTheory CategoryTheory.Limits

variable [Monoid G]

/-- When the category is `G`-Set, `cechNerveTerminalFrom` of `G` with the left regular action is
isomorphic to `EG`, the universal cover of the classifying space of `G` as a simplicial `G`-set. -/
def cechNerveTerminalFromIso :
    cechNerveTerminalFrom (Action.ofMulAction G G) ≅ classifyingSpaceUniversalCover G :=
  NatIso.ofComponents (fun n => limit.isoLimitCone (Action.ofMulActionLimitCone _ _)) fun f => by
    refine IsLimit.hom_ext (Action.ofMulActionLimitCone.{u, 0} G fun _ => G).2 fun j => ?_
    dsimp only [cechNerveTerminalFrom, Pi.lift]
    rw [Category.assoc, limit.isoLimitCone_hom_π, limit.lift_π, Category.assoc]
    exact (limit.isoLimitCone_hom_π _ _).symm

/-- As a simplicial set, `cechNerveTerminalFrom` of a monoid `G` is isomorphic to the universal
cover of the classifying space of `G` as a simplicial set. -/
def cechNerveTerminalFromIsoCompForget :
    cechNerveTerminalFrom G ≅ classifyingSpaceUniversalCover G ⋙ forget _ :=
  NatIso.ofComponents (fun _ => Types.productIso _) fun _ =>
    Matrix.ext fun _ _ => Types.Limit.lift_π_apply (Discrete.functor fun _ ↦ G) _ _ _

variable (k)

open AlgebraicTopology SimplicialObject.Augmented SimplicialObject CategoryTheory.Arrow

/-- The universal cover of the classifying space of `G` as a simplicial set, augmented by the map
from `Fin 1 → G` to the terminal object in `Type u`. -/
def compForgetAugmented : SimplicialObject.Augmented (Type u) :=
  SimplicialObject.augment (classifyingSpaceUniversalCover G ⋙ forget _) (terminal _)
    (terminal.from _) fun _ _ _ => Subsingleton.elim _ _

/-- The augmented Čech nerve of the map from `Fin 1 → G` to the terminal object in `Type u` has an
extra degeneracy. -/
def extraDegeneracyAugmentedCechNerve :
    ExtraDegeneracy (Arrow.mk <| terminal.from G).augmentedCechNerve :=
  AugmentedCechNerve.extraDegeneracy (Arrow.mk <| terminal.from G)
    ⟨fun _ => (1 : G),
      @Subsingleton.elim _ (@Unique.instSubsingleton _ (Limits.uniqueToTerminal _)) _ _⟩

/-- The universal cover of the classifying space of `G` as a simplicial set, augmented by the map
from `Fin 1 → G` to the terminal object in `Type u`, has an extra degeneracy. -/
def extraDegeneracyCompForgetAugmented : ExtraDegeneracy (compForgetAugmented G) := by
  refine
    ExtraDegeneracy.ofIso (?_ : (Arrow.mk <| terminal.from G).augmentedCechNerve ≅ _)
      (extraDegeneracyAugmentedCechNerve G)
  exact
    Comma.isoMk (CechNerveTerminalFrom.iso G ≪≫ cechNerveTerminalFromIsoCompForget G)
      (Iso.refl _) (by ext : 1; exact IsTerminal.hom_ext terminalIsTerminal _ _)

/-- The free functor `Type u ⥤ ModuleCat.{u} k` applied to the universal cover of the classifying
space of `G` as a simplicial set, augmented by the map from `Fin 1 → G` to the terminal object
in `Type u`. -/
def compForgetAugmented.toModule : SimplicialObject.Augmented (ModuleCat.{u} k) :=
  ((SimplicialObject.Augmented.whiskering _ _).obj (ModuleCat.free k)).obj (compForgetAugmented G)

/-- If we augment the universal cover of the classifying space of `G` as a simplicial set by the
map from `Fin 1 → G` to the terminal object in `Type u`, then apply the free functor
`Type u ⥤ ModuleCat.{u} k`, the resulting augmented simplicial `k`-module has an extra
degeneracy. -/
def extraDegeneracyCompForgetAugmentedToModule :
    ExtraDegeneracy (compForgetAugmented.toModule k G) :=
  ExtraDegeneracy.map (extraDegeneracyCompForgetAugmented G) (ModuleCat.free k)

end classifyingSpaceUniversalCover

variable (k)

/-- The standard resolution of `k` as a trivial representation, defined as the alternating
face map complex of a simplicial `k`-linear `G`-representation. -/
def groupCohomology.resolution [Monoid G] :=
  (AlgebraicTopology.alternatingFaceMapComplex (Rep k G)).obj
    (classifyingSpaceUniversalCover G ⋙ (Rep.linearization k G).1.1)

namespace groupCohomology.resolution

open classifyingSpaceUniversalCover AlgebraicTopology CategoryTheory CategoryTheory.Limits

variable [Monoid G]

/-- The `k`-linear map underlying the differential in the standard resolution of `k` as a trivial
`k`-linear `G`-representation. It sends `(g₀, ..., gₙ) ↦ ∑ (-1)ⁱ • (g₀, ..., ĝᵢ, ..., gₙ)`. -/
def d (G : Type u) (n : ℕ) : ((Fin (n + 1) → G) →₀ k) →ₗ[k] (Fin n → G) →₀ k :=
  Finsupp.lift ((Fin n → G) →₀ k) k (Fin (n + 1) → G) fun g =>
    (@Finset.univ (Fin (n + 1)) _).sum fun p =>
      Finsupp.single (g ∘ p.succAbove) ((-1 : k) ^ (p : ℕ))

variable {k G}

@[simp]
theorem d_of {G : Type u} {n : ℕ} (c : Fin (n + 1) → G) :
    d k G n (Finsupp.single c 1) =
      Finset.univ.sum fun p : Fin (n + 1) =>
        Finsupp.single (c ∘ p.succAbove) ((-1 : k) ^ (p : ℕ)) := by
  simp [d]

variable (k G)

/-- The `n`th object of the standard resolution of `k` is definitionally isomorphic to `k[Gⁿ⁺¹]`
equipped with the representation induced by the diagonal action of `G`. -/
def xIso (n : ℕ) : (groupCohomology.resolution k G).X n ≅ Rep.ofMulAction k G (Fin (n + 1) → G) :=
  Iso.refl _

instance x_projective (G : Type u) [Group G] (n : ℕ) :
    Projective ((groupCohomology.resolution k G).X n) :=
  Rep.equivalenceModuleMonoidAlgebra.toAdjunction.projective_of_map_projective _ <|
    @ModuleCat.projective_of_free.{u} _ _
      (ModuleCat.of (MonoidAlgebra k G) (Representation.ofMulAction k G (Fin (n + 1) → G)).asModule)
      _ (ofMulActionBasis k G n)

/-- Simpler expression for the differential in the standard resolution of `k` as a
`G`-representation. It sends `(g₀, ..., gₙ₊₁) ↦ ∑ (-1)ⁱ • (g₀, ..., ĝᵢ, ..., gₙ₊₁)`. -/
theorem d_eq (n : ℕ) : ((groupCohomology.resolution k G).d (n + 1) n).hom = d k G (n + 1) := by
  refine Finsupp.lhom_ext' fun x => LinearMap.ext_ring ?_
  dsimp [groupCohomology.resolution]
/- Porting note (#11039): broken proof was
  simpa [← @intCast_smul k, simplicial_object.δ] -/
  simp_rw [alternatingFaceMapComplex_obj_d, AlternatingFaceMapComplex.objD, SimplicialObject.δ,
    Functor.comp_map, ← Int.cast_smul_eq_zsmul k ((-1) ^ _ : ℤ), Int.cast_pow, Int.cast_neg,
    Int.cast_one, Action.sum_hom, Action.smul_hom, Rep.linearization_map_hom]
  rw [LinearMap.coeFn_sum, Fintype.sum_apply]
  erw [d_of (k := k) x]
/- Porting note: want to rewrite `LinearMap.smul_apply` but simp/simp_rw won't do it; I need erw,
so using Finset.sum_congr to get rid of the binder -/
  refine Finset.sum_congr rfl fun _ _ => ?_
  erw [LinearMap.smul_apply]
  rw [Finsupp.lmapDomain_apply, Finsupp.mapDomain_single, Finsupp.smul_single', mul_one]
  rfl

section Exactness

/-- The standard resolution of `k` as a trivial representation as a complex of `k`-modules. -/
def forget₂ToModuleCat :=
  ((forget₂ (Rep k G) (ModuleCat.{u} k)).mapHomologicalComplex _).obj
    (groupCohomology.resolution k G)

/-- If we apply the free functor `Type u ⥤ ModuleCat.{u} k` to the universal cover of the
classifying space of `G` as a simplicial set, then take the alternating face map complex, the result
is isomorphic to the standard resolution of the trivial `G`-representation `k` as a complex of
`k`-modules. -/
def compForgetAugmentedIso :
    AlternatingFaceMapComplex.obj
        (SimplicialObject.Augmented.drop.obj (compForgetAugmented.toModule k G)) ≅
      groupCohomology.resolution.forget₂ToModuleCat k G :=
  eqToIso
    (Functor.congr_obj (map_alternatingFaceMapComplex (forget₂ (Rep k G) (ModuleCat.{u} k))).symm
      (classifyingSpaceUniversalCover G ⋙ (Rep.linearization k G).1.1))

/-- As a complex of `k`-modules, the standard resolution of the trivial `G`-representation `k` is
homotopy equivalent to the complex which is `k` at 0 and 0 elsewhere. -/
def forget₂ToModuleCatHomotopyEquiv :
    HomotopyEquiv (groupCohomology.resolution.forget₂ToModuleCat k G)
      ((ChainComplex.single₀ (ModuleCat k)).obj ((forget₂ (Rep k G) _).obj <| Rep.trivial k G k)) :=
  (HomotopyEquiv.ofIso (compForgetAugmentedIso k G).symm).trans <|
    (SimplicialObject.Augmented.ExtraDegeneracy.homotopyEquiv
          (extraDegeneracyCompForgetAugmentedToModule k G)).trans
      (HomotopyEquiv.ofIso <|
        (ChainComplex.single₀ (ModuleCat.{u} k)).mapIso
          (@Finsupp.LinearEquiv.finsuppUnique k k _ _ _ (⊤_ Type u)
              Types.terminalIso.toEquiv.unique).toModuleIso)

/-- The hom of `k`-linear `G`-representations `k[G¹] → k` sending `∑ nᵢgᵢ ↦ ∑ nᵢ`. -/
def ε : Rep.ofMulAction k G (Fin 1 → G) ⟶ Rep.trivial k G k where
  hom := Finsupp.linearCombination _ fun _ => (1 : k)
  comm g := Finsupp.lhom_ext' fun _ => LinearMap.ext_ring (by
    show
      Finsupp.linearCombination k (fun _ => (1 : k)) (Finsupp.mapDomain _ (Finsupp.single _ _)) =
        Finsupp.linearCombination k (fun _ => (1 : k)) (Finsupp.single _ _)
    simp only [Finsupp.mapDomain_single, Finsupp.linearCombination_single])

/-- The homotopy equivalence of complexes of `k`-modules between the standard resolution of `k` as
a trivial `G`-representation, and the complex which is `k` at 0 and 0 everywhere else, acts as
`∑ nᵢgᵢ ↦ ∑ nᵢ : k[G¹] → k` at 0. -/
theorem forget₂ToModuleCatHomotopyEquiv_f_0_eq :
    (forget₂ToModuleCatHomotopyEquiv k G).1.f 0 = (forget₂ (Rep k G) _).map (ε k G) := by
  show (HomotopyEquiv.hom _ ≫ HomotopyEquiv.hom _ ≫ HomotopyEquiv.hom _).f 0 = _
  simp only [HomologicalComplex.comp_f]
  dsimp
  convert Category.id_comp (X := (forget₂ToModuleCat k G).X 0) _
  · dsimp only [HomotopyEquiv.ofIso, compForgetAugmentedIso]
    simp only [Iso.symm_hom, eqToIso.inv, HomologicalComplex.eqToHom_f, eqToHom_refl]
  trans (linearCombination _ fun _ => (1 : k)).comp ((ModuleCat.free k).map (terminal.from _))
  · dsimp
    erw [Finsupp.lmapDomain_linearCombination (α := Fin 1 → G) (R := k) (α' := ⊤_ Type u)
        (v := fun _ => (1 : k)) (v' := fun _ => (1 : k))
        (terminal.from
          ((classifyingSpaceUniversalCover G).obj (Opposite.op (SimplexCategory.mk 0))).V)
        LinearMap.id fun i => rfl,
      LinearMap.id_comp]
    rfl
  · congr
    · ext x
      dsimp (config := { unfoldPartialApp := true }) [HomotopyEquiv.ofIso,
        Finsupp.LinearEquiv.finsuppUnique]
      rw [linearCombination_single, one_smul,
        @Unique.eq_default _ Types.terminalIso.toEquiv.unique x,
        ChainComplex.single₀_map_f_zero, LinearMap.coe_mk, AddHom.coe_mk, Function.comp_apply,
        Finsupp.equivFunOnFinite_apply, Finsupp.single_eq_same]
    · exact @Subsingleton.elim _ (@Unique.instSubsingleton _ (Limits.uniqueToTerminal _)) _ _

theorem d_comp_ε : (groupCohomology.resolution k G).d 1 0 ≫ ε k G = 0 := by
  ext : 1
  refine LinearMap.ext fun x => ?_
  have : (forget₂ToModuleCat k G).d 1 0
      ≫ (forget₂ (Rep k G) (ModuleCat.{u} k)).map (ε k G) = 0 := by
    rw [← forget₂ToModuleCatHomotopyEquiv_f_0_eq,
      ← (forget₂ToModuleCatHomotopyEquiv k G).1.2 1 0 rfl]
    exact comp_zero
  exact LinearMap.ext_iff.1 this _

/-- The chain map from the standard resolution of `k` to `k[0]` given by `∑ nᵢgᵢ ↦ ∑ nᵢ` in
degree zero. -/
def εToSingle₀ :
    groupCohomology.resolution k G ⟶ (ChainComplex.single₀ _).obj (Rep.trivial k G k) :=
  ((groupCohomology.resolution k G).toSingle₀Equiv _).symm ⟨ε k G, d_comp_ε k G⟩

theorem εToSingle₀_comp_eq :
    ((forget₂ _ (ModuleCat.{u} k)).mapHomologicalComplex _).map (εToSingle₀ k G) ≫
        (HomologicalComplex.singleMapHomologicalComplex _ _ _).hom.app _ =
      (forget₂ToModuleCatHomotopyEquiv k G).hom := by
  dsimp
  ext1
  dsimp
  simpa using (forget₂ToModuleCatHomotopyEquiv_f_0_eq k G).symm

theorem quasiIso_forget₂_εToSingle₀ :
    QuasiIso (((forget₂ _ (ModuleCat.{u} k)).mapHomologicalComplex _).map (εToSingle₀ k G)) := by
  have h : QuasiIso (forget₂ToModuleCatHomotopyEquiv k G).hom := inferInstance
  rw [← εToSingle₀_comp_eq k G] at h
  exact quasiIso_of_comp_right (hφφ' := h)

instance : QuasiIso (εToSingle₀ k G) := by
  rw [← HomologicalComplex.quasiIso_map_iff_of_preservesHomology _ (forget₂ _ (ModuleCat.{u} k))]
  apply quasiIso_forget₂_εToSingle₀

end Exactness

end groupCohomology.resolution

open groupCohomology.resolution HomologicalComplex.Hom

variable [Group G]

/-- The standard projective resolution of `k` as a trivial `k`-linear `G`-representation. -/
def groupCohomology.projectiveResolution : ProjectiveResolution (Rep.trivial k G k) where
  π := εToSingle₀ k G

instance : EnoughProjectives (Rep k G) :=
  Rep.equivalenceModuleMonoidAlgebra.enoughProjectives_iff.2
    ModuleCat.moduleCat_enoughProjectives.{u}

/-- Given a `k`-linear `G`-representation `V`, `Extⁿ(k, V)` (where `k` is a trivial `k`-linear
`G`-representation) is isomorphic to the `n`th cohomology group of `Hom(P, V)`, where `P` is the
standard resolution of `k` called `groupCohomology.resolution k G`. -/
def groupCohomology.extIso (V : Rep k G) (n : ℕ) :
    ((Ext k (Rep k G) n).obj (Opposite.op <| Rep.trivial k G k)).obj V ≅
      ((groupCohomology.resolution k G).linearYonedaObj k V).homology n :=
  (groupCohomology.projectiveResolution k G).isoExt n V<|MERGE_RESOLUTION|>--- conflicted
+++ resolved
@@ -121,11 +121,6 @@
     dsimp [actionDiagonalSucc]
     erw [hn (fun (j : Fin (n + 1)) => f j.succ)]
     exact Fin.cases rfl (fun i => rfl) x
-<<<<<<< HEAD
-set_option linter.uppercaseLean3 false in
-#align group_cohomology.resolution.Action_diagonal_succ_hom_apply groupCohomology.resolution.actionDiagonalSucc_hom_apply
-=======
->>>>>>> 99508fb5
 
 theorem actionDiagonalSucc_inv_apply {G : Type u} [Group G] {n : ℕ} (g : G) (f : Fin n → G) :
     (actionDiagonalSucc G n).inv.hom (g, f) = (g • Fin.partialProd f : Fin (n + 1) → G) := by
@@ -235,10 +230,6 @@
     erw [diagonalSucc_inv_single_single]
     rw [sum_single_index, mul_comm]
     rw [zero_mul, single_zero]
-<<<<<<< HEAD
-#align group_cohomology.resolution.diagonal_succ_inv_single_left groupCohomology.resolution.diagonalSucc_inv_single_left
-=======
->>>>>>> 99508fb5
 
 theorem diagonalSucc_inv_single_right (g : G →₀ k) (f : Gⁿ) (r : k) :
     (diagonalSucc k G n).inv.hom (g ⊗ₜ Finsupp.single f r) =
@@ -259,10 +250,6 @@
     erw [diagonalSucc_inv_single_single]
     rw [sum_single_index]
     rw [zero_mul, single_zero]
-<<<<<<< HEAD
-#align group_cohomology.resolution.diagonal_succ_inv_single_right groupCohomology.resolution.diagonalSucc_inv_single_right
-=======
->>>>>>> 99508fb5
 
 end Rep
 
