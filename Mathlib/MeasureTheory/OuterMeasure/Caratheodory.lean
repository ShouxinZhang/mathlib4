--- conflicted
+++ resolved
@@ -108,17 +108,6 @@
 lemma isCaratheodory_partialSups {ι : Type*} [PartialOrder ι] [LocallyFiniteOrderBot ι]
     {s : ι → Set α} (h : ∀ i, m.IsCaratheodory (s i)) (i : ι) :
     m.IsCaratheodory (partialSups s i) := by
-<<<<<<< HEAD
-  induction i with
-  | zero => exact h 0
-  | succ i hi => exact partialSups_add_one s i ▸ m.isCaratheodory_union hi (h (i + 1))
-
-lemma isCaratheodory_disjointed {s : ℕ → Set α} (h : ∀ i, m.IsCaratheodory (s i)) (i : ℕ) :
-    m.IsCaratheodory (disjointed s i) := by
-  induction i with
-  | zero => exact h 0
-  | succ i _ => exact m.isCaratheodory_diff (h (i + 1)) (m.isCaratheodory_partialSups h i)
-=======
   simpa only [partialSups_apply, Finset.sup'_eq_sup, Finset.sup_set_eq_biUnion, ← Finset.mem_coe,
     Finset.coe_Iic] using .biUnion_of_finite (finite_Iic _) (fun j _ ↦ h j)
 
@@ -126,7 +115,6 @@
     {s : ι → Set α} (h : ∀ i, m.IsCaratheodory (s i)) (i : ι) :
     m.IsCaratheodory (disjointed s i) :=
   disjointedRec (fun _ j ht ↦ m.isCaratheodory_diff ht <| h j) (h i)
->>>>>>> ac1e0426
 
 theorem isCaratheodory_sum {s : ℕ → Set α} (h : ∀ i, IsCaratheodory m (s i))
     (hd : Pairwise (Disjoint on s)) {t : Set α} :
