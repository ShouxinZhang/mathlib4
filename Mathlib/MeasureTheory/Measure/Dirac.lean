/-
Copyright (c) 2018 Johannes Hölzl. All rights reserved.
Released under Apache 2.0 license as described in the file LICENSE.
Authors: Johannes Hölzl
-/
import Mathlib.MeasureTheory.Measure.MutuallySingular
/-!
# Dirac measure

In this file we define the Dirac measure `MeasureTheory.Measure.dirac a`
and prove some basic facts about it.
-/

set_option autoImplicit true

open Function Set
open scoped ENNReal Classical

noncomputable section

variable [MeasurableSpace α] [MeasurableSpace β] {s : Set α}

namespace MeasureTheory

namespace Measure

/-- The dirac measure. -/
def dirac (a : α) : Measure α := (OuterMeasure.dirac a).toMeasure (by simp)
#align measure_theory.measure.dirac MeasureTheory.Measure.dirac

instance : MeasureSpace PUnit :=
  ⟨dirac PUnit.unit⟩

theorem le_dirac_apply {a} : s.indicator 1 a ≤ dirac a s :=
  OuterMeasure.dirac_apply a s ▸ le_toMeasure_apply _ _ _
#align measure_theory.measure.le_dirac_apply MeasureTheory.Measure.le_dirac_apply

@[simp]
theorem dirac_apply' (a : α) (hs : MeasurableSet s) : dirac a s = s.indicator 1 a :=
  toMeasure_apply _ _ hs
#align measure_theory.measure.dirac_apply' MeasureTheory.Measure.dirac_apply'

@[simp]
theorem dirac_apply_of_mem {a : α} (h : a ∈ s) : dirac a s = 1 := by
  have : ∀ t : Set α, a ∈ t → t.indicator (1 : α → ℝ≥0∞) a = 1 := fun t ht => indicator_of_mem ht 1
  refine' le_antisymm (this univ trivial ▸ _) (this s h ▸ le_dirac_apply)
  rw [← dirac_apply' a MeasurableSet.univ]
  exact measure_mono (subset_univ s)
#align measure_theory.measure.dirac_apply_of_mem MeasureTheory.Measure.dirac_apply_of_mem

@[simp]
theorem dirac_apply [MeasurableSingletonClass α] (a : α) (s : Set α) :
    dirac a s = s.indicator 1 a := by
  by_cases h : a ∈ s; · rw [dirac_apply_of_mem h, indicator_of_mem h, Pi.one_apply]
  rw [indicator_of_not_mem h, ← nonpos_iff_eq_zero]
  calc
    dirac a s ≤ dirac a {a}ᶜ := measure_mono (subset_compl_comm.1 <| singleton_subset_iff.2 h)
    _ = 0 := by simp [dirac_apply' _ (measurableSet_singleton _).compl]

#align measure_theory.measure.dirac_apply MeasureTheory.Measure.dirac_apply

theorem map_dirac {f : α → β} (hf : Measurable f) (a : α) : (dirac a).map f = dirac (f a) :=
  ext fun s hs => by simp [hs, map_apply hf hs, hf hs, indicator_apply]
#align measure_theory.measure.map_dirac MeasureTheory.Measure.map_dirac

lemma map_const (μ : Measure α) (c : β) : μ.map (fun _ ↦ c) = (μ Set.univ) • dirac c := by
  ext s hs
  simp only [aemeasurable_const, measurable_const, smul_toOuterMeasure, OuterMeasure.coe_smul,
    Pi.smul_apply, dirac_apply' _ hs, smul_eq_mul]
  classical
  rw [Measure.map_apply measurable_const hs, Set.preimage_const]
  by_cases hsc : c ∈ s
  · rw [(Set.indicator_eq_one_iff_mem _).mpr hsc, mul_one, if_pos hsc]
  · rw [if_neg hsc, (Set.indicator_eq_zero_iff_not_mem _).mpr hsc, measure_empty, mul_zero]

@[simp]
theorem restrict_singleton (μ : Measure α) (a : α) : μ.restrict {a} = μ {a} • dirac a := by
  ext1 s hs
  by_cases ha : a ∈ s
  · have : s ∩ {a} = {a} := by simpa
    simp [*]
  · have : s ∩ {a} = ∅ := inter_singleton_eq_empty.2 ha
    simp [*]
#align measure_theory.measure.restrict_singleton MeasureTheory.Measure.restrict_singleton

/-- If `f` is a map with countable codomain, then `μ.map f` is a sum of Dirac measures. -/
theorem map_eq_sum [Countable β] [MeasurableSingletonClass β] (μ : Measure α) (f : α → β)
    (hf : Measurable f) : μ.map f = sum fun b : β => μ (f ⁻¹' {b}) • dirac b := by
  ext1 s hs
  have : ∀ y ∈ s, MeasurableSet (f ⁻¹' {y}) := fun y _ => hf (measurableSet_singleton _)
  simp [← tsum_measure_preimage_singleton (to_countable s) this, *,
    tsum_subtype s fun b => μ (f ⁻¹' {b}), ← indicator_mul_right s fun b => μ (f ⁻¹' {b})]
#align measure_theory.measure.map_eq_sum MeasureTheory.Measure.map_eq_sum

/-- A measure on a countable type is a sum of Dirac measures. -/
@[simp]
theorem sum_smul_dirac [Countable α] [MeasurableSingletonClass α] (μ : Measure α) :
    (sum fun a => μ {a} • dirac a) = μ := by simpa using (map_eq_sum μ id measurable_id).symm
#align measure_theory.measure.sum_smul_dirac MeasureTheory.Measure.sum_smul_dirac

/-- Given that `α` is a countable, measurable space with all singleton sets measurable,
write the measure of a set `s` as the sum of the measure of `{x}` for all `x ∈ s`. -/
theorem tsum_indicator_apply_singleton [Countable α] [MeasurableSingletonClass α] (μ : Measure α)
    (s : Set α) (hs : MeasurableSet s) : (∑' x : α, s.indicator (fun x => μ {x}) x) = μ s :=
  calc
    (∑' x : α, s.indicator (fun x => μ {x}) x) =
      Measure.sum (fun a => μ {a} • Measure.dirac a) s := by
      simp only [Measure.sum_apply _ hs, Measure.smul_apply, smul_eq_mul, Measure.dirac_apply,
        Set.indicator_apply, mul_ite, Pi.one_apply, mul_one, mul_zero]
    _ = μ s := by rw [μ.sum_smul_dirac]
#align measure_theory.measure.tsum_indicator_apply_singleton MeasureTheory.Measure.tsum_indicator_apply_singleton

end Measure

open Measure

theorem mem_ae_dirac_iff {a : α} (hs : MeasurableSet s) : s ∈ (dirac a).ae ↔ a ∈ s := by
  by_cases a ∈ s <;> simp [mem_ae_iff, dirac_apply', hs.compl, indicator_apply, *]
#align measure_theory.mem_ae_dirac_iff MeasureTheory.mem_ae_dirac_iff

theorem ae_dirac_iff {a : α} {p : α → Prop} (hp : MeasurableSet { x | p x }) :
    (∀ᵐ x ∂dirac a, p x) ↔ p a :=
  mem_ae_dirac_iff hp
#align measure_theory.ae_dirac_iff MeasureTheory.ae_dirac_iff

@[simp]
theorem ae_dirac_eq [MeasurableSingletonClass α] (a : α) : (dirac a).ae = pure a := by
  ext s
  simp [mem_ae_iff, imp_false]
#align measure_theory.ae_dirac_eq MeasureTheory.ae_dirac_eq

theorem ae_eq_dirac' [MeasurableSingletonClass β] {a : α} {f : α → β} (hf : Measurable f) :
    f =ᵐ[dirac a] const α (f a) :=
  (ae_dirac_iff <| show MeasurableSet (f ⁻¹' {f a}) from hf <| measurableSet_singleton _).2 rfl
#align measure_theory.ae_eq_dirac' MeasureTheory.ae_eq_dirac'

theorem ae_eq_dirac [MeasurableSingletonClass α] {a : α} (f : α → δ) :
    f =ᵐ[dirac a] const α (f a) := by simp [Filter.EventuallyEq]
#align measure_theory.ae_eq_dirac MeasureTheory.ae_eq_dirac

instance Measure.dirac.isProbabilityMeasure [MeasurableSpace α] {x : α} :
    IsProbabilityMeasure (dirac x) :=
  ⟨dirac_apply_of_mem <| mem_univ x⟩
#align measure_theory.measure.dirac.is_probability_measure MeasureTheory.Measure.dirac.isProbabilityMeasure

theorem restrict_dirac' (hs : MeasurableSet s) [Decidable (a ∈ s)] :
    (Measure.dirac a).restrict s = if a ∈ s then Measure.dirac a else 0 := by
  split_ifs with has
  · apply restrict_eq_self_of_ae_mem
    rw [ae_dirac_iff] <;> assumption
  · rw [restrict_eq_zero, dirac_apply' _ hs, indicator_of_not_mem has]
#align measure_theory.restrict_dirac' MeasureTheory.restrict_dirac'

theorem restrict_dirac [MeasurableSingletonClass α] [Decidable (a ∈ s)] :
    (Measure.dirac a).restrict s = if a ∈ s then Measure.dirac a else 0 := by
  split_ifs with has
  · apply restrict_eq_self_of_ae_mem
    rwa [ae_dirac_eq]
  · rw [restrict_eq_zero, dirac_apply, indicator_of_not_mem has]
#align measure_theory.restrict_dirac MeasureTheory.restrict_dirac

<<<<<<< HEAD
theorem unique_eq_smul_dirac [Unique α] (μ : Measure α) :
    μ = μ univ • dirac default := by
  ext1 s hs
  induction s using Subsingleton.set_cases <;> simp
=======
lemma mutuallySingular_dirac [MeasurableSingletonClass α] (x : α) (μ : Measure α) [NoAtoms μ] :
    Measure.dirac x ⟂ₘ μ :=
  ⟨{x}ᶜ, (MeasurableSet.singleton x).compl, by simp, by simp⟩
>>>>>>> 1cb42bfd
<|MERGE_RESOLUTION|>--- conflicted
+++ resolved
@@ -159,13 +159,11 @@
   · rw [restrict_eq_zero, dirac_apply, indicator_of_not_mem has]
 #align measure_theory.restrict_dirac MeasureTheory.restrict_dirac
 
-<<<<<<< HEAD
 theorem unique_eq_smul_dirac [Unique α] (μ : Measure α) :
     μ = μ univ • dirac default := by
   ext1 s hs
   induction s using Subsingleton.set_cases <;> simp
-=======
+
 lemma mutuallySingular_dirac [MeasurableSingletonClass α] (x : α) (μ : Measure α) [NoAtoms μ] :
     Measure.dirac x ⟂ₘ μ :=
-  ⟨{x}ᶜ, (MeasurableSet.singleton x).compl, by simp, by simp⟩
->>>>>>> 1cb42bfd
+  ⟨{x}ᶜ, (MeasurableSet.singleton x).compl, by simp, by simp⟩