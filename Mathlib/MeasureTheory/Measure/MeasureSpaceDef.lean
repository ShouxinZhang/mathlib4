/-
Copyright (c) 2017 Johannes Hölzl. All rights reserved.
Released under Apache 2.0 license as described in the file LICENSE.
Authors: Johannes Hölzl, Mario Carneiro
-/
import Mathlib.MeasureTheory.OuterMeasure.Induced
import Mathlib.MeasureTheory.OuterMeasure.AE
import Mathlib.Order.Filter.CountableInter

/-!
# Measure spaces

This file defines measure spaces, the almost-everywhere filter and ae_measurable functions.
See `MeasureTheory.MeasureSpace` for their properties and for extended documentation.

Given a measurable space `α`, a measure on `α` is a function that sends measurable sets to the
extended nonnegative reals that satisfies the following conditions:
1. `μ ∅ = 0`;
2. `μ` is countably additive. This means that the measure of a countable union of pairwise disjoint
   sets is equal to the sum of the measures of the individual sets.

Every measure can be canonically extended to an outer measure, so that it assigns values to
all subsets, not just the measurable subsets. On the other hand, an outer measure that is countably
additive on measurable sets can be restricted to measurable sets to obtain a measure.
In this file a measure is defined to be an outer measure that is countably additive on
measurable sets, with the additional assumption that the outer measure is the canonical
extension of the restricted measure.

Measures on `α` form a complete lattice, and are closed under scalar multiplication with `ℝ≥0∞`.

## Implementation notes

Given `μ : Measure α`, `μ s` is the value of the *outer measure* applied to `s`.
This conveniently allows us to apply the measure to sets without proving that they are measurable.
We get countable subadditivity for all sets, but only countable additivity for measurable sets.

See the documentation of `MeasureTheory.MeasureSpace` for ways to construct measures and proving
that two measure are equal.

A `MeasureSpace` is a class that is a measurable space with a canonical measure.
The measure is denoted `volume`.

This file does not import `MeasureTheory.MeasurableSpace.Basic`, but only `MeasurableSpace.Defs`.

## References

* <https://en.wikipedia.org/wiki/Measure_(mathematics)>
* <https://en.wikipedia.org/wiki/Almost_everywhere>

## Tags

measure, almost everywhere, measure space
-/


noncomputable section

open scoped Classical
open Set

open Filter hiding map

open Function MeasurableSpace

open scoped Classical
open Topology Filter ENNReal NNReal

variable {α β γ δ : Type*} {ι : Sort*}

namespace MeasureTheory

/-- A measure is defined to be an outer measure that is countably additive on
measurable sets, with the additional assumption that the outer measure is the canonical
extension of the restricted measure. -/
structure Measure (α : Type*) [MeasurableSpace α] extends OuterMeasure α where
  m_iUnion ⦃f : ℕ → Set α⦄ : (∀ i, MeasurableSet (f i)) → Pairwise (Disjoint on f) →
    toOuterMeasure (⋃ i, f i) = ∑' i, toOuterMeasure (f i)
  trim_le : toOuterMeasure.trim ≤ toOuterMeasure

theorem Measure.toOuterMeasure_injective [MeasurableSpace α] :
    Injective (toOuterMeasure : Measure α → OuterMeasure α)
  | ⟨_, _, _⟩, ⟨_, _, _⟩, rfl => rfl

instance Measure.instFunLike [MeasurableSpace α] : FunLike (Measure α) (Set α) ℝ≥0∞ where
  coe μ := μ.toOuterMeasure
  coe_injective' | ⟨_, _, _⟩, ⟨_, _, _⟩, h => toOuterMeasure_injective <| DFunLike.coe_injective h

set_option linter.deprecated false in -- Not immediately obvious how to use `measure_empty` here.
instance Measure.instOuterMeasureClass [MeasurableSpace α] : OuterMeasureClass (Measure α) α where
  measure_empty m := m.empty'
  measure_iUnion_nat_le m := m.iUnion_nat
  measure_mono m := m.mono

section

variable [MeasurableSpace α] {μ μ₁ μ₂ : Measure α} {s s₁ s₂ t : Set α}

namespace Measure

theorem trimmed (μ : Measure α) : μ.toOuterMeasure.trim = μ.toOuterMeasure :=
  le_antisymm μ.trim_le μ.1.le_trim

/-! ### General facts about measures -/

/-- Obtain a measure by giving a countably additive function that sends `∅` to `0`. -/
def ofMeasurable (m : ∀ s : Set α, MeasurableSet s → ℝ≥0∞) (m0 : m ∅ MeasurableSet.empty = 0)
    (mU :
      ∀ ⦃f : ℕ → Set α⦄ (h : ∀ i, MeasurableSet (f i)),
        Pairwise (Disjoint on f) → m (⋃ i, f i) (MeasurableSet.iUnion h) = ∑' i, m (f i) (h i)) :
    Measure α :=
  { toOuterMeasure := inducedOuterMeasure m _ m0
    m_iUnion := fun f hf hd =>
      show inducedOuterMeasure m _ m0 (iUnion f) = ∑' i, inducedOuterMeasure m _ m0 (f i) by
        rw [inducedOuterMeasure_eq m0 mU, mU hf hd]
        congr; funext n; rw [inducedOuterMeasure_eq m0 mU]
    trim_le := le_inducedOuterMeasure.2 fun s hs ↦ by
      rw [OuterMeasure.trim_eq _ hs, inducedOuterMeasure_eq m0 mU hs] }

theorem ofMeasurable_apply {m : ∀ s : Set α, MeasurableSet s → ℝ≥0∞}
    {m0 : m ∅ MeasurableSet.empty = 0}
    {mU :
      ∀ ⦃f : ℕ → Set α⦄ (h : ∀ i, MeasurableSet (f i)),
        Pairwise (Disjoint on f) → m (⋃ i, f i) (MeasurableSet.iUnion h) = ∑' i, m (f i) (h i)}
    (s : Set α) (hs : MeasurableSet s) : ofMeasurable m m0 mU s = m s hs :=
  inducedOuterMeasure_eq m0 mU hs

@[ext]
theorem ext (h : ∀ s, MeasurableSet s → μ₁ s = μ₂ s) : μ₁ = μ₂ :=
  toOuterMeasure_injective <| by
  rw [← trimmed, OuterMeasure.trim_congr (h _), trimmed]
<<<<<<< HEAD
#align measure_theory.measure.ext MeasureTheory.Measure.ext
#align measure_theory.measure.ext_iff MeasureTheory.Measure.ext_iff
=======

theorem ext_iff : μ₁ = μ₂ ↔ ∀ s, MeasurableSet s → μ₁ s = μ₂ s :=
  ⟨by rintro rfl s _hs; rfl, Measure.ext⟩
>>>>>>> 2fc87a94

theorem ext_iff' : μ₁ = μ₂ ↔ ∀ s, μ₁ s = μ₂ s :=
  ⟨by rintro rfl s; rfl, fun h ↦ Measure.ext (fun s _ ↦ h s)⟩

theorem outerMeasure_le_iff {m : OuterMeasure α} : m ≤ μ.1 ↔ ∀ s, MeasurableSet s → m s ≤ μ s := by
  simpa only [μ.trimmed] using OuterMeasure.le_trim_iff (m₂ := μ.1)

end Measure

@[simp] theorem Measure.coe_toOuterMeasure (μ : Measure α) : ⇑μ.toOuterMeasure = μ := rfl

theorem Measure.toOuterMeasure_apply (μ : Measure α) (s : Set α) :
    μ.toOuterMeasure s = μ s :=
  rfl

theorem measure_eq_trim (s : Set α) : μ s = μ.toOuterMeasure.trim s := by
  rw [μ.trimmed, μ.coe_toOuterMeasure]

theorem measure_eq_iInf (s : Set α) : μ s = ⨅ (t) (_ : s ⊆ t) (_ : MeasurableSet t), μ t := by
  rw [measure_eq_trim, OuterMeasure.trim_eq_iInf, μ.coe_toOuterMeasure]

/-- A variant of `measure_eq_iInf` which has a single `iInf`. This is useful when applying a
  lemma next that only works for non-empty infima, in which case you can use
  `nonempty_measurable_superset`. -/
theorem measure_eq_iInf' (μ : Measure α) (s : Set α) :
    μ s = ⨅ t : { t // s ⊆ t ∧ MeasurableSet t }, μ t := by
  simp_rw [iInf_subtype, iInf_and, ← measure_eq_iInf]

theorem measure_eq_inducedOuterMeasure :
    μ s = inducedOuterMeasure (fun s _ => μ s) MeasurableSet.empty μ.empty s :=
  measure_eq_trim _

theorem toOuterMeasure_eq_inducedOuterMeasure :
    μ.toOuterMeasure = inducedOuterMeasure (fun s _ => μ s) MeasurableSet.empty μ.empty :=
  μ.trimmed.symm

theorem measure_eq_extend (hs : MeasurableSet s) :
    μ s = extend (fun t (_ht : MeasurableSet t) => μ t) s := by
  rw [extend_eq]
  exact hs

theorem nonempty_of_measure_ne_zero (h : μ s ≠ 0) : s.Nonempty :=
  nonempty_iff_ne_empty.2 fun h' => h <| h'.symm ▸ measure_empty

theorem measure_mono_top (h : s₁ ⊆ s₂) (h₁ : μ s₁ = ∞) : μ s₂ = ∞ :=
  top_unique <| h₁ ▸ measure_mono h

@[simp, mono]
theorem measure_le_measure_union_left : μ s ≤ μ (s ∪ t) := μ.mono subset_union_left

@[simp, mono]
theorem measure_le_measure_union_right : μ t ≤ μ (s ∪ t) := μ.mono subset_union_right

/-- For every set there exists a measurable superset of the same measure. -/
theorem exists_measurable_superset (μ : Measure α) (s : Set α) :
    ∃ t, s ⊆ t ∧ MeasurableSet t ∧ μ t = μ s := by
  simpa only [← measure_eq_trim] using μ.toOuterMeasure.exists_measurable_superset_eq_trim s

/-- For every set `s` and a countable collection of measures `μ i` there exists a measurable
superset `t ⊇ s` such that each measure `μ i` takes the same value on `s` and `t`. -/
theorem exists_measurable_superset_forall_eq [Countable ι] (μ : ι → Measure α) (s : Set α) :
    ∃ t, s ⊆ t ∧ MeasurableSet t ∧ ∀ i, μ i t = μ i s := by
  simpa only [← measure_eq_trim] using
    OuterMeasure.exists_measurable_superset_forall_eq_trim (fun i => (μ i).toOuterMeasure) s

theorem exists_measurable_superset₂ (μ ν : Measure α) (s : Set α) :
    ∃ t, s ⊆ t ∧ MeasurableSet t ∧ μ t = μ s ∧ ν t = ν s := by
  simpa only [Bool.forall_bool.trans and_comm] using
    exists_measurable_superset_forall_eq (fun b => cond b μ ν) s

theorem exists_measurable_superset_of_null (h : μ s = 0) : ∃ t, s ⊆ t ∧ MeasurableSet t ∧ μ t = 0 :=
  h ▸ exists_measurable_superset μ s

theorem exists_measurable_superset_iff_measure_eq_zero :
    (∃ t, s ⊆ t ∧ MeasurableSet t ∧ μ t = 0) ↔ μ s = 0 :=
  ⟨fun ⟨_t, hst, _, ht⟩ => measure_mono_null hst ht, exists_measurable_superset_of_null⟩

theorem measure_biUnion_lt_top {s : Set β} {f : β → Set α} (hs : s.Finite)
    (hfin : ∀ i ∈ s, μ (f i) ≠ ∞) : μ (⋃ i ∈ s, f i) < ∞ := by
  convert (measure_biUnion_finset_le (μ := μ) hs.toFinset f).trans_lt _ using 3
  · ext
    rw [Finite.mem_toFinset]
  · apply ENNReal.sum_lt_top; simpa only [Finite.mem_toFinset]

@[deprecated measure_iUnion_null_iff (since := "2024-01-14")]
theorem measure_iUnion_null_iff' {ι : Prop} {s : ι → Set α} : μ (⋃ i, s i) = 0 ↔ ∀ i, μ (s i) = 0 :=
  measure_iUnion_null_iff

theorem measure_union_lt_top (hs : μ s < ∞) (ht : μ t < ∞) : μ (s ∪ t) < ∞ :=
  (measure_union_le s t).trans_lt (ENNReal.add_lt_top.mpr ⟨hs, ht⟩)

@[simp]
theorem measure_union_lt_top_iff : μ (s ∪ t) < ∞ ↔ μ s < ∞ ∧ μ t < ∞ := by
  refine ⟨fun h => ⟨?_, ?_⟩, fun h => measure_union_lt_top h.1 h.2⟩
  · exact (measure_mono Set.subset_union_left).trans_lt h
  · exact (measure_mono Set.subset_union_right).trans_lt h

theorem measure_union_ne_top (hs : μ s ≠ ∞) (ht : μ t ≠ ∞) : μ (s ∪ t) ≠ ∞ :=
  (measure_union_lt_top hs.lt_top ht.lt_top).ne

open scoped symmDiff in
theorem measure_symmDiff_ne_top (hs : μ s ≠ ∞) (ht : μ t ≠ ∞) : μ (s ∆ t) ≠ ∞ :=
  ne_top_of_le_ne_top (measure_union_ne_top hs ht) <| measure_mono symmDiff_subset_union

@[simp]
theorem measure_union_eq_top_iff : μ (s ∪ t) = ∞ ↔ μ s = ∞ ∨ μ t = ∞ :=
  not_iff_not.1 <| by simp only [← lt_top_iff_ne_top, ← Ne.eq_def, not_or, measure_union_lt_top_iff]

theorem exists_measure_pos_of_not_measure_iUnion_null [Countable ι] {s : ι → Set α}
    (hs : μ (⋃ n, s n) ≠ 0) : ∃ n, 0 < μ (s n) := by
  contrapose! hs
  exact measure_iUnion_null fun n => nonpos_iff_eq_zero.1 (hs n)

theorem measure_lt_top_of_subset (hst : t ⊆ s) (hs : μ s ≠ ∞) : μ t < ∞ :=
  lt_of_le_of_lt (μ.mono hst) hs.lt_top

theorem measure_inter_lt_top_of_left_ne_top (hs_finite : μ s ≠ ∞) : μ (s ∩ t) < ∞ :=
  measure_lt_top_of_subset inter_subset_left hs_finite

theorem measure_inter_lt_top_of_right_ne_top (ht_finite : μ t ≠ ∞) : μ (s ∩ t) < ∞ :=
  measure_lt_top_of_subset inter_subset_right ht_finite

theorem measure_inter_null_of_null_right (S : Set α) {T : Set α} (h : μ T = 0) : μ (S ∩ T) = 0 :=
  measure_mono_null inter_subset_right h

theorem measure_inter_null_of_null_left {S : Set α} (T : Set α) (h : μ S = 0) : μ (S ∩ T) = 0 :=
  measure_mono_null inter_subset_left h

/-! ### The almost everywhere filter -/
section ae

/-- Given a predicate on `β` and `Set α` where both `α` and `β` are measurable spaces, if the
predicate holds for almost every `x : β` and
- `∅ : Set α`
- a family of sets generating the σ-algebra of `α`
Moreover, if for almost every `x : β`, the predicate is closed under complements and countable
disjoint unions, then the predicate holds for almost every `x : β` and all measurable sets of `α`.

This is an AE version of `MeasurableSpace.induction_on_inter` where the condition is dependent
on a measurable space `β`. -/
theorem _root_.MeasurableSpace.ae_induction_on_inter {β} [MeasurableSpace β] {μ : Measure β}
    {C : β → Set α → Prop} {s : Set (Set α)} [m : MeasurableSpace α]
    (h_eq : m = MeasurableSpace.generateFrom s)
    (h_inter : IsPiSystem s) (h_empty : ∀ᵐ x ∂μ, C x ∅) (h_basic : ∀ᵐ x ∂μ, ∀ t ∈ s, C x t)
    (h_compl : ∀ᵐ x ∂μ, ∀ t, MeasurableSet t → C x t → C x tᶜ)
    (h_union : ∀ᵐ x ∂μ, ∀ f : ℕ → Set α,
        Pairwise (Disjoint on f) → (∀ i, MeasurableSet (f i)) → (∀ i, C x (f i)) → C x (⋃ i, f i)) :
    ∀ᵐ x ∂μ, ∀ ⦃t⦄, MeasurableSet t → C x t := by
  filter_upwards [h_empty, h_basic, h_compl, h_union] with x hx_empty hx_basic hx_compl hx_union
    using MeasurableSpace.induction_on_inter h_eq h_inter hx_empty hx_basic hx_compl hx_union

end ae

/-- A measurable set `t ⊇ s` such that `μ t = μ s`. It even satisfies `μ (t ∩ u) = μ (s ∩ u)` for
any measurable set `u` if `μ s ≠ ∞`, see `measure_toMeasurable_inter`.
(This property holds without the assumption `μ s ≠ ∞` when the space is s-finite -- for example
σ-finite), see `measure_toMeasurable_inter_of_sFinite`).
If `s` is a null measurable set, then
we also have `t =ᵐ[μ] s`, see `NullMeasurableSet.toMeasurable_ae_eq`.
This notion is sometimes called a "measurable hull" in the literature. -/
irreducible_def toMeasurable (μ : Measure α) (s : Set α) : Set α :=
  if h : ∃ t, t ⊇ s ∧ MeasurableSet t ∧ t =ᵐ[μ] s then h.choose else
    if h' : ∃ t, t ⊇ s ∧ MeasurableSet t ∧
      ∀ u, MeasurableSet u → μ (t ∩ u) = μ (s ∩ u) then h'.choose
    else (exists_measurable_superset μ s).choose

theorem subset_toMeasurable (μ : Measure α) (s : Set α) : s ⊆ toMeasurable μ s := by
  rw [toMeasurable_def]; split_ifs with hs h's
  exacts [hs.choose_spec.1, h's.choose_spec.1, (exists_measurable_superset μ s).choose_spec.1]

theorem ae_le_toMeasurable : s ≤ᵐ[μ] toMeasurable μ s :=
  HasSubset.Subset.eventuallyLE (subset_toMeasurable _ _)

  --(subset_toMeasurable _ _).EventuallyLE

@[simp]
theorem measurableSet_toMeasurable (μ : Measure α) (s : Set α) :
    MeasurableSet (toMeasurable μ s) := by
  rw [toMeasurable_def]; split_ifs with hs h's
  exacts [hs.choose_spec.2.1, h's.choose_spec.2.1,
          (exists_measurable_superset μ s).choose_spec.2.1]

@[simp]
theorem measure_toMeasurable (s : Set α) : μ (toMeasurable μ s) = μ s := by
  rw [toMeasurable_def]; split_ifs with hs h's
  · exact measure_congr hs.choose_spec.2.2
  · simpa only [inter_univ] using h's.choose_spec.2.2 univ MeasurableSet.univ
  · exact (exists_measurable_superset μ s).choose_spec.2.2

/-- A measure space is a measurable space equipped with a
  measure, referred to as `volume`. -/
class MeasureSpace (α : Type*) extends MeasurableSpace α where
  volume : Measure α

export MeasureSpace (volume)

/-- `volume` is the canonical measure on `α`. -/
add_decl_doc volume

section MeasureSpace

/-- `∀ᵐ a, p a` means that `p a` for a.e. `a`, i.e. `p` holds true away from a null set.

This is notation for `Filter.Eventually P (MeasureTheory.ae MeasureSpace.volume)`. -/
notation3 "∀ᵐ "(...)", "r:(scoped P =>
  Filter.Eventually P <| MeasureTheory.ae MeasureTheory.MeasureSpace.volume) => r

/-- `∃ᵐ a, p a` means that `p` holds frequently, i.e. on a set of positive measure,
w.r.t. the volume measure.

This is notation for `Filter.Frequently P (MeasureTheory.ae MeasureSpace.volume)`. -/
notation3 "∃ᵐ "(...)", "r:(scoped P =>
  Filter.Frequently P <| MeasureTheory.ae MeasureTheory.MeasureSpace.volume) => r

/-- The tactic `exact volume`, to be used in optional (`autoParam`) arguments. -/
macro "volume_tac" : tactic =>
  `(tactic| (first | exact MeasureTheory.MeasureSpace.volume))

end MeasureSpace

end

end MeasureTheory

section

open MeasureTheory

/-!
# Almost everywhere measurable functions

A function is almost everywhere measurable if it coincides almost everywhere with a measurable
function. We define this property, called `AEMeasurable f μ`. It's properties are discussed in
`MeasureTheory.MeasureSpace`.
-/


variable {m : MeasurableSpace α} [MeasurableSpace β] {f g : α → β} {μ ν : Measure α}

/-- A function is almost everywhere measurable if it coincides almost everywhere with a measurable
function. -/
@[fun_prop]
def AEMeasurable {_m : MeasurableSpace α} (f : α → β) (μ : Measure α := by volume_tac) : Prop :=
  ∃ g : α → β, Measurable g ∧ f =ᵐ[μ] g

@[fun_prop, aesop unsafe 30% apply (rule_sets := [Measurable])]
theorem Measurable.aemeasurable (h : Measurable f) : AEMeasurable f μ :=
  ⟨f, h, ae_eq_refl f⟩

namespace AEMeasurable

/-- Given an almost everywhere measurable function `f`, associate to it a measurable function
that coincides with it almost everywhere. `f` is explicit in the definition to make sure that
it shows in pretty-printing. -/
def mk (f : α → β) (h : AEMeasurable f μ) : α → β :=
  Classical.choose h

@[measurability]
theorem measurable_mk (h : AEMeasurable f μ) : Measurable (h.mk f) :=
  (Classical.choose_spec h).1

theorem ae_eq_mk (h : AEMeasurable f μ) : f =ᵐ[μ] h.mk f :=
  (Classical.choose_spec h).2

theorem congr (hf : AEMeasurable f μ) (h : f =ᵐ[μ] g) : AEMeasurable g μ :=
  ⟨hf.mk f, hf.measurable_mk, h.symm.trans hf.ae_eq_mk⟩

end AEMeasurable

theorem aemeasurable_congr (h : f =ᵐ[μ] g) : AEMeasurable f μ ↔ AEMeasurable g μ :=
  ⟨fun hf => AEMeasurable.congr hf h, fun hg => AEMeasurable.congr hg h.symm⟩

@[simp, fun_prop, measurability]
theorem aemeasurable_const {b : β} : AEMeasurable (fun _a : α => b) μ :=
  measurable_const.aemeasurable

@[measurability]
theorem aemeasurable_id : AEMeasurable id μ :=
  measurable_id.aemeasurable

@[measurability]
theorem aemeasurable_id' : AEMeasurable (fun x => x) μ :=
  measurable_id.aemeasurable

theorem Measurable.comp_aemeasurable [MeasurableSpace δ] {f : α → δ} {g : δ → β} (hg : Measurable g)
    (hf : AEMeasurable f μ) : AEMeasurable (g ∘ f) μ :=
  ⟨g ∘ hf.mk f, hg.comp hf.measurable_mk, EventuallyEq.fun_comp hf.ae_eq_mk _⟩

@[fun_prop, measurability]
theorem Measurable.comp_aemeasurable' [MeasurableSpace δ] {f : α → δ} {g : δ → β}
    (hg : Measurable g) (hf : AEMeasurable f μ) : AEMeasurable (fun x ↦ g (f x)) μ :=
  Measurable.comp_aemeasurable hg hf

end<|MERGE_RESOLUTION|>--- conflicted
+++ resolved
@@ -128,14 +128,9 @@
 theorem ext (h : ∀ s, MeasurableSet s → μ₁ s = μ₂ s) : μ₁ = μ₂ :=
   toOuterMeasure_injective <| by
   rw [← trimmed, OuterMeasure.trim_congr (h _), trimmed]
-<<<<<<< HEAD
-#align measure_theory.measure.ext MeasureTheory.Measure.ext
-#align measure_theory.measure.ext_iff MeasureTheory.Measure.ext_iff
-=======
 
 theorem ext_iff : μ₁ = μ₂ ↔ ∀ s, MeasurableSet s → μ₁ s = μ₂ s :=
   ⟨by rintro rfl s _hs; rfl, Measure.ext⟩
->>>>>>> 2fc87a94
 
 theorem ext_iff' : μ₁ = μ₂ ↔ ∀ s, μ₁ s = μ₂ s :=
   ⟨by rintro rfl s; rfl, fun h ↦ Measure.ext (fun s _ ↦ h s)⟩
