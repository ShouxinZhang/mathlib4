/-
Copyright (c) 2018 Mario Carneiro. All rights reserved.
Released under Apache 2.0 license as described in the file LICENSE.
Authors: Mario Carneiro, Johannes Hölzl
-/
import Mathlib.MeasureTheory.Integral.Lebesgue

/-!
# Measure with a given density with respect to another measure

For a measure `μ` on `α` and a function `f : α → ℝ≥0∞`, we define a new measure `μ.withDensity f`.
On a measurable set `s`, that measure has value `∫⁻ a in s, f a ∂μ`.

An important result about `withDensity` is the Radon-Nikodym theorem. It states that, given measures
`μ, ν`, if `HaveLebesgueDecomposition μ ν` then `μ` is absolutely continuous with respect to
`ν` if and only if there exists a measurable function `f : α → ℝ≥0∞` such that
`μ = ν.withDensity f`.
See `MeasureTheory.Measure.absolutelyContinuous_iff_withDensity_rnDeriv_eq`.

-/

open Set hiding restrict restrict_apply

open Filter ENNReal NNReal MeasureTheory.Measure

namespace MeasureTheory

variable {α : Type*} {m0 : MeasurableSpace α} {μ : Measure α}

/-- Given a measure `μ : Measure α` and a function `f : α → ℝ≥0∞`, `μ.withDensity f` is the
measure such that for a measurable set `s` we have `μ.withDensity f s = ∫⁻ a in s, f a ∂μ`. -/
noncomputable
def Measure.withDensity {m : MeasurableSpace α} (μ : Measure α) (f : α → ℝ≥0∞) : Measure α :=
  Measure.ofMeasurable (fun s _ => ∫⁻ a in s, f a ∂μ) (by simp) fun s hs hd =>
    lintegral_iUnion hs hd _
#align measure_theory.measure.with_density MeasureTheory.Measure.withDensity

@[simp]
theorem withDensity_apply (f : α → ℝ≥0∞) {s : Set α} (hs : MeasurableSet s) :
    μ.withDensity f s = ∫⁻ a in s, f a ∂μ :=
  Measure.ofMeasurable_apply s hs
#align measure_theory.with_density_apply MeasureTheory.withDensity_apply

@[simp]
lemma withDensity_zero_left (f : α → ℝ≥0∞) : (0 : Measure α).withDensity f = 0 := by
  ext s hs
  rw [withDensity_apply _ hs]
  simp

theorem withDensity_congr_ae {f g : α → ℝ≥0∞} (h : f =ᵐ[μ] g) :
    μ.withDensity f = μ.withDensity g := by
  refine Measure.ext fun s hs => ?_
  rw [withDensity_apply _ hs, withDensity_apply _ hs]
  exact lintegral_congr_ae (ae_restrict_of_ae h)
#align measure_theory.with_density_congr_ae MeasureTheory.withDensity_congr_ae

lemma withDensity_mono {f g : α → ℝ≥0∞} (hfg : f ≤ᵐ[μ] g) :
    μ.withDensity f ≤ μ.withDensity g := by
  intro s hs
  rw [withDensity_apply _ hs, withDensity_apply _ hs]
  refine set_lintegral_mono_ae' hs ?_
  filter_upwards [hfg] with x h_le using fun _ ↦ h_le

theorem withDensity_add_left {f : α → ℝ≥0∞} (hf : Measurable f) (g : α → ℝ≥0∞) :
    μ.withDensity (f + g) = μ.withDensity f + μ.withDensity g := by
  refine' Measure.ext fun s hs => _
  rw [withDensity_apply _ hs, Measure.add_apply, withDensity_apply _ hs, withDensity_apply _ hs,
    ← lintegral_add_left hf]
  simp only [Pi.add_apply]
#align measure_theory.with_density_add_left MeasureTheory.withDensity_add_left

theorem withDensity_add_right (f : α → ℝ≥0∞) {g : α → ℝ≥0∞} (hg : Measurable g) :
    μ.withDensity (f + g) = μ.withDensity f + μ.withDensity g := by
  simpa only [add_comm] using withDensity_add_left hg f
#align measure_theory.with_density_add_right MeasureTheory.withDensity_add_right

theorem withDensity_add_measure {m : MeasurableSpace α} (μ ν : Measure α) (f : α → ℝ≥0∞) :
    (μ + ν).withDensity f = μ.withDensity f + ν.withDensity f := by
  ext1 s hs
  simp only [withDensity_apply f hs, restrict_add, lintegral_add_measure, Measure.add_apply]
#align measure_theory.with_density_add_measure MeasureTheory.withDensity_add_measure

theorem withDensity_sum {ι : Type*} {m : MeasurableSpace α} (μ : ι → Measure α) (f : α → ℝ≥0∞) :
    (sum μ).withDensity f = sum fun n => (μ n).withDensity f := by
  ext1 s hs
  simp_rw [sum_apply _ hs, withDensity_apply f hs, restrict_sum μ hs, lintegral_sum_measure]
#align measure_theory.with_density_sum MeasureTheory.withDensity_sum

theorem withDensity_smul (r : ℝ≥0∞) {f : α → ℝ≥0∞} (hf : Measurable f) :
    μ.withDensity (r • f) = r • μ.withDensity f := by
  refine' Measure.ext fun s hs => _
  rw [withDensity_apply _ hs, Measure.coe_smul, Pi.smul_apply, withDensity_apply _ hs,
    smul_eq_mul, ← lintegral_const_mul r hf]
  simp only [Pi.smul_apply, smul_eq_mul]
#align measure_theory.with_density_smul MeasureTheory.withDensity_smul

theorem withDensity_smul' (r : ℝ≥0∞) (f : α → ℝ≥0∞) (hr : r ≠ ∞) :
    μ.withDensity (r • f) = r • μ.withDensity f := by
  refine' Measure.ext fun s hs => _
  rw [withDensity_apply _ hs, Measure.coe_smul, Pi.smul_apply, withDensity_apply _ hs,
    smul_eq_mul, ← lintegral_const_mul' r f hr]
  simp only [Pi.smul_apply, smul_eq_mul]
#align measure_theory.with_density_smul' MeasureTheory.withDensity_smul'

<<<<<<< HEAD
lemma set_lintegral_smul_measure (c : ℝ≥0∞) (f : α → ℝ≥0∞) (s : Set α) :
    ∫⁻ a in s, f a ∂c • μ = c * ∫⁻ a in s, f a ∂μ := by
  rw [Measure.restrict_smul, lintegral_smul_measure]

=======
>>>>>>> 2104619c
theorem withDensity_smul_measure (r : ℝ≥0∞) (f : α → ℝ≥0∞) :
    (r • μ).withDensity f = r • μ.withDensity f := by
  ext s hs
  rw [withDensity_apply _ hs, Measure.coe_smul, Pi.smul_apply, withDensity_apply _ hs,
    smul_eq_mul, set_lintegral_smul_measure]

theorem isFiniteMeasure_withDensity {f : α → ℝ≥0∞} (hf : ∫⁻ a, f a ∂μ ≠ ∞) :
    IsFiniteMeasure (μ.withDensity f) :=
  { measure_univ_lt_top := by
      rwa [withDensity_apply _ MeasurableSet.univ, Measure.restrict_univ, lt_top_iff_ne_top] }
#align measure_theory.is_finite_measure_with_density MeasureTheory.isFiniteMeasure_withDensity

theorem withDensity_absolutelyContinuous {m : MeasurableSpace α} (μ : Measure α) (f : α → ℝ≥0∞) :
    μ.withDensity f ≪ μ := by
  refine' AbsolutelyContinuous.mk fun s hs₁ hs₂ => _
  rw [withDensity_apply _ hs₁]
  exact set_lintegral_measure_zero _ _ hs₂
#align measure_theory.with_density_absolutely_continuous MeasureTheory.withDensity_absolutelyContinuous

@[simp]
theorem withDensity_zero : μ.withDensity 0 = 0 := by
  ext1 s hs
  simp [withDensity_apply _ hs]
#align measure_theory.with_density_zero MeasureTheory.withDensity_zero

@[simp]
theorem withDensity_one : μ.withDensity 1 = μ := by
  ext1 s hs
  simp [withDensity_apply _ hs]
#align measure_theory.with_density_one MeasureTheory.withDensity_one

@[simp]
theorem withDensity_const (c : ℝ≥0∞) : μ.withDensity (fun _ ↦ c) = c • μ := by
  ext1 s hs
  simp [withDensity_apply _ hs]

theorem withDensity_tsum {f : ℕ → α → ℝ≥0∞} (h : ∀ i, Measurable (f i)) :
    μ.withDensity (∑' n, f n) = sum fun n => μ.withDensity (f n) := by
  ext1 s hs
  simp_rw [sum_apply _ hs, withDensity_apply _ hs]
  change ∫⁻ x in s, (∑' n, f n) x ∂μ = ∑' i : ℕ, ∫⁻ x, f i x ∂μ.restrict s
  rw [← lintegral_tsum fun i => (h i).aemeasurable]
  refine' lintegral_congr fun x => tsum_apply (Pi.summable.2 fun _ => ENNReal.summable)
#align measure_theory.with_density_tsum MeasureTheory.withDensity_tsum

theorem withDensity_indicator {s : Set α} (hs : MeasurableSet s) (f : α → ℝ≥0∞) :
    μ.withDensity (s.indicator f) = (μ.restrict s).withDensity f := by
  ext1 t ht
  rw [withDensity_apply _ ht, lintegral_indicator _ hs, restrict_comm hs, ←
    withDensity_apply _ ht]
#align measure_theory.with_density_indicator MeasureTheory.withDensity_indicator

theorem withDensity_indicator_one {s : Set α} (hs : MeasurableSet s) :
    μ.withDensity (s.indicator 1) = μ.restrict s := by
  rw [withDensity_indicator hs, withDensity_one]
#align measure_theory.with_density_indicator_one MeasureTheory.withDensity_indicator_one

theorem withDensity_ofReal_mutuallySingular {f : α → ℝ} (hf : Measurable f) :
    (μ.withDensity fun x => ENNReal.ofReal <| f x) ⟂ₘ
      μ.withDensity fun x => ENNReal.ofReal <| -f x := by
  set S : Set α := { x | f x < 0 }
  have hS : MeasurableSet S := measurableSet_lt hf measurable_const
  refine' ⟨S, hS, _, _⟩
  · rw [withDensity_apply _ hS, lintegral_eq_zero_iff hf.ennreal_ofReal, EventuallyEq]
    exact (ae_restrict_mem hS).mono fun x hx => ENNReal.ofReal_eq_zero.2 (le_of_lt hx)
  · rw [withDensity_apply _ hS.compl, lintegral_eq_zero_iff hf.neg.ennreal_ofReal, EventuallyEq]
    exact
      (ae_restrict_mem hS.compl).mono fun x hx =>
        ENNReal.ofReal_eq_zero.2 (not_lt.1 <| mt neg_pos.1 hx)
#align measure_theory.with_density_of_real_mutually_singular MeasureTheory.withDensity_ofReal_mutuallySingular

theorem restrict_withDensity {s : Set α} (hs : MeasurableSet s) (f : α → ℝ≥0∞) :
    (μ.withDensity f).restrict s = (μ.restrict s).withDensity f := by
  ext1 t ht
  rw [restrict_apply ht, withDensity_apply _ ht, withDensity_apply _ (ht.inter hs),
    restrict_restrict ht]
#align measure_theory.restrict_with_density MeasureTheory.restrict_withDensity

theorem withDensity_eq_zero {f : α → ℝ≥0∞} (hf : AEMeasurable f μ) (h : μ.withDensity f = 0) :
    f =ᵐ[μ] 0 := by
  rw [← lintegral_eq_zero_iff' hf, ← set_lintegral_univ, ← withDensity_apply _ MeasurableSet.univ,
    h, Measure.coe_zero, Pi.zero_apply]
#align measure_theory.with_density_eq_zero MeasureTheory.withDensity_eq_zero

theorem withDensity_apply_eq_zero {f : α → ℝ≥0∞} {s : Set α} (hf : Measurable f) :
    μ.withDensity f s = 0 ↔ μ ({ x | f x ≠ 0 } ∩ s) = 0 := by
  constructor
  · intro hs
    let t := toMeasurable (μ.withDensity f) s
    apply measure_mono_null (inter_subset_inter_right _ (subset_toMeasurable (μ.withDensity f) s))
    have A : μ.withDensity f t = 0 := by rw [measure_toMeasurable, hs]
    rw [withDensity_apply f (measurableSet_toMeasurable _ s), lintegral_eq_zero_iff hf,
      EventuallyEq, ae_restrict_iff, ae_iff] at A
    swap
    · exact hf (measurableSet_singleton 0)
    simp only [Pi.zero_apply, mem_setOf_eq, Filter.mem_mk] at A
    convert A using 2
    ext x
    simp only [and_comm, exists_prop, mem_inter_iff, iff_self_iff, mem_setOf_eq, mem_compl_iff,
      not_forall]
  · intro hs
    let t := toMeasurable μ ({ x | f x ≠ 0 } ∩ s)
    have A : s ⊆ t ∪ { x | f x = 0 } := by
      intro x hx
      rcases eq_or_ne (f x) 0 with (fx | fx)
      · simp only [fx, mem_union, mem_setOf_eq, eq_self_iff_true, or_true_iff]
      · left
        apply subset_toMeasurable _ _
        exact ⟨fx, hx⟩
    apply measure_mono_null A (measure_union_null _ _)
    · apply withDensity_absolutelyContinuous
      rwa [measure_toMeasurable]
    · have M : MeasurableSet { x : α | f x = 0 } := hf (measurableSet_singleton _)
      rw [withDensity_apply _ M, lintegral_eq_zero_iff hf]
      filter_upwards [ae_restrict_mem M]
      simp only [imp_self, Pi.zero_apply, imp_true_iff]
#align measure_theory.with_density_apply_eq_zero MeasureTheory.withDensity_apply_eq_zero

theorem ae_withDensity_iff {p : α → Prop} {f : α → ℝ≥0∞} (hf : Measurable f) :
    (∀ᵐ x ∂μ.withDensity f, p x) ↔ ∀ᵐ x ∂μ, f x ≠ 0 → p x := by
  rw [ae_iff, ae_iff, withDensity_apply_eq_zero hf, iff_iff_eq]
  congr
  ext x
  simp only [exists_prop, mem_inter_iff, iff_self_iff, mem_setOf_eq, not_forall]
#align measure_theory.ae_with_density_iff MeasureTheory.ae_withDensity_iff

theorem ae_withDensity_iff_ae_restrict {p : α → Prop} {f : α → ℝ≥0∞} (hf : Measurable f) :
    (∀ᵐ x ∂μ.withDensity f, p x) ↔ ∀ᵐ x ∂μ.restrict { x | f x ≠ 0 }, p x := by
  rw [ae_withDensity_iff hf, ae_restrict_iff']
  · simp only [mem_setOf]
  · exact hf (measurableSet_singleton 0).compl
#align measure_theory.ae_with_density_iff_ae_restrict MeasureTheory.ae_withDensity_iff_ae_restrict

theorem aemeasurable_withDensity_ennreal_iff {f : α → ℝ≥0} (hf : Measurable f) {g : α → ℝ≥0∞} :
    AEMeasurable g (μ.withDensity fun x => (f x : ℝ≥0∞)) ↔
      AEMeasurable (fun x => (f x : ℝ≥0∞) * g x) μ := by
  constructor
  · rintro ⟨g', g'meas, hg'⟩
    have A : MeasurableSet { x : α | f x ≠ 0 } := (hf (measurableSet_singleton 0)).compl
    refine' ⟨fun x => f x * g' x, hf.coe_nnreal_ennreal.smul g'meas, _⟩
    apply ae_of_ae_restrict_of_ae_restrict_compl { x | f x ≠ 0 }
    · rw [EventuallyEq, ae_withDensity_iff hf.coe_nnreal_ennreal] at hg'
      rw [ae_restrict_iff' A]
      filter_upwards [hg']
      intro a ha h'a
      have : (f a : ℝ≥0∞) ≠ 0 := by simpa only [Ne.def, coe_eq_zero] using h'a
      rw [ha this]
    · filter_upwards [ae_restrict_mem A.compl]
      intro x hx
      simp only [Classical.not_not, mem_setOf_eq, mem_compl_iff] at hx
      simp [hx]
  · rintro ⟨g', g'meas, hg'⟩
    refine' ⟨fun x => ((f x)⁻¹ : ℝ≥0∞) * g' x, hf.coe_nnreal_ennreal.inv.smul g'meas, _⟩
    rw [EventuallyEq, ae_withDensity_iff hf.coe_nnreal_ennreal]
    filter_upwards [hg']
    intro x hx h'x
    rw [← hx, ← mul_assoc, ENNReal.inv_mul_cancel h'x ENNReal.coe_ne_top, one_mul]
#align measure_theory.ae_measurable_with_density_ennreal_iff MeasureTheory.aemeasurable_withDensity_ennreal_iff

open MeasureTheory.SimpleFunc

variable {m0 : MeasurableSpace α}

/-- This is Exercise 1.2.1 from [tao2010]. It allows you to express integration of a measurable
function with respect to `(μ.withDensity f)` as an integral with respect to `μ`, called the base
measure. `μ` is often the Lebesgue measure, and in this circumstance `f` is the probability density
function, and `(μ.withDensity f)` represents any continuous random variable as a
probability measure, such as the uniform distribution between 0 and 1, the Gaussian distribution,
the exponential distribution, the Beta distribution, or the Cauchy distribution (see Section 2.4
of [wasserman2004]). Thus, this method shows how to one can calculate expectations, variances,
and other moments as a function of the probability density function.
 -/
theorem lintegral_withDensity_eq_lintegral_mul (μ : Measure α) {f : α → ℝ≥0∞}
    (h_mf : Measurable f) :
    ∀ {g : α → ℝ≥0∞}, Measurable g → ∫⁻ a, g a ∂μ.withDensity f = ∫⁻ a, (f * g) a ∂μ := by
  apply Measurable.ennreal_induction
  · intro c s h_ms
    simp [*, mul_comm _ c, ← indicator_mul_right]
  · intro g h _ h_mea_g _ h_ind_g h_ind_h
    simp [mul_add, *, Measurable.mul]
  · intro g h_mea_g h_mono_g h_ind
    have : Monotone fun n a => f a * g n a := fun m n hmn x => mul_le_mul_left' (h_mono_g hmn x) _
    simp [lintegral_iSup, ENNReal.mul_iSup, h_mf.mul (h_mea_g _), *]
#align measure_theory.lintegral_with_density_eq_lintegral_mul MeasureTheory.lintegral_withDensity_eq_lintegral_mul

theorem set_lintegral_withDensity_eq_set_lintegral_mul (μ : Measure α) {f g : α → ℝ≥0∞}
    (hf : Measurable f) (hg : Measurable g) {s : Set α} (hs : MeasurableSet s) :
    ∫⁻ x in s, g x ∂μ.withDensity f = ∫⁻ x in s, (f * g) x ∂μ := by
  rw [restrict_withDensity hs, lintegral_withDensity_eq_lintegral_mul _ hf hg]
#align measure_theory.set_lintegral_with_density_eq_set_lintegral_mul MeasureTheory.set_lintegral_withDensity_eq_set_lintegral_mul

/-- The Lebesgue integral of `g` with respect to the measure `μ.withDensity f` coincides with
the integral of `f * g`. This version assumes that `g` is almost everywhere measurable. For a
version without conditions on `g` but requiring that `f` is almost everywhere finite, see
`lintegral_withDensity_eq_lintegral_mul_non_measurable` -/
theorem lintegral_withDensity_eq_lintegral_mul₀' {μ : Measure α} {f : α → ℝ≥0∞}
    (hf : AEMeasurable f μ) {g : α → ℝ≥0∞} (hg : AEMeasurable g (μ.withDensity f)) :
    ∫⁻ a, g a ∂μ.withDensity f = ∫⁻ a, (f * g) a ∂μ := by
  let f' := hf.mk f
  have : μ.withDensity f = μ.withDensity f' := withDensity_congr_ae hf.ae_eq_mk
  rw [this] at hg ⊢
  let g' := hg.mk g
  calc
    ∫⁻ a, g a ∂μ.withDensity f' = ∫⁻ a, g' a ∂μ.withDensity f' := lintegral_congr_ae hg.ae_eq_mk
    _ = ∫⁻ a, (f' * g') a ∂μ :=
      (lintegral_withDensity_eq_lintegral_mul _ hf.measurable_mk hg.measurable_mk)
    _ = ∫⁻ a, (f' * g) a ∂μ := by
      apply lintegral_congr_ae
      apply ae_of_ae_restrict_of_ae_restrict_compl { x | f' x ≠ 0 }
      · have Z := hg.ae_eq_mk
        rw [EventuallyEq, ae_withDensity_iff_ae_restrict hf.measurable_mk] at Z
        filter_upwards [Z]
        intro x hx
        simp only [hx, Pi.mul_apply]
      · have M : MeasurableSet { x : α | f' x ≠ 0 }ᶜ :=
          (hf.measurable_mk (measurableSet_singleton 0).compl).compl
        filter_upwards [ae_restrict_mem M]
        intro x hx
        simp only [Classical.not_not, mem_setOf_eq, mem_compl_iff] at hx
        simp only [hx, zero_mul, Pi.mul_apply]
    _ = ∫⁻ a : α, (f * g) a ∂μ := by
      apply lintegral_congr_ae
      filter_upwards [hf.ae_eq_mk]
      intro x hx
      simp only [hx, Pi.mul_apply]
#align measure_theory.lintegral_with_density_eq_lintegral_mul₀' MeasureTheory.lintegral_withDensity_eq_lintegral_mul₀'

theorem lintegral_withDensity_eq_lintegral_mul₀ {μ : Measure α} {f : α → ℝ≥0∞}
    (hf : AEMeasurable f μ) {g : α → ℝ≥0∞} (hg : AEMeasurable g μ) :
    ∫⁻ a, g a ∂μ.withDensity f = ∫⁻ a, (f * g) a ∂μ :=
  lintegral_withDensity_eq_lintegral_mul₀' hf (hg.mono' (withDensity_absolutelyContinuous μ f))
#align measure_theory.lintegral_with_density_eq_lintegral_mul₀ MeasureTheory.lintegral_withDensity_eq_lintegral_mul₀

theorem lintegral_withDensity_le_lintegral_mul (μ : Measure α) {f : α → ℝ≥0∞}
    (f_meas : Measurable f) (g : α → ℝ≥0∞) : (∫⁻ a, g a ∂μ.withDensity f) ≤ ∫⁻ a, (f * g) a ∂μ := by
  rw [← iSup_lintegral_measurable_le_eq_lintegral, ← iSup_lintegral_measurable_le_eq_lintegral]
  refine' iSup₂_le fun i i_meas => iSup_le fun hi => _
  have A : f * i ≤ f * g := fun x => mul_le_mul_left' (hi x) _
  refine' le_iSup₂_of_le (f * i) (f_meas.mul i_meas) _
  exact le_iSup_of_le A (le_of_eq (lintegral_withDensity_eq_lintegral_mul _ f_meas i_meas))
#align measure_theory.lintegral_with_density_le_lintegral_mul MeasureTheory.lintegral_withDensity_le_lintegral_mul

theorem lintegral_withDensity_eq_lintegral_mul_non_measurable (μ : Measure α) {f : α → ℝ≥0∞}
    (f_meas : Measurable f) (hf : ∀ᵐ x ∂μ, f x < ∞) (g : α → ℝ≥0∞) :
    ∫⁻ a, g a ∂μ.withDensity f = ∫⁻ a, (f * g) a ∂μ := by
  refine' le_antisymm (lintegral_withDensity_le_lintegral_mul μ f_meas g) _
  rw [← iSup_lintegral_measurable_le_eq_lintegral, ← iSup_lintegral_measurable_le_eq_lintegral]
  refine' iSup₂_le fun i i_meas => iSup_le fun hi => _
  have A : (fun x => (f x)⁻¹ * i x) ≤ g := by
    intro x
    dsimp
    rw [mul_comm, ← div_eq_mul_inv]
    exact div_le_of_le_mul' (hi x)
  refine' le_iSup_of_le (fun x => (f x)⁻¹ * i x) (le_iSup_of_le (f_meas.inv.mul i_meas) _)
  refine' le_iSup_of_le A _
  rw [lintegral_withDensity_eq_lintegral_mul _ f_meas (f_meas.inv.mul i_meas)]
  apply lintegral_mono_ae
  filter_upwards [hf]
  intro x h'x
  rcases eq_or_ne (f x) 0 with (hx | hx)
  · have := hi x
    simp only [hx, zero_mul, Pi.mul_apply, nonpos_iff_eq_zero] at this
    simp [this]
  · apply le_of_eq _
    dsimp
    rw [← mul_assoc, ENNReal.mul_inv_cancel hx h'x.ne, one_mul]
#align measure_theory.lintegral_with_density_eq_lintegral_mul_non_measurable MeasureTheory.lintegral_withDensity_eq_lintegral_mul_non_measurable

theorem set_lintegral_withDensity_eq_set_lintegral_mul_non_measurable (μ : Measure α) {f : α → ℝ≥0∞}
    (f_meas : Measurable f) (g : α → ℝ≥0∞) {s : Set α} (hs : MeasurableSet s)
    (hf : ∀ᵐ x ∂μ.restrict s, f x < ∞) :
    ∫⁻ a in s, g a ∂μ.withDensity f = ∫⁻ a in s, (f * g) a ∂μ := by
  rw [restrict_withDensity hs, lintegral_withDensity_eq_lintegral_mul_non_measurable _ f_meas hf]
#align measure_theory.set_lintegral_with_density_eq_set_lintegral_mul_non_measurable MeasureTheory.set_lintegral_withDensity_eq_set_lintegral_mul_non_measurable

theorem lintegral_withDensity_eq_lintegral_mul_non_measurable₀ (μ : Measure α) {f : α → ℝ≥0∞}
    (hf : AEMeasurable f μ) (h'f : ∀ᵐ x ∂μ, f x < ∞) (g : α → ℝ≥0∞) :
    ∫⁻ a, g a ∂μ.withDensity f = ∫⁻ a, (f * g) a ∂μ := by
  let f' := hf.mk f
  calc
    ∫⁻ a, g a ∂μ.withDensity f = ∫⁻ a, g a ∂μ.withDensity f' := by
      rw [withDensity_congr_ae hf.ae_eq_mk]
    _ = ∫⁻ a, (f' * g) a ∂μ := by
      apply lintegral_withDensity_eq_lintegral_mul_non_measurable _ hf.measurable_mk
      filter_upwards [h'f, hf.ae_eq_mk]
      intro x hx h'x
      rwa [← h'x]
    _ = ∫⁻ a, (f * g) a ∂μ := by
      apply lintegral_congr_ae
      filter_upwards [hf.ae_eq_mk]
      intro x hx
      simp only [hx, Pi.mul_apply]
#align measure_theory.lintegral_with_density_eq_lintegral_mul_non_measurable₀ MeasureTheory.lintegral_withDensity_eq_lintegral_mul_non_measurable₀

theorem set_lintegral_withDensity_eq_set_lintegral_mul_non_measurable₀ (μ : Measure α)
    {f : α → ℝ≥0∞} {s : Set α} (hf : AEMeasurable f (μ.restrict s)) (g : α → ℝ≥0∞)
    (hs : MeasurableSet s) (h'f : ∀ᵐ x ∂μ.restrict s, f x < ∞) :
    ∫⁻ a in s, g a ∂μ.withDensity f = ∫⁻ a in s, (f * g) a ∂μ := by
  rw [restrict_withDensity hs, lintegral_withDensity_eq_lintegral_mul_non_measurable₀ _ hf h'f]
#align measure_theory.set_lintegral_with_density_eq_set_lintegral_mul_non_measurable₀ MeasureTheory.set_lintegral_withDensity_eq_set_lintegral_mul_non_measurable₀

theorem withDensity_mul₀ {μ : Measure α} {f g : α → ℝ≥0∞}
    (hf : AEMeasurable f μ) (hg : AEMeasurable g μ) :
    μ.withDensity (f * g) = (μ.withDensity f).withDensity g := by
  ext1 s hs
  rw [withDensity_apply _ hs, withDensity_apply _ hs, restrict_withDensity hs,
    lintegral_withDensity_eq_lintegral_mul₀ hf.restrict hg.restrict]

theorem withDensity_mul (μ : Measure α) {f g : α → ℝ≥0∞} (hf : Measurable f) (hg : Measurable g) :
    μ.withDensity (f * g) = (μ.withDensity f).withDensity g :=
  withDensity_mul₀ hf.aemeasurable hg.aemeasurable
#align measure_theory.with_density_mul MeasureTheory.withDensity_mul

lemma withDensity_inv_same_le {μ : Measure α} {f : α → ℝ≥0∞} (hf : AEMeasurable f μ) :
    (μ.withDensity f).withDensity f⁻¹ ≤ μ := by
  change (μ.withDensity f).withDensity (fun x ↦ (f x)⁻¹) ≤ μ
  rw [← withDensity_mul₀ hf hf.inv]
  suffices (f * fun x ↦ (f x)⁻¹) ≤ᵐ[μ] 1 by
    refine (withDensity_mono this).trans ?_
    rw [withDensity_one]
  refine ae_of_all _ (fun x ↦ ?_)
  simp only [Pi.mul_apply, Pi.one_apply]
  by_cases hx_top : f x = ∞
  · simp only [hx_top, ENNReal.inv_top, mul_zero, zero_le]
  by_cases hx_zero : f x = 0
  · simp only [hx_zero, ENNReal.inv_zero, zero_mul, zero_le]
  rw [ENNReal.mul_inv_cancel hx_zero hx_top]

lemma withDensity_inv_same₀ {μ : Measure α} {f : α → ℝ≥0∞}
    (hf : AEMeasurable f μ) (hf_ne_zero : ∀ᵐ x ∂μ, f x ≠ 0) (hf_ne_top : ∀ᵐ x ∂μ, f x ≠ ∞) :
    (μ.withDensity f).withDensity (fun x ↦ (f x)⁻¹) = μ := by
  rw [← withDensity_mul₀ hf hf.inv]
  suffices (f * fun x ↦ (f x)⁻¹) =ᵐ[μ] 1 by
    rw [withDensity_congr_ae this, withDensity_one]
  filter_upwards [hf_ne_zero, hf_ne_top] with x hf_ne_zero hf_ne_top
  simp only [Pi.mul_apply]
  rw [ENNReal.mul_inv_cancel hf_ne_zero hf_ne_top, Pi.one_apply]

lemma withDensity_inv_same {μ : Measure α} {f : α → ℝ≥0∞}
    (hf : Measurable f) (hf_ne_zero : ∀ᵐ x ∂μ, f x ≠ 0) (hf_ne_top : ∀ᵐ x ∂μ, f x ≠ ∞) :
    (μ.withDensity f).withDensity (fun x ↦ (f x)⁻¹) = μ :=
  withDensity_inv_same₀ hf.aemeasurable hf_ne_zero hf_ne_top

/-- If `f` is almost everywhere positive and finite, then `μ ≪ μ.withDensity f`. See also
`withDensity_absolutelyContinuous` for the reverse direction, which always holds. -/
lemma withDensity_absolutelyContinuous' {μ : Measure α} {f : α → ℝ≥0∞}
    (hf : AEMeasurable f μ) (hf_ne_zero : ∀ᵐ x ∂μ, f x ≠ 0) (hf_ne_top : ∀ᵐ x ∂μ, f x ≠ ∞) :
    μ ≪ μ.withDensity f := by
  suffices (μ.withDensity f).withDensity (fun x ↦ (f x)⁻¹) ≪ μ.withDensity f by
    rwa [withDensity_inv_same₀ hf hf_ne_zero hf_ne_top] at this
  exact withDensity_absolutelyContinuous _ _

/-- A sigma-finite measure is absolutely continuous with respect to some finite measure. -/
theorem exists_absolutelyContinuous_isFiniteMeasure {m : MeasurableSpace α} (μ : Measure α)
    [SigmaFinite μ] : ∃ ν : Measure α, IsFiniteMeasure ν ∧ μ ≪ ν := by
  obtain ⟨g, gpos, gmeas, hg⟩ :
    ∃ g : α → ℝ≥0, (∀ x : α, 0 < g x) ∧ Measurable g ∧ ∫⁻ x : α, ↑(g x) ∂μ < 1 :=
    exists_pos_lintegral_lt_of_sigmaFinite μ one_ne_zero
  refine' ⟨μ.withDensity fun x => g x, isFiniteMeasure_withDensity hg.ne_top, _⟩
  have : μ = (μ.withDensity fun x => g x).withDensity fun x => (g x)⁻¹ := by
    have A : ((fun x : α => (g x : ℝ≥0∞)) * fun x : α => (g x : ℝ≥0∞)⁻¹) = 1 := by
      ext1 x
      exact ENNReal.mul_inv_cancel (ENNReal.coe_ne_zero.2 (gpos x).ne') ENNReal.coe_ne_top
    rw [← withDensity_mul _ gmeas.coe_nnreal_ennreal gmeas.coe_nnreal_ennreal.inv, A,
      withDensity_one]
  nth_rw 1 [this]
  exact withDensity_absolutelyContinuous _ _
#align measure_theory.exists_absolutely_continuous_is_finite_measure MeasureTheory.exists_absolutelyContinuous_isFiniteMeasure

end MeasureTheory<|MERGE_RESOLUTION|>--- conflicted
+++ resolved
@@ -102,13 +102,6 @@
   simp only [Pi.smul_apply, smul_eq_mul]
 #align measure_theory.with_density_smul' MeasureTheory.withDensity_smul'
 
-<<<<<<< HEAD
-lemma set_lintegral_smul_measure (c : ℝ≥0∞) (f : α → ℝ≥0∞) (s : Set α) :
-    ∫⁻ a in s, f a ∂c • μ = c * ∫⁻ a in s, f a ∂μ := by
-  rw [Measure.restrict_smul, lintegral_smul_measure]
-
-=======
->>>>>>> 2104619c
 theorem withDensity_smul_measure (r : ℝ≥0∞) (f : α → ℝ≥0∞) :
     (r • μ).withDensity f = r • μ.withDensity f := by
   ext s hs
