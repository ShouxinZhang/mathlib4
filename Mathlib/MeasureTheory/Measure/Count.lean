/-
Copyright (c) 2018 Johannes Hölzl. All rights reserved.
Released under Apache 2.0 license as described in the file LICENSE.
Authors: Johannes Hölzl
-/
import Mathlib.MeasureTheory.Measure.Dirac

/-!
# Counting measure

In this file we define the counting measure `MeasurTheory.Measure.count`
as `MeasureTheory.Measure.sum MeasureTheory.Measure.dirac`
and prove basic properties of this measure.
-/

open Set
open scoped ENNReal Classical

variable {α β : Type*} [MeasurableSpace α] [MeasurableSpace β] {s : Set α}

noncomputable section

namespace MeasureTheory.Measure

/-- Counting measure on any measurable space. -/
def count : Measure α :=
  sum dirac

theorem le_count_apply : ∑' _ : s, (1 : ℝ≥0∞) ≤ count s :=
  calc
    (∑' _ : s, 1 : ℝ≥0∞) = ∑' i, indicator s 1 i := tsum_subtype s 1
    _ ≤ ∑' i, dirac i s := ENNReal.tsum_le_tsum fun _ => le_dirac_apply
    _ ≤ count s := le_sum_apply _ _

theorem count_apply (hs : MeasurableSet s) : count s = ∑' i : s, 1 := by
  simp only [count, sum_apply, hs, dirac_apply', ← tsum_subtype s (1 : α → ℝ≥0∞), Pi.one_apply]

-- @[simp] -- Porting note (#10618): simp can prove this
theorem count_empty : count (∅ : Set α) = 0 := by rw [count_apply MeasurableSet.empty, tsum_empty]

@[simp]
theorem count_apply_finset' {s : Finset α} (s_mble : MeasurableSet (s : Set α)) :
    count (↑s : Set α) = s.card :=
  calc
    count (↑s : Set α) = ∑' i : (↑s : Set α), 1 := count_apply s_mble
    _ = ∑ i ∈ s, 1 := s.tsum_subtype 1
    _ = s.card := by simp
<<<<<<< HEAD
#align measure_theory.measure.count_apply_finset' MeasureTheory.Measure.count_apply_finset'
=======
>>>>>>> 59de845a

@[simp]
theorem count_apply_finset [MeasurableSingletonClass α] (s : Finset α) :
    count (↑s : Set α) = s.card :=
  count_apply_finset' s.measurableSet

theorem count_apply_finite' {s : Set α} (s_fin : s.Finite) (s_mble : MeasurableSet s) :
    count s = s_fin.toFinset.card := by
  simp [←
    @count_apply_finset' _ _ s_fin.toFinset (by simpa only [Finite.coe_toFinset] using s_mble)]

theorem count_apply_finite [MeasurableSingletonClass α] (s : Set α) (hs : s.Finite) :
    count s = hs.toFinset.card := by rw [← count_apply_finset, Finite.coe_toFinset]

/-- `count` measure evaluates to infinity at infinite sets. -/
theorem count_apply_infinite (hs : s.Infinite) : count s = ∞ := by
  refine top_unique (le_of_tendsto' ENNReal.tendsto_nat_nhds_top fun n => ?_)
  rcases hs.exists_subset_card_eq n with ⟨t, ht, rfl⟩
  calc
    (t.card : ℝ≥0∞) = ∑ i ∈ t, 1 := by simp
    _ = ∑' i : (t : Set α), 1 := (t.tsum_subtype 1).symm
    _ ≤ count (t : Set α) := le_count_apply
    _ ≤ count s := measure_mono ht
<<<<<<< HEAD
#align measure_theory.measure.count_apply_infinite MeasureTheory.Measure.count_apply_infinite
=======
>>>>>>> 59de845a

@[simp]
theorem count_apply_eq_top' (s_mble : MeasurableSet s) : count s = ∞ ↔ s.Infinite := by
  by_cases hs : s.Finite
  · simp [Set.Infinite, hs, count_apply_finite' hs s_mble]
  · change s.Infinite at hs
    simp [hs, count_apply_infinite]

@[simp]
theorem count_apply_eq_top [MeasurableSingletonClass α] : count s = ∞ ↔ s.Infinite := by
  by_cases hs : s.Finite
  · exact count_apply_eq_top' hs.measurableSet
  · change s.Infinite at hs
    simp [hs, count_apply_infinite]

@[simp]
theorem count_apply_lt_top' (s_mble : MeasurableSet s) : count s < ∞ ↔ s.Finite :=
  calc
    count s < ∞ ↔ count s ≠ ∞ := lt_top_iff_ne_top
    _ ↔ ¬s.Infinite := not_congr (count_apply_eq_top' s_mble)
    _ ↔ s.Finite := Classical.not_not
<<<<<<< HEAD
#align measure_theory.measure.count_apply_lt_top' MeasureTheory.Measure.count_apply_lt_top'
=======
>>>>>>> 59de845a

@[simp]
theorem count_apply_lt_top [MeasurableSingletonClass α] : count s < ∞ ↔ s.Finite :=
  calc
    count s < ∞ ↔ count s ≠ ∞ := lt_top_iff_ne_top
    _ ↔ ¬s.Infinite := not_congr count_apply_eq_top
    _ ↔ s.Finite := Classical.not_not
<<<<<<< HEAD
#align measure_theory.measure.count_apply_lt_top MeasureTheory.Measure.count_apply_lt_top
=======
>>>>>>> 59de845a

theorem empty_of_count_eq_zero' (s_mble : MeasurableSet s) (hsc : count s = 0) : s = ∅ := by
  have hs : s.Finite := by
    rw [← count_apply_lt_top' s_mble, hsc]
    exact WithTop.zero_lt_top
  simpa [count_apply_finite' hs s_mble] using hsc

theorem empty_of_count_eq_zero [MeasurableSingletonClass α] (hsc : count s = 0) : s = ∅ := by
  have hs : s.Finite := by
    rw [← count_apply_lt_top, hsc]
    exact WithTop.zero_lt_top
  simpa [count_apply_finite _ hs] using hsc

@[simp]
theorem count_eq_zero_iff' (s_mble : MeasurableSet s) : count s = 0 ↔ s = ∅ :=
  ⟨empty_of_count_eq_zero' s_mble, fun h => h.symm ▸ count_empty⟩

@[simp]
theorem count_eq_zero_iff [MeasurableSingletonClass α] : count s = 0 ↔ s = ∅ :=
  ⟨empty_of_count_eq_zero, fun h => h.symm ▸ count_empty⟩

theorem count_ne_zero' (hs' : s.Nonempty) (s_mble : MeasurableSet s) : count s ≠ 0 := by
  rw [Ne, count_eq_zero_iff' s_mble]
  exact hs'.ne_empty

theorem count_ne_zero [MeasurableSingletonClass α] (hs' : s.Nonempty) : count s ≠ 0 := by
  rw [Ne, count_eq_zero_iff]
  exact hs'.ne_empty

@[simp]
theorem count_singleton' {a : α} (ha : MeasurableSet ({a} : Set α)) : count ({a} : Set α) = 1 := by
  rw [count_apply_finite' (Set.finite_singleton a) ha, Set.Finite.toFinset]
  simp [@toFinset_card _ _ (Set.finite_singleton a).fintype,
    @Fintype.card_unique _ _ (Set.finite_singleton a).fintype]

-- @[simp] -- Porting note (#10618): simp can prove this
theorem count_singleton [MeasurableSingletonClass α] (a : α) : count ({a} : Set α) = 1 :=
  count_singleton' (measurableSet_singleton a)

theorem count_injective_image' {f : β → α} (hf : Function.Injective f) {s : Set β}
    (s_mble : MeasurableSet s) (fs_mble : MeasurableSet (f '' s)) : count (f '' s) = count s := by
  by_cases hs : s.Finite
  · lift s to Finset β using hs
    rw [← Finset.coe_image, count_apply_finset' _, count_apply_finset' s_mble,
      s.card_image_of_injective hf]
    simpa only [Finset.coe_image] using fs_mble
  · rw [count_apply_infinite hs]
    rw [← finite_image_iff hf.injOn] at hs
    rw [count_apply_infinite hs]

theorem count_injective_image [MeasurableSingletonClass α] [MeasurableSingletonClass β] {f : β → α}
    (hf : Function.Injective f) (s : Set β) : count (f '' s) = count s := by
  by_cases hs : s.Finite
  · exact count_injective_image' hf hs.measurableSet (Finite.image f hs).measurableSet
  rw [count_apply_infinite hs]
  rw [← finite_image_iff hf.injOn] at hs
  rw [count_apply_infinite hs]

instance count.isFiniteMeasure [Finite α] :
    IsFiniteMeasure (Measure.count : Measure α) :=
  ⟨by
    cases nonempty_fintype α
    simpa [Measure.count_apply, tsum_fintype] using (ENNReal.natCast_ne_top _).lt_top⟩
<<<<<<< HEAD
#align measure_theory.measure.count.is_finite_measure MeasureTheory.Measure.count.isFiniteMeasure
=======

end Measure

end MeasureTheory
>>>>>>> 59de845a
<|MERGE_RESOLUTION|>--- conflicted
+++ resolved
@@ -45,10 +45,6 @@
     count (↑s : Set α) = ∑' i : (↑s : Set α), 1 := count_apply s_mble
     _ = ∑ i ∈ s, 1 := s.tsum_subtype 1
     _ = s.card := by simp
-<<<<<<< HEAD
-#align measure_theory.measure.count_apply_finset' MeasureTheory.Measure.count_apply_finset'
-=======
->>>>>>> 59de845a
 
 @[simp]
 theorem count_apply_finset [MeasurableSingletonClass α] (s : Finset α) :
@@ -72,10 +68,6 @@
     _ = ∑' i : (t : Set α), 1 := (t.tsum_subtype 1).symm
     _ ≤ count (t : Set α) := le_count_apply
     _ ≤ count s := measure_mono ht
-<<<<<<< HEAD
-#align measure_theory.measure.count_apply_infinite MeasureTheory.Measure.count_apply_infinite
-=======
->>>>>>> 59de845a
 
 @[simp]
 theorem count_apply_eq_top' (s_mble : MeasurableSet s) : count s = ∞ ↔ s.Infinite := by
@@ -97,10 +89,6 @@
     count s < ∞ ↔ count s ≠ ∞ := lt_top_iff_ne_top
     _ ↔ ¬s.Infinite := not_congr (count_apply_eq_top' s_mble)
     _ ↔ s.Finite := Classical.not_not
-<<<<<<< HEAD
-#align measure_theory.measure.count_apply_lt_top' MeasureTheory.Measure.count_apply_lt_top'
-=======
->>>>>>> 59de845a
 
 @[simp]
 theorem count_apply_lt_top [MeasurableSingletonClass α] : count s < ∞ ↔ s.Finite :=
@@ -108,10 +96,6 @@
     count s < ∞ ↔ count s ≠ ∞ := lt_top_iff_ne_top
     _ ↔ ¬s.Infinite := not_congr count_apply_eq_top
     _ ↔ s.Finite := Classical.not_not
-<<<<<<< HEAD
-#align measure_theory.measure.count_apply_lt_top MeasureTheory.Measure.count_apply_lt_top
-=======
->>>>>>> 59de845a
 
 theorem empty_of_count_eq_zero' (s_mble : MeasurableSet s) (hsc : count s = 0) : s = ∅ := by
   have hs : s.Finite := by
@@ -175,11 +159,7 @@
   ⟨by
     cases nonempty_fintype α
     simpa [Measure.count_apply, tsum_fintype] using (ENNReal.natCast_ne_top _).lt_top⟩
-<<<<<<< HEAD
-#align measure_theory.measure.count.is_finite_measure MeasureTheory.Measure.count.isFiniteMeasure
-=======
 
 end Measure
 
-end MeasureTheory
->>>>>>> 59de845a
+end MeasureTheory