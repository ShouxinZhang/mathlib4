/-
Copyright (c) 2022 Rémy Degenne, Kexing Ying. All rights reserved.
Released under Apache 2.0 license as described in the file LICENSE.
Authors: Rémy Degenne, Kexing Ying
-/
import Mathlib.Analysis.SpecialFunctions.Pow.Real
import Mathlib.Topology.MetricSpace.Pseudo.Defs
import Mathlib.MeasureTheory.Function.Egorov
import Mathlib.MeasureTheory.Function.LpSpace

/-!
# Convergence in measure

We define convergence in measure which is one of the many notions of convergence in probability.
A sequence of functions `f` is said to converge in measure to some function `g`
if for all `ε > 0`, the measure of the set `{x | ε ≤ dist (f i x) (g x)}` tends to 0 as `i`
converges along some given filter `l`.

Convergence in measure is most notably used in the formulation of the weak law of large numbers
and is also useful in theorems such as the Vitali convergence theorem. This file provides some
basic lemmas for working with convergence in measure and establishes some relations between
convergence in measure and other notions of convergence.

## Main definitions

* `MeasureTheory.TendstoInMeasure (μ : Measure α) (f : ι → α → E) (g : α → E)`: `f` converges
  in `μ`-measure to `g`.

## Main results

* `MeasureTheory.tendstoInMeasure_of_tendsto_ae`: convergence almost everywhere in a finite
  measure space implies convergence in measure.
* `MeasureTheory.TendstoInMeasure.exists_seq_tendsto_ae`: if `f` is a sequence of functions
  which converges in measure to `g`, then `f` has a subsequence which convergence almost
  everywhere to `g`.
<<<<<<< HEAD
* `MeasureTheory.exists_seq_tendstoInMeasure_atTop_iff`: for a sequence of functions `f`,
convergence in Measure is equivalent to the fact that every subsequence has another subsequence
that converges almost surely.
* `MeasureTheory.tendstoInMeasure_of_tendsto_snorm`: convergence in Lp implies convergence
=======
* `MeasureTheory.tendstoInMeasure_of_tendsto_eLpNorm`: convergence in Lp implies convergence
>>>>>>> 09e1ab33
  in measure.
-/


open TopologicalSpace Filter

open scoped NNReal ENNReal MeasureTheory Topology

namespace MeasureTheory

variable {α ι κ E : Type*} {m : MeasurableSpace α} {μ : Measure α}

/-- A sequence of functions `f` is said to converge in measure to some function `g` if for all
`ε > 0`, the measure of the set `{x | ε ≤ dist (f i x) (g x)}` tends to 0 as `i` converges along
some given filter `l`. -/
def TendstoInMeasure [Dist E] {_ : MeasurableSpace α} (μ : Measure α) (f : ι → α → E) (l : Filter ι)
    (g : α → E) : Prop :=
  ∀ ε, 0 < ε → Tendsto (fun i => μ { x | ε ≤ dist (f i x) (g x) }) l (𝓝 0)

theorem tendstoInMeasure_iff_norm [SeminormedAddCommGroup E] {l : Filter ι} {f : ι → α → E}
    {g : α → E} :
    TendstoInMeasure μ f l g ↔
      ∀ ε, 0 < ε → Tendsto (fun i => μ { x | ε ≤ ‖f i x - g x‖ }) l (𝓝 0) := by
  simp_rw [TendstoInMeasure, dist_eq_norm]

/-- This notion is helpful for finite measures since we don't have to deal with the
possibility that some set measures to ∞ -/
def TendstoInMeasure' [Dist E] {_ : MeasurableSpace α} (μ : Measure α) (f : ι → α → E)
    (l : Filter ι) (g : α → E) : Prop :=
  ∀ ε, 0 < ε → Tendsto (ENNReal.toNNReal ∘ (fun i => (μ { x | ε ≤ dist (f i x) (g x) }))) l (𝓝 0)

theorem TendstoInMeasure_of_FiniteMeasure [Dist E] {_ : MeasurableSpace α} {μ : Measure α}
    [hfin: MeasureTheory.IsFiniteMeasure μ] {f : ι → α → E} {l : Filter ι} {g : α → E} :
    TendstoInMeasure μ f l g ↔ TendstoInMeasure' μ f l g := by
  have hfin : ∀ ε, ∀ i, μ { x | ε ≤ dist (f i x) (g x) } ≠ ⊤ := by
    exact fun ε i ↦ (measure_ne_top μ {x | ε ≤ dist (f i x) (g x)})
  constructor
  · intros h ε hε
    rw [← ENNReal.tendsto_toNNReal_iff' (hfin ε)]
    exact h ε hε
  · intros h ε hε
    rw [ENNReal.tendsto_toNNReal_iff ENNReal.zero_ne_top (hfin ε) ]
    exact h ε hε

-- Convergence in measure is stable under taking subsequences.
lemma sub_TendstoInMeasure' [Dist E] {f : ι → α → E}  {g : α → E} {u v : Filter ι} (huv : v ≤ u)
    (hg :  TendstoInMeasure μ f u g) : TendstoInMeasure μ f v g :=
  fun ε hε => Tendsto.mono_left (hg ε hε) huv

lemma subseqTendsto_of_TendstoInMeasure [Dist E] {f : ℕ → α → E}  {g : α → E} {ns : ℕ → ℕ}
    (hns : StrictMono ns) (hg :  TendstoInMeasure μ f atTop g) :
    TendstoInMeasure μ (f ∘ ns) atTop g := by
  intro ε hε
  apply Filter.Tendsto.comp (hg ε hε) (StrictMono.tendsto_atTop hns)

lemma subseq_TendstoInMeasure' [Dist E] {f : ι → α → E}  {g : α → E} {u : Filter ι}
    {v : Filter κ} {ns : κ → ι} (hns : Tendsto ns v u) (hg :  TendstoInMeasure μ f u g) :
    TendstoInMeasure μ (f ∘ ns) v g := by
  intro ε hε
  apply Filter.Tendsto.comp (hg ε hε) hns

namespace TendstoInMeasure

variable [Dist E] {l : Filter ι} {f f' : ι → α → E} {g g' : α → E}

protected theorem congr' (h_left : ∀ᶠ i in l, f i =ᵐ[μ] f' i) (h_right : g =ᵐ[μ] g')
    (h_tendsto : TendstoInMeasure μ f l g) : TendstoInMeasure μ f' l g' := by
  intro ε hε
  suffices
    (fun i => μ { x | ε ≤ dist (f' i x) (g' x) }) =ᶠ[l] fun i => μ { x | ε ≤ dist (f i x) (g x) } by
    rw [tendsto_congr' this]
    exact h_tendsto ε hε
  filter_upwards [h_left] with i h_ae_eq
  refine measure_congr ?_
  filter_upwards [h_ae_eq, h_right] with x hxf hxg
  rw [eq_iff_iff]
  change ε ≤ dist (f' i x) (g' x) ↔ ε ≤ dist (f i x) (g x)
  rw [hxg, hxf]

protected theorem congr (h_left : ∀ i, f i =ᵐ[μ] f' i) (h_right : g =ᵐ[μ] g')
    (h_tendsto : TendstoInMeasure μ f l g) : TendstoInMeasure μ f' l g' :=
  TendstoInMeasure.congr' (eventually_of_forall h_left) h_right h_tendsto

theorem congr_left (h : ∀ i, f i =ᵐ[μ] f' i) (h_tendsto : TendstoInMeasure μ f l g) :
    TendstoInMeasure μ f' l g :=
  h_tendsto.congr h EventuallyEq.rfl

theorem congr_right (h : g =ᵐ[μ] g') (h_tendsto : TendstoInMeasure μ f l g) :
    TendstoInMeasure μ f l g' :=
  h_tendsto.congr (fun _ => EventuallyEq.rfl) h

-- Convergence in measure is stable under taking subsequences.
theorem sub_TendstoInMeasure' {f : ι → α → E}  {g : α → E} {u v: Filter ι} (huv : v ≤ u)
    (hg :  TendstoInMeasure μ f u g) : TendstoInMeasure μ f v g :=
  fun ε hε => Tendsto.mono_left (hg ε hε) huv

lemma subseqTendsto_of_TendstoInMeasure {f : ℕ → α → E}  {g : α → E} {ns : ℕ → ℕ}
    (hns : StrictMono ns) (hg :  TendstoInMeasure μ f atTop g) :
    TendstoInMeasure μ (f ∘ ns) atTop g := by
  intro ε hε
  apply Filter.Tendsto.comp (hg ε hε) (StrictMono.tendsto_atTop hns)

lemma subseq_TendstoInMeasure' {f : ι → α → E}  {g : α → E} {u : Filter ι} {v : Filter κ}
    {ns : κ → ι} (hns : Tendsto ns v u) (hg :  TendstoInMeasure μ f u g) :
    TendstoInMeasure μ (f ∘ ns) v g := by
  intro ε hε
  apply Filter.Tendsto.comp (hg ε hε) hns

end TendstoInMeasure

section ExistsSeqTendstoAe

variable [MetricSpace E]
variable {f : ℕ → α → E} {g : α → E}

/-- Auxiliary lemma for `tendstoInMeasure_of_tendsto_ae`. -/
theorem tendstoInMeasure_of_tendsto_ae_of_stronglyMeasurable [IsFiniteMeasure μ]
    (hf : ∀ n, StronglyMeasurable (f n)) (hg : StronglyMeasurable g)
    (hfg : ∀ᵐ x ∂μ, Tendsto (fun n => f n x) atTop (𝓝 (g x))) : TendstoInMeasure μ f atTop g := by
  refine fun ε hε => ENNReal.tendsto_atTop_zero.mpr fun δ hδ => ?_
  by_cases hδi : δ = ∞
  · simp only [hδi, imp_true_iff, le_top, exists_const]
  lift δ to ℝ≥0 using hδi
  rw [gt_iff_lt, ENNReal.coe_pos, ← NNReal.coe_pos] at hδ
  obtain ⟨t, _, ht, hunif⟩ := tendstoUniformlyOn_of_ae_tendsto' hf hg hfg hδ
  rw [ENNReal.ofReal_coe_nnreal] at ht
  rw [Metric.tendstoUniformlyOn_iff] at hunif
  obtain ⟨N, hN⟩ := eventually_atTop.1 (hunif ε hε)
  refine ⟨N, fun n hn => ?_⟩
  suffices { x : α | ε ≤ dist (f n x) (g x) } ⊆ t from (measure_mono this).trans ht
  rw [← Set.compl_subset_compl]
  intro x hx
  rw [Set.mem_compl_iff, Set.nmem_setOf_iff, dist_comm, not_le]
  exact hN n hn x hx

/-- Convergence a.e. implies convergence in measure in a finite measure space. -/
theorem tendstoInMeasure_of_tendsto_ae [IsFiniteMeasure μ] (hf : ∀ n, AEStronglyMeasurable (f n) μ)
    (hfg : ∀ᵐ x ∂μ, Tendsto (fun n => f n x) atTop (𝓝 (g x))) : TendstoInMeasure μ f atTop g := by
  have hg : AEStronglyMeasurable g μ := aestronglyMeasurable_of_tendsto_ae _ hf hfg
  refine TendstoInMeasure.congr (fun i => (hf i).ae_eq_mk.symm) hg.ae_eq_mk.symm ?_
  refine tendstoInMeasure_of_tendsto_ae_of_stronglyMeasurable
    (fun i => (hf i).stronglyMeasurable_mk) hg.stronglyMeasurable_mk ?_
  have hf_eq_ae : ∀ᵐ x ∂μ, ∀ n, (hf n).mk (f n) x = f n x :=
    ae_all_iff.mpr fun n => (hf n).ae_eq_mk.symm
  filter_upwards [hf_eq_ae, hg.ae_eq_mk, hfg] with x hxf hxg hxfg
  rw [← hxg, funext fun n => hxf n]
  exact hxfg

namespace ExistsSeqTendstoAe

theorem exists_nat_measure_lt_two_inv (hfg : TendstoInMeasure μ f atTop g) (n : ℕ) :
    ∃ N, ∀ m ≥ N, μ { x | (2 : ℝ)⁻¹ ^ n ≤ dist (f m x) (g x) } ≤ (2⁻¹ : ℝ≥0∞) ^ n := by
  specialize hfg ((2⁻¹ : ℝ) ^ n) (by simp only [Real.rpow_natCast, inv_pos, zero_lt_two, pow_pos])
  rw [ENNReal.tendsto_atTop_zero] at hfg
  exact hfg ((2 : ℝ≥0∞)⁻¹ ^ n) (pos_iff_ne_zero.mpr fun h_zero => by simpa using pow_eq_zero h_zero)

/-- Given a sequence of functions `f` which converges in measure to `g`,
`seqTendstoAeSeqAux` is a sequence such that
`∀ m ≥ seqTendstoAeSeqAux n, μ {x | 2⁻¹ ^ n ≤ dist (f m x) (g x)} ≤ 2⁻¹ ^ n`. -/
noncomputable def seqTendstoAeSeqAux (hfg : TendstoInMeasure μ f atTop g) (n : ℕ) :=
  Classical.choose (exists_nat_measure_lt_two_inv hfg n)

/-- Transformation of `seqTendstoAeSeqAux` to makes sure it is strictly monotone. -/
noncomputable def seqTendstoAeSeq (hfg : TendstoInMeasure μ f atTop g) : ℕ → ℕ
  | 0 => seqTendstoAeSeqAux hfg 0
  | n + 1 => max (seqTendstoAeSeqAux hfg (n + 1)) (seqTendstoAeSeq hfg n + 1)

theorem seqTendstoAeSeq_succ (hfg : TendstoInMeasure μ f atTop g) {n : ℕ} :
    seqTendstoAeSeq hfg (n + 1) =
      max (seqTendstoAeSeqAux hfg (n + 1)) (seqTendstoAeSeq hfg n + 1) := by
  rw [seqTendstoAeSeq]

theorem seqTendstoAeSeq_spec (hfg : TendstoInMeasure μ f atTop g) (n k : ℕ)
    (hn : seqTendstoAeSeq hfg n ≤ k) :
    μ { x | (2 : ℝ)⁻¹ ^ n ≤ dist (f k x) (g x) } ≤ (2 : ℝ≥0∞)⁻¹ ^ n := by
  cases n
  · exact Classical.choose_spec (exists_nat_measure_lt_two_inv hfg 0) k hn
  · exact Classical.choose_spec
      (exists_nat_measure_lt_two_inv hfg _) _ (le_trans (le_max_left _ _) hn)

theorem seqTendstoAeSeq_strictMono (hfg : TendstoInMeasure μ f atTop g) :
    StrictMono (seqTendstoAeSeq hfg) := by
  refine strictMono_nat_of_lt_succ fun n => ?_
  rw [seqTendstoAeSeq_succ]
  exact lt_of_lt_of_le (lt_add_one <| seqTendstoAeSeq hfg n) (le_max_right _ _)

end ExistsSeqTendstoAe

/-- If `f` is a sequence of functions which converges in measure to `g`, then there exists a
subsequence of `f` which converges a.e. to `g`. -/
theorem TendstoInMeasure.exists_seq_tendsto_ae (hfg : TendstoInMeasure μ f atTop g) :
    ∃ ns : ℕ → ℕ, StrictMono ns ∧ ∀ᵐ x ∂μ, Tendsto (fun i => f (ns i) x) atTop (𝓝 (g x)) := by
  /- Since `f` tends to `g` in measure, it has a subsequence `k ↦ f (ns k)` such that
    `μ {|f (ns k) - g| ≥ 2⁻ᵏ} ≤ 2⁻ᵏ` for all `k`. Defining
    `s := ⋂ k, ⋃ i ≥ k, {|f (ns k) - g| ≥ 2⁻ᵏ}`, we see that `μ s = 0` by the
    first Borel-Cantelli lemma.

    On the other hand, as `s` is precisely the set for which `f (ns k)`
    doesn't converge to `g`, `f (ns k)` converges almost everywhere to `g` as required. -/
  have h_lt_ε_real : ∀ (ε : ℝ) (_ : 0 < ε), ∃ k : ℕ, 2 * (2 : ℝ)⁻¹ ^ k < ε := by
    intro ε hε
    obtain ⟨k, h_k⟩ : ∃ k : ℕ, (2 : ℝ)⁻¹ ^ k < ε := exists_pow_lt_of_lt_one hε (by norm_num)
    refine ⟨k + 1, (le_of_eq ?_).trans_lt h_k⟩
    rw [pow_add]; ring
  set ns := ExistsSeqTendstoAe.seqTendstoAeSeq hfg
  use ns
  let S := fun k => { x | (2 : ℝ)⁻¹ ^ k ≤ dist (f (ns k) x) (g x) }
  have hμS_le : ∀ k, μ (S k) ≤ (2 : ℝ≥0∞)⁻¹ ^ k :=
    fun k => ExistsSeqTendstoAe.seqTendstoAeSeq_spec hfg k (ns k) le_rfl
  set s := Filter.atTop.limsup S with hs
  have hμs : μ s = 0 := by
    refine measure_limsup_eq_zero (ne_of_lt <| lt_of_le_of_lt (ENNReal.tsum_le_tsum hμS_le) ?_)
    simp only [ENNReal.tsum_geometric, ENNReal.one_sub_inv_two, ENNReal.two_lt_top, inv_inv]
  have h_tendsto : ∀ x ∈ sᶜ, Tendsto (fun i => f (ns i) x) atTop (𝓝 (g x)) := by
    refine fun x hx => Metric.tendsto_atTop.mpr fun ε hε => ?_
    rw [hs, limsup_eq_iInf_iSup_of_nat] at hx
    simp only [S, Set.iSup_eq_iUnion, Set.iInf_eq_iInter, Set.compl_iInter, Set.compl_iUnion,
      Set.mem_iUnion, Set.mem_iInter, Set.mem_compl_iff, Set.mem_setOf_eq, not_le] at hx
    obtain ⟨N, hNx⟩ := hx
    obtain ⟨k, hk_lt_ε⟩ := h_lt_ε_real ε hε
    refine ⟨max N (k - 1), fun n hn_ge => lt_of_le_of_lt ?_ hk_lt_ε⟩
    specialize hNx n ((le_max_left _ _).trans hn_ge)
    have h_inv_n_le_k : (2 : ℝ)⁻¹ ^ n ≤ 2 * (2 : ℝ)⁻¹ ^ k := by
      rw [mul_comm, ← inv_mul_le_iff' (zero_lt_two' ℝ)]
      conv_lhs =>
        congr
        rw [← pow_one (2 : ℝ)⁻¹]
      rw [← pow_add, add_comm]
      exact pow_le_pow_of_le_one (one_div (2 : ℝ) ▸ one_half_pos.le) (inv_le_one one_le_two)
        ((le_tsub_add.trans (add_le_add_right (le_max_right _ _) 1)).trans
          (add_le_add_right hn_ge 1))
    exact le_trans hNx.le h_inv_n_le_k
  rw [ae_iff]
  refine ⟨ExistsSeqTendstoAe.seqTendstoAeSeq_strictMono hfg, measure_mono_null (fun x => ?_) hμs⟩
  rw [Set.mem_setOf_eq, ← @Classical.not_not (x ∈ s), not_imp_not]
  exact h_tendsto x

theorem TendstoInMeasure.exists_seq_tendstoInMeasure_atTop {u : Filter ι} [NeBot u]
    [IsCountablyGenerated u] {f : ι → α → E} {g : α → E} (hfg : TendstoInMeasure μ f u g) :
    ∃ (ns : ℕ → ι) (_ : Tendsto ns atTop u),  TendstoInMeasure μ (fun n => f (ns n)) atTop g := by
  obtain ⟨ns, h_tendsto_ns⟩ : ∃ ns : ℕ → ι, Tendsto ns atTop u := exists_seq_tendsto u
  exact ⟨ns, h_tendsto_ns, fun ε hε => (hfg ε hε).comp h_tendsto_ns⟩

theorem TendstoInMeasure.exists_seq_tendstoInMeasure_atTop' {u : Filter ι} [NeBot u]
    [IsCountablyGenerated u] {f : ι → α → E} {g : α → E} (hfg : TendstoInMeasure μ f u g) :
    ∃ ns : ℕ → ι, TendstoInMeasure μ (fun n => f (ns n)) atTop g := by
  obtain ⟨ns, h_tendsto_ns⟩ : ∃ ns : ℕ → ι, Tendsto ns atTop u := exists_seq_tendsto u
  exact ⟨ns, fun ε hε => (hfg ε hε).comp h_tendsto_ns⟩

theorem TendstoInMeasure.exists_seq_tendsto_ae' {u : Filter ι} [NeBot u] [IsCountablyGenerated u]
    {f : ι → α → E} {g : α → E} (hfg : TendstoInMeasure μ f u g) :
    ∃ ns : ℕ → ι, ∀ᵐ x ∂μ, Tendsto (fun i => f (ns i) x) atTop (𝓝 (g x)) := by
  obtain ⟨ms, -, hms⟩ := hfg.exists_seq_tendstoInMeasure_atTop
  obtain ⟨ns, -, hns⟩ := hms.exists_seq_tendsto_ae
  exact ⟨ms ∘ ns, hns⟩

section

/- An auxiliary lemma for a proof by contradiction in exists_seq_tendstoInMeasure_atTop_iff -/
lemma false_of_Tendsto_of_boundBelow_aux (f : ℕ → ℝ≥0) (δ : ℝ) (hδ: (0 : ℝ) < δ)
    (hf1 : Tendsto f atTop (𝓝 0)) (hf2 : ∀ n, δ ≤ (f n) ) : False := by
  have h : ∀ x : ℝ≥0, x.toReal = dist x 0 := by
    intro x
    rw [NNReal.dist_eq x 0, NNReal.coe_zero, sub_zero, NNReal.abs_eq]
  simp_rw [h] at hf2
  apply Metric.false_of_Tendsto_of_boundBelow
    hδ (Tendsto.comp (NNReal.tendsto_coe'.mpr ⟨Preorder.le_refl 0, fun ⦃_⦄ a ↦ a ⟩) hf1) _
  refine frequently_atTop'.mpr ?_
  intro n
  use n+1
  simp only [gt_iff_lt, lt_add_iff_pos_right, zero_lt_one, Function.comp_apply, dist_zero_right,
    Real.norm_eq_abs, NNReal.abs_eq, true_and]
  have h : ∀ n, dist (f n) 0 = f n := by
    exact fun n ↦ Eq.symm (Real.ext_cauchy (congrArg Real.cauchy (h (f n))))
  rw [← h]
  exact hf2 (n+1)

end

lemma forall_seq_tendstoInMeasure_atTop {u : Filter ι} {v : Filter κ} {f : ι → α → E}
    {g : α → E} {ns : κ → ι} (hfg : TendstoInMeasure μ f u g) (hns : Tendsto ns v u) :
    TendstoInMeasure μ (fun n => f (ns n)) v g :=
  fun ε hε => (hfg ε hε).comp hns

lemma subseq_of_notTendsto {f : ℕ → NNReal} (h : ¬Tendsto f atTop (𝓝 (0 : ℝ≥0))) :
    ∃ ε > 0, ∃ (ns : ℕ → ℕ) (_ : StrictMono ns), ∀ n, ε ≤ (f (ns n)).toReal := by
  rw [Filter.not_tendsto_iff_exists_frequently_nmem] at h
  rcases h with ⟨A, ⟨hA1, hA2⟩⟩
  rw [Metric.mem_nhds_iff] at hA1
  rcases (Filter.extraction_of_frequently_atTop hA2) with ⟨ns, hns, h4⟩
  rcases hA1 with ⟨ε, hε, h3⟩
  use ε, hε, ns, hns
  intro n
  rw [← NNReal.abs_eq, ← Real.norm_eq_abs, ← not_lt, ← mem_ball_zero_iff]
  exact fun a => (h4 n) (h3 a)

/- TendstoInMeasure is equivalent to a proof  that every subsequence has another subsequence
which converges almost surely. -/
theorem exists_seq_tendstoInMeasure_atTop_iff     (hfin : MeasureTheory.IsFiniteMeasure μ)
    {f : ℕ → α → E} (hf : ∀ (n : ℕ), AEStronglyMeasurable (f n) μ) {g : α → E} :
    (TendstoInMeasure μ f atTop g) ↔
    ∀ (ns : ℕ → ℕ) (_ : StrictMono ns), ∃ (ns' : ℕ → ℕ) (_ : StrictMono ns'), ∀ᵐ (ω : α) ∂μ,
    Tendsto (fun i ↦ f (ns (ns' i)) ω) atTop (𝓝 (g ω)) := by
  rw [TendstoInMeasure_of_FiniteMeasure]
  constructor
  · intros hfg ns hns
    have h1 : TendstoInMeasure μ (f ∘ ns)
      atTop g := (subseqTendsto_of_TendstoInMeasure hns (TendstoInMeasure_of_FiniteMeasure.mpr hfg))
    have ⟨ns', hns1, hns2⟩ :=
    TendstoInMeasure.exists_seq_tendsto_ae h1
    use ns', hns1
    filter_upwards [hns2] with x hns3
    exact hns3
  · rw [← not_imp_not]
    intros h1
    push_neg
    obtain h2 : ∃ (ε : ℝ) (_ : 0 < ε),
      ¬(Tendsto (fun n => (μ { x | ε ≤ dist (f n x) (g x) }).toNNReal) atTop (𝓝 0)) := by
      · by_contra h3
        apply h1
        push_neg at h3
        exact h3
    rcases h2 with ⟨ε, hε, h4⟩
    obtain h5 := @subseq_of_notTendsto (fun n ↦ (μ {x | ε ≤ dist (f n x) (g x)}).toNNReal) h4
    rcases h5 with ⟨δ, hδ, ns, hns, h5⟩
    use ns, hns
    intros ns' _
    by_contra h6
    apply h4
    have h4 : ∀ (n : ℕ), AEStronglyMeasurable ((f ∘ ns ∘ ns') n) μ := by exact fun n ↦
      (hf ((ns ∘ ns') n))
    have h8 := (MeasureTheory.tendstoInMeasure_of_tendsto_ae (f := f ∘ ns ∘ ns') (h4) h6)
    obtain h7 := fun n => h5 (ns' n)
    rw [TendstoInMeasure_of_FiniteMeasure] at h8
    exfalso
    revert h7
    apply false_of_Tendsto_of_boundBelow_aux
      (fun n => (μ {x | ε ≤ dist (f (ns (ns' n)) x) (g x)}).toNNReal) δ hδ (h8 ε hε)

end ExistsSeqTendstoAe

section LimitInMeasureUnique

variable [MetricSpace E]
variable {f : ℕ → α → E} {g h : α → E}

-- The LimitInMeasure is ae unique
theorem ae_unique_of_limitInMeasure' (hg : TendstoInMeasure μ f atTop g)
    (hh : TendstoInMeasure μ f atTop h) : g =ᵐ[μ] h := by
  obtain ⟨ns,h1,h1'⟩ := TendstoInMeasure.exists_seq_tendsto_ae hg
  obtain ⟨ns', h2, h2'⟩ :=
    TendstoInMeasure.exists_seq_tendsto_ae (subseqTendsto_of_TendstoInMeasure h1 hh)
  obtain h4 : ∀ᵐ (x : α) ∂μ, Tendsto (fun i ↦ f (ns (ns' i)) x) atTop (𝓝 (g x)) := by
    filter_upwards [h1'] with ω h
    apply Filter.Tendsto.comp h (StrictMono.tendsto_atTop h2)
  filter_upwards [h4, h2'] with ω hg1 hh1
  refine tendsto_nhds_unique hg1 hh1

-- Same as above but with a more general filter on ι
theorem ae_unique_of_limitInMeasure {g h : α → E} {f : ι → α → E}  {u : Filter ι} [NeBot u]
    [IsCountablyGenerated u] (hg : TendstoInMeasure μ f u g) (hh : TendstoInMeasure μ f u h) :
    g =ᵐ[μ] h := by
  obtain ⟨ns,h1,h1'⟩ := TendstoInMeasure.exists_seq_tendstoInMeasure_atTop hg
  exact ae_unique_of_limitInMeasure' (f := f ∘ ns) h1' (subseq_TendstoInMeasure' h1 hh)

end LimitInMeasureUnique

section AEMeasurableOf

variable [MeasurableSpace E] [NormedAddCommGroup E] [BorelSpace E]

theorem TendstoInMeasure.aemeasurable {u : Filter ι} [NeBot u] [IsCountablyGenerated u]
    {f : ι → α → E} {g : α → E} (hf : ∀ n, AEMeasurable (f n) μ)
    (h_tendsto : TendstoInMeasure μ f u g) : AEMeasurable g μ := by
  obtain ⟨ns, hns⟩ := h_tendsto.exists_seq_tendsto_ae'
  exact aemeasurable_of_tendsto_metrizable_ae atTop (fun n => hf (ns n)) hns

end AEMeasurableOf

section TendstoInMeasureOf

variable [NormedAddCommGroup E] {p : ℝ≥0∞}
variable {f : ι → α → E} {g : α → E}

/-- This lemma is superceded by `MeasureTheory.tendstoInMeasure_of_tendsto_eLpNorm` where we
allow `p = ∞` and only require `AEStronglyMeasurable`. -/
theorem tendstoInMeasure_of_tendsto_eLpNorm_of_stronglyMeasurable (hp_ne_zero : p ≠ 0)
    (hp_ne_top : p ≠ ∞) (hf : ∀ n, StronglyMeasurable (f n)) (hg : StronglyMeasurable g)
    {l : Filter ι} (hfg : Tendsto (fun n => eLpNorm (f n - g) p μ) l (𝓝 0)) :
    TendstoInMeasure μ f l g := by
  intro ε hε
  replace hfg := ENNReal.Tendsto.const_mul
    (Tendsto.ennrpow_const p.toReal hfg) (Or.inr <| @ENNReal.ofReal_ne_top (1 / ε ^ p.toReal))
  simp only [mul_zero,
    ENNReal.zero_rpow_of_pos (ENNReal.toReal_pos hp_ne_zero hp_ne_top)] at hfg
  rw [ENNReal.tendsto_nhds_zero] at hfg ⊢
  intro δ hδ
  refine (hfg δ hδ).mono fun n hn => ?_
  refine le_trans ?_ hn
  rw [ENNReal.ofReal_div_of_pos (Real.rpow_pos_of_pos hε _), ENNReal.ofReal_one, mul_comm,
    mul_one_div, ENNReal.le_div_iff_mul_le _ (Or.inl ENNReal.ofReal_ne_top), mul_comm]
  · rw [← ENNReal.ofReal_rpow_of_pos hε]
    convert mul_meas_ge_le_pow_eLpNorm' μ hp_ne_zero hp_ne_top ((hf n).sub hg).aestronglyMeasurable
        (ENNReal.ofReal ε)
    rw [dist_eq_norm, ← ENNReal.ofReal_le_ofReal_iff (norm_nonneg _), ofReal_norm_eq_coe_nnnorm]
    exact Iff.rfl
  · rw [Ne, ENNReal.ofReal_eq_zero, not_le]
    exact Or.inl (Real.rpow_pos_of_pos hε _)

@[deprecated (since := "2024-07-27")]
alias tendstoInMeasure_of_tendsto_snorm_of_stronglyMeasurable :=
  tendstoInMeasure_of_tendsto_eLpNorm_of_stronglyMeasurable

/-- This lemma is superceded by `MeasureTheory.tendstoInMeasure_of_tendsto_eLpNorm` where we
allow `p = ∞`. -/
theorem tendstoInMeasure_of_tendsto_eLpNorm_of_ne_top (hp_ne_zero : p ≠ 0) (hp_ne_top : p ≠ ∞)
    (hf : ∀ n, AEStronglyMeasurable (f n) μ) (hg : AEStronglyMeasurable g μ) {l : Filter ι}
    (hfg : Tendsto (fun n => eLpNorm (f n - g) p μ) l (𝓝 0)) : TendstoInMeasure μ f l g := by
  refine TendstoInMeasure.congr (fun i => (hf i).ae_eq_mk.symm) hg.ae_eq_mk.symm ?_
  refine tendstoInMeasure_of_tendsto_eLpNorm_of_stronglyMeasurable
    hp_ne_zero hp_ne_top (fun i => (hf i).stronglyMeasurable_mk) hg.stronglyMeasurable_mk ?_
  have : (fun n => eLpNorm ((hf n).mk (f n) - hg.mk g) p μ) = fun n => eLpNorm (f n - g) p μ := by
    ext1 n; refine eLpNorm_congr_ae (EventuallyEq.sub (hf n).ae_eq_mk.symm hg.ae_eq_mk.symm)
  rw [this]
  exact hfg

@[deprecated (since := "2024-07-27")]
alias tendstoInMeasure_of_tendsto_snorm_of_ne_top := tendstoInMeasure_of_tendsto_eLpNorm_of_ne_top

/-- See also `MeasureTheory.tendstoInMeasure_of_tendsto_eLpNorm` which work for general
Lp-convergence for all `p ≠ 0`. -/
theorem tendstoInMeasure_of_tendsto_eLpNorm_top {E} [NormedAddCommGroup E] {f : ι → α → E}
    {g : α → E} {l : Filter ι} (hfg : Tendsto (fun n => eLpNorm (f n - g) ∞ μ) l (𝓝 0)) :
    TendstoInMeasure μ f l g := by
  intro δ hδ
  simp only [eLpNorm_exponent_top, eLpNormEssSup] at hfg
  rw [ENNReal.tendsto_nhds_zero] at hfg ⊢
  intro ε hε
  specialize hfg (ENNReal.ofReal δ / 2)
      (ENNReal.div_pos_iff.2 ⟨(ENNReal.ofReal_pos.2 hδ).ne.symm, ENNReal.two_ne_top⟩)
  refine hfg.mono fun n hn => ?_
  simp only [true_and_iff, gt_iff_lt, zero_tsub, zero_le, zero_add, Set.mem_Icc,
    Pi.sub_apply] at *
  have : essSup (fun x : α => (‖f n x - g x‖₊ : ℝ≥0∞)) μ < ENNReal.ofReal δ :=
    lt_of_le_of_lt hn
      (ENNReal.half_lt_self (ENNReal.ofReal_pos.2 hδ).ne.symm ENNReal.ofReal_lt_top.ne)
  refine ((le_of_eq ?_).trans (ae_lt_of_essSup_lt this).le).trans hε.le
  congr with x
  simp only [ENNReal.ofReal_le_iff_le_toReal ENNReal.coe_lt_top.ne, ENNReal.coe_toReal, not_lt,
    coe_nnnorm, Set.mem_setOf_eq, Set.mem_compl_iff]
  rw [← dist_eq_norm (f n x) (g x)]

@[deprecated (since := "2024-07-27")]
alias tendstoInMeasure_of_tendsto_snorm_top := tendstoInMeasure_of_tendsto_eLpNorm_top

/-- Convergence in Lp implies convergence in measure. -/
theorem tendstoInMeasure_of_tendsto_eLpNorm {l : Filter ι} (hp_ne_zero : p ≠ 0)
    (hf : ∀ n, AEStronglyMeasurable (f n) μ) (hg : AEStronglyMeasurable g μ)
    (hfg : Tendsto (fun n => eLpNorm (f n - g) p μ) l (𝓝 0)) : TendstoInMeasure μ f l g := by
  by_cases hp_ne_top : p = ∞
  · subst hp_ne_top
    exact tendstoInMeasure_of_tendsto_eLpNorm_top hfg
  · exact tendstoInMeasure_of_tendsto_eLpNorm_of_ne_top hp_ne_zero hp_ne_top hf hg hfg

@[deprecated (since := "2024-07-27")]
alias tendstoInMeasure_of_tendsto_snorm := tendstoInMeasure_of_tendsto_eLpNorm

/-- Convergence in Lp implies convergence in measure. -/
theorem tendstoInMeasure_of_tendsto_Lp [hp : Fact (1 ≤ p)] {f : ι → Lp E p μ} {g : Lp E p μ}
    {l : Filter ι} (hfg : Tendsto f l (𝓝 g)) : TendstoInMeasure μ (fun n => f n) l g :=
  tendstoInMeasure_of_tendsto_eLpNorm (zero_lt_one.trans_le hp.elim).ne.symm
    (fun _ => Lp.aestronglyMeasurable _) (Lp.aestronglyMeasurable _)
    ((Lp.tendsto_Lp_iff_tendsto_ℒp' _ _).mp hfg)

end TendstoInMeasureOf

end MeasureTheory<|MERGE_RESOLUTION|>--- conflicted
+++ resolved
@@ -33,14 +33,10 @@
 * `MeasureTheory.TendstoInMeasure.exists_seq_tendsto_ae`: if `f` is a sequence of functions
   which converges in measure to `g`, then `f` has a subsequence which convergence almost
   everywhere to `g`.
-<<<<<<< HEAD
 * `MeasureTheory.exists_seq_tendstoInMeasure_atTop_iff`: for a sequence of functions `f`,
 convergence in Measure is equivalent to the fact that every subsequence has another subsequence
 that converges almost surely.
-* `MeasureTheory.tendstoInMeasure_of_tendsto_snorm`: convergence in Lp implies convergence
-=======
 * `MeasureTheory.tendstoInMeasure_of_tendsto_eLpNorm`: convergence in Lp implies convergence
->>>>>>> 09e1ab33
   in measure.
 -/
 
@@ -380,6 +376,10 @@
     apply false_of_Tendsto_of_boundBelow_aux
       (fun n => (μ {x | ε ≤ dist (f (ns (ns' n)) x) (g x)}).toNNReal) δ hδ (h8 ε hε)
 
+section
+
+end
+
 end ExistsSeqTendstoAe
 
 section LimitInMeasureUnique
