--- conflicted
+++ resolved
@@ -236,11 +236,7 @@
   have hpq : p < q := by
     suffices 1 / q < 1 / p by rwa [one_div, one_div, ENNReal.inv_lt_inv] at this
     rw [hpqr]
-<<<<<<< HEAD
-    refine' ENNReal.lt_add_right _ _
-=======
     refine ENNReal.lt_add_right ?_ ?_
->>>>>>> 59de845a
     · simp only [hq_ne_zero, one_div, Ne, ENNReal.inv_eq_top, not_false_iff]
     · simp only [hr_top, one_div, Ne, ENNReal.inv_eq_zero, not_false_iff]
   rw [snorm_eq_snorm' hp_zero (hpq.trans_le le_top).ne, snorm_eq_snorm' hq_ne_zero hq_top,
@@ -252,10 +248,6 @@
     ENNReal.toReal_add]
   · simp only [hq_ne_zero, one_div, Ne, ENNReal.inv_eq_top, not_false_iff]
   · simp only [hr_ne_zero, one_div, Ne, ENNReal.inv_eq_top, not_false_iff]
-<<<<<<< HEAD
-#align measure_theory.snorm_le_snorm_mul_snorm_of_nnnorm MeasureTheory.snorm_le_snorm_mul_snorm_of_nnnorm
-=======
->>>>>>> 59de845a
 
 /-- Hölder's inequality, as an inequality on the `ℒp` seminorm of an elementwise operation
 `fun x => b (f x) (g x)`. -/
