/-
Copyright (c) 2021 Rémy Degenne. All rights reserved.
Released under Apache 2.0 license as described in the file LICENSE.
Authors: Rémy Degenne, Sébastien Gouëzel
-/
import Mathlib.Analysis.Normed.Module.Basic
import Mathlib.MeasureTheory.Function.SimpleFuncDense

/-!
# Strongly measurable and finitely strongly measurable functions

A function `f` is said to be strongly measurable if `f` is the sequential limit of simple functions.
It is said to be finitely strongly measurable with respect to a measure `μ` if the supports
of those simple functions have finite measure. We also provide almost everywhere versions of
these notions.

Almost everywhere strongly measurable functions form the largest class of functions that can be
integrated using the Bochner integral.

If the target space has a second countable topology, strongly measurable and measurable are
equivalent.

If the measure is sigma-finite, strongly measurable and finitely strongly measurable are equivalent.

The main property of finitely strongly measurable functions is
`FinStronglyMeasurable.exists_set_sigmaFinite`: there exists a measurable set `t` such that the
function is supported on `t` and `μ.restrict t` is sigma-finite. As a consequence, we can prove some
results for those functions as if the measure was sigma-finite.

## Main definitions

* `StronglyMeasurable f`: `f : α → β` is the limit of a sequence `fs : ℕ → SimpleFunc α β`.
* `FinStronglyMeasurable f μ`: `f : α → β` is the limit of a sequence `fs : ℕ → SimpleFunc α β`
  such that for all `n ∈ ℕ`, the measure of the support of `fs n` is finite.
* `AEStronglyMeasurable f μ`: `f` is almost everywhere equal to a `StronglyMeasurable` function.
* `AEFinStronglyMeasurable f μ`: `f` is almost everywhere equal to a `FinStronglyMeasurable`
  function.

* `AEFinStronglyMeasurable.sigmaFiniteSet`: a measurable set `t` such that
  `f =ᵐ[μ.restrict tᶜ] 0` and `μ.restrict t` is sigma-finite.

## Main statements

* `AEFinStronglyMeasurable.exists_set_sigmaFinite`: there exists a measurable set `t` such that
  `f =ᵐ[μ.restrict tᶜ] 0` and `μ.restrict t` is sigma-finite.

We provide a solid API for strongly measurable functions, and for almost everywhere strongly
measurable functions, as a basis for the Bochner integral.

## References

* Hytönen, Tuomas, Jan Van Neerven, Mark Veraar, and Lutz Weis. Analysis in Banach spaces.
  Springer, 2016.

-/

-- Guard against import creep
assert_not_exists InnerProductSpace

open MeasureTheory Filter TopologicalSpace Function Set MeasureTheory.Measure

open ENNReal Topology MeasureTheory NNReal

variable {α β γ ι : Type*} [Countable ι]

namespace MeasureTheory

local infixr:25 " →ₛ " => SimpleFunc

section Definitions

variable [TopologicalSpace β]

/-- A function is `StronglyMeasurable` if it is the limit of simple functions. -/
def StronglyMeasurable [MeasurableSpace α] (f : α → β) : Prop :=
  ∃ fs : ℕ → α →ₛ β, ∀ x, Tendsto (fun n => fs n x) atTop (𝓝 (f x))

/-- The notation for StronglyMeasurable giving the measurable space instance explicitly. -/
scoped notation "StronglyMeasurable[" m "]" => @MeasureTheory.StronglyMeasurable _ _ _ m

/-- A function is `FinStronglyMeasurable` with respect to a measure if it is the limit of simple
  functions with support with finite measure. -/
def FinStronglyMeasurable [Zero β]
    {_ : MeasurableSpace α} (f : α → β) (μ : Measure α := by volume_tac) : Prop :=
  ∃ fs : ℕ → α →ₛ β, (∀ n, μ (support (fs n)) < ∞) ∧ ∀ x, Tendsto (fun n => fs n x) atTop (𝓝 (f x))

/-- A function is `AEStronglyMeasurable` with respect to a measure `μ` if it is almost everywhere
equal to the limit of a sequence of simple functions. -/
@[fun_prop]
def AEStronglyMeasurable
    {_ : MeasurableSpace α} (f : α → β) (μ : Measure α := by volume_tac) : Prop :=
  ∃ g, StronglyMeasurable g ∧ f =ᵐ[μ] g

/-- A function is `AEFinStronglyMeasurable` with respect to a measure if it is almost everywhere
equal to the limit of a sequence of simple functions with support with finite measure. -/
def AEFinStronglyMeasurable
    [Zero β] {_ : MeasurableSpace α} (f : α → β) (μ : Measure α := by volume_tac) : Prop :=
  ∃ g, FinStronglyMeasurable g μ ∧ f =ᵐ[μ] g

end Definitions

open MeasureTheory

/-! ## Strongly measurable functions -/

@[aesop 30% apply (rule_sets := [Measurable])]
protected theorem StronglyMeasurable.aestronglyMeasurable {α β} {_ : MeasurableSpace α}
    [TopologicalSpace β] {f : α → β} {μ : Measure α} (hf : StronglyMeasurable f) :
    AEStronglyMeasurable f μ :=
  ⟨f, hf, EventuallyEq.refl _ _⟩

@[simp]
theorem Subsingleton.stronglyMeasurable {α β} [MeasurableSpace α] [TopologicalSpace β]
    [Subsingleton β] (f : α → β) : StronglyMeasurable f := by
  let f_sf : α →ₛ β := ⟨f, fun x => ?_, Set.Subsingleton.finite Set.subsingleton_of_subsingleton⟩
  · exact ⟨fun _ => f_sf, fun x => tendsto_const_nhds⟩
  · have h_univ : f ⁻¹' {x} = Set.univ := by
      ext1 y
      simp [eq_iff_true_of_subsingleton]
    rw [h_univ]
    exact MeasurableSet.univ

theorem SimpleFunc.stronglyMeasurable {α β} {_ : MeasurableSpace α} [TopologicalSpace β]
    (f : α →ₛ β) : StronglyMeasurable f :=
  ⟨fun _ => f, fun _ => tendsto_const_nhds⟩

@[nontriviality]
theorem StronglyMeasurable.of_finite [Finite α] {_ : MeasurableSpace α}
    [MeasurableSingletonClass α] [TopologicalSpace β]
    (f : α → β) : StronglyMeasurable f :=
  ⟨fun _ => SimpleFunc.ofFinite f, fun _ => tendsto_const_nhds⟩

@[deprecated (since := "2024-02-05")]
alias stronglyMeasurable_of_fintype := StronglyMeasurable.of_finite

@[deprecated StronglyMeasurable.of_finite (since := "2024-02-06")]
theorem stronglyMeasurable_of_isEmpty [IsEmpty α] {_ : MeasurableSpace α} [TopologicalSpace β]
    (f : α → β) : StronglyMeasurable f :=
  .of_finite f

theorem stronglyMeasurable_const {α β} {_ : MeasurableSpace α} [TopologicalSpace β] {b : β} :
    StronglyMeasurable fun _ : α => b :=
  ⟨fun _ => SimpleFunc.const α b, fun _ => tendsto_const_nhds⟩

@[to_additive]
theorem stronglyMeasurable_one {α β} {_ : MeasurableSpace α} [TopologicalSpace β] [One β] :
    StronglyMeasurable (1 : α → β) :=
  stronglyMeasurable_const

/-- A version of `stronglyMeasurable_const` that assumes `f x = f y` for all `x, y`.
This version works for functions between empty types. -/
theorem stronglyMeasurable_const' {α β} {m : MeasurableSpace α} [TopologicalSpace β] {f : α → β}
    (hf : ∀ x y, f x = f y) : StronglyMeasurable f := by
  nontriviality α
  inhabit α
  convert stronglyMeasurable_const (β := β) using 1
  exact funext fun x => hf x default

-- Porting note: changed binding type of `MeasurableSpace α`.
@[simp]
theorem Subsingleton.stronglyMeasurable' {α β} [MeasurableSpace α] [TopologicalSpace β]
    [Subsingleton α] (f : α → β) : StronglyMeasurable f :=
  stronglyMeasurable_const' fun x y => by rw [Subsingleton.elim x y]

namespace StronglyMeasurable

variable {f g : α → β}

section BasicPropertiesInAnyTopologicalSpace

variable [TopologicalSpace β]

/-- A sequence of simple functions such that
`∀ x, Tendsto (fun n => hf.approx n x) atTop (𝓝 (f x))`.
That property is given by `stronglyMeasurable.tendsto_approx`. -/
protected noncomputable def approx {_ : MeasurableSpace α} (hf : StronglyMeasurable f) :
    ℕ → α →ₛ β :=
  hf.choose

protected theorem tendsto_approx {_ : MeasurableSpace α} (hf : StronglyMeasurable f) :
    ∀ x, Tendsto (fun n => hf.approx n x) atTop (𝓝 (f x)) :=
  hf.choose_spec

/-- Similar to `stronglyMeasurable.approx`, but enforces that the norm of every function in the
sequence is less than `c` everywhere. If `‖f x‖ ≤ c` this sequence of simple functions verifies
`Tendsto (fun n => hf.approxBounded n x) atTop (𝓝 (f x))`. -/
noncomputable def approxBounded {_ : MeasurableSpace α} [Norm β] [SMul ℝ β]
    (hf : StronglyMeasurable f) (c : ℝ) : ℕ → SimpleFunc α β := fun n =>
  (hf.approx n).map fun x => min 1 (c / ‖x‖) • x

theorem tendsto_approxBounded_of_norm_le {β} {f : α → β} [NormedAddCommGroup β] [NormedSpace ℝ β]
    {m : MeasurableSpace α} (hf : StronglyMeasurable[m] f) {c : ℝ} {x : α} (hfx : ‖f x‖ ≤ c) :
    Tendsto (fun n => hf.approxBounded c n x) atTop (𝓝 (f x)) := by
  have h_tendsto := hf.tendsto_approx x
  simp only [StronglyMeasurable.approxBounded, SimpleFunc.coe_map, Function.comp_apply]
  by_cases hfx0 : ‖f x‖ = 0
  · rw [norm_eq_zero] at hfx0
    rw [hfx0] at h_tendsto ⊢
    have h_tendsto_norm : Tendsto (fun n => ‖hf.approx n x‖) atTop (𝓝 0) := by
      convert h_tendsto.norm
      rw [norm_zero]
    refine squeeze_zero_norm (fun n => ?_) h_tendsto_norm
    calc
      ‖min 1 (c / ‖hf.approx n x‖) • hf.approx n x‖ =
          ‖min 1 (c / ‖hf.approx n x‖)‖ * ‖hf.approx n x‖ :=
        norm_smul _ _
      _ ≤ ‖(1 : ℝ)‖ * ‖hf.approx n x‖ := by
        refine mul_le_mul_of_nonneg_right ?_ (norm_nonneg _)
        rw [norm_one, Real.norm_of_nonneg]
        · exact min_le_left _ _
        · exact le_min zero_le_one (div_nonneg ((norm_nonneg _).trans hfx) (norm_nonneg _))
      _ = ‖hf.approx n x‖ := by rw [norm_one, one_mul]
  rw [← one_smul ℝ (f x)]
  refine Tendsto.smul ?_ h_tendsto
  have : min 1 (c / ‖f x‖) = 1 := by
    rw [min_eq_left_iff, one_le_div (lt_of_le_of_ne (norm_nonneg _) (Ne.symm hfx0))]
    exact hfx
  nth_rw 2 [this.symm]
  refine Tendsto.min tendsto_const_nhds ?_
  exact Tendsto.div tendsto_const_nhds h_tendsto.norm hfx0

theorem tendsto_approxBounded_ae {β} {f : α → β} [NormedAddCommGroup β] [NormedSpace ℝ β]
    {m m0 : MeasurableSpace α} {μ : Measure α} (hf : StronglyMeasurable[m] f) {c : ℝ}
    (hf_bound : ∀ᵐ x ∂μ, ‖f x‖ ≤ c) :
    ∀ᵐ x ∂μ, Tendsto (fun n => hf.approxBounded c n x) atTop (𝓝 (f x)) := by
  filter_upwards [hf_bound] with x hfx using tendsto_approxBounded_of_norm_le hf hfx

theorem norm_approxBounded_le {β} {f : α → β} [SeminormedAddCommGroup β] [NormedSpace ℝ β]
    {m : MeasurableSpace α} {c : ℝ} (hf : StronglyMeasurable[m] f) (hc : 0 ≤ c) (n : ℕ) (x : α) :
    ‖hf.approxBounded c n x‖ ≤ c := by
  simp only [StronglyMeasurable.approxBounded, SimpleFunc.coe_map, Function.comp_apply]
  refine (norm_smul_le _ _).trans ?_
  by_cases h0 : ‖hf.approx n x‖ = 0
  · simp only [h0, _root_.div_zero, min_eq_right, zero_le_one, norm_zero, mul_zero]
    exact hc
  rcases le_total ‖hf.approx n x‖ c with h | h
  · rw [min_eq_left _]
    · simpa only [norm_one, one_mul] using h
    · rwa [one_le_div (lt_of_le_of_ne (norm_nonneg _) (Ne.symm h0))]
  · rw [min_eq_right _]
    · rw [norm_div, norm_norm, mul_comm, mul_div, div_eq_mul_inv, mul_comm, ← mul_assoc,
        inv_mul_cancel₀ h0, one_mul, Real.norm_of_nonneg hc]
    · rwa [div_le_one (lt_of_le_of_ne (norm_nonneg _) (Ne.symm h0))]

theorem _root_.stronglyMeasurable_bot_iff [Nonempty β] [T2Space β] :
    StronglyMeasurable[⊥] f ↔ ∃ c, f = fun _ => c := by
  cases' isEmpty_or_nonempty α with hα hα
  · simp only [@Subsingleton.stronglyMeasurable' _ _ ⊥ _ _ f,
      eq_iff_true_of_subsingleton, exists_const]
  refine ⟨fun hf => ?_, fun hf_eq => ?_⟩
  · refine ⟨f hα.some, ?_⟩
    let fs := hf.approx
    have h_fs_tendsto : ∀ x, Tendsto (fun n => fs n x) atTop (𝓝 (f x)) := hf.tendsto_approx
    have : ∀ n, ∃ c, ∀ x, fs n x = c := fun n => SimpleFunc.simpleFunc_bot (fs n)
    let cs n := (this n).choose
    have h_cs_eq : ∀ n, ⇑(fs n) = fun _ => cs n := fun n => funext (this n).choose_spec
    conv at h_fs_tendsto => enter [x, 1, n]; rw [h_cs_eq]
    have h_tendsto : Tendsto cs atTop (𝓝 (f hα.some)) := h_fs_tendsto hα.some
    ext1 x
    exact tendsto_nhds_unique (h_fs_tendsto x) h_tendsto
  · obtain ⟨c, rfl⟩ := hf_eq
    exact stronglyMeasurable_const

end BasicPropertiesInAnyTopologicalSpace

theorem finStronglyMeasurable_of_set_sigmaFinite [TopologicalSpace β] [Zero β]
    {m : MeasurableSpace α} {μ : Measure α} (hf_meas : StronglyMeasurable f) {t : Set α}
    (ht : MeasurableSet t) (hft_zero : ∀ x ∈ tᶜ, f x = 0) (htμ : SigmaFinite (μ.restrict t)) :
    FinStronglyMeasurable f μ := by
  haveI : SigmaFinite (μ.restrict t) := htμ
  let S := spanningSets (μ.restrict t)
  have hS_meas : ∀ n, MeasurableSet (S n) := measurable_spanningSets (μ.restrict t)
  let f_approx := hf_meas.approx
  let fs n := SimpleFunc.restrict (f_approx n) (S n ∩ t)
  have h_fs_t_compl : ∀ n, ∀ x, x ∉ t → fs n x = 0 := by
    intro n x hxt
    rw [SimpleFunc.restrict_apply _ ((hS_meas n).inter ht)]
    refine Set.indicator_of_not_mem ?_ _
    simp [hxt]
  refine ⟨fs, ?_, fun x => ?_⟩
  · simp_rw [SimpleFunc.support_eq, ← Finset.mem_coe]
    classical
    refine fun n => measure_biUnion_lt_top {y ∈ (fs n).range | y ≠ 0}.finite_toSet fun y hy => ?_
    rw [SimpleFunc.restrict_preimage_singleton _ ((hS_meas n).inter ht)]
    swap
    · letI : (y : β) → Decidable (y = 0) := fun y => Classical.propDecidable _
      rw [Finset.mem_coe, Finset.mem_filter] at hy
      exact hy.2
    refine (measure_mono Set.inter_subset_left).trans_lt ?_
    have h_lt_top := measure_spanningSets_lt_top (μ.restrict t) n
    rwa [Measure.restrict_apply' ht] at h_lt_top
  · by_cases hxt : x ∈ t
    swap
    · rw [funext fun n => h_fs_t_compl n x hxt, hft_zero x hxt]
      exact tendsto_const_nhds
    have h : Tendsto (fun n => (f_approx n) x) atTop (𝓝 (f x)) := hf_meas.tendsto_approx x
    obtain ⟨n₁, hn₁⟩ : ∃ n, ∀ m, n ≤ m → fs m x = f_approx m x := by
      obtain ⟨n, hn⟩ : ∃ n, ∀ m, n ≤ m → x ∈ S m ∩ t := by
        rsuffices ⟨n, hn⟩ : ∃ n, ∀ m, n ≤ m → x ∈ S m
        · exact ⟨n, fun m hnm => Set.mem_inter (hn m hnm) hxt⟩
        rsuffices ⟨n, hn⟩ : ∃ n, x ∈ S n
        · exact ⟨n, fun m hnm => monotone_spanningSets (μ.restrict t) hnm hn⟩
        rw [← Set.mem_iUnion, iUnion_spanningSets (μ.restrict t)]
        trivial
      refine ⟨n, fun m hnm => ?_⟩
      simp_rw [fs, SimpleFunc.restrict_apply _ ((hS_meas m).inter ht),
        Set.indicator_of_mem (hn m hnm)]
    rw [tendsto_atTop'] at h ⊢
    intro s hs
    obtain ⟨n₂, hn₂⟩ := h s hs
    refine ⟨max n₁ n₂, fun m hm => ?_⟩
    rw [hn₁ m ((le_max_left _ _).trans hm.le)]
    exact hn₂ m ((le_max_right _ _).trans hm.le)

/-- If the measure is sigma-finite, all strongly measurable functions are
  `FinStronglyMeasurable`. -/
@[aesop 5% apply (rule_sets := [Measurable])]
protected theorem finStronglyMeasurable [TopologicalSpace β] [Zero β] {m0 : MeasurableSpace α}
    (hf : StronglyMeasurable f) (μ : Measure α) [SigmaFinite μ] : FinStronglyMeasurable f μ :=
  hf.finStronglyMeasurable_of_set_sigmaFinite MeasurableSet.univ (by simp)
    (by rwa [Measure.restrict_univ])

/-- A strongly measurable function is measurable. -/
@[aesop 5% apply (rule_sets := [Measurable])]
protected theorem measurable {_ : MeasurableSpace α} [TopologicalSpace β] [PseudoMetrizableSpace β]
    [MeasurableSpace β] [BorelSpace β] (hf : StronglyMeasurable f) : Measurable f :=
  measurable_of_tendsto_metrizable (fun n => (hf.approx n).measurable)
    (tendsto_pi_nhds.mpr hf.tendsto_approx)

/-- A strongly measurable function is almost everywhere measurable. -/
@[aesop 5% apply (rule_sets := [Measurable])]
protected theorem aemeasurable {_ : MeasurableSpace α} [TopologicalSpace β]
    [PseudoMetrizableSpace β] [MeasurableSpace β] [BorelSpace β] {μ : Measure α}
    (hf : StronglyMeasurable f) : AEMeasurable f μ :=
  hf.measurable.aemeasurable

theorem _root_.Continuous.comp_stronglyMeasurable {_ : MeasurableSpace α} [TopologicalSpace β]
    [TopologicalSpace γ] {g : β → γ} {f : α → β} (hg : Continuous g) (hf : StronglyMeasurable f) :
    StronglyMeasurable fun x => g (f x) :=
  ⟨fun n => SimpleFunc.map g (hf.approx n), fun x => (hg.tendsto _).comp (hf.tendsto_approx x)⟩

@[to_additive]
nonrec theorem measurableSet_mulSupport {m : MeasurableSpace α} [One β] [TopologicalSpace β]
    [MetrizableSpace β] (hf : StronglyMeasurable f) : MeasurableSet (mulSupport f) := by
  borelize β
  exact measurableSet_mulSupport hf.measurable

protected theorem mono {m m' : MeasurableSpace α} [TopologicalSpace β]
    (hf : StronglyMeasurable[m'] f) (h_mono : m' ≤ m) : StronglyMeasurable[m] f := by
  let f_approx : ℕ → @SimpleFunc α m β := fun n =>
    @SimpleFunc.mk α m β
      (hf.approx n)
      (fun x => h_mono _ (SimpleFunc.measurableSet_fiber' _ x))
      (SimpleFunc.finite_range (hf.approx n))
  exact ⟨f_approx, hf.tendsto_approx⟩

protected theorem prod_mk {m : MeasurableSpace α} [TopologicalSpace β] [TopologicalSpace γ]
    {f : α → β} {g : α → γ} (hf : StronglyMeasurable f) (hg : StronglyMeasurable g) :
    StronglyMeasurable fun x => (f x, g x) := by
  refine ⟨fun n => SimpleFunc.pair (hf.approx n) (hg.approx n), fun x => ?_⟩
  rw [nhds_prod_eq]
  exact Tendsto.prod_mk (hf.tendsto_approx x) (hg.tendsto_approx x)

theorem comp_measurable [TopologicalSpace β] {_ : MeasurableSpace α} {_ : MeasurableSpace γ}
    {f : α → β} {g : γ → α} (hf : StronglyMeasurable f) (hg : Measurable g) :
    StronglyMeasurable (f ∘ g) :=
  ⟨fun n => SimpleFunc.comp (hf.approx n) g hg, fun x => hf.tendsto_approx (g x)⟩

theorem of_uncurry_left [TopologicalSpace β] {_ : MeasurableSpace α} {_ : MeasurableSpace γ}
    {f : α → γ → β} (hf : StronglyMeasurable (uncurry f)) {x : α} : StronglyMeasurable (f x) :=
  hf.comp_measurable measurable_prod_mk_left

theorem of_uncurry_right [TopologicalSpace β] {_ : MeasurableSpace α} {_ : MeasurableSpace γ}
    {f : α → γ → β} (hf : StronglyMeasurable (uncurry f)) {y : γ} :
    StronglyMeasurable fun x => f x y :=
  hf.comp_measurable measurable_prod_mk_right

section Arithmetic

variable {mα : MeasurableSpace α} [TopologicalSpace β]

@[to_additive (attr := aesop safe 20 apply (rule_sets := [Measurable]))]
protected theorem mul [Mul β] [ContinuousMul β] (hf : StronglyMeasurable f)
    (hg : StronglyMeasurable g) : StronglyMeasurable (f * g) :=
  ⟨fun n => hf.approx n * hg.approx n, fun x => (hf.tendsto_approx x).mul (hg.tendsto_approx x)⟩

@[to_additive (attr := measurability)]
theorem mul_const [Mul β] [ContinuousMul β] (hf : StronglyMeasurable f) (c : β) :
    StronglyMeasurable fun x => f x * c :=
  hf.mul stronglyMeasurable_const

@[to_additive (attr := measurability)]
theorem const_mul [Mul β] [ContinuousMul β] (hf : StronglyMeasurable f) (c : β) :
    StronglyMeasurable fun x => c * f x :=
  stronglyMeasurable_const.mul hf

@[to_additive (attr := aesop safe 20 apply (rule_sets := [Measurable])) const_nsmul]
protected theorem pow [Monoid β] [ContinuousMul β] (hf : StronglyMeasurable f) (n : ℕ) :
    StronglyMeasurable (f ^ n) :=
  ⟨fun k => hf.approx k ^ n, fun x => (hf.tendsto_approx x).pow n⟩

@[to_additive (attr := measurability)]
protected theorem inv [Inv β] [ContinuousInv β] (hf : StronglyMeasurable f) :
    StronglyMeasurable f⁻¹ :=
  ⟨fun n => (hf.approx n)⁻¹, fun x => (hf.tendsto_approx x).inv⟩

@[to_additive (attr := aesop safe 20 apply (rule_sets := [Measurable]))]
protected theorem div [Div β] [ContinuousDiv β] (hf : StronglyMeasurable f)
    (hg : StronglyMeasurable g) : StronglyMeasurable (f / g) :=
  ⟨fun n => hf.approx n / hg.approx n, fun x => (hf.tendsto_approx x).div' (hg.tendsto_approx x)⟩

@[to_additive]
theorem mul_iff_right [CommGroup β] [TopologicalGroup β] (hf : StronglyMeasurable f) :
    StronglyMeasurable (f * g) ↔ StronglyMeasurable g :=
  ⟨fun h ↦ show g = f * g * f⁻¹ by simp only [mul_inv_cancel_comm] ▸ h.mul hf.inv,
    fun h ↦ hf.mul h⟩

@[to_additive]
theorem mul_iff_left [CommGroup β] [TopologicalGroup β] (hf : StronglyMeasurable f) :
    StronglyMeasurable (g * f) ↔ StronglyMeasurable g :=
  mul_comm g f ▸ mul_iff_right hf

@[to_additive (attr := aesop safe 20 apply (rule_sets := [Measurable]))]
protected theorem smul {𝕜} [TopologicalSpace 𝕜] [SMul 𝕜 β] [ContinuousSMul 𝕜 β] {f : α → 𝕜}
    {g : α → β} (hf : StronglyMeasurable f) (hg : StronglyMeasurable g) :
    StronglyMeasurable fun x => f x • g x :=
  continuous_smul.comp_stronglyMeasurable (hf.prod_mk hg)

@[to_additive (attr := measurability)]
protected theorem const_smul {𝕜} [SMul 𝕜 β] [ContinuousConstSMul 𝕜 β] (hf : StronglyMeasurable f)
    (c : 𝕜) : StronglyMeasurable (c • f) :=
  ⟨fun n => c • hf.approx n, fun x => (hf.tendsto_approx x).const_smul c⟩

@[to_additive (attr := measurability)]
protected theorem const_smul' {𝕜} [SMul 𝕜 β] [ContinuousConstSMul 𝕜 β] (hf : StronglyMeasurable f)
    (c : 𝕜) : StronglyMeasurable fun x => c • f x :=
  hf.const_smul c

@[to_additive (attr := measurability)]
protected theorem smul_const {𝕜} [TopologicalSpace 𝕜] [SMul 𝕜 β] [ContinuousSMul 𝕜 β] {f : α → 𝕜}
    (hf : StronglyMeasurable f) (c : β) : StronglyMeasurable fun x => f x • c :=
  continuous_smul.comp_stronglyMeasurable (hf.prod_mk stronglyMeasurable_const)

/-- In a normed vector space, the addition of a measurable function and a strongly measurable
function is measurable. Note that this is not true without further second-countability assumptions
for the addition of two measurable functions. -/
theorem _root_.Measurable.add_stronglyMeasurable
    {α E : Type*} {_ : MeasurableSpace α} [AddGroup E] [TopologicalSpace E]
    [MeasurableSpace E] [BorelSpace E] [ContinuousAdd E] [PseudoMetrizableSpace E]
    {g f : α → E} (hg : Measurable g) (hf : StronglyMeasurable f) :
    Measurable (g + f) := by
  rcases hf with ⟨φ, hφ⟩
  have : Tendsto (fun n x ↦ g x + φ n x) atTop (𝓝 (g + f)) :=
    tendsto_pi_nhds.2 (fun x ↦ tendsto_const_nhds.add (hφ x))
  apply measurable_of_tendsto_metrizable (fun n ↦ ?_) this
  exact hg.add_simpleFunc _

/-- In a normed vector space, the subtraction of a measurable function and a strongly measurable
function is measurable. Note that this is not true without further second-countability assumptions
for the subtraction of two measurable functions. -/
theorem _root_.Measurable.sub_stronglyMeasurable
    {α E : Type*} {_ : MeasurableSpace α} [AddCommGroup E] [TopologicalSpace E]
    [MeasurableSpace E] [BorelSpace E] [ContinuousAdd E] [ContinuousNeg E] [PseudoMetrizableSpace E]
    {g f : α → E} (hg : Measurable g) (hf : StronglyMeasurable f) :
    Measurable (g - f) := by
  rw [sub_eq_add_neg]
  exact hg.add_stronglyMeasurable hf.neg

/-- In a normed vector space, the addition of a strongly measurable function and a measurable
function is measurable. Note that this is not true without further second-countability assumptions
for the addition of two measurable functions. -/
theorem _root_.Measurable.stronglyMeasurable_add
    {α E : Type*} {_ : MeasurableSpace α} [AddGroup E] [TopologicalSpace E]
    [MeasurableSpace E] [BorelSpace E] [ContinuousAdd E] [PseudoMetrizableSpace E]
    {g f : α → E} (hg : Measurable g) (hf : StronglyMeasurable f) :
    Measurable (f + g) := by
  rcases hf with ⟨φ, hφ⟩
  have : Tendsto (fun n x ↦ φ n x + g x) atTop (𝓝 (f + g)) :=
    tendsto_pi_nhds.2 (fun x ↦ (hφ x).add tendsto_const_nhds)
  apply measurable_of_tendsto_metrizable (fun n ↦ ?_) this
  exact hg.simpleFunc_add _

end Arithmetic

section MulAction

variable {M G G₀ : Type*}
variable [TopologicalSpace β]
variable [Monoid M] [MulAction M β] [ContinuousConstSMul M β]
variable [Group G] [MulAction G β] [ContinuousConstSMul G β]
variable [GroupWithZero G₀] [MulAction G₀ β] [ContinuousConstSMul G₀ β]

theorem _root_.stronglyMeasurable_const_smul_iff {m : MeasurableSpace α} (c : G) :
    (StronglyMeasurable fun x => c • f x) ↔ StronglyMeasurable f :=
  ⟨fun h => by simpa only [inv_smul_smul] using h.const_smul' c⁻¹, fun h => h.const_smul c⟩

nonrec theorem _root_.IsUnit.stronglyMeasurable_const_smul_iff {_ : MeasurableSpace α} {c : M}
    (hc : IsUnit c) :
    (StronglyMeasurable fun x => c • f x) ↔ StronglyMeasurable f :=
  let ⟨u, hu⟩ := hc
  hu ▸ stronglyMeasurable_const_smul_iff u

theorem _root_.stronglyMeasurable_const_smul_iff₀ {_ : MeasurableSpace α} {c : G₀} (hc : c ≠ 0) :
    (StronglyMeasurable fun x => c • f x) ↔ StronglyMeasurable f :=
  (IsUnit.mk0 _ hc).stronglyMeasurable_const_smul_iff

end MulAction

section Order

variable [MeasurableSpace α] [TopologicalSpace β]

open Filter

open Filter

@[aesop safe 20 (rule_sets := [Measurable])]
protected theorem sup [Sup β] [ContinuousSup β] (hf : StronglyMeasurable f)
    (hg : StronglyMeasurable g) : StronglyMeasurable (f ⊔ g) :=
  ⟨fun n => hf.approx n ⊔ hg.approx n, fun x =>
    (hf.tendsto_approx x).sup_nhds (hg.tendsto_approx x)⟩

@[aesop safe 20 (rule_sets := [Measurable])]
protected theorem inf [Inf β] [ContinuousInf β] (hf : StronglyMeasurable f)
    (hg : StronglyMeasurable g) : StronglyMeasurable (f ⊓ g) :=
  ⟨fun n => hf.approx n ⊓ hg.approx n, fun x =>
    (hf.tendsto_approx x).inf_nhds (hg.tendsto_approx x)⟩

end Order

/-!
### Big operators: `∏` and `∑`
-/


section Monoid

variable {M : Type*} [Monoid M] [TopologicalSpace M] [ContinuousMul M] {m : MeasurableSpace α}

@[to_additive (attr := measurability)]
theorem _root_.List.stronglyMeasurable_prod' (l : List (α → M))
    (hl : ∀ f ∈ l, StronglyMeasurable f) : StronglyMeasurable l.prod := by
  induction' l with f l ihl; · exact stronglyMeasurable_one
  rw [List.forall_mem_cons] at hl
  rw [List.prod_cons]
  exact hl.1.mul (ihl hl.2)

@[to_additive (attr := measurability)]
theorem _root_.List.stronglyMeasurable_prod (l : List (α → M))
    (hl : ∀ f ∈ l, StronglyMeasurable f) :
    StronglyMeasurable fun x => (l.map fun f : α → M => f x).prod := by
  simpa only [← Pi.list_prod_apply] using l.stronglyMeasurable_prod' hl

end Monoid

section CommMonoid

variable {M : Type*} [CommMonoid M] [TopologicalSpace M] [ContinuousMul M] {m : MeasurableSpace α}

@[to_additive (attr := measurability)]
theorem _root_.Multiset.stronglyMeasurable_prod' (l : Multiset (α → M))
    (hl : ∀ f ∈ l, StronglyMeasurable f) : StronglyMeasurable l.prod := by
  rcases l with ⟨l⟩
  simpa using l.stronglyMeasurable_prod' (by simpa using hl)

@[to_additive (attr := measurability)]
theorem _root_.Multiset.stronglyMeasurable_prod (s : Multiset (α → M))
    (hs : ∀ f ∈ s, StronglyMeasurable f) :
    StronglyMeasurable fun x => (s.map fun f : α → M => f x).prod := by
  simpa only [← Pi.multiset_prod_apply] using s.stronglyMeasurable_prod' hs

@[to_additive (attr := measurability)]
theorem _root_.Finset.stronglyMeasurable_prod' {ι : Type*} {f : ι → α → M} (s : Finset ι)
    (hf : ∀ i ∈ s, StronglyMeasurable (f i)) : StronglyMeasurable (∏ i ∈ s, f i) :=
  Finset.prod_induction _ _ (fun _a _b ha hb => ha.mul hb) (@stronglyMeasurable_one α M _ _ _) hf

@[to_additive (attr := measurability)]
theorem _root_.Finset.stronglyMeasurable_prod {ι : Type*} {f : ι → α → M} (s : Finset ι)
    (hf : ∀ i ∈ s, StronglyMeasurable (f i)) : StronglyMeasurable fun a => ∏ i ∈ s, f i a := by
  simpa only [← Finset.prod_apply] using s.stronglyMeasurable_prod' hf

end CommMonoid

/-- The range of a strongly measurable function is separable. -/
protected theorem isSeparable_range {m : MeasurableSpace α} [TopologicalSpace β]
    (hf : StronglyMeasurable f) : TopologicalSpace.IsSeparable (range f) := by
  have : IsSeparable (closure (⋃ n, range (hf.approx n))) :=
    .closure <| .iUnion fun n => (hf.approx n).finite_range.isSeparable
  apply this.mono
  rintro _ ⟨x, rfl⟩
  apply mem_closure_of_tendsto (hf.tendsto_approx x)
  filter_upwards with n
  apply mem_iUnion_of_mem n
  exact mem_range_self _

theorem separableSpace_range_union_singleton {_ : MeasurableSpace α} [TopologicalSpace β]
    [PseudoMetrizableSpace β] (hf : StronglyMeasurable f) {b : β} :
    SeparableSpace (range f ∪ {b} : Set β) :=
  letI := pseudoMetrizableSpacePseudoMetric β
  (hf.isSeparable_range.union (finite_singleton _).isSeparable).separableSpace

section SecondCountableStronglyMeasurable

variable {mα : MeasurableSpace α} [MeasurableSpace β]

/-- In a space with second countable topology, measurable implies strongly measurable. -/
@[aesop 90% apply (rule_sets := [Measurable])]
theorem _root_.Measurable.stronglyMeasurable [TopologicalSpace β] [PseudoMetrizableSpace β]
    [SecondCountableTopology β] [OpensMeasurableSpace β] (hf : Measurable f) :
    StronglyMeasurable f := by
  letI := pseudoMetrizableSpacePseudoMetric β
  nontriviality β; inhabit β
  exact ⟨SimpleFunc.approxOn f hf Set.univ default (Set.mem_univ _), fun x ↦
    SimpleFunc.tendsto_approxOn hf (Set.mem_univ _) (by rw [closure_univ]; simp)⟩

/-- In a space with second countable topology, strongly measurable and measurable are equivalent. -/
theorem _root_.stronglyMeasurable_iff_measurable [TopologicalSpace β] [MetrizableSpace β]
    [BorelSpace β] [SecondCountableTopology β] : StronglyMeasurable f ↔ Measurable f :=
  ⟨fun h => h.measurable, fun h => Measurable.stronglyMeasurable h⟩

@[measurability]
theorem _root_.stronglyMeasurable_id [TopologicalSpace α] [PseudoMetrizableSpace α]
    [OpensMeasurableSpace α] [SecondCountableTopology α] : StronglyMeasurable (id : α → α) :=
  measurable_id.stronglyMeasurable

end SecondCountableStronglyMeasurable

/-- A function is strongly measurable if and only if it is measurable and has separable
range. -/
theorem _root_.stronglyMeasurable_iff_measurable_separable {m : MeasurableSpace α}
    [TopologicalSpace β] [PseudoMetrizableSpace β] [MeasurableSpace β] [BorelSpace β] :
    StronglyMeasurable f ↔ Measurable f ∧ IsSeparable (range f) := by
  refine ⟨fun H ↦ ⟨H.measurable, H.isSeparable_range⟩, fun ⟨Hm, Hsep⟩  ↦ ?_⟩
  have := Hsep.secondCountableTopology
  have Hm' : StronglyMeasurable (rangeFactorization f) := Hm.subtype_mk.stronglyMeasurable
  exact continuous_subtype_val.comp_stronglyMeasurable Hm'

/-- A continuous function is strongly measurable when either the source space or the target space
is second-countable. -/
theorem _root_.Continuous.stronglyMeasurable [MeasurableSpace α] [TopologicalSpace α]
    [OpensMeasurableSpace α] [TopologicalSpace β] [PseudoMetrizableSpace β]
    [h : SecondCountableTopologyEither α β] {f : α → β} (hf : Continuous f) :
    StronglyMeasurable f := by
  borelize β
  cases h.out
  · rw [stronglyMeasurable_iff_measurable_separable]
    refine ⟨hf.measurable, ?_⟩
    exact isSeparable_range hf
  · exact hf.measurable.stronglyMeasurable

/-- A continuous function whose support is contained in a compact set is strongly measurable. -/
@[to_additive]
theorem _root_.Continuous.stronglyMeasurable_of_mulSupport_subset_isCompact
    [MeasurableSpace α] [TopologicalSpace α] [OpensMeasurableSpace α] [MeasurableSpace β]
    [TopologicalSpace β] [PseudoMetrizableSpace β] [BorelSpace β] [One β] {f : α → β}
    (hf : Continuous f) {k : Set α} (hk : IsCompact k)
    (h'f : mulSupport f ⊆ k) : StronglyMeasurable f := by
  letI : PseudoMetricSpace β := pseudoMetrizableSpacePseudoMetric β
  rw [stronglyMeasurable_iff_measurable_separable]
  exact ⟨hf.measurable, (isCompact_range_of_mulSupport_subset_isCompact hf hk h'f).isSeparable⟩

/-- A continuous function with compact support is strongly measurable. -/
@[to_additive]
theorem _root_.Continuous.stronglyMeasurable_of_hasCompactMulSupport
    [MeasurableSpace α] [TopologicalSpace α] [OpensMeasurableSpace α] [MeasurableSpace β]
    [TopologicalSpace β] [PseudoMetrizableSpace β] [BorelSpace β] [One β] {f : α → β}
    (hf : Continuous f) (h'f : HasCompactMulSupport f) : StronglyMeasurable f :=
  hf.stronglyMeasurable_of_mulSupport_subset_isCompact h'f (subset_mulTSupport f)

/-- A continuous function with compact support on a product space is strongly measurable for the
product sigma-algebra. The subtlety is that we do not assume that the spaces are separable, so the
product of the Borel sigma algebras might not contain all open sets, but still it contains enough
of them to approximate compactly supported continuous functions. -/
lemma _root_.HasCompactSupport.stronglyMeasurable_of_prod {X Y : Type*} [Zero α]
    [TopologicalSpace X] [TopologicalSpace Y] [MeasurableSpace X] [MeasurableSpace Y]
    [OpensMeasurableSpace X] [OpensMeasurableSpace Y] [TopologicalSpace α] [PseudoMetrizableSpace α]
    {f : X × Y → α} (hf : Continuous f) (h'f : HasCompactSupport f) :
    StronglyMeasurable f := by
  borelize α
  apply stronglyMeasurable_iff_measurable_separable.2 ⟨h'f.measurable_of_prod hf, ?_⟩
  letI : PseudoMetricSpace α := pseudoMetrizableSpacePseudoMetric α
  exact IsCompact.isSeparable (s := range f) (h'f.isCompact_range hf)

/-- If `g` is a topological embedding, then `f` is strongly measurable iff `g ∘ f` is. -/
theorem _root_.Embedding.comp_stronglyMeasurable_iff {m : MeasurableSpace α} [TopologicalSpace β]
    [PseudoMetrizableSpace β] [TopologicalSpace γ] [PseudoMetrizableSpace γ] {g : β → γ} {f : α → β}
    (hg : Embedding g) : (StronglyMeasurable fun x => g (f x)) ↔ StronglyMeasurable f := by
  letI := pseudoMetrizableSpacePseudoMetric γ
  borelize β γ
  refine
    ⟨fun H => stronglyMeasurable_iff_measurable_separable.2 ⟨?_, ?_⟩, fun H =>
      hg.continuous.comp_stronglyMeasurable H⟩
  · let G : β → range g := rangeFactorization g
    have hG : ClosedEmbedding G :=
      { hg.codRestrict _ _ with
        isClosed_range := by
          rw [surjective_onto_range.range_eq]
          exact isClosed_univ }
    have : Measurable (G ∘ f) := Measurable.subtype_mk H.measurable
    exact hG.measurableEmbedding.measurable_comp_iff.1 this
  · have : IsSeparable (g ⁻¹' range (g ∘ f)) := hg.isSeparable_preimage H.isSeparable_range
    rwa [range_comp, hg.inj.preimage_image] at this

/-- A sequential limit of strongly measurable functions is strongly measurable. -/
theorem _root_.stronglyMeasurable_of_tendsto {ι : Type*} {m : MeasurableSpace α}
    [TopologicalSpace β] [PseudoMetrizableSpace β] (u : Filter ι) [NeBot u] [IsCountablyGenerated u]
    {f : ι → α → β} {g : α → β} (hf : ∀ i, StronglyMeasurable (f i)) (lim : Tendsto f u (𝓝 g)) :
    StronglyMeasurable g := by
  borelize β
  refine stronglyMeasurable_iff_measurable_separable.2 ⟨?_, ?_⟩
  · exact measurable_of_tendsto_metrizable' u (fun i => (hf i).measurable) lim
  · rcases u.exists_seq_tendsto with ⟨v, hv⟩
    have : IsSeparable (closure (⋃ i, range (f (v i)))) :=
      .closure <| .iUnion fun i => (hf (v i)).isSeparable_range
    apply this.mono
    rintro _ ⟨x, rfl⟩
    rw [tendsto_pi_nhds] at lim
    apply mem_closure_of_tendsto ((lim x).comp hv)
    filter_upwards with n
    apply mem_iUnion_of_mem n
    exact mem_range_self _

protected theorem piecewise {m : MeasurableSpace α} [TopologicalSpace β] {s : Set α}
    {_ : DecidablePred (· ∈ s)} (hs : MeasurableSet s) (hf : StronglyMeasurable f)
    (hg : StronglyMeasurable g) : StronglyMeasurable (Set.piecewise s f g) := by
  refine ⟨fun n => SimpleFunc.piecewise s hs (hf.approx n) (hg.approx n), fun x => ?_⟩
  by_cases hx : x ∈ s
  · simpa [@Set.piecewise_eq_of_mem _ _ _ _ _ (fun _ => Classical.propDecidable _) _ hx,
      hx] using hf.tendsto_approx x
  · simpa [@Set.piecewise_eq_of_not_mem _ _ _ _ _ (fun _ => Classical.propDecidable _) _ hx,
      hx] using hg.tendsto_approx x

/-- this is slightly different from `StronglyMeasurable.piecewise`. It can be used to show
`StronglyMeasurable (ite (x=0) 0 1)` by
`exact StronglyMeasurable.ite (measurableSet_singleton 0) stronglyMeasurable_const
stronglyMeasurable_const`, but replacing `StronglyMeasurable.ite` by
`StronglyMeasurable.piecewise` in that example proof does not work. -/
protected theorem ite {_ : MeasurableSpace α} [TopologicalSpace β] {p : α → Prop}
    {_ : DecidablePred p} (hp : MeasurableSet { a : α | p a }) (hf : StronglyMeasurable f)
    (hg : StronglyMeasurable g) : StronglyMeasurable fun x => ite (p x) (f x) (g x) :=
  StronglyMeasurable.piecewise hp hf hg

@[measurability]
theorem _root_.MeasurableEmbedding.stronglyMeasurable_extend {f : α → β} {g : α → γ} {g' : γ → β}
    {mα : MeasurableSpace α} {mγ : MeasurableSpace γ} [TopologicalSpace β]
    (hg : MeasurableEmbedding g) (hf : StronglyMeasurable f) (hg' : StronglyMeasurable g') :
    StronglyMeasurable (Function.extend g f g') := by
  refine ⟨fun n => SimpleFunc.extend (hf.approx n) g hg (hg'.approx n), ?_⟩
  intro x
  by_cases hx : ∃ y, g y = x
  · rcases hx with ⟨y, rfl⟩
    simpa only [SimpleFunc.extend_apply, hg.injective, Injective.extend_apply] using
      hf.tendsto_approx y
  · simpa only [hx, SimpleFunc.extend_apply', not_false_iff, extend_apply'] using
      hg'.tendsto_approx x

theorem _root_.MeasurableEmbedding.exists_stronglyMeasurable_extend {f : α → β} {g : α → γ}
    {_ : MeasurableSpace α} {_ : MeasurableSpace γ} [TopologicalSpace β]
    (hg : MeasurableEmbedding g) (hf : StronglyMeasurable f) (hne : γ → Nonempty β) :
    ∃ f' : γ → β, StronglyMeasurable f' ∧ f' ∘ g = f :=
  ⟨Function.extend g f fun x => Classical.choice (hne x),
    hg.stronglyMeasurable_extend hf (stronglyMeasurable_const' fun _ _ => rfl),
    funext fun _ => hg.injective.extend_apply _ _ _⟩

theorem _root_.stronglyMeasurable_of_stronglyMeasurable_union_cover {m : MeasurableSpace α}
    [TopologicalSpace β] {f : α → β} (s t : Set α) (hs : MeasurableSet s) (ht : MeasurableSet t)
    (h : univ ⊆ s ∪ t) (hc : StronglyMeasurable fun a : s => f a)
    (hd : StronglyMeasurable fun a : t => f a) : StronglyMeasurable f := by
  nontriviality β; inhabit β
  suffices Function.extend Subtype.val (fun x : s ↦ f x)
      (Function.extend (↑) (fun x : t ↦ f x) fun _ ↦ default) = f from
    this ▸ (MeasurableEmbedding.subtype_coe hs).stronglyMeasurable_extend hc <|
      (MeasurableEmbedding.subtype_coe ht).stronglyMeasurable_extend hd stronglyMeasurable_const
  ext x
  by_cases hxs : x ∈ s
  · lift x to s using hxs
    simp [Subtype.coe_injective.extend_apply]
  · lift x to t using (h trivial).resolve_left hxs
    rw [extend_apply', Subtype.coe_injective.extend_apply]
    exact fun ⟨y, hy⟩ ↦ hxs <| hy ▸ y.2

theorem _root_.stronglyMeasurable_of_restrict_of_restrict_compl {_ : MeasurableSpace α}
    [TopologicalSpace β] {f : α → β} {s : Set α} (hs : MeasurableSet s)
    (h₁ : StronglyMeasurable (s.restrict f)) (h₂ : StronglyMeasurable (sᶜ.restrict f)) :
    StronglyMeasurable f :=
  stronglyMeasurable_of_stronglyMeasurable_union_cover s sᶜ hs hs.compl (union_compl_self s).ge h₁
    h₂

@[measurability]
protected theorem indicator {_ : MeasurableSpace α} [TopologicalSpace β] [Zero β]
    (hf : StronglyMeasurable f) {s : Set α} (hs : MeasurableSet s) :
    StronglyMeasurable (s.indicator f) :=
  hf.piecewise hs stronglyMeasurable_const

@[aesop safe 20 apply (rule_sets := [Measurable])]
protected theorem dist {_ : MeasurableSpace α} {β : Type*} [PseudoMetricSpace β] {f g : α → β}
    (hf : StronglyMeasurable f) (hg : StronglyMeasurable g) :
    StronglyMeasurable fun x => dist (f x) (g x) :=
  continuous_dist.comp_stronglyMeasurable (hf.prod_mk hg)

@[measurability]
protected theorem norm {_ : MeasurableSpace α} {β : Type*} [SeminormedAddCommGroup β] {f : α → β}
    (hf : StronglyMeasurable f) : StronglyMeasurable fun x => ‖f x‖ :=
  continuous_norm.comp_stronglyMeasurable hf

@[measurability]
protected theorem nnnorm {_ : MeasurableSpace α} {β : Type*} [SeminormedAddCommGroup β] {f : α → β}
    (hf : StronglyMeasurable f) : StronglyMeasurable fun x => ‖f x‖₊ :=
  continuous_nnnorm.comp_stronglyMeasurable hf

@[measurability]
protected theorem ennnorm {_ : MeasurableSpace α} {β : Type*} [SeminormedAddCommGroup β]
    {f : α → β} (hf : StronglyMeasurable f) : Measurable fun a => (‖f a‖₊ : ℝ≥0∞) :=
  (ENNReal.continuous_coe.comp_stronglyMeasurable hf.nnnorm).measurable

@[measurability]
protected theorem real_toNNReal {_ : MeasurableSpace α} {f : α → ℝ} (hf : StronglyMeasurable f) :
    StronglyMeasurable fun x => (f x).toNNReal :=
  continuous_real_toNNReal.comp_stronglyMeasurable hf

theorem measurableSet_eq_fun {m : MeasurableSpace α} {E} [TopologicalSpace E] [MetrizableSpace E]
    {f g : α → E} (hf : StronglyMeasurable f) (hg : StronglyMeasurable g) :
    MeasurableSet { x | f x = g x } := by
  borelize (E × E)
  exact (hf.prod_mk hg).measurable isClosed_diagonal.measurableSet

theorem measurableSet_lt {m : MeasurableSpace α} [TopologicalSpace β] [LinearOrder β]
    [OrderClosedTopology β] [PseudoMetrizableSpace β] {f g : α → β} (hf : StronglyMeasurable f)
    (hg : StronglyMeasurable g) : MeasurableSet { a | f a < g a } := by
  borelize (β × β)
  exact (hf.prod_mk hg).measurable isOpen_lt_prod.measurableSet

theorem measurableSet_le {m : MeasurableSpace α} [TopologicalSpace β] [Preorder β]
    [OrderClosedTopology β] [PseudoMetrizableSpace β] {f g : α → β} (hf : StronglyMeasurable f)
    (hg : StronglyMeasurable g) : MeasurableSet { a | f a ≤ g a } := by
  borelize (β × β)
  exact (hf.prod_mk hg).measurable isClosed_le_prod.measurableSet

theorem stronglyMeasurable_in_set {m : MeasurableSpace α} [TopologicalSpace β] [Zero β] {s : Set α}
    {f : α → β} (hs : MeasurableSet s) (hf : StronglyMeasurable f)
    (hf_zero : ∀ x, x ∉ s → f x = 0) :
    ∃ fs : ℕ → α →ₛ β,
      (∀ x, Tendsto (fun n => fs n x) atTop (𝓝 (f x))) ∧ ∀ x ∉ s, ∀ n, fs n x = 0 := by
  let g_seq_s : ℕ → @SimpleFunc α m β := fun n => (hf.approx n).restrict s
  have hg_eq : ∀ x ∈ s, ∀ n, g_seq_s n x = hf.approx n x := by
    intro x hx n
    rw [SimpleFunc.coe_restrict _ hs, Set.indicator_of_mem hx]
  have hg_zero : ∀ x ∉ s, ∀ n, g_seq_s n x = 0 := by
    intro x hx n
    rw [SimpleFunc.coe_restrict _ hs, Set.indicator_of_not_mem hx]
  refine ⟨g_seq_s, fun x => ?_, hg_zero⟩
  by_cases hx : x ∈ s
  · simp_rw [hg_eq x hx]
    exact hf.tendsto_approx x
  · simp_rw [hg_zero x hx, hf_zero x hx]
    exact tendsto_const_nhds

/-- If the restriction to a set `s` of a σ-algebra `m` is included in the restriction to `s` of
another σ-algebra `m₂` (hypothesis `hs`), the set `s` is `m` measurable and a function `f` supported
on `s` is `m`-strongly-measurable, then `f` is also `m₂`-strongly-measurable. -/
theorem stronglyMeasurable_of_measurableSpace_le_on {α E} {m m₂ : MeasurableSpace α}
    [TopologicalSpace E] [Zero E] {s : Set α} {f : α → E} (hs_m : MeasurableSet[m] s)
    (hs : ∀ t, MeasurableSet[m] (s ∩ t) → MeasurableSet[m₂] (s ∩ t))
    (hf : StronglyMeasurable[m] f) (hf_zero : ∀ x ∉ s, f x = 0) :
    StronglyMeasurable[m₂] f := by
  have hs_m₂ : MeasurableSet[m₂] s := by
    rw [← Set.inter_univ s]
    refine hs Set.univ ?_
    rwa [Set.inter_univ]
  obtain ⟨g_seq_s, hg_seq_tendsto, hg_seq_zero⟩ := stronglyMeasurable_in_set hs_m hf hf_zero
  let g_seq_s₂ : ℕ → @SimpleFunc α m₂ E := fun n =>
    { toFun := g_seq_s n
      measurableSet_fiber' := fun x => by
        rw [← Set.inter_univ (g_seq_s n ⁻¹' {x}), ← Set.union_compl_self s,
          Set.inter_union_distrib_left, Set.inter_comm (g_seq_s n ⁻¹' {x})]
        refine MeasurableSet.union (hs _ (hs_m.inter ?_)) ?_
        · exact @SimpleFunc.measurableSet_fiber _ _ m _ _
        by_cases hx : x = 0
        · suffices g_seq_s n ⁻¹' {x} ∩ sᶜ = sᶜ by
            rw [this]
            exact hs_m₂.compl
          ext1 y
          rw [hx, Set.mem_inter_iff, Set.mem_preimage, Set.mem_singleton_iff]
          exact ⟨fun h => h.2, fun h => ⟨hg_seq_zero y h n, h⟩⟩
        · suffices g_seq_s n ⁻¹' {x} ∩ sᶜ = ∅ by
            rw [this]
            exact MeasurableSet.empty
          ext1 y
          simp only [mem_inter_iff, mem_preimage, mem_singleton_iff, mem_compl_iff,
            mem_empty_iff_false, iff_false_iff, not_and, not_not_mem]
          refine Function.mtr fun hys => ?_
          rw [hg_seq_zero y hys n]
          exact Ne.symm hx
      finite_range' := @SimpleFunc.finite_range _ _ m (g_seq_s n) }
  exact ⟨g_seq_s₂, hg_seq_tendsto⟩

/-- If a function `f` is strongly measurable w.r.t. a sub-σ-algebra `m` and the measure is σ-finite
on `m`, then there exists spanning measurable sets with finite measure on which `f` has bounded
norm. In particular, `f` is integrable on each of those sets. -/
theorem exists_spanning_measurableSet_norm_le [SeminormedAddCommGroup β] {m m0 : MeasurableSpace α}
    (hm : m ≤ m0) (hf : StronglyMeasurable[m] f) (μ : Measure α) [SigmaFinite (μ.trim hm)] :
    ∃ s : ℕ → Set α,
      (∀ n, MeasurableSet[m] (s n) ∧ μ (s n) < ∞ ∧ ∀ x ∈ s n, ‖f x‖ ≤ n) ∧
      ⋃ i, s i = Set.univ := by
  obtain ⟨s, hs, hs_univ⟩ :=
    @exists_spanning_measurableSet_le _ m _ hf.nnnorm.measurable (μ.trim hm) _
  refine ⟨s, fun n ↦ ⟨(hs n).1, (le_trim hm).trans_lt (hs n).2.1, fun x hx ↦ ?_⟩, hs_univ⟩
  have hx_nnnorm : ‖f x‖₊ ≤ n := (hs n).2.2 x hx
  rw [← coe_nnnorm]
  norm_cast

end StronglyMeasurable

/-! ## Finitely strongly measurable functions -/


theorem finStronglyMeasurable_zero {α β} {m : MeasurableSpace α} {μ : Measure α} [Zero β]
    [TopologicalSpace β] : FinStronglyMeasurable (0 : α → β) μ :=
  ⟨0, by
    simp only [Pi.zero_apply, SimpleFunc.coe_zero, support_zero', measure_empty,
      zero_lt_top, forall_const],
    fun _ => tendsto_const_nhds⟩

namespace FinStronglyMeasurable

variable {m0 : MeasurableSpace α} {μ : Measure α} {f g : α → β}

theorem aefinStronglyMeasurable [Zero β] [TopologicalSpace β] (hf : FinStronglyMeasurable f μ) :
    AEFinStronglyMeasurable f μ :=
  ⟨f, hf, ae_eq_refl f⟩

section sequence

variable [Zero β] [TopologicalSpace β] (hf : FinStronglyMeasurable f μ)

/-- A sequence of simple functions such that `∀ x, Tendsto (fun n ↦ hf.approx n x) atTop (𝓝 (f x))`
and `∀ n, μ (support (hf.approx n)) < ∞`. These properties are given by
`FinStronglyMeasurable.tendsto_approx` and `FinStronglyMeasurable.fin_support_approx`. -/
protected noncomputable def approx : ℕ → α →ₛ β :=
  hf.choose

protected theorem fin_support_approx : ∀ n, μ (support (hf.approx n)) < ∞ :=
  hf.choose_spec.1

protected theorem tendsto_approx : ∀ x, Tendsto (fun n => hf.approx n x) atTop (𝓝 (f x)) :=
  hf.choose_spec.2

end sequence

/-- A finitely strongly measurable function is strongly measurable. -/
@[aesop 5% apply (rule_sets := [Measurable])]
protected theorem stronglyMeasurable [Zero β] [TopologicalSpace β]
    (hf : FinStronglyMeasurable f μ) : StronglyMeasurable f :=
  ⟨hf.approx, hf.tendsto_approx⟩

theorem exists_set_sigmaFinite [Zero β] [TopologicalSpace β] [T2Space β]
    (hf : FinStronglyMeasurable f μ) :
    ∃ t, MeasurableSet t ∧ (∀ x ∈ tᶜ, f x = 0) ∧ SigmaFinite (μ.restrict t) := by
  rcases hf with ⟨fs, hT_lt_top, h_approx⟩
  let T n := support (fs n)
  have hT_meas : ∀ n, MeasurableSet (T n) := fun n => SimpleFunc.measurableSet_support (fs n)
  let t := ⋃ n, T n
  refine ⟨t, MeasurableSet.iUnion hT_meas, ?_, ?_⟩
  · have h_fs_zero : ∀ n, ∀ x ∈ tᶜ, fs n x = 0 := by
      intro n x hxt
      rw [Set.mem_compl_iff, Set.mem_iUnion, not_exists] at hxt
      simpa [T] using hxt n
    refine fun x hxt => tendsto_nhds_unique (h_approx x) ?_
    rw [funext fun n => h_fs_zero n x hxt]
    exact tendsto_const_nhds
  · refine ⟨⟨⟨fun n => tᶜ ∪ T n, fun _ => trivial, fun n => ?_, ?_⟩⟩⟩
    · rw [Measure.restrict_apply' (MeasurableSet.iUnion hT_meas), Set.union_inter_distrib_right,
        Set.compl_inter_self t, Set.empty_union]
      exact (measure_mono Set.inter_subset_left).trans_lt (hT_lt_top n)
    · rw [← Set.union_iUnion tᶜ T]
      exact Set.compl_union_self _

/-- A finitely strongly measurable function is measurable. -/
protected theorem measurable [Zero β] [TopologicalSpace β] [PseudoMetrizableSpace β]
    [MeasurableSpace β] [BorelSpace β] (hf : FinStronglyMeasurable f μ) : Measurable f :=
  hf.stronglyMeasurable.measurable

section Arithmetic

variable [TopologicalSpace β]

@[aesop safe 20 (rule_sets := [Measurable])]
protected theorem mul [MonoidWithZero β] [ContinuousMul β] (hf : FinStronglyMeasurable f μ)
    (hg : FinStronglyMeasurable g μ) : FinStronglyMeasurable (f * g) μ := by
  refine
    ⟨fun n => hf.approx n * hg.approx n, ?_, fun x =>
      (hf.tendsto_approx x).mul (hg.tendsto_approx x)⟩
  intro n
  exact (measure_mono (support_mul_subset_left _ _)).trans_lt (hf.fin_support_approx n)

@[aesop safe 20 (rule_sets := [Measurable])]
protected theorem add [AddMonoid β] [ContinuousAdd β] (hf : FinStronglyMeasurable f μ)
    (hg : FinStronglyMeasurable g μ) : FinStronglyMeasurable (f + g) μ :=
  ⟨fun n => hf.approx n + hg.approx n, fun n =>
    (measure_mono (Function.support_add _ _)).trans_lt
      ((measure_union_le _ _).trans_lt
        (ENNReal.add_lt_top.mpr ⟨hf.fin_support_approx n, hg.fin_support_approx n⟩)),
    fun x => (hf.tendsto_approx x).add (hg.tendsto_approx x)⟩

@[measurability]
protected theorem neg [AddGroup β] [TopologicalAddGroup β] (hf : FinStronglyMeasurable f μ) :
    FinStronglyMeasurable (-f) μ := by
  refine ⟨fun n => -hf.approx n, fun n => ?_, fun x => (hf.tendsto_approx x).neg⟩
  suffices μ (Function.support fun x => -(hf.approx n) x) < ∞ by convert this
  rw [Function.support_neg (hf.approx n)]
  exact hf.fin_support_approx n

@[measurability]
protected theorem sub [AddGroup β] [ContinuousSub β] (hf : FinStronglyMeasurable f μ)
    (hg : FinStronglyMeasurable g μ) : FinStronglyMeasurable (f - g) μ :=
  ⟨fun n => hf.approx n - hg.approx n, fun n =>
    (measure_mono (Function.support_sub _ _)).trans_lt
      ((measure_union_le _ _).trans_lt
        (ENNReal.add_lt_top.mpr ⟨hf.fin_support_approx n, hg.fin_support_approx n⟩)),
    fun x => (hf.tendsto_approx x).sub (hg.tendsto_approx x)⟩

@[measurability]
protected theorem const_smul {𝕜} [TopologicalSpace 𝕜] [AddMonoid β] [Monoid 𝕜]
    [DistribMulAction 𝕜 β] [ContinuousSMul 𝕜 β] (hf : FinStronglyMeasurable f μ) (c : 𝕜) :
    FinStronglyMeasurable (c • f) μ := by
  refine ⟨fun n => c • hf.approx n, fun n => ?_, fun x => (hf.tendsto_approx x).const_smul c⟩
  rw [SimpleFunc.coe_smul]
  exact (measure_mono (support_const_smul_subset c _)).trans_lt (hf.fin_support_approx n)

end Arithmetic

section Order

variable [TopologicalSpace β] [Zero β]

@[aesop safe 20 (rule_sets := [Measurable])]
protected theorem sup [SemilatticeSup β] [ContinuousSup β] (hf : FinStronglyMeasurable f μ)
    (hg : FinStronglyMeasurable g μ) : FinStronglyMeasurable (f ⊔ g) μ := by
  refine
    ⟨fun n => hf.approx n ⊔ hg.approx n, fun n => ?_, fun x =>
      (hf.tendsto_approx x).sup_nhds (hg.tendsto_approx x)⟩
  refine (measure_mono (support_sup _ _)).trans_lt ?_
  exact measure_union_lt_top_iff.mpr ⟨hf.fin_support_approx n, hg.fin_support_approx n⟩

@[aesop safe 20 (rule_sets := [Measurable])]
protected theorem inf [SemilatticeInf β] [ContinuousInf β] (hf : FinStronglyMeasurable f μ)
    (hg : FinStronglyMeasurable g μ) : FinStronglyMeasurable (f ⊓ g) μ := by
  refine
    ⟨fun n => hf.approx n ⊓ hg.approx n, fun n => ?_, fun x =>
      (hf.tendsto_approx x).inf_nhds (hg.tendsto_approx x)⟩
  refine (measure_mono (support_inf _ _)).trans_lt ?_
  exact measure_union_lt_top_iff.mpr ⟨hf.fin_support_approx n, hg.fin_support_approx n⟩

end Order

end FinStronglyMeasurable

theorem finStronglyMeasurable_iff_stronglyMeasurable_and_exists_set_sigmaFinite {α β} {f : α → β}
    [TopologicalSpace β] [T2Space β] [Zero β] {_ : MeasurableSpace α} {μ : Measure α} :
    FinStronglyMeasurable f μ ↔
      StronglyMeasurable f ∧
        ∃ t, MeasurableSet t ∧ (∀ x ∈ tᶜ, f x = 0) ∧ SigmaFinite (μ.restrict t) :=
  ⟨fun hf => ⟨hf.stronglyMeasurable, hf.exists_set_sigmaFinite⟩, fun hf =>
    hf.1.finStronglyMeasurable_of_set_sigmaFinite hf.2.choose_spec.1 hf.2.choose_spec.2.1
      hf.2.choose_spec.2.2⟩

theorem aefinStronglyMeasurable_zero {α β} {_ : MeasurableSpace α} (μ : Measure α) [Zero β]
    [TopologicalSpace β] : AEFinStronglyMeasurable (0 : α → β) μ :=
  ⟨0, finStronglyMeasurable_zero, EventuallyEq.rfl⟩

/-! ## Almost everywhere strongly measurable functions -/

@[measurability]
theorem aestronglyMeasurable_const {α β} {_ : MeasurableSpace α} {μ : Measure α}
    [TopologicalSpace β] {b : β} : AEStronglyMeasurable (fun _ : α => b) μ :=
  stronglyMeasurable_const.aestronglyMeasurable

@[to_additive (attr := measurability)]
theorem aestronglyMeasurable_one {α β} {_ : MeasurableSpace α} {μ : Measure α} [TopologicalSpace β]
    [One β] : AEStronglyMeasurable (1 : α → β) μ :=
  stronglyMeasurable_one.aestronglyMeasurable

@[simp]
theorem Subsingleton.aestronglyMeasurable {_ : MeasurableSpace α} [TopologicalSpace β]
    [Subsingleton β] {μ : Measure α} (f : α → β) : AEStronglyMeasurable f μ :=
  (Subsingleton.stronglyMeasurable f).aestronglyMeasurable

@[simp]
theorem Subsingleton.aestronglyMeasurable' {_ : MeasurableSpace α} [TopologicalSpace β]
    [Subsingleton α] {μ : Measure α} (f : α → β) : AEStronglyMeasurable f μ :=
  (Subsingleton.stronglyMeasurable' f).aestronglyMeasurable

@[simp]
theorem aestronglyMeasurable_zero_measure [MeasurableSpace α] [TopologicalSpace β] (f : α → β) :
    AEStronglyMeasurable f (0 : Measure α) := by
  nontriviality α
  inhabit α
  exact ⟨fun _ => f default, stronglyMeasurable_const, rfl⟩

@[measurability]
theorem SimpleFunc.aestronglyMeasurable {_ : MeasurableSpace α} {μ : Measure α} [TopologicalSpace β]
    (f : α →ₛ β) : AEStronglyMeasurable f μ :=
  f.stronglyMeasurable.aestronglyMeasurable

namespace AEStronglyMeasurable

variable {m : MeasurableSpace α} {μ ν : Measure α} [TopologicalSpace β] [TopologicalSpace γ]
  {f g : α → β}

lemma of_finite [DiscreteMeasurableSpace α] [Finite α] : AEStronglyMeasurable f μ :=
  ⟨_, .of_finite _, ae_eq_rfl⟩

section Mk

/-- A `StronglyMeasurable` function such that `f =ᵐ[μ] hf.mk f`. See lemmas
`stronglyMeasurable_mk` and `ae_eq_mk`. -/
protected noncomputable def mk (f : α → β) (hf : AEStronglyMeasurable f μ) : α → β :=
  hf.choose

theorem stronglyMeasurable_mk (hf : AEStronglyMeasurable f μ) : StronglyMeasurable (hf.mk f) :=
  hf.choose_spec.1

theorem measurable_mk [PseudoMetrizableSpace β] [MeasurableSpace β] [BorelSpace β]
    (hf : AEStronglyMeasurable f μ) : Measurable (hf.mk f) :=
  hf.stronglyMeasurable_mk.measurable

theorem ae_eq_mk (hf : AEStronglyMeasurable f μ) : f =ᵐ[μ] hf.mk f :=
  hf.choose_spec.2

@[aesop 5% apply (rule_sets := [Measurable])]
protected theorem aemeasurable {β} [MeasurableSpace β] [TopologicalSpace β]
    [PseudoMetrizableSpace β] [BorelSpace β] {f : α → β} (hf : AEStronglyMeasurable f μ) :
    AEMeasurable f μ :=
  ⟨hf.mk f, hf.stronglyMeasurable_mk.measurable, hf.ae_eq_mk⟩

end Mk

theorem congr (hf : AEStronglyMeasurable f μ) (h : f =ᵐ[μ] g) : AEStronglyMeasurable g μ :=
  ⟨hf.mk f, hf.stronglyMeasurable_mk, h.symm.trans hf.ae_eq_mk⟩

theorem _root_.aestronglyMeasurable_congr (h : f =ᵐ[μ] g) :
    AEStronglyMeasurable f μ ↔ AEStronglyMeasurable g μ :=
  ⟨fun hf => hf.congr h, fun hg => hg.congr h.symm⟩

theorem mono_measure {ν : Measure α} (hf : AEStronglyMeasurable f μ) (h : ν ≤ μ) :
    AEStronglyMeasurable f ν :=
  ⟨hf.mk f, hf.stronglyMeasurable_mk, Eventually.filter_mono (ae_mono h) hf.ae_eq_mk⟩

protected lemma mono_ac (h : ν ≪ μ) (hμ : AEStronglyMeasurable f μ) : AEStronglyMeasurable f ν :=
  let ⟨g, hg, hg'⟩ := hμ; ⟨g, hg, h.ae_eq hg'⟩

@[deprecated (since := "2024-02-15")] protected alias mono' := AEStronglyMeasurable.mono_ac

theorem mono_set {s t} (h : s ⊆ t) (ht : AEStronglyMeasurable f (μ.restrict t)) :
    AEStronglyMeasurable f (μ.restrict s) :=
  ht.mono_measure (restrict_mono h le_rfl)

protected theorem restrict (hfm : AEStronglyMeasurable f μ) {s} :
    AEStronglyMeasurable f (μ.restrict s) :=
  hfm.mono_measure Measure.restrict_le_self

theorem ae_mem_imp_eq_mk {s} (h : AEStronglyMeasurable f (μ.restrict s)) :
    ∀ᵐ x ∂μ, x ∈ s → f x = h.mk f x :=
  ae_imp_of_ae_restrict h.ae_eq_mk

/-- The composition of a continuous function and an ae strongly measurable function is ae strongly
measurable. -/
theorem _root_.Continuous.comp_aestronglyMeasurable {g : β → γ} {f : α → β} (hg : Continuous g)
    (hf : AEStronglyMeasurable f μ) : AEStronglyMeasurable (fun x => g (f x)) μ :=
  ⟨_, hg.comp_stronglyMeasurable hf.stronglyMeasurable_mk, EventuallyEq.fun_comp hf.ae_eq_mk g⟩

/-- A continuous function from `α` to `β` is ae strongly measurable when one of the two spaces is
second countable. -/
theorem _root_.Continuous.aestronglyMeasurable [TopologicalSpace α] [OpensMeasurableSpace α]
    [PseudoMetrizableSpace β] [SecondCountableTopologyEither α β] (hf : Continuous f) :
    AEStronglyMeasurable f μ :=
  hf.stronglyMeasurable.aestronglyMeasurable

protected theorem prod_mk {f : α → β} {g : α → γ} (hf : AEStronglyMeasurable f μ)
    (hg : AEStronglyMeasurable g μ) : AEStronglyMeasurable (fun x => (f x, g x)) μ :=
  ⟨fun x => (hf.mk f x, hg.mk g x), hf.stronglyMeasurable_mk.prod_mk hg.stronglyMeasurable_mk,
    hf.ae_eq_mk.prod_mk hg.ae_eq_mk⟩

/-- The composition of a continuous function of two variables and two ae strongly measurable
functions is ae strongly measurable. -/
theorem _root_.Continuous.comp_aestronglyMeasurable₂
    {β' : Type*} [TopologicalSpace β']
    {g : β → β' → γ} {f : α → β} {f' : α → β'} (hg : Continuous g.uncurry)
    (hf : AEStronglyMeasurable f μ) (h'f : AEStronglyMeasurable f' μ) :
    AEStronglyMeasurable (fun x => g (f x) (f' x)) μ :=
  hg.comp_aestronglyMeasurable (hf.prod_mk h'f)

/-- In a space with second countable topology, measurable implies ae strongly measurable. -/
@[fun_prop, aesop unsafe 30% apply (rule_sets := [Measurable])]
theorem _root_.Measurable.aestronglyMeasurable {_ : MeasurableSpace α} {μ : Measure α}
    [MeasurableSpace β] [PseudoMetrizableSpace β] [SecondCountableTopology β]
    [OpensMeasurableSpace β] (hf : Measurable f) : AEStronglyMeasurable f μ :=
  hf.stronglyMeasurable.aestronglyMeasurable

section Arithmetic

@[to_additive (attr := aesop safe 20 apply (rule_sets := [Measurable]))]
protected theorem mul [Mul β] [ContinuousMul β] (hf : AEStronglyMeasurable f μ)
    (hg : AEStronglyMeasurable g μ) : AEStronglyMeasurable (f * g) μ :=
  ⟨hf.mk f * hg.mk g, hf.stronglyMeasurable_mk.mul hg.stronglyMeasurable_mk,
    hf.ae_eq_mk.mul hg.ae_eq_mk⟩

@[to_additive (attr := measurability)]
protected theorem mul_const [Mul β] [ContinuousMul β] (hf : AEStronglyMeasurable f μ) (c : β) :
    AEStronglyMeasurable (fun x => f x * c) μ :=
  hf.mul aestronglyMeasurable_const

@[to_additive (attr := measurability)]
protected theorem const_mul [Mul β] [ContinuousMul β] (hf : AEStronglyMeasurable f μ) (c : β) :
    AEStronglyMeasurable (fun x => c * f x) μ :=
  aestronglyMeasurable_const.mul hf

@[to_additive (attr := measurability)]
protected theorem inv [Inv β] [ContinuousInv β] (hf : AEStronglyMeasurable f μ) :
    AEStronglyMeasurable f⁻¹ μ :=
  ⟨(hf.mk f)⁻¹, hf.stronglyMeasurable_mk.inv, hf.ae_eq_mk.inv⟩

@[to_additive (attr := aesop safe 20 apply (rule_sets := [Measurable]))]
protected theorem div [Group β] [TopologicalGroup β] (hf : AEStronglyMeasurable f μ)
    (hg : AEStronglyMeasurable g μ) : AEStronglyMeasurable (f / g) μ :=
  ⟨hf.mk f / hg.mk g, hf.stronglyMeasurable_mk.div hg.stronglyMeasurable_mk,
    hf.ae_eq_mk.div hg.ae_eq_mk⟩

@[to_additive]
theorem mul_iff_right [CommGroup β] [TopologicalGroup β] (hf : AEStronglyMeasurable f μ) :
    AEStronglyMeasurable (f * g) μ ↔ AEStronglyMeasurable g μ :=
  ⟨fun h ↦ show g = f * g * f⁻¹ by simp only [mul_inv_cancel_comm] ▸ h.mul hf.inv,
    fun h ↦ hf.mul h⟩

@[to_additive]
theorem mul_iff_left [CommGroup β] [TopologicalGroup β] (hf : AEStronglyMeasurable f μ) :
    AEStronglyMeasurable (g * f) μ ↔ AEStronglyMeasurable g μ :=
  mul_comm g f ▸ AEStronglyMeasurable.mul_iff_right hf

@[to_additive (attr := aesop safe 20 apply (rule_sets := [Measurable]))]
protected theorem smul {𝕜} [TopologicalSpace 𝕜] [SMul 𝕜 β] [ContinuousSMul 𝕜 β] {f : α → 𝕜}
    {g : α → β} (hf : AEStronglyMeasurable f μ) (hg : AEStronglyMeasurable g μ) :
    AEStronglyMeasurable (fun x => f x • g x) μ :=
  continuous_smul.comp_aestronglyMeasurable (hf.prod_mk hg)

@[to_additive (attr := aesop safe 20 apply (rule_sets := [Measurable])) const_nsmul]
protected theorem pow [Monoid β] [ContinuousMul β] (hf : AEStronglyMeasurable f μ) (n : ℕ) :
    AEStronglyMeasurable (f ^ n) μ :=
  ⟨hf.mk f ^ n, hf.stronglyMeasurable_mk.pow _, hf.ae_eq_mk.pow_const _⟩

@[to_additive (attr := measurability)]
protected theorem const_smul {𝕜} [SMul 𝕜 β] [ContinuousConstSMul 𝕜 β]
    (hf : AEStronglyMeasurable f μ) (c : 𝕜) : AEStronglyMeasurable (c • f) μ :=
  ⟨c • hf.mk f, hf.stronglyMeasurable_mk.const_smul c, hf.ae_eq_mk.const_smul c⟩

@[to_additive (attr := measurability)]
protected theorem const_smul' {𝕜} [SMul 𝕜 β] [ContinuousConstSMul 𝕜 β]
    (hf : AEStronglyMeasurable f μ) (c : 𝕜) : AEStronglyMeasurable (fun x => c • f x) μ :=
  hf.const_smul c

@[to_additive (attr := measurability)]
protected theorem smul_const {𝕜} [TopologicalSpace 𝕜] [SMul 𝕜 β] [ContinuousSMul 𝕜 β] {f : α → 𝕜}
    (hf : AEStronglyMeasurable f μ) (c : β) : AEStronglyMeasurable (fun x => f x • c) μ :=
  continuous_smul.comp_aestronglyMeasurable (hf.prod_mk aestronglyMeasurable_const)

end Arithmetic

section Order

@[aesop safe 20 apply (rule_sets := [Measurable])]
protected theorem sup [SemilatticeSup β] [ContinuousSup β] (hf : AEStronglyMeasurable f μ)
    (hg : AEStronglyMeasurable g μ) : AEStronglyMeasurable (f ⊔ g) μ :=
  ⟨hf.mk f ⊔ hg.mk g, hf.stronglyMeasurable_mk.sup hg.stronglyMeasurable_mk,
    hf.ae_eq_mk.sup hg.ae_eq_mk⟩

@[aesop safe 20 apply (rule_sets := [Measurable])]
protected theorem inf [SemilatticeInf β] [ContinuousInf β] (hf : AEStronglyMeasurable f μ)
    (hg : AEStronglyMeasurable g μ) : AEStronglyMeasurable (f ⊓ g) μ :=
  ⟨hf.mk f ⊓ hg.mk g, hf.stronglyMeasurable_mk.inf hg.stronglyMeasurable_mk,
    hf.ae_eq_mk.inf hg.ae_eq_mk⟩

end Order

/-!
### Big operators: `∏` and `∑`
-/


section Monoid

variable {M : Type*} [Monoid M] [TopologicalSpace M] [ContinuousMul M]

@[to_additive (attr := measurability)]
theorem _root_.List.aestronglyMeasurable_prod' (l : List (α → M))
    (hl : ∀ f ∈ l, AEStronglyMeasurable f μ) : AEStronglyMeasurable l.prod μ := by
  induction' l with f l ihl; · exact aestronglyMeasurable_one
  rw [List.forall_mem_cons] at hl
  rw [List.prod_cons]
  exact hl.1.mul (ihl hl.2)

@[to_additive (attr := measurability)]
theorem _root_.List.aestronglyMeasurable_prod
    (l : List (α → M)) (hl : ∀ f ∈ l, AEStronglyMeasurable f μ) :
    AEStronglyMeasurable (fun x => (l.map fun f : α → M => f x).prod) μ := by
  simpa only [← Pi.list_prod_apply] using l.aestronglyMeasurable_prod' hl

end Monoid

section CommMonoid

variable {M : Type*} [CommMonoid M] [TopologicalSpace M] [ContinuousMul M]

@[to_additive (attr := measurability)]
theorem _root_.Multiset.aestronglyMeasurable_prod' (l : Multiset (α → M))
    (hl : ∀ f ∈ l, AEStronglyMeasurable f μ) : AEStronglyMeasurable l.prod μ := by
  rcases l with ⟨l⟩
  simpa using l.aestronglyMeasurable_prod' (by simpa using hl)

@[to_additive (attr := measurability)]
theorem _root_.Multiset.aestronglyMeasurable_prod (s : Multiset (α → M))
    (hs : ∀ f ∈ s, AEStronglyMeasurable f μ) :
    AEStronglyMeasurable (fun x => (s.map fun f : α → M => f x).prod) μ := by
  simpa only [← Pi.multiset_prod_apply] using s.aestronglyMeasurable_prod' hs

@[to_additive (attr := measurability)]
theorem _root_.Finset.aestronglyMeasurable_prod' {ι : Type*} {f : ι → α → M} (s : Finset ι)
    (hf : ∀ i ∈ s, AEStronglyMeasurable (f i) μ) : AEStronglyMeasurable (∏ i ∈ s, f i) μ :=
  Multiset.aestronglyMeasurable_prod' _ fun _g hg =>
    let ⟨_i, hi, hg⟩ := Multiset.mem_map.1 hg
    hg ▸ hf _ hi

@[to_additive (attr := measurability)]
theorem _root_.Finset.aestronglyMeasurable_prod {ι : Type*} {f : ι → α → M} (s : Finset ι)
    (hf : ∀ i ∈ s, AEStronglyMeasurable (f i) μ) :
    AEStronglyMeasurable (fun a => ∏ i ∈ s, f i a) μ := by
  simpa only [← Finset.prod_apply] using s.aestronglyMeasurable_prod' hf

end CommMonoid

section SecondCountableAEStronglyMeasurable

variable [MeasurableSpace β]

/-- In a space with second countable topology, measurable implies strongly measurable. -/
@[aesop 90% apply (rule_sets := [Measurable])]
theorem _root_.AEMeasurable.aestronglyMeasurable [PseudoMetrizableSpace β] [OpensMeasurableSpace β]
    [SecondCountableTopology β] (hf : AEMeasurable f μ) : AEStronglyMeasurable f μ :=
  ⟨hf.mk f, hf.measurable_mk.stronglyMeasurable, hf.ae_eq_mk⟩

@[measurability]
theorem _root_.aestronglyMeasurable_id {α : Type*} [TopologicalSpace α] [PseudoMetrizableSpace α]
    {_ : MeasurableSpace α} [OpensMeasurableSpace α] [SecondCountableTopology α] {μ : Measure α} :
    AEStronglyMeasurable (id : α → α) μ :=
  aemeasurable_id.aestronglyMeasurable

/-- In a space with second countable topology, strongly measurable and measurable are equivalent. -/
theorem _root_.aestronglyMeasurable_iff_aemeasurable [PseudoMetrizableSpace β] [BorelSpace β]
    [SecondCountableTopology β] : AEStronglyMeasurable f μ ↔ AEMeasurable f μ :=
  ⟨fun h => h.aemeasurable, fun h => h.aestronglyMeasurable⟩

end SecondCountableAEStronglyMeasurable

@[aesop safe 20 apply (rule_sets := [Measurable])]
protected theorem dist {β : Type*} [PseudoMetricSpace β] {f g : α → β}
    (hf : AEStronglyMeasurable f μ) (hg : AEStronglyMeasurable g μ) :
    AEStronglyMeasurable (fun x => dist (f x) (g x)) μ :=
  continuous_dist.comp_aestronglyMeasurable (hf.prod_mk hg)

@[measurability]
protected theorem norm {β : Type*} [SeminormedAddCommGroup β] {f : α → β}
    (hf : AEStronglyMeasurable f μ) : AEStronglyMeasurable (fun x => ‖f x‖) μ :=
  continuous_norm.comp_aestronglyMeasurable hf

@[measurability]
protected theorem nnnorm {β : Type*} [SeminormedAddCommGroup β] {f : α → β}
    (hf : AEStronglyMeasurable f μ) : AEStronglyMeasurable (fun x => ‖f x‖₊) μ :=
  continuous_nnnorm.comp_aestronglyMeasurable hf

@[measurability]
protected theorem ennnorm {β : Type*} [SeminormedAddCommGroup β] {f : α → β}
    (hf : AEStronglyMeasurable f μ) : AEMeasurable (fun a => (‖f a‖₊ : ℝ≥0∞)) μ :=
  (ENNReal.continuous_coe.comp_aestronglyMeasurable hf.nnnorm).aemeasurable

@[aesop safe 20 apply (rule_sets := [Measurable])]
protected theorem edist {β : Type*} [SeminormedAddCommGroup β] {f g : α → β}
    (hf : AEStronglyMeasurable f μ) (hg : AEStronglyMeasurable g μ) :
    AEMeasurable (fun a => edist (f a) (g a)) μ :=
  (continuous_edist.comp_aestronglyMeasurable (hf.prod_mk hg)).aemeasurable

@[measurability]
protected theorem real_toNNReal {f : α → ℝ} (hf : AEStronglyMeasurable f μ) :
    AEStronglyMeasurable (fun x => (f x).toNNReal) μ :=
  continuous_real_toNNReal.comp_aestronglyMeasurable hf

theorem _root_.aestronglyMeasurable_indicator_iff [Zero β] {s : Set α} (hs : MeasurableSet s) :
    AEStronglyMeasurable (indicator s f) μ ↔ AEStronglyMeasurable f (μ.restrict s) := by
  constructor
  · intro h
    exact (h.mono_measure Measure.restrict_le_self).congr (indicator_ae_eq_restrict hs)
  · intro h
    refine ⟨indicator s (h.mk f), h.stronglyMeasurable_mk.indicator hs, ?_⟩
    have A : s.indicator f =ᵐ[μ.restrict s] s.indicator (h.mk f) :=
      (indicator_ae_eq_restrict hs).trans (h.ae_eq_mk.trans <| (indicator_ae_eq_restrict hs).symm)
    have B : s.indicator f =ᵐ[μ.restrict sᶜ] s.indicator (h.mk f) :=
      (indicator_ae_eq_restrict_compl hs).trans (indicator_ae_eq_restrict_compl hs).symm
    exact ae_of_ae_restrict_of_ae_restrict_compl _ A B

@[measurability]
protected theorem indicator [Zero β] (hfm : AEStronglyMeasurable f μ) {s : Set α}
    (hs : MeasurableSet s) : AEStronglyMeasurable (s.indicator f) μ :=
  (aestronglyMeasurable_indicator_iff hs).mpr hfm.restrict

theorem nullMeasurableSet_eq_fun {E} [TopologicalSpace E] [MetrizableSpace E] {f g : α → E}
    (hf : AEStronglyMeasurable f μ) (hg : AEStronglyMeasurable g μ) :
    NullMeasurableSet { x | f x = g x } μ := by
  apply
    (hf.stronglyMeasurable_mk.measurableSet_eq_fun
          hg.stronglyMeasurable_mk).nullMeasurableSet.congr
  filter_upwards [hf.ae_eq_mk, hg.ae_eq_mk] with x hfx hgx
  change (hf.mk f x = hg.mk g x) = (f x = g x)
  simp only [hfx, hgx]

@[to_additive]
lemma nullMeasurableSet_mulSupport {E} [TopologicalSpace E] [MetrizableSpace E] [One E] {f : α → E}
    (hf : AEStronglyMeasurable f μ) : NullMeasurableSet (mulSupport f) μ :=
  (hf.nullMeasurableSet_eq_fun stronglyMeasurable_const.aestronglyMeasurable).compl

theorem nullMeasurableSet_lt [LinearOrder β] [OrderClosedTopology β] [PseudoMetrizableSpace β]
    {f g : α → β} (hf : AEStronglyMeasurable f μ) (hg : AEStronglyMeasurable g μ) :
    NullMeasurableSet { a | f a < g a } μ := by
  apply
    (hf.stronglyMeasurable_mk.measurableSet_lt hg.stronglyMeasurable_mk).nullMeasurableSet.congr
  filter_upwards [hf.ae_eq_mk, hg.ae_eq_mk] with x hfx hgx
  change (hf.mk f x < hg.mk g x) = (f x < g x)
  simp only [hfx, hgx]

theorem nullMeasurableSet_le [Preorder β] [OrderClosedTopology β] [PseudoMetrizableSpace β]
    {f g : α → β} (hf : AEStronglyMeasurable f μ) (hg : AEStronglyMeasurable g μ) :
    NullMeasurableSet { a | f a ≤ g a } μ := by
  apply
    (hf.stronglyMeasurable_mk.measurableSet_le hg.stronglyMeasurable_mk).nullMeasurableSet.congr
  filter_upwards [hf.ae_eq_mk, hg.ae_eq_mk] with x hfx hgx
  change (hf.mk f x ≤ hg.mk g x) = (f x ≤ g x)
  simp only [hfx, hgx]

theorem _root_.aestronglyMeasurable_of_aestronglyMeasurable_trim {α} {m m0 : MeasurableSpace α}
    {μ : Measure α} (hm : m ≤ m0) {f : α → β} (hf : AEStronglyMeasurable f (μ.trim hm)) :
    AEStronglyMeasurable f μ :=
  ⟨hf.mk f, StronglyMeasurable.mono hf.stronglyMeasurable_mk hm, ae_eq_of_ae_eq_trim hf.ae_eq_mk⟩

theorem comp_aemeasurable {γ : Type*} {_ : MeasurableSpace γ} {_ : MeasurableSpace α} {f : γ → α}
    {μ : Measure γ} (hg : AEStronglyMeasurable g (Measure.map f μ)) (hf : AEMeasurable f μ) :
    AEStronglyMeasurable (g ∘ f) μ :=
  ⟨hg.mk g ∘ hf.mk f, hg.stronglyMeasurable_mk.comp_measurable hf.measurable_mk,
    (ae_eq_comp hf hg.ae_eq_mk).trans (hf.ae_eq_mk.fun_comp (hg.mk g))⟩

theorem comp_measurable {γ : Type*} {_ : MeasurableSpace γ} {_ : MeasurableSpace α} {f : γ → α}
    {μ : Measure γ} (hg : AEStronglyMeasurable g (Measure.map f μ)) (hf : Measurable f) :
    AEStronglyMeasurable (g ∘ f) μ :=
  hg.comp_aemeasurable hf.aemeasurable

theorem comp_quasiMeasurePreserving {γ : Type*} {_ : MeasurableSpace γ} {_ : MeasurableSpace α}
    {f : γ → α} {μ : Measure γ} {ν : Measure α} (hg : AEStronglyMeasurable g ν)
    (hf : QuasiMeasurePreserving f μ ν) : AEStronglyMeasurable (g ∘ f) μ :=
  (hg.mono_ac hf.absolutelyContinuous).comp_measurable hf.measurable
<<<<<<< HEAD
#align measure_theory.ae_strongly_measurable.comp_quasi_measure_preserving MeasureTheory.AEStronglyMeasurable.comp_quasiMeasurePreserving

theorem comp_measurePreserving {γ : Type*} {_ : MeasurableSpace γ} {_ : MeasurableSpace α}
    {f : γ → α} {μ : Measure γ} {ν : Measure α} (hg : AEStronglyMeasurable g ν)
    (hf : MeasurePreserving f μ ν) : AEStronglyMeasurable (g ∘ f) μ :=
  hg.comp_quasiMeasurePreserving hf.quasiMeasurePreserving
=======
>>>>>>> 99508fb5

theorem isSeparable_ae_range (hf : AEStronglyMeasurable f μ) :
    ∃ t : Set β, IsSeparable t ∧ ∀ᵐ x ∂μ, f x ∈ t := by
  refine ⟨range (hf.mk f), hf.stronglyMeasurable_mk.isSeparable_range, ?_⟩
  filter_upwards [hf.ae_eq_mk] with x hx
  simp [hx]

/-- A function is almost everywhere strongly measurable if and only if it is almost everywhere
measurable, and up to a zero measure set its range is contained in a separable set. -/
theorem _root_.aestronglyMeasurable_iff_aemeasurable_separable [PseudoMetrizableSpace β]
    [MeasurableSpace β] [BorelSpace β] :
    AEStronglyMeasurable f μ ↔
      AEMeasurable f μ ∧ ∃ t : Set β, IsSeparable t ∧ ∀ᵐ x ∂μ, f x ∈ t := by
  refine ⟨fun H => ⟨H.aemeasurable, H.isSeparable_ae_range⟩, ?_⟩
  rintro ⟨H, ⟨t, t_sep, ht⟩⟩
  rcases eq_empty_or_nonempty t with (rfl | h₀)
  · simp only [mem_empty_iff_false, eventually_false_iff_eq_bot, ae_eq_bot] at ht
    rw [ht]
    exact aestronglyMeasurable_zero_measure f
  · obtain ⟨g, g_meas, gt, fg⟩ : ∃ g : α → β, Measurable g ∧ range g ⊆ t ∧ f =ᵐ[μ] g :=
      H.exists_ae_eq_range_subset ht h₀
    refine ⟨g, ?_, fg⟩
    exact stronglyMeasurable_iff_measurable_separable.2 ⟨g_meas, t_sep.mono gt⟩

theorem _root_.aestronglyMeasurable_iff_nullMeasurable_separable [PseudoMetrizableSpace β]
    [MeasurableSpace β] [BorelSpace β] :
    AEStronglyMeasurable f μ ↔
      NullMeasurable f μ ∧ ∃ t : Set β, IsSeparable t ∧ ∀ᵐ x ∂μ, f x ∈ t :=
  aestronglyMeasurable_iff_aemeasurable_separable.trans <| and_congr_left fun ⟨_, hsep, h⟩ ↦
    have := hsep.secondCountableTopology
    ⟨AEMeasurable.nullMeasurable, fun hf ↦ hf.aemeasurable_of_aerange h⟩

theorem _root_.MeasurableEmbedding.aestronglyMeasurable_map_iff {γ : Type*}
    {mγ : MeasurableSpace γ} {mα : MeasurableSpace α} {f : γ → α} {μ : Measure γ}
    (hf : MeasurableEmbedding f) {g : α → β} :
    AEStronglyMeasurable g (Measure.map f μ) ↔ AEStronglyMeasurable (g ∘ f) μ := by
  refine ⟨fun H => H.comp_measurable hf.measurable, ?_⟩
  rintro ⟨g₁, hgm₁, heq⟩
  rcases hf.exists_stronglyMeasurable_extend hgm₁ fun x => ⟨g x⟩ with ⟨g₂, hgm₂, rfl⟩
  exact ⟨g₂, hgm₂, hf.ae_map_iff.2 heq⟩

theorem _root_.Embedding.aestronglyMeasurable_comp_iff [PseudoMetrizableSpace β]
    [PseudoMetrizableSpace γ] {g : β → γ} {f : α → β} (hg : Embedding g) :
    AEStronglyMeasurable (fun x => g (f x)) μ ↔ AEStronglyMeasurable f μ := by
  letI := pseudoMetrizableSpacePseudoMetric γ
  borelize β γ
  refine
    ⟨fun H => aestronglyMeasurable_iff_aemeasurable_separable.2 ⟨?_, ?_⟩, fun H =>
      hg.continuous.comp_aestronglyMeasurable H⟩
  · let G : β → range g := rangeFactorization g
    have hG : ClosedEmbedding G :=
      { hg.codRestrict _ _ with
        isClosed_range := by rw [surjective_onto_range.range_eq]; exact isClosed_univ }
    have : AEMeasurable (G ∘ f) μ := AEMeasurable.subtype_mk H.aemeasurable
    exact hG.measurableEmbedding.aemeasurable_comp_iff.1 this
  · rcases (aestronglyMeasurable_iff_aemeasurable_separable.1 H).2 with ⟨t, ht, h't⟩
    exact ⟨g ⁻¹' t, hg.isSeparable_preimage ht, h't⟩

/-- An almost everywhere sequential limit of almost everywhere strongly measurable functions is
almost everywhere strongly measurable. -/
theorem _root_.aestronglyMeasurable_of_tendsto_ae {ι : Type*} [PseudoMetrizableSpace β]
    (u : Filter ι) [NeBot u] [IsCountablyGenerated u] {f : ι → α → β} {g : α → β}
    (hf : ∀ i, AEStronglyMeasurable (f i) μ) (lim : ∀ᵐ x ∂μ, Tendsto (fun n => f n x) u (𝓝 (g x))) :
    AEStronglyMeasurable g μ := by
  borelize β
  refine aestronglyMeasurable_iff_aemeasurable_separable.2 ⟨?_, ?_⟩
  · exact aemeasurable_of_tendsto_metrizable_ae _ (fun n => (hf n).aemeasurable) lim
  · rcases u.exists_seq_tendsto with ⟨v, hv⟩
    have : ∀ n : ℕ, ∃ t : Set β, IsSeparable t ∧ f (v n) ⁻¹' t ∈ ae μ := fun n =>
      (aestronglyMeasurable_iff_aemeasurable_separable.1 (hf (v n))).2
    choose t t_sep ht using this
    refine ⟨closure (⋃ i, t i), .closure <| .iUnion t_sep, ?_⟩
    filter_upwards [ae_all_iff.2 ht, lim] with x hx h'x
    apply mem_closure_of_tendsto (h'x.comp hv)
    filter_upwards with n using mem_iUnion_of_mem n (hx n)

/-- If a sequence of almost everywhere strongly measurable functions converges almost everywhere,
one can select a strongly measurable function as the almost everywhere limit. -/
theorem _root_.exists_stronglyMeasurable_limit_of_tendsto_ae [PseudoMetrizableSpace β]
    {f : ℕ → α → β} (hf : ∀ n, AEStronglyMeasurable (f n) μ)
    (h_ae_tendsto : ∀ᵐ x ∂μ, ∃ l : β, Tendsto (fun n => f n x) atTop (𝓝 l)) :
    ∃ f_lim : α → β, StronglyMeasurable f_lim ∧
      ∀ᵐ x ∂μ, Tendsto (fun n => f n x) atTop (𝓝 (f_lim x)) := by
  borelize β
  obtain ⟨g, _, hg⟩ :
    ∃ g : α → β, Measurable g ∧ ∀ᵐ x ∂μ, Tendsto (fun n => f n x) atTop (𝓝 (g x)) :=
    measurable_limit_of_tendsto_metrizable_ae (fun n => (hf n).aemeasurable) h_ae_tendsto
  have Hg : AEStronglyMeasurable g μ := aestronglyMeasurable_of_tendsto_ae _ hf hg
  refine ⟨Hg.mk g, Hg.stronglyMeasurable_mk, ?_⟩
  filter_upwards [hg, Hg.ae_eq_mk] with x hx h'x
  rwa [h'x] at hx

theorem piecewise {s : Set α} [DecidablePred (· ∈ s)]
    (hs : MeasurableSet s) (hf : AEStronglyMeasurable f (μ.restrict s))
    (hg : AEStronglyMeasurable g (μ.restrict sᶜ)) :
    AEStronglyMeasurable (s.piecewise f g) μ := by
  refine ⟨s.piecewise (hf.mk f) (hg.mk g),
    StronglyMeasurable.piecewise hs hf.stronglyMeasurable_mk hg.stronglyMeasurable_mk, ?_⟩
  refine ae_of_ae_restrict_of_ae_restrict_compl s ?_ ?_
  · have h := hf.ae_eq_mk
    rw [Filter.EventuallyEq, ae_restrict_iff' hs] at h
    rw [ae_restrict_iff' hs]
    filter_upwards [h] with x hx
    intro hx_mem
    simp only [hx_mem, Set.piecewise_eq_of_mem, hx hx_mem]
  · have h := hg.ae_eq_mk
    rw [Filter.EventuallyEq, ae_restrict_iff' hs.compl] at h
    rw [ae_restrict_iff' hs.compl]
    filter_upwards [h] with x hx
    intro hx_mem
    rw [Set.mem_compl_iff] at hx_mem
    simp only [hx_mem, not_false_eq_true, Set.piecewise_eq_of_not_mem, hx hx_mem]

theorem sum_measure [PseudoMetrizableSpace β] {m : MeasurableSpace α} {μ : ι → Measure α}
    (h : ∀ i, AEStronglyMeasurable f (μ i)) : AEStronglyMeasurable f (Measure.sum μ) := by
  borelize β
  refine
    aestronglyMeasurable_iff_aemeasurable_separable.2
      ⟨AEMeasurable.sum_measure fun i => (h i).aemeasurable, ?_⟩
  have A : ∀ i : ι, ∃ t : Set β, IsSeparable t ∧ f ⁻¹' t ∈ ae (μ i) := fun i =>
    (aestronglyMeasurable_iff_aemeasurable_separable.1 (h i)).2
  choose t t_sep ht using A
  refine ⟨⋃ i, t i, .iUnion t_sep, ?_⟩
  simp only [Measure.ae_sum_eq, mem_iUnion, eventually_iSup]
  intro i
  filter_upwards [ht i] with x hx
  exact ⟨i, hx⟩

@[simp]
theorem _root_.aestronglyMeasurable_sum_measure_iff [PseudoMetrizableSpace β]
    {_m : MeasurableSpace α} {μ : ι → Measure α} :
    AEStronglyMeasurable f (sum μ) ↔ ∀ i, AEStronglyMeasurable f (μ i) :=
  ⟨fun h _ => h.mono_measure (Measure.le_sum _ _), sum_measure⟩

@[simp]
theorem _root_.aestronglyMeasurable_add_measure_iff [PseudoMetrizableSpace β] {ν : Measure α} :
    AEStronglyMeasurable f (μ + ν) ↔ AEStronglyMeasurable f μ ∧ AEStronglyMeasurable f ν := by
  rw [← sum_cond, aestronglyMeasurable_sum_measure_iff, Bool.forall_bool, and_comm]
  rfl

@[measurability]
theorem add_measure [PseudoMetrizableSpace β] {ν : Measure α} {f : α → β}
    (hμ : AEStronglyMeasurable f μ) (hν : AEStronglyMeasurable f ν) :
    AEStronglyMeasurable f (μ + ν) :=
  aestronglyMeasurable_add_measure_iff.2 ⟨hμ, hν⟩

@[measurability]
protected theorem iUnion [PseudoMetrizableSpace β] {s : ι → Set α}
    (h : ∀ i, AEStronglyMeasurable f (μ.restrict (s i))) :
    AEStronglyMeasurable f (μ.restrict (⋃ i, s i)) :=
  (sum_measure h).mono_measure <| restrict_iUnion_le

@[simp]
theorem _root_.aestronglyMeasurable_iUnion_iff [PseudoMetrizableSpace β] {s : ι → Set α} :
    AEStronglyMeasurable f (μ.restrict (⋃ i, s i)) ↔
      ∀ i, AEStronglyMeasurable f (μ.restrict (s i)) :=
  ⟨fun h _ => h.mono_measure <| restrict_mono (subset_iUnion _ _) le_rfl,
    AEStronglyMeasurable.iUnion⟩

@[simp]
theorem _root_.aestronglyMeasurable_union_iff [PseudoMetrizableSpace β] {s t : Set α} :
    AEStronglyMeasurable f (μ.restrict (s ∪ t)) ↔
      AEStronglyMeasurable f (μ.restrict s) ∧ AEStronglyMeasurable f (μ.restrict t) := by
  simp only [union_eq_iUnion, aestronglyMeasurable_iUnion_iff, Bool.forall_bool, cond, and_comm]

theorem aestronglyMeasurable_uIoc_iff [LinearOrder α] [PseudoMetrizableSpace β] {f : α → β}
    {a b : α} :
    AEStronglyMeasurable f (μ.restrict <| uIoc a b) ↔
      AEStronglyMeasurable f (μ.restrict <| Ioc a b) ∧
        AEStronglyMeasurable f (μ.restrict <| Ioc b a) := by
  rw [uIoc_eq_union, aestronglyMeasurable_union_iff]

@[measurability]
theorem smul_measure {R : Type*} [Monoid R] [DistribMulAction R ℝ≥0∞] [IsScalarTower R ℝ≥0∞ ℝ≥0∞]
    (h : AEStronglyMeasurable f μ) (c : R) : AEStronglyMeasurable f (c • μ) :=
  ⟨h.mk f, h.stronglyMeasurable_mk, ae_smul_measure h.ae_eq_mk c⟩

section MulAction

variable {M G G₀ : Type*}
variable [Monoid M] [MulAction M β] [ContinuousConstSMul M β]
variable [Group G] [MulAction G β] [ContinuousConstSMul G β]
variable [GroupWithZero G₀] [MulAction G₀ β] [ContinuousConstSMul G₀ β]

theorem _root_.aestronglyMeasurable_const_smul_iff (c : G) :
    AEStronglyMeasurable (fun x => c • f x) μ ↔ AEStronglyMeasurable f μ :=
  ⟨fun h => by simpa only [inv_smul_smul] using h.const_smul' c⁻¹, fun h => h.const_smul c⟩

nonrec theorem _root_.IsUnit.aestronglyMeasurable_const_smul_iff {c : M} (hc : IsUnit c) :
    AEStronglyMeasurable (fun x => c • f x) μ ↔ AEStronglyMeasurable f μ :=
  let ⟨u, hu⟩ := hc
  hu ▸ aestronglyMeasurable_const_smul_iff u

theorem _root_.aestronglyMeasurable_const_smul_iff₀ {c : G₀} (hc : c ≠ 0) :
    AEStronglyMeasurable (fun x => c • f x) μ ↔ AEStronglyMeasurable f μ :=
  (IsUnit.mk0 _ hc).aestronglyMeasurable_const_smul_iff

end MulAction

end AEStronglyMeasurable

/-! ## Almost everywhere finitely strongly measurable functions -/


namespace AEFinStronglyMeasurable

variable {m : MeasurableSpace α} {μ : Measure α} [TopologicalSpace β] {f g : α → β}

section Mk

variable [Zero β]

/-- A `fin_strongly_measurable` function such that `f =ᵐ[μ] hf.mk f`. See lemmas
`fin_strongly_measurable_mk` and `ae_eq_mk`. -/
protected noncomputable def mk (f : α → β) (hf : AEFinStronglyMeasurable f μ) : α → β :=
  hf.choose

theorem finStronglyMeasurable_mk (hf : AEFinStronglyMeasurable f μ) :
    FinStronglyMeasurable (hf.mk f) μ :=
  hf.choose_spec.1

theorem ae_eq_mk (hf : AEFinStronglyMeasurable f μ) : f =ᵐ[μ] hf.mk f :=
  hf.choose_spec.2

@[aesop 10% apply (rule_sets := [Measurable])]
protected theorem aemeasurable {β} [Zero β] [MeasurableSpace β] [TopologicalSpace β]
    [PseudoMetrizableSpace β] [BorelSpace β] {f : α → β} (hf : AEFinStronglyMeasurable f μ) :
    AEMeasurable f μ :=
  ⟨hf.mk f, hf.finStronglyMeasurable_mk.measurable, hf.ae_eq_mk⟩

end Mk

section Arithmetic

@[aesop safe 20 (rule_sets := [Measurable])]
protected theorem mul [MonoidWithZero β] [ContinuousMul β] (hf : AEFinStronglyMeasurable f μ)
    (hg : AEFinStronglyMeasurable g μ) : AEFinStronglyMeasurable (f * g) μ :=
  ⟨hf.mk f * hg.mk g, hf.finStronglyMeasurable_mk.mul hg.finStronglyMeasurable_mk,
    hf.ae_eq_mk.mul hg.ae_eq_mk⟩

@[aesop safe 20 (rule_sets := [Measurable])]
protected theorem add [AddMonoid β] [ContinuousAdd β] (hf : AEFinStronglyMeasurable f μ)
    (hg : AEFinStronglyMeasurable g μ) : AEFinStronglyMeasurable (f + g) μ :=
  ⟨hf.mk f + hg.mk g, hf.finStronglyMeasurable_mk.add hg.finStronglyMeasurable_mk,
    hf.ae_eq_mk.add hg.ae_eq_mk⟩

@[measurability]
protected theorem neg [AddGroup β] [TopologicalAddGroup β] (hf : AEFinStronglyMeasurable f μ) :
    AEFinStronglyMeasurable (-f) μ :=
  ⟨-hf.mk f, hf.finStronglyMeasurable_mk.neg, hf.ae_eq_mk.neg⟩

@[measurability]
protected theorem sub [AddGroup β] [ContinuousSub β] (hf : AEFinStronglyMeasurable f μ)
    (hg : AEFinStronglyMeasurable g μ) : AEFinStronglyMeasurable (f - g) μ :=
  ⟨hf.mk f - hg.mk g, hf.finStronglyMeasurable_mk.sub hg.finStronglyMeasurable_mk,
    hf.ae_eq_mk.sub hg.ae_eq_mk⟩

@[measurability]
protected theorem const_smul {𝕜} [TopologicalSpace 𝕜] [AddMonoid β] [Monoid 𝕜]
    [DistribMulAction 𝕜 β] [ContinuousSMul 𝕜 β] (hf : AEFinStronglyMeasurable f μ) (c : 𝕜) :
    AEFinStronglyMeasurable (c • f) μ :=
  ⟨c • hf.mk f, hf.finStronglyMeasurable_mk.const_smul c, hf.ae_eq_mk.const_smul c⟩

end Arithmetic

section Order

variable [Zero β]

@[aesop safe 20 (rule_sets := [Measurable])]
protected theorem sup [SemilatticeSup β] [ContinuousSup β] (hf : AEFinStronglyMeasurable f μ)
    (hg : AEFinStronglyMeasurable g μ) : AEFinStronglyMeasurable (f ⊔ g) μ :=
  ⟨hf.mk f ⊔ hg.mk g, hf.finStronglyMeasurable_mk.sup hg.finStronglyMeasurable_mk,
    hf.ae_eq_mk.sup hg.ae_eq_mk⟩

@[aesop safe 20 (rule_sets := [Measurable])]
protected theorem inf [SemilatticeInf β] [ContinuousInf β] (hf : AEFinStronglyMeasurable f μ)
    (hg : AEFinStronglyMeasurable g μ) : AEFinStronglyMeasurable (f ⊓ g) μ :=
  ⟨hf.mk f ⊓ hg.mk g, hf.finStronglyMeasurable_mk.inf hg.finStronglyMeasurable_mk,
    hf.ae_eq_mk.inf hg.ae_eq_mk⟩

end Order

variable [Zero β] [T2Space β]

theorem exists_set_sigmaFinite (hf : AEFinStronglyMeasurable f μ) :
    ∃ t, MeasurableSet t ∧ f =ᵐ[μ.restrict tᶜ] 0 ∧ SigmaFinite (μ.restrict t) := by
  rcases hf with ⟨g, hg, hfg⟩
  obtain ⟨t, ht, hgt_zero, htμ⟩ := hg.exists_set_sigmaFinite
  refine ⟨t, ht, ?_, htμ⟩
  refine EventuallyEq.trans (ae_restrict_of_ae hfg) ?_
  rw [EventuallyEq, ae_restrict_iff' ht.compl]
  exact Eventually.of_forall hgt_zero

/-- A measurable set `t` such that `f =ᵐ[μ.restrict tᶜ] 0` and `sigma_finite (μ.restrict t)`. -/
def sigmaFiniteSet (hf : AEFinStronglyMeasurable f μ) : Set α :=
  hf.exists_set_sigmaFinite.choose

protected theorem measurableSet (hf : AEFinStronglyMeasurable f μ) :
    MeasurableSet hf.sigmaFiniteSet :=
  hf.exists_set_sigmaFinite.choose_spec.1

theorem ae_eq_zero_compl (hf : AEFinStronglyMeasurable f μ) :
    f =ᵐ[μ.restrict hf.sigmaFiniteSetᶜ] 0 :=
  hf.exists_set_sigmaFinite.choose_spec.2.1

instance sigmaFinite_restrict (hf : AEFinStronglyMeasurable f μ) :
    SigmaFinite (μ.restrict hf.sigmaFiniteSet) :=
  hf.exists_set_sigmaFinite.choose_spec.2.2

end AEFinStronglyMeasurable

section SecondCountableTopology

variable {G : Type*} {p : ℝ≥0∞} {m m0 : MeasurableSpace α} {μ : Measure α}
  [SeminormedAddCommGroup G] [MeasurableSpace G] [BorelSpace G] [SecondCountableTopology G]
  {f : α → G}

/-- In a space with second countable topology and a sigma-finite measure, `FinStronglyMeasurable`
  and `Measurable` are equivalent. -/
theorem finStronglyMeasurable_iff_measurable {_m0 : MeasurableSpace α} (μ : Measure α)
    [SigmaFinite μ] : FinStronglyMeasurable f μ ↔ Measurable f :=
  ⟨fun h => h.measurable, fun h => (Measurable.stronglyMeasurable h).finStronglyMeasurable μ⟩

/-- In a space with second countable topology and a sigma-finite measure, a measurable function
is `FinStronglyMeasurable`. -/
@[aesop 90% apply (rule_sets := [Measurable])]
theorem finStronglyMeasurable_of_measurable {_m0 : MeasurableSpace α} (μ : Measure α)
    [SigmaFinite μ] (hf : Measurable f) : FinStronglyMeasurable f μ :=
  (finStronglyMeasurable_iff_measurable μ).mpr hf

/-- In a space with second countable topology and a sigma-finite measure,
  `AEFinStronglyMeasurable` and `AEMeasurable` are equivalent. -/
theorem aefinStronglyMeasurable_iff_aemeasurable {_m0 : MeasurableSpace α} (μ : Measure α)
    [SigmaFinite μ] : AEFinStronglyMeasurable f μ ↔ AEMeasurable f μ := by
  simp_rw [AEFinStronglyMeasurable, AEMeasurable, finStronglyMeasurable_iff_measurable]

/-- In a space with second countable topology and a sigma-finite measure,
  an `AEMeasurable` function is `AEFinStronglyMeasurable`. -/
@[aesop 90% apply (rule_sets := [Measurable])]
theorem aefinStronglyMeasurable_of_aemeasurable {_m0 : MeasurableSpace α} (μ : Measure α)
    [SigmaFinite μ] (hf : AEMeasurable f μ) : AEFinStronglyMeasurable f μ :=
  (aefinStronglyMeasurable_iff_aemeasurable μ).mpr hf

end SecondCountableTopology

theorem measurable_uncurry_of_continuous_of_measurable {α β ι : Type*} [TopologicalSpace ι]
    [MetrizableSpace ι] [MeasurableSpace ι] [SecondCountableTopology ι] [OpensMeasurableSpace ι]
    {mβ : MeasurableSpace β} [TopologicalSpace β] [PseudoMetrizableSpace β] [BorelSpace β]
    {m : MeasurableSpace α} {u : ι → α → β} (hu_cont : ∀ x, Continuous fun i => u i x)
    (h : ∀ i, Measurable (u i)) : Measurable (Function.uncurry u) := by
  obtain ⟨t_sf, ht_sf⟩ :
    ∃ t : ℕ → SimpleFunc ι ι, ∀ j x, Tendsto (fun n => u (t n j) x) atTop (𝓝 <| u j x) := by
    have h_str_meas : StronglyMeasurable (id : ι → ι) := stronglyMeasurable_id
    refine ⟨h_str_meas.approx, fun j x => ?_⟩
    exact ((hu_cont x).tendsto j).comp (h_str_meas.tendsto_approx j)
  let U (n : ℕ) (p : ι × α) := u (t_sf n p.fst) p.snd
  have h_tendsto : Tendsto U atTop (𝓝 fun p => u p.fst p.snd) := by
    rw [tendsto_pi_nhds]
    exact fun p => ht_sf p.fst p.snd
  refine measurable_of_tendsto_metrizable (fun n => ?_) h_tendsto
  have h_meas : Measurable fun p : (t_sf n).range × α => u (↑p.fst) p.snd := by
    have :
      (fun p : ↥(t_sf n).range × α => u (↑p.fst) p.snd) =
        (fun p : α × (t_sf n).range => u (↑p.snd) p.fst) ∘ Prod.swap :=
      rfl
    rw [this, @measurable_swap_iff α (↥(t_sf n).range) β m]
    exact measurable_from_prod_countable fun j => h j
  have :
    (fun p : ι × α => u (t_sf n p.fst) p.snd) =
      (fun p : ↥(t_sf n).range × α => u p.fst p.snd) ∘ fun p : ι × α =>
        (⟨t_sf n p.fst, SimpleFunc.mem_range_self _ _⟩, p.snd) :=
    rfl
  simp_rw [U, this]
  refine h_meas.comp (Measurable.prod_mk ?_ measurable_snd)
  exact ((t_sf n).measurable.comp measurable_fst).subtype_mk

theorem stronglyMeasurable_uncurry_of_continuous_of_stronglyMeasurable {α β ι : Type*}
    [TopologicalSpace ι] [MetrizableSpace ι] [MeasurableSpace ι] [SecondCountableTopology ι]
    [OpensMeasurableSpace ι] [TopologicalSpace β] [PseudoMetrizableSpace β] [MeasurableSpace α]
    {u : ι → α → β} (hu_cont : ∀ x, Continuous fun i => u i x) (h : ∀ i, StronglyMeasurable (u i)) :
    StronglyMeasurable (Function.uncurry u) := by
  borelize β
  obtain ⟨t_sf, ht_sf⟩ :
    ∃ t : ℕ → SimpleFunc ι ι, ∀ j x, Tendsto (fun n => u (t n j) x) atTop (𝓝 <| u j x) := by
    have h_str_meas : StronglyMeasurable (id : ι → ι) := stronglyMeasurable_id
    refine ⟨h_str_meas.approx, fun j x => ?_⟩
    exact ((hu_cont x).tendsto j).comp (h_str_meas.tendsto_approx j)
  let U (n : ℕ) (p : ι × α) := u (t_sf n p.fst) p.snd
  have h_tendsto : Tendsto U atTop (𝓝 fun p => u p.fst p.snd) := by
    rw [tendsto_pi_nhds]
    exact fun p => ht_sf p.fst p.snd
  refine stronglyMeasurable_of_tendsto _ (fun n => ?_) h_tendsto
  have h_str_meas : StronglyMeasurable fun p : (t_sf n).range × α => u (↑p.fst) p.snd := by
    refine stronglyMeasurable_iff_measurable_separable.2 ⟨?_, ?_⟩
    · have :
        (fun p : ↥(t_sf n).range × α => u (↑p.fst) p.snd) =
          (fun p : α × (t_sf n).range => u (↑p.snd) p.fst) ∘ Prod.swap :=
        rfl
      rw [this, measurable_swap_iff]
      exact measurable_from_prod_countable fun j => (h j).measurable
    · have : IsSeparable (⋃ i : (t_sf n).range, range (u i)) :=
        .iUnion fun i => (h i).isSeparable_range
      apply this.mono
      rintro _ ⟨⟨i, x⟩, rfl⟩
      simp only [mem_iUnion, mem_range]
      exact ⟨i, x, rfl⟩
  have :
    (fun p : ι × α => u (t_sf n p.fst) p.snd) =
      (fun p : ↥(t_sf n).range × α => u p.fst p.snd) ∘ fun p : ι × α =>
        (⟨t_sf n p.fst, SimpleFunc.mem_range_self _ _⟩, p.snd) :=
    rfl
  simp_rw [U, this]
  refine h_str_meas.comp_measurable (Measurable.prod_mk ?_ measurable_snd)
  exact ((t_sf n).measurable.comp measurable_fst).subtype_mk

end MeasureTheory

set_option linter.style.longFile 2000<|MERGE_RESOLUTION|>--- conflicted
+++ resolved
@@ -1463,15 +1463,6 @@
     {f : γ → α} {μ : Measure γ} {ν : Measure α} (hg : AEStronglyMeasurable g ν)
     (hf : QuasiMeasurePreserving f μ ν) : AEStronglyMeasurable (g ∘ f) μ :=
   (hg.mono_ac hf.absolutelyContinuous).comp_measurable hf.measurable
-<<<<<<< HEAD
-#align measure_theory.ae_strongly_measurable.comp_quasi_measure_preserving MeasureTheory.AEStronglyMeasurable.comp_quasiMeasurePreserving
-
-theorem comp_measurePreserving {γ : Type*} {_ : MeasurableSpace γ} {_ : MeasurableSpace α}
-    {f : γ → α} {μ : Measure γ} {ν : Measure α} (hg : AEStronglyMeasurable g ν)
-    (hf : MeasurePreserving f μ ν) : AEStronglyMeasurable (g ∘ f) μ :=
-  hg.comp_quasiMeasurePreserving hf.quasiMeasurePreserving
-=======
->>>>>>> 99508fb5
 
 theorem isSeparable_ae_range (hf : AEStronglyMeasurable f μ) :
     ∃ t : Set β, IsSeparable t ∧ ∀ᵐ x ∂μ, f x ∈ t := by
