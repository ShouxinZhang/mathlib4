/-
Copyright (c) 2021 Sébastien Gouëzel. All rights reserved.
Released under Apache 2.0 license as described in the file LICENSE.
Authors: Sébastien Gouëzel
-/
import Mathlib.MeasureTheory.Measure.MeasureSpace

/-!
# Vitali families

On a metric space `X` with a measure `μ`, consider for each `x : X` a family of measurable sets with
nonempty interiors, called `setsAt x`. This family is a Vitali family if it satisfies the following
property: consider a (possibly non-measurable) set `s`, and for any `x` in `s` a
subfamily `f x` of `setsAt x` containing sets of arbitrarily small diameter. Then one can extract
a disjoint subfamily covering almost all `s`.

Vitali families are provided by covering theorems such as the Besicovitch covering theorem or the
Vitali covering theorem. They make it possible to formulate general versions of theorems on
differentiations of measure that apply in both contexts.

This file gives the basic definition of Vitali families. More interesting developments of this
notion are deferred to other files:
* constructions of specific Vitali families are provided by the Besicovitch covering theorem, in
`Besicovitch.vitaliFamily`, and by the Vitali covering theorem, in `Vitali.vitaliFamily`.
* The main theorem on differentiation of measures along a Vitali family is proved in
`VitaliFamily.ae_tendsto_rnDeriv`.

## Main definitions

* `VitaliFamily μ` is a structure made, for each `x : X`, of a family of sets around `x`, such that
one can extract an almost everywhere disjoint covering from any subfamily containing sets of
arbitrarily small diameters.

Let `v` be such a Vitali family.
* `v.FineSubfamilyOn` describes the subfamilies of `v` from which one can extract almost
everywhere disjoint coverings. This property, called
`v.FineSubfamilyOn.exists_disjoint_covering_ae`, is essentially a restatement of the definition
of a Vitali family. We also provide an API to use efficiently such a disjoint covering.
* `v.filterAt x` is a filter on sets of `X`, such that convergence with respect to this filter
means convergence when sets in the Vitali family shrink towards `x`.

## References

* [Herbert Federer, Geometric Measure Theory, Chapter 2.8][Federer1996] (Vitali families are called
Vitali relations there)
-/


open MeasureTheory Metric Set Filter TopologicalSpace MeasureTheory.Measure
open scoped Topology

<<<<<<< HEAD
variable {X : Type*} [MetricSpace X]
=======
variable {X : Type*} [PseudoMetricSpace X]
>>>>>>> d0df76bd

/-- On a metric space `X` with a measure `μ`, consider for each `x : X` a family of measurable sets
with nonempty interiors, called `setsAt x`. This family is a Vitali family if it satisfies the
following property: consider a (possibly non-measurable) set `s`, and for any `x` in `s` a
subfamily `f x` of `setsAt x` containing sets of arbitrarily small diameter. Then one can extract
a disjoint subfamily covering almost all `s`.

Vitali families are provided by covering theorems such as the Besicovitch covering theorem or the
Vitali covering theorem. They make it possible to formulate general versions of theorems on
differentiations of measure that apply in both contexts.
-/
-- Porting note (https://github.com/leanprover-community/mathlib4/issues/5171): this linter isn't ported yet.
-- @[nolint has_nonempty_instance]
structure VitaliFamily {m : MeasurableSpace X} (μ : Measure X) where
  /-- Sets of the family "centered" at a given point. -/
  setsAt :  X → Set (Set X)
  /-- All sets of the family are measurable. -/
  measurableSet : ∀ x : X, ∀ s ∈ setsAt x, MeasurableSet s
  /-- All sets of the family have nonempty interior. -/
  nonempty_interior : ∀ x : X, ∀ s ∈ setsAt x, (interior s).Nonempty
  /-- For any closed ball around `x`, there exists a set of the family contained in this ball. -/
  nontrivial : ∀ (x : X), ∀ ε > (0 : ℝ), ∃ s ∈ setsAt x, s ⊆ closedBall x ε
  /-- Consider a (possibly non-measurable) set `s`,
  and for any `x` in `s` a subfamily `f x` of `setsAt x`
  containing sets of arbitrarily small diameter.
  Then one can extract a disjoint subfamily covering almost all `s`. -/
  covering : ∀ (s : Set X) (f : X → Set (Set X)),
    (∀ x ∈ s, f x ⊆ setsAt x) → (∀ x ∈ s, ∀ ε > (0 : ℝ), ∃ t ∈ f x, t ⊆ closedBall x ε) →
    ∃ t : Set (X × Set X), (∀ p ∈ t, p.1 ∈ s) ∧ (t.PairwiseDisjoint fun p ↦ p.2) ∧
      (∀ p ∈ t, p.2 ∈ f p.1) ∧ μ (s \ ⋃ p ∈ t, p.2) = 0

namespace VitaliFamily

variable {m0 : MeasurableSpace X} {μ : Measure X}

/-- A Vitali family for a measure `μ` is also a Vitali family for any measure absolutely continuous
with respect to `μ`. -/
def mono (v : VitaliFamily μ) (ν : Measure X) (hν : ν ≪ μ) : VitaliFamily ν where
  __ := v
  covering s f h h' :=
    let ⟨t, ts, disj, mem_f, hμ⟩ := v.covering s f h h'
    ⟨t, ts, disj, mem_f, hν hμ⟩

/-- Given a Vitali family `v` for a measure `μ`, a family `f` is a fine subfamily on a set `s` if
every point `x` in `s` belongs to arbitrarily small sets in `v.setsAt x ∩ f x`. This is precisely
the subfamilies for which the Vitali family definition ensures that one can extract a disjoint
covering of almost all `s`. -/
def FineSubfamilyOn (v : VitaliFamily μ) (f : X → Set (Set X)) (s : Set X) : Prop :=
  ∀ x ∈ s, ∀ ε > 0, ∃ t ∈ v.setsAt x ∩ f x, t ⊆ closedBall x ε

namespace FineSubfamilyOn

variable {v : VitaliFamily μ} {f : X → Set (Set X)} {s : Set X} (h : v.FineSubfamilyOn f s)
include h

theorem exists_disjoint_covering_ae :
    ∃ t : Set (X × Set X),
      (∀ p : X × Set X, p ∈ t → p.1 ∈ s) ∧
      (t.PairwiseDisjoint fun p => p.2) ∧
      (∀ p : X × Set X, p ∈ t → p.2 ∈ v.setsAt p.1 ∩ f p.1) ∧
      μ (s \ ⋃ (p : X × Set X) (_ : p ∈ t), p.2) = 0 :=
  v.covering s (fun x => v.setsAt x ∩ f x) (fun _ _ => inter_subset_left) h

/-- Given `h : v.FineSubfamilyOn f s`, then `h.index` is a set parametrizing a disjoint
covering of almost every `s`. -/
protected def index : Set (X × Set X) :=
  h.exists_disjoint_covering_ae.choose

-- Porting note: Needed to add `(_h : FineSubfamilyOn v f s)`
/-- Given `h : v.FineSubfamilyOn f s`, then `h.covering p` is a set in the family,
for `p ∈ h.index`, such that these sets form a disjoint covering of almost every `s`. -/
@[nolint unusedArguments]
protected def covering (_h : FineSubfamilyOn v f s) : X × Set X → Set X :=
  fun p => p.2

theorem index_subset : ∀ p : X × Set X, p ∈ h.index → p.1 ∈ s :=
  h.exists_disjoint_covering_ae.choose_spec.1

theorem covering_disjoint : h.index.PairwiseDisjoint h.covering :=
  h.exists_disjoint_covering_ae.choose_spec.2.1

theorem covering_disjoint_subtype : Pairwise (Disjoint on fun x : h.index => h.covering x) :=
  (pairwise_subtype_iff_pairwise_set _ _).2 h.covering_disjoint

theorem covering_mem {p : X × Set X} (hp : p ∈ h.index) : h.covering p ∈ f p.1 :=
  (h.exists_disjoint_covering_ae.choose_spec.2.2.1 p hp).2

theorem covering_mem_family {p : X × Set X} (hp : p ∈ h.index) : h.covering p ∈ v.setsAt p.1 :=
  (h.exists_disjoint_covering_ae.choose_spec.2.2.1 p hp).1

theorem measure_diff_biUnion : μ (s \ ⋃ p ∈ h.index, h.covering p) = 0 :=
  h.exists_disjoint_covering_ae.choose_spec.2.2.2

theorem index_countable [SecondCountableTopology X] : h.index.Countable :=
  h.covering_disjoint.countable_of_nonempty_interior fun _ hx =>
    v.nonempty_interior _ _ (h.covering_mem_family hx)

protected theorem measurableSet_u {p : X × Set X} (hp : p ∈ h.index) :
    MeasurableSet (h.covering p) :=
  v.measurableSet p.1 _ (h.covering_mem_family hp)

theorem measure_le_tsum_of_absolutelyContinuous [SecondCountableTopology X] {ρ : Measure X}
    (hρ : ρ ≪ μ) : ρ s ≤ ∑' p : h.index, ρ (h.covering p) :=
  calc
    ρ s ≤ ρ ((s \ ⋃ p ∈ h.index, h.covering p) ∪ ⋃ p ∈ h.index, h.covering p) :=
      measure_mono (by simp only [subset_union_left, diff_union_self])
    _ ≤ ρ (s \ ⋃ p ∈ h.index, h.covering p) + ρ (⋃ p ∈ h.index, h.covering p) :=
      (measure_union_le _ _)
    _ = ∑' p : h.index, ρ (h.covering p) := by
      rw [hρ h.measure_diff_biUnion, zero_add,
        measure_biUnion h.index_countable h.covering_disjoint fun x hx => h.measurableSet_u hx]

theorem measure_le_tsum [SecondCountableTopology X] : μ s ≤ ∑' x : h.index, μ (h.covering x) :=
  h.measure_le_tsum_of_absolutelyContinuous Measure.AbsolutelyContinuous.rfl

end FineSubfamilyOn

/-- One can enlarge a Vitali family by adding to the sets `f x` at `x` all sets which are not
contained in a `δ`-neighborhood on `x`. This does not change the local filter at a point, but it
can be convenient to get a nicer global behavior. -/
def enlarge (v : VitaliFamily μ) (δ : ℝ) (δpos : 0 < δ) : VitaliFamily μ where
  setsAt x := v.setsAt x ∪ {s | MeasurableSet s ∧ (interior s).Nonempty ∧ ¬s ⊆ closedBall x δ}
  measurableSet := by
    rintro x s (hs | hs)
    exacts [v.measurableSet _ _ hs, hs.1]
  nonempty_interior := by
    rintro x s (hs | hs)
    exacts [v.nonempty_interior _ _ hs, hs.2.1]
  nontrivial := by
    intro x ε εpos
    rcases v.nontrivial x ε εpos with ⟨s, hs, h's⟩
    exact ⟨s, mem_union_left _ hs, h's⟩
  covering := by
    intro s f fset ffine
    let g : X → Set (Set X) := fun x => f x ∩ v.setsAt x
    have : ∀ x ∈ s, ∀ ε : ℝ, ε > 0 → ∃ t ∈ g x, t ⊆ closedBall x ε := by
      intro x hx ε εpos
      obtain ⟨t, tf, ht⟩ : ∃ t ∈ f x, t ⊆ closedBall x (min ε δ) :=
        ffine x hx (min ε δ) (lt_min εpos δpos)
      rcases fset x hx tf with (h't | h't)
      · exact ⟨t, ⟨tf, h't⟩, ht.trans (closedBall_subset_closedBall (min_le_left _ _))⟩
      · refine False.elim (h't.2.2 ?_)
        exact ht.trans (closedBall_subset_closedBall (min_le_right _ _))
    rcases v.covering s g (fun x _ => inter_subset_right) this with ⟨t, ts, tdisj, tg, μt⟩
    exact ⟨t, ts, tdisj, fun p hp => (tg p hp).1, μt⟩

variable (v : VitaliFamily μ)

/-- Given a vitali family `v`, then `v.filterAt x` is the filter on `Set X` made of those families
that contain all sets of `v.setsAt x` of a sufficiently small diameter. This filter makes it
possible to express limiting behavior when sets in `v.setsAt x` shrink to `x`. -/
def filterAt (x : X) : Filter (Set X) := (𝓝 x).smallSets ⊓ 𝓟 (v.setsAt x)

theorem _root_.Filter.HasBasis.vitaliFamily {ι : Sort*} {p : ι → Prop} {s : ι → Set X} {x : X}
    (h : (𝓝 x).HasBasis p s) : (v.filterAt x).HasBasis p (fun i ↦ {t ∈ v.setsAt x | t ⊆ s i}) := by
  simpa only [← Set.setOf_inter_eq_sep] using h.smallSets.inf_principal _

theorem filterAt_basis_closedBall (x : X) :
    (v.filterAt x).HasBasis (0 < ·) ({t ∈ v.setsAt x | t ⊆ closedBall x ·}) :=
  nhds_basis_closedBall.vitaliFamily v

theorem mem_filterAt_iff {x : X} {s : Set (Set X)} :
    s ∈ v.filterAt x ↔ ∃ ε > (0 : ℝ), ∀ t ∈ v.setsAt x, t ⊆ closedBall x ε → t ∈ s := by
  simp only [(v.filterAt_basis_closedBall x).mem_iff, ← and_imp, subset_def, mem_setOf]

instance filterAt_neBot (x : X) : (v.filterAt x).NeBot :=
  (v.filterAt_basis_closedBall x).neBot_iff.2 <| v.nontrivial _ _

theorem eventually_filterAt_iff {x : X} {P : Set X → Prop} :
    (∀ᶠ t in v.filterAt x, P t) ↔ ∃ ε > (0 : ℝ), ∀ t ∈ v.setsAt x, t ⊆ closedBall x ε → P t :=
  v.mem_filterAt_iff

theorem tendsto_filterAt_iff {ι : Type*} {l : Filter ι} {f : ι → Set X} {x : X} :
    Tendsto f l (v.filterAt x) ↔
      (∀ᶠ i in l, f i ∈ v.setsAt x) ∧ ∀ ε > (0 : ℝ), ∀ᶠ i in l, f i ⊆ closedBall x ε := by
  simp only [filterAt, tendsto_inf, nhds_basis_closedBall.smallSets.tendsto_right_iff,
    tendsto_principal, and_comm, mem_powerset_iff]

theorem eventually_filterAt_mem_setsAt (x : X) : ∀ᶠ t in v.filterAt x, t ∈ v.setsAt x :=
  (v.tendsto_filterAt_iff.mp tendsto_id).1

theorem eventually_filterAt_subset_closedBall (x : X) {ε : ℝ} (hε : 0 < ε) :
    ∀ᶠ t : Set X in v.filterAt x, t ⊆ closedBall x ε :=
  (v.tendsto_filterAt_iff.mp tendsto_id).2 ε hε

theorem eventually_filterAt_measurableSet (x : X) : ∀ᶠ t in v.filterAt x, MeasurableSet t := by
  filter_upwards [v.eventually_filterAt_mem_setsAt x] with _ ha using v.measurableSet _ _ ha

theorem frequently_filterAt_iff {x : X} {P : Set X → Prop} :
    (∃ᶠ t in v.filterAt x, P t) ↔ ∀ ε > (0 : ℝ), ∃ t ∈ v.setsAt x, t ⊆ closedBall x ε ∧ P t := by
  simp only [(v.filterAt_basis_closedBall x).frequently_iff, ← and_assoc, subset_def, mem_setOf]

theorem eventually_filterAt_subset_of_nhds {x : X} {o : Set X} (hx : o ∈ 𝓝 x) :
    ∀ᶠ t in v.filterAt x, t ⊆ o :=
  (eventually_smallSets_subset.2 hx).filter_mono inf_le_left

theorem fineSubfamilyOn_of_frequently (v : VitaliFamily μ) (f : X → Set (Set X)) (s : Set X)
    (h : ∀ x ∈ s, ∃ᶠ t in v.filterAt x, t ∈ f x) : v.FineSubfamilyOn f s := by
  intro x hx ε εpos
  obtain ⟨t, tv, ht, tf⟩ : ∃ t ∈ v.setsAt x, t ⊆ closedBall x ε ∧ t ∈ f x :=
    v.frequently_filterAt_iff.1 (h x hx) ε εpos
  exact ⟨t, ⟨tv, tf⟩, ht⟩

end VitaliFamily<|MERGE_RESOLUTION|>--- conflicted
+++ resolved
@@ -49,11 +49,7 @@
 open MeasureTheory Metric Set Filter TopologicalSpace MeasureTheory.Measure
 open scoped Topology
 
-<<<<<<< HEAD
-variable {X : Type*} [MetricSpace X]
-=======
 variable {X : Type*} [PseudoMetricSpace X]
->>>>>>> d0df76bd
 
 /-- On a metric space `X` with a measure `μ`, consider for each `x : X` a family of measurable sets
 with nonempty interiors, called `setsAt x`. This family is a Vitali family if it satisfies the
