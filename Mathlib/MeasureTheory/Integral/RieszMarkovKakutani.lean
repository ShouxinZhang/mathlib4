--- conflicted
+++ resolved
@@ -6,14 +6,11 @@
 import Mathlib.MeasureTheory.Measure.Content
 import Mathlib.Topology.ContinuousMap.CompactlySupported
 import Mathlib.Topology.PartitionOfUnity
-<<<<<<< HEAD
 import Mathlib.MeasureTheory.Constructions.BorelSpace.Basic
 import Mathlib.MeasureTheory.Integral.Bochner
 import Mathlib.MeasureTheory.Integral.SetIntegral
 import Mathlib.MeasureTheory.Function.LocallyIntegrable
 
-=======
->>>>>>> b18fc8a8
 
 /-!
 #  Riesz–Markov–Kakutani representation theorem
@@ -35,26 +32,14 @@
 
 noncomputable section
 
-<<<<<<< HEAD
-open scoped Classical BoundedContinuousFunction ENNReal
-open Set Function TopologicalSpace CompactlySupported MeasureTheory NNReal
-=======
 open scoped BoundedContinuousFunction NNReal ENNReal
 open Set Function TopologicalSpace CompactlySupported CompactlySupportedContinuousMap
   MeasureTheory
->>>>>>> b18fc8a8
 
 variable {X : Type*} [TopologicalSpace X]
 variable (Λ : C_c(X, ℝ≥0) →ₗ[ℝ≥0] ℝ≥0)
 
 /-! ### Construction of the content: -/
-
-<<<<<<< HEAD
-/-- Given a positive linear functional Λ on X, for `K ⊆ X` compact define
-`λ(K) = inf {Λf | 1≤f on K}`. When X is a compact Hausdorff space, this will be shown to be a
-content, and will be shown to agree with the Riesz measure on the compact subsets `K ⊆ X`. -/
-def rieszContentAux : Compacts X → ℝ≥0 := fun K =>
-  sInf (Λ '' { f : C_c(X, ℝ≥0) | ∀ x ∈ K, (1 : ℝ≥0) ≤ f x })
 
 section Λ_mono
 
@@ -90,29 +75,21 @@
   rw [← hg]
   simp only [map_add, le_add_iff_nonneg_right, zero_le]
 
-
-
 end Λ_mono
-=======
+
 /-- Given a positive linear functional `Λ` on continuous compactly supported functions on `X`
 with values in `ℝ≥0`, for `K ⊆ X` compact define `λ(K) = inf {Λf | 1≤f on K}`.
 When `X` is a locally compact T2 space, this will be shown to be a
 content, and will be shown to agree with the Riesz measure on the compact subsets `K ⊆ X`. -/
 def rieszContentAux : Compacts X → ℝ≥0 := fun K =>
   sInf (Λ '' { f : C_c(X, ℝ≥0) | ∀ x ∈ K, (1 : ℝ≥0) ≤ f x })
->>>>>>> b18fc8a8
 
 section RieszMonotone
 
 variable [T2Space X] [LocallyCompactSpace X]
 
-<<<<<<< HEAD
 /-- For any compact subset `K ⊆ X`, there exist some bounded continuous nonnegative
 functions f on X such that `f ≥ 1` on K. -/
-=======
-/-- For any compact subset `K ⊆ X`, there exist some compactly supported continuous nonnegative
-functions `f` on `X` such that `f ≥ 1` on `K`. -/
->>>>>>> b18fc8a8
 theorem rieszContentAux_image_nonempty (K : Compacts X) :
     (Λ '' { f : C_c(X, ℝ≥0) | ∀ x ∈ K, (1 : ℝ≥0) ≤ f x }).Nonempty := by
   rw [image_nonempty]
@@ -127,7 +104,6 @@
   have hfHasCompactSupport : HasCompactSupport f :=
     IsCompact.of_isClosed_subset hVcp (isClosed_tsupport f)
       (Set.Subset.trans hsuppfsubV interior_subset)
-<<<<<<< HEAD
   use nnrealPartCompactlySupported ⟨f, hfHasCompactSupport⟩
   intro x hx
   apply le_of_eq
@@ -136,9 +112,22 @@
   rw [Real.toNNReal_eq_toNNReal_iff (zero_le_one' ℝ) (hfinicc x).1]
   exact (EqOn.symm hfeq1onK) hx
 
-/-- Riesz content λ (associated with a positive linear functional Λ) is
-monotone: if `K₁ ⊆ K₂` are compact subsets in X, then `λ(K₁) ≤ λ(K₂)`. -/
-=======
+/-- For any compact subset `K ⊆ X`, there exist some compactly supported continuous nonnegative
+functions `f` on `X` such that `f ≥ 1` on `K`. -/
+theorem rieszContentAux_image_nonempty (K : Compacts X) :
+    (Λ '' { f : C_c(X, ℝ≥0) | ∀ x ∈ K, (1 : ℝ≥0) ≤ f x }).Nonempty := by
+  rw [image_nonempty]
+  obtain ⟨V, hVcp, hKsubintV⟩ := exists_compact_superset K.2
+  have hIsCompact_closure_interior : IsCompact (closure (interior V)) := by
+    apply IsCompact.of_isClosed_subset hVcp isClosed_closure
+    nth_rw 2 [← closure_eq_iff_isClosed.mpr (IsCompact.isClosed hVcp)]
+    exact closure_mono interior_subset
+  obtain ⟨f, hsuppfsubV, hfeq1onK, hfinicc⟩ :=
+    exists_tsupport_one_of_isOpen_isClosed isOpen_interior hIsCompact_closure_interior
+      (IsCompact.isClosed K.2) hKsubintV
+  have hfHasCompactSupport : HasCompactSupport f :=
+    IsCompact.of_isClosed_subset hVcp (isClosed_tsupport f)
+      (Set.Subset.trans hsuppfsubV interior_subset)
   use nnrealPart ⟨f, hfHasCompactSupport⟩
   intro x hx
   apply le_of_eq
@@ -148,7 +137,6 @@
 
 /-- Riesz content `λ` (associated with a positive linear functional `Λ`) is
 monotone: if `K₁ ⊆ K₂` are compact subsets in `X`, then `λ(K₁) ≤ λ(K₂)`. -/
->>>>>>> b18fc8a8
 theorem rieszContentAux_mono {K₁ K₂ : Compacts X} (h : K₁ ≤ K₂) :
     rieszContentAux Λ K₁ ≤ rieszContentAux Λ K₂ :=
   csInf_le_csInf (OrderBot.bddBelow _) (rieszContentAux_image_nonempty Λ K₂)
@@ -158,13 +146,8 @@
 
 section RieszSubadditive
 
-<<<<<<< HEAD
-/-- Any bounded continuous nonnegative f such that `f ≥ 1` on K gives an upper bound on the
-content of K; namely `λ(K) ≤ Λ f`. -/
-=======
 /-- Any compactly supported continuous nonnegative `f` such that `f ≥ 1` on `K` gives an upper bound
 on the content of `K`; namely `λ(K) ≤ Λ f`. -/
->>>>>>> b18fc8a8
 theorem rieszContentAux_le {K : Compacts X} {f : C_c(X, ℝ≥0)} (h : ∀ x ∈ K, (1 : ℝ≥0) ≤ f x) :
     rieszContentAux Λ K ≤ Λ f :=
   csInf_le (OrderBot.bddBelow _) ⟨f, ⟨h, rfl⟩⟩
@@ -213,24 +196,6 @@
 
 variable [T2Space X] [LocallyCompactSpace X]
 
-<<<<<<< HEAD
-lemma exists_sum_one_of_isCompact_nnreal
-    {s : Fin 2 → Set X} {t : Set X} (s_compact : ∀ i, IsCompact (s i))
-    (t_compact : IsCompact t) (disj : Disjoint (s 0) (s 1)) (hst : ⋃ i, s i ⊆ t) :
-    ∃ (f₀ f₁ : C_c(X, ℝ≥0)), EqOn f₀ 1 (s 0) ∧ EqOn f₁ 1 (s 1) ∧ EqOn (f₀ + f₁) 1 t := by
-  set so : Fin 2 → Set X := fun j => if j = 0 then (s 0)ᶜ else (s 1)ᶜ with hso
-  have soopen : ∀ j, IsOpen (so j) := by
-    intro j
-    by_cases h0 : j = 0
-    · rw [h0, hso]
-      simp only [Fin.isValue, ↓reduceIte, isOpen_compl_iff]
-      exact IsCompact.isClosed <| s_compact 0
-    · rw [hso]
-      simp only [Fin.isValue]
-      rw [if_neg h0]
-      simp only [Fin.isValue, isOpen_compl_iff]
-      exact IsCompact.isClosed <| s_compact 1
-=======
 lemma exists_continuous_add_one_of_isCompact_nnreal
     {s₀ s₁ : Set X} {t : Set X} (s₀_compact : IsCompact s₀) (s₁_compact : IsCompact s₁)
     (t_compact : IsCompact t) (disj : Disjoint s₀ s₁) (hst : s₀ ∪ s₁ ⊆ t) :
@@ -242,19 +207,13 @@
       exact IsCompact.isClosed <| s₀_compact
     · simp only [hso, Fin.isValue, Fin.mk_one, one_ne_zero, ↓reduceIte, isOpen_compl_iff]
       exact IsCompact.isClosed <| s₁_compact
->>>>>>> b18fc8a8
   have hsot : t ⊆ ⋃ j, so j := by
     rw [hso]
     simp only [Fin.isValue]
     intro x hx
     rw [mem_iUnion]
-<<<<<<< HEAD
-    rw [← subset_compl_iff_disjoint_right, ← compl_compl (s 0), compl_subset_iff_union] at disj
-    have h : x ∈ (s 0)ᶜ ∨ x ∈ (s 1)ᶜ := by
-=======
     rw [← subset_compl_iff_disjoint_right, ← compl_compl s₀, compl_subset_iff_union] at disj
     have h : x ∈ s₀ᶜ ∨ x ∈ s₁ᶜ := by
->>>>>>> b18fc8a8
       rw [← mem_union, disj]
       trivial
     apply Or.elim h
@@ -268,23 +227,6 @@
       exact h1
   obtain ⟨f, f_supp_in_so, sum_f_one_on_t, f_in_icc, f_hcs⟩ :=
     exists_continuous_sum_one_of_isOpen_isCompact soopen t_compact hsot
-<<<<<<< HEAD
-  use (nnrealPartCompactlySupported (⟨f 1, f_hcs 1⟩ : C_c(X, ℝ))),
-    (nnrealPartCompactlySupported (⟨f 0, f_hcs 0⟩ : C_c(X, ℝ)))
-  simp only [Fin.isValue, CompactlySupportedContinuousMap.coe_add]
-  have sum_one_x : ∀ x, x ∈ t → (f 0) x + (f 1) x = 1 := by
-    intro x hx
-    let sum_one := sum_f_one_on_t hx
-    simp only [Finset.sum_apply, Fin.sum_univ_two, Fin.isValue, Pi.one_apply] at sum_one
-    exact sum_one
-  refine ⟨?_, ?_, ?_⟩
-  · intro x hx
-    simp only [Fin.isValue, nnrealPartCompactlySupported_apply,
-      CompactlySupportedContinuousMap.coe_mk, Pi.one_apply, Real.toNNReal_eq_one]
-    have : (f 0) x = 0 := by
-      rw [← nmem_support]
-      have : s 0 ⊆ (tsupport (f 0))ᶜ := by
-=======
   use (nnrealPart (⟨f 1, f_hcs 1⟩ : C_c(X, ℝ))),
     (nnrealPart (⟨f 0, f_hcs 0⟩ : C_c(X, ℝ)))
   simp only [Fin.isValue, CompactlySupportedContinuousMap.coe_add]
@@ -298,24 +240,12 @@
     have : (f 0) x = 0 := by
       rw [← nmem_support]
       have : s₀ ⊆ (tsupport (f 0))ᶜ := by
->>>>>>> b18fc8a8
         apply subset_trans _ (compl_subset_compl.mpr (f_supp_in_so 0))
         rw [hso]
         simp only [Fin.isValue, ↓reduceIte, compl_compl, subset_refl]
       apply not_mem_of_mem_compl
       exact mem_of_subset_of_mem (subset_trans this (compl_subset_compl_of_subset subset_closure))
         hx
-<<<<<<< HEAD
-    rw [iUnion_subset_iff] at hst
-    rw [← sum_one_x x (mem_of_subset_of_mem (hst 0) hx), this]
-    exact Eq.symm (AddZeroClass.zero_add ((f 1) x))
-  · intro x hx
-    simp only [Fin.isValue, nnrealPartCompactlySupported_apply,
-      CompactlySupportedContinuousMap.coe_mk, Pi.one_apply, Real.toNNReal_eq_one]
-    have : (f 1) x = 0 := by
-      rw [← nmem_support]
-      have : s 1 ⊆ (tsupport (f 1))ᶜ := by
-=======
     rw [union_subset_iff] at hst
     rw [← sum_one_x x (mem_of_subset_of_mem hst.1 hx), this]
     exact Eq.symm (AddZeroClass.zero_add ((f 1) x))
@@ -325,26 +255,17 @@
     have : (f 1) x = 0 := by
       rw [← nmem_support]
       have : s₁ ⊆ (tsupport (f 1))ᶜ := by
->>>>>>> b18fc8a8
         apply subset_trans _ (compl_subset_compl.mpr (f_supp_in_so 1))
         rw [hso]
         simp only [Fin.isValue, one_ne_zero, ↓reduceIte, compl_compl, subset_refl]
       apply not_mem_of_mem_compl
       exact mem_of_subset_of_mem (subset_trans this (compl_subset_compl_of_subset subset_closure))
         hx
-<<<<<<< HEAD
-    rw [iUnion_subset_iff] at hst
-    rw [← sum_one_x x (mem_of_subset_of_mem (hst 1) hx), this]
-    exact Eq.symm (AddMonoid.add_zero ((f 0) x))
-  · intro x hx
-    simp only [Fin.isValue, Pi.add_apply, nnrealPartCompactlySupported_apply,
-=======
     rw [union_subset_iff] at hst
     rw [← sum_one_x x (mem_of_subset_of_mem hst.2 hx), this]
     exact Eq.symm (AddMonoid.add_zero ((f 0) x))
   · intro x hx
     simp only [Fin.isValue, Pi.add_apply, nnrealPart_apply,
->>>>>>> b18fc8a8
       CompactlySupportedContinuousMap.coe_mk, Pi.one_apply]
     rw [Real.toNNReal_add_toNNReal (f_in_icc 1 x).1 (f_in_icc 0 x).1, add_comm]
     simp only [Fin.isValue, Real.toNNReal_eq_one]
@@ -360,43 +281,13 @@
   refine le_antisymm (rieszContentAux_sup_le Λ K₁ K₂) ?_
   refine le_csInf (rieszContentAux_image_nonempty Λ (K₁ ⊔ K₂)) ?_
   intro b ⟨f, ⟨hf, Λf_eq_b⟩⟩
-<<<<<<< HEAD
-  set K : Fin 2 → Set X := fun j => if j = 0 then K₁ else K₂ with hK
-  have K_compact : ∀ j, IsCompact (K j) := by
-    intro j
-    by_cases h0 : j = 0
-    · rw [hK, h0]
-      simp only [Fin.isValue, ↓reduceIte]
-      exact Compacts.isCompact K₁
-    · rw [hK]
-      simp only [Fin.isValue, apply_dite]
-      rw [if_neg h0]
-      exact Compacts.isCompact K₂
-=======
->>>>>>> b18fc8a8
   have hsuppf : ∀ x ∈ K₁ ⊔ K₂, x ∈ support f := by
     intro x hx
     rw [mem_support]
     exact Ne.symm (ne_of_lt <| lt_of_lt_of_le (zero_lt_one' ℝ≥0) (hf x hx))
   have hsubsuppf : (K₁ : Set X) ∪ (K₂ : Set X) ⊆ tsupport f := subset_trans hsuppf subset_closure
-<<<<<<< HEAD
-  have hKt : ⋃ j, K j ⊆ tsupport f := by
-    apply iUnion_subset
-    intro j
-    by_cases h0 : j = 0
-    · rw [h0, hK]
-      simp only [Fin.isValue, ↓reduceIte]
-      exact (union_subset_iff.mp hsubsuppf).1
-    · rw [hK]
-      simp only [Fin.isValue]
-      rw [if_neg h0]
-      exact (union_subset_iff.mp hsubsuppf).2
-  obtain ⟨g₁, g₂, hg₁, hg₂, sum_g⟩ := exists_sum_one_of_isCompact_nnreal K_compact
-    f.hasCompactSupport'.isCompact disj hKt
-=======
   obtain ⟨g₁, g₂, hg₁, hg₂, sum_g⟩ := exists_continuous_add_one_of_isCompact_nnreal K₁.isCompact'
     K₂.isCompact' f.hasCompactSupport'.isCompact disj hsubsuppf
->>>>>>> b18fc8a8
   have f_eq_sum : f = g₁ * f + g₂ * f := by
     ext x
     simp only [CompactlySupportedContinuousMap.coe_add, CompactlySupportedContinuousMap.coe_mul,
@@ -419,9 +310,8 @@
     simp [hg₂ x_in_K₂, hf x (mem_union_right _ x_in_K₂)]
   exact add_le_add (rieszContentAux_le Λ aux₁) (rieszContentAux_le Λ aux₂)
 
-<<<<<<< HEAD
-/-- The contents induced by the linear functional `Λ`. -/
-noncomputable def rieszContent (Λ : (C_c(X, ℝ≥0)) →ₗ[ℝ≥0] ℝ≥0) : Content X where
+/-- The content induced by the linear functional `Λ`. -/
+noncomputable def rieszContent (Λ : C_c(X, ℝ≥0) →ₗ[ℝ≥0] ℝ≥0) : Content X where
   toFun := rieszContentAux Λ
   mono' := fun _ _ ↦ rieszContentAux_mono Λ
   sup_disjoint' := fun _ _ disj _ _ ↦ rieszContentAux_union Λ disj
@@ -1219,12 +1109,4 @@
   --   apply add_le_add
   --   · apply Finset.sum_le_sum
   --     exact fun n => fun _ => ynsubεmulμEnleintEnf n
-  --   · linarith
-=======
-/-- The content induced by the linear functional `Λ`. -/
-noncomputable def rieszContent (Λ : C_c(X, ℝ≥0) →ₗ[ℝ≥0] ℝ≥0) : Content X where
-  toFun := rieszContentAux Λ
-  mono' := fun _ _ ↦ rieszContentAux_mono Λ
-  sup_disjoint' := fun _ _ disj _ _ ↦ rieszContentAux_union Λ disj
-  sup_le' := rieszContentAux_sup_le Λ
->>>>>>> b18fc8a8
+  --   · linarith