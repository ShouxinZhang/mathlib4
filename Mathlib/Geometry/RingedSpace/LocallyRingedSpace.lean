/-
Copyright (c) 2020 Johan Commelin. All rights reserved.
Released under Apache 2.0 license as described in the file LICENSE.
Authors: Johan Commelin
-/
import Mathlib.Geometry.RingedSpace.Basic
import Mathlib.Geometry.RingedSpace.Stalks

/-!
# The category of locally ringed spaces

We define (bundled) locally ringed spaces (as `SheafedSpace CommRing` along with the fact that the
stalks are local rings), and morphisms between these (morphisms in `SheafedSpace` with
`is_local_ring_hom` on the stalk maps).
-/

-- Explicit universe annotations were used in this file to improve perfomance #12737

universe u

open CategoryTheory

open TopCat

open TopologicalSpace

open Opposite

open CategoryTheory.Category CategoryTheory.Functor

namespace AlgebraicGeometry

/-- A `LocallyRingedSpace` is a topological space equipped with a sheaf of commutative rings
such that all the stalks are local rings.

A morphism of locally ringed spaces is a morphism of ringed spaces
such that the morphisms induced on stalks are local ring homomorphisms. -/
structure LocallyRingedSpace extends SheafedSpace CommRingCat.{u} where
  /-- Stalks of a locally ringed space are local rings. -/
  localRing : ∀ x, LocalRing (presheaf.stalk x)

attribute [instance] LocallyRingedSpace.localRing

namespace LocallyRingedSpace

variable (X : LocallyRingedSpace.{u})

/-- An alias for `to_SheafedSpace`, where the result type is a `RingedSpace`.
This allows us to use dot-notation for the `RingedSpace` namespace.
 -/
def toRingedSpace : RingedSpace :=
  X.toSheafedSpace

/-- The underlying topological space of a locally ringed space. -/
def toTopCat : TopCat :=
  X.1.carrier

instance : CoeSort LocallyRingedSpace (Type u) :=
  ⟨fun X : LocallyRingedSpace => (X.toTopCat : Type _)⟩

instance (x : X) : LocalRing (X.stalk x) :=
  X.localRing x

-- PROJECT: how about a typeclass "has_structure_sheaf" to mediate the 𝒪 notation, rather
-- than defining it over and over for PresheafedSpace, LRS, Scheme, etc.
/-- The structure sheaf of a locally ringed space. -/
def 𝒪 : Sheaf CommRingCat X.toTopCat :=
  X.sheaf

/-- A morphism of locally ringed spaces is a morphism of ringed spaces
 such that the morphisms induced on stalks are local ring homomorphisms. -/
@[ext]
structure Hom (X Y : LocallyRingedSpace.{u}) : Type _ where
  /-- the underlying morphism between ringed spaces -/
  val : X.toSheafedSpace ⟶ Y.toSheafedSpace
  /-- the underlying morphism induces a local ring homomorphism on stalks -/
  prop : ∀ x, IsLocalRingHom (PresheafedSpace.stalkMap val x)

instance : Quiver LocallyRingedSpace :=
  ⟨Hom⟩

@[ext] lemma Hom.ext' (X Y : LocallyRingedSpace.{u}) {f g : X ⟶ Y} (h : f.val = g.val) : f = g :=
  Hom.ext h

-- TODO perhaps we should make a bundled `LocalRing` and return one here?
-- TODO define `sheaf.stalk` so we can write `X.𝒪.stalk` here?
/-- The stalk of a locally ringed space, just as a `CommRing`.
-/
noncomputable def stalk (X : LocallyRingedSpace.{u}) (x : X) : CommRingCat :=
  X.presheaf.stalk x

-- Porting note (#10754): added this instance to help Lean realize stalks are local
-- (so that `0 ≠ 1` works below)
instance stalkLocal (x : X) : LocalRing <| X.stalk x := X.localRing x

/-- A morphism of locally ringed spaces `f : X ⟶ Y` induces
a local ring homomorphism from `Y.stalk (f x)` to `X.stalk x` for any `x : X`.
-/
noncomputable def stalkMap {X Y : LocallyRingedSpace.{u}} (f : X ⟶ Y) (x : X) :
    Y.stalk (f.1.1 x) ⟶ X.stalk x :=
  PresheafedSpace.stalkMap f.1 x

instance {X Y : LocallyRingedSpace.{u}} (f : X ⟶ Y) (x : X) : IsLocalRingHom (stalkMap f x) :=
  f.2 x

instance {X Y : LocallyRingedSpace.{u}} (f : X ⟶ Y) (x : X) :
    IsLocalRingHom (PresheafedSpace.stalkMap f.1 x) :=
  f.2 x

/-- The identity morphism on a locally ringed space. -/
@[simps]
def id (X : LocallyRingedSpace.{u}) : Hom X X :=
  ⟨𝟙 _, fun x => by erw [PresheafedSpace.stalkMap.id]; apply isLocalRingHom_id⟩

instance (X : LocallyRingedSpace.{u}) : Inhabited (Hom X X) :=
  ⟨id X⟩

/-- Composition of morphisms of locally ringed spaces. -/
def comp {X Y Z : LocallyRingedSpace.{u}} (f : Hom X Y) (g : Hom Y Z) : Hom X Z :=
  ⟨f.val ≫ g.val, fun x => by
    erw [PresheafedSpace.stalkMap.comp]
    exact @isLocalRingHom_comp _ _ _ _ _ _ _ _ (f.2 _) (g.2 _)⟩

/-- The category of locally ringed spaces. -/
instance : Category LocallyRingedSpace.{u} where
  Hom := Hom
  id := id
  comp {X Y Z} f g := comp f g
  comp_id {X Y} f := Hom.ext <| by simp [comp]
  id_comp {X Y} f := Hom.ext <| by simp [comp]
  assoc {_ _ _ _} f g h := Hom.ext <| by simp [comp]

/-- The forgetful functor from `LocallyRingedSpace` to `SheafedSpace CommRing`. -/
@[simps]
def forgetToSheafedSpace : LocallyRingedSpace.{u} ⥤ SheafedSpace CommRingCat.{u} where
  obj X := X.toSheafedSpace
  map {X Y} f := f.1

instance : forgetToSheafedSpace.Faithful where
  map_injective {_ _} _ _ h := Hom.ext h

/-- The forgetful functor from `LocallyRingedSpace` to `Top`. -/
@[simps!]
def forgetToTop : LocallyRingedSpace.{u} ⥤ TopCat.{u} :=
  forgetToSheafedSpace ⋙ SheafedSpace.forget _

@[simp]
theorem comp_val {X Y Z : LocallyRingedSpace.{u}} (f : X ⟶ Y) (g : Y ⟶ Z) :
    (f ≫ g).val = f.val ≫ g.val :=
  rfl

@[simp] theorem id_val' (X : LocallyRingedSpace.{u}) : Hom.val (𝟙 X) = 𝟙 X.toSheafedSpace :=
  rfl

-- Porting note: complains that `(f ≫ g).val.c` can be further simplified
-- so changed to its simp normal form `(f.val ≫ g.val).c`
@[simp]
theorem comp_val_c {X Y Z : LocallyRingedSpace.{u}} (f : X ⟶ Y) (g : Y ⟶ Z) :
    (f.1 ≫ g.1).c = g.val.c ≫ (Presheaf.pushforward _ g.val.base).map f.val.c :=
  rfl

theorem comp_val_c_app {X Y Z : LocallyRingedSpace.{u}} (f : X ⟶ Y) (g : Y ⟶ Z) (U : (Opens Z)ᵒᵖ) :
    (f ≫ g).val.c.app U = g.val.c.app U ≫ f.val.c.app (op <| (Opens.map g.val.base).obj U.unop) :=
  rfl

/-- Given two locally ringed spaces `X` and `Y`, an isomorphism between `X` and `Y` as _sheafed_
spaces can be lifted to a morphism `X ⟶ Y` as locally ringed spaces.

See also `iso_of_SheafedSpace_iso`.
-/
@[simps]
def homOfSheafedSpaceHomOfIsIso {X Y : LocallyRingedSpace.{u}}
    (f : X.toSheafedSpace ⟶ Y.toSheafedSpace) [IsIso f] : X ⟶ Y :=
  Hom.mk f fun x =>
    -- Here we need to see that the stalk maps are really local ring homomorphisms.
    -- This can be solved by type class inference, because stalk maps of isomorphisms
    -- are isomorphisms and isomorphisms are local ring homomorphisms.
    show IsLocalRingHom (PresheafedSpace.stalkMap (SheafedSpace.forgetToPresheafedSpace.map f) x) by
      infer_instance

/-- Given two locally ringed spaces `X` and `Y`, an isomorphism between `X` and `Y` as _sheafed_
spaces can be lifted to an isomorphism `X ⟶ Y` as locally ringed spaces.

This is related to the property that the functor `forget_to_SheafedSpace` reflects isomorphisms.
In fact, it is slightly stronger as we do not require `f` to come from a morphism between
_locally_ ringed spaces.
-/
def isoOfSheafedSpaceIso {X Y : LocallyRingedSpace.{u}} (f : X.toSheafedSpace ≅ Y.toSheafedSpace) :
    X ≅ Y where
  hom := homOfSheafedSpaceHomOfIsIso f.hom
  inv := homOfSheafedSpaceHomOfIsIso f.inv
<<<<<<< HEAD
  hom_inv_id := Hom.ext f.hom_inv_id
  inv_hom_id := Hom.ext f.inv_hom_id
set_option linter.uppercaseLean3 false in
#align algebraic_geometry.LocallyRingedSpace.iso_of_SheafedSpace_iso AlgebraicGeometry.LocallyRingedSpace.isoOfSheafedSpaceIso
=======
  hom_inv_id := Hom.ext _ _ f.hom_inv_id
  inv_hom_id := Hom.ext _ _ f.inv_hom_id
>>>>>>> 2fc87a94

instance : forgetToSheafedSpace.ReflectsIsomorphisms where reflects {_ _} f i :=
  { out :=
      ⟨homOfSheafedSpaceHomOfIsIso (CategoryTheory.inv (forgetToSheafedSpace.map f)),
        Hom.ext (IsIso.hom_inv_id (I := i)), Hom.ext (IsIso.inv_hom_id (I := i))⟩ }

instance is_sheafedSpace_iso {X Y : LocallyRingedSpace.{u}} (f : X ⟶ Y) [IsIso f] : IsIso f.1 :=
  LocallyRingedSpace.forgetToSheafedSpace.map_isIso f

/-- The restriction of a locally ringed space along an open embedding.
-/
@[simps!]
def restrict {U : TopCat} (X : LocallyRingedSpace.{u}) {f : U ⟶ X.toTopCat} (h : OpenEmbedding f) :
    LocallyRingedSpace where
  localRing := by
    intro x
    -- We show that the stalk of the restriction is isomorphic to the original stalk,
    apply @RingEquiv.localRing _ _ _ (X.localRing (f x))
    exact (X.restrictStalkIso h x).symm.commRingCatIsoToRingEquiv
  toSheafedSpace := X.toSheafedSpace.restrict h

/-- The canonical map from the restriction to the subspace. -/
def ofRestrict {U : TopCat} (X : LocallyRingedSpace.{u})
    {f : U ⟶ X.toTopCat} (h : OpenEmbedding f) : X.restrict h ⟶ X :=
  ⟨X.toPresheafedSpace.ofRestrict h, fun _ => inferInstance⟩

/-- The restriction of a locally ringed space `X` to the top subspace is isomorphic to `X` itself.
-/
def restrictTopIso (X : LocallyRingedSpace.{u}) :
    X.restrict (Opens.openEmbedding ⊤) ≅ X :=
  isoOfSheafedSpaceIso X.toSheafedSpace.restrictTopIso

/-- The global sections, notated Gamma.
-/
def Γ : LocallyRingedSpace.{u}ᵒᵖ ⥤ CommRingCat.{u} :=
  forgetToSheafedSpace.op ⋙ SheafedSpace.Γ

theorem Γ_def : Γ = forgetToSheafedSpace.op ⋙ SheafedSpace.Γ :=
  rfl

@[simp]
theorem Γ_obj (X : LocallyRingedSpace.{u}ᵒᵖ) : Γ.obj X = X.unop.presheaf.obj (op ⊤) :=
  rfl

theorem Γ_obj_op (X : LocallyRingedSpace.{u}) : Γ.obj (op X) = X.presheaf.obj (op ⊤) :=
  rfl

@[simp]
theorem Γ_map {X Y : LocallyRingedSpace.{u}ᵒᵖ} (f : X ⟶ Y) : Γ.map f = f.unop.1.c.app (op ⊤) :=
  rfl

theorem Γ_map_op {X Y : LocallyRingedSpace.{u}} (f : X ⟶ Y) : Γ.map f.op = f.1.c.app (op ⊤) :=
  rfl

/-- The empty locally ringed space. -/
def empty : LocallyRingedSpace.{u} where
  carrier := TopCat.of PEmpty
  presheaf := (CategoryTheory.Functor.const _).obj (CommRingCat.of PUnit)
  IsSheaf := Presheaf.isSheaf_of_isTerminal _ CommRingCat.punitIsTerminal
  localRing x := PEmpty.elim x

instance : EmptyCollection LocallyRingedSpace.{u} := ⟨LocallyRingedSpace.empty⟩

/-- The canonical map from the empty locally ringed space. -/
def emptyTo (X : LocallyRingedSpace) : ∅ ⟶ X :=
  ⟨⟨⟨fun x => PEmpty.elim x, by fun_prop⟩,
    { app := fun U => by refine ⟨⟨⟨0, ?_⟩, ?_⟩, ?_, ?_⟩ <;> intros <;> rfl }⟩,
    fun x => PEmpty.elim x⟩

noncomputable
instance {X : LocallyRingedSpace} : Unique (∅ ⟶ X) where
  default := LocallyRingedSpace.emptyTo X
  uniq f := by ext ⟨⟩ x; aesop_cat

/-- The empty space is initial in `LocallyRingedSpace`. -/
noncomputable
def emptyIsInitial : Limits.IsInitial (∅ : LocallyRingedSpace.{u}) := Limits.IsInitial.ofUnique _

theorem preimage_basicOpen {X Y : LocallyRingedSpace.{u}} (f : X ⟶ Y) {U : Opens Y}
    (s : Y.presheaf.obj (op U)) :
    (Opens.map f.1.base).obj (Y.toRingedSpace.basicOpen s) =
      @RingedSpace.basicOpen X.toRingedSpace ((Opens.map f.1.base).obj U) (f.1.c.app _ s) := by
  ext x
  constructor
  · rintro ⟨⟨y, hyU⟩, hy : IsUnit _, rfl : y = _⟩
    erw [RingedSpace.mem_basicOpen _ _ ⟨x, show x ∈ (Opens.map f.1.base).obj U from hyU⟩,
      ← PresheafedSpace.stalkMap_germ_apply]
    exact (PresheafedSpace.stalkMap f.1 _).isUnit_map hy
  · rintro ⟨y, hy : IsUnit _, rfl⟩
    erw [RingedSpace.mem_basicOpen _ _ ⟨f.1.base y.1, y.2⟩]
    erw [← PresheafedSpace.stalkMap_germ_apply] at hy
    exact (isUnit_map_iff (PresheafedSpace.stalkMap f.1 _) _).mp hy

-- This actually holds for all ringed spaces with nontrivial stalks.
theorem basicOpen_zero (X : LocallyRingedSpace.{u}) (U : Opens X.carrier) :
    X.toRingedSpace.basicOpen (0 : X.presheaf.obj <| op U) = ⊥ := by
  ext x
  simp only [RingedSpace.basicOpen, Opens.coe_mk, Set.mem_image, Set.mem_setOf_eq, Subtype.exists,
    exists_and_right, exists_eq_right, Opens.coe_bot, Set.mem_empty_iff_false,
    iff_false, not_exists]
  intros hx
  rw [map_zero, isUnit_zero_iff]
  change (0 : X.stalk x) ≠ (1 : X.stalk x)
  exact zero_ne_one

@[simp]
lemma basicOpen_eq_bot_of_isNilpotent (X : LocallyRingedSpace.{u}) (U : Opens X.carrier)
    (f : (X.presheaf.obj <| op U)) (hf : IsNilpotent f) :
    X.toRingedSpace.basicOpen f = ⊥ := by
  obtain ⟨n, hn⟩ := hf
  cases n.eq_zero_or_pos with
  | inr h =>
    rw [←  X.toRingedSpace.basicOpen_pow f n h, hn]
    simp [basicOpen_zero]
  | inl h =>
    rw [h, pow_zero] at hn
    simp [eq_zero_of_zero_eq_one hn.symm f, basicOpen_zero]

instance component_nontrivial (X : LocallyRingedSpace.{u}) (U : Opens X.carrier) [hU : Nonempty U] :
    Nontrivial (X.presheaf.obj <| op U) :=
  (X.presheaf.germ hU.some).domain_nontrivial

end LocallyRingedSpace

end AlgebraicGeometry<|MERGE_RESOLUTION|>--- conflicted
+++ resolved
@@ -189,15 +189,8 @@
     X ≅ Y where
   hom := homOfSheafedSpaceHomOfIsIso f.hom
   inv := homOfSheafedSpaceHomOfIsIso f.inv
-<<<<<<< HEAD
-  hom_inv_id := Hom.ext f.hom_inv_id
-  inv_hom_id := Hom.ext f.inv_hom_id
-set_option linter.uppercaseLean3 false in
-#align algebraic_geometry.LocallyRingedSpace.iso_of_SheafedSpace_iso AlgebraicGeometry.LocallyRingedSpace.isoOfSheafedSpaceIso
-=======
   hom_inv_id := Hom.ext _ _ f.hom_inv_id
   inv_hom_id := Hom.ext _ _ f.inv_hom_id
->>>>>>> 2fc87a94
 
 instance : forgetToSheafedSpace.ReflectsIsomorphisms where reflects {_ _} f i :=
   { out :=
