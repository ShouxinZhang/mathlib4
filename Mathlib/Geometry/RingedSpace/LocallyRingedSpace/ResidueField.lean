--- conflicted
+++ resolved
@@ -85,17 +85,6 @@
 
 variable {X Y : LocallyRingedSpace.{u}} (f : X ⟶ Y) (x : X)
 
-<<<<<<< HEAD
--- TODO: This instance is found before #6045.
--- We need this strange instance for `residueFieldMap`, the type of `F` must be fixed
--- like this. The instance `IsLocalHom (f.stalkMap x)` already exists, but does not work for
--- `residueFieldMap`.
-instance : IsLocalHom (F := Y.presheaf.stalk (f.val.base x) →+* X.presheaf.stalk x)
-    (f.stalkMap x) :=
-  f.2 x
-
-=======
->>>>>>> a60ffdad
 /-- If `X ⟶ Y` is a morphism of locally ringed spaces and `x` a point of `X`, we obtain
 a morphism of residue fields in the other direction. -/
 def residueFieldMap (x : X) : Y.residueField (f.base x) ⟶ X.residueField x :=
@@ -117,12 +106,6 @@
     residueFieldMap (f ≫ g) x = residueFieldMap g (f.base x) ≫ residueFieldMap f x := by
   simp only [comp_toShHom, SheafedSpace.comp_base, Function.comp_apply, residueFieldMap]
   simp_rw [stalkMap_comp]
-<<<<<<< HEAD
-  haveI : IsLocalHom (g.stalkMap (f.val.base x)) := inferInstance
-  -- TODO: This instance is found before #6045.
-  haveI : IsLocalHom (f.stalkMap x) := inferInstance
-=======
->>>>>>> a60ffdad
   apply LocalRing.ResidueField.map_comp
 
 @[reassoc]
