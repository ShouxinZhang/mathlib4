/-
Copyright (c) 2020 Sébastien Gouëzel. All rights reserved.
Released under Apache 2.0 license as described in the file LICENSE.
Authors: Sébastien Gouëzel, Floris van Doorn
-/
import Mathlib.Geometry.Manifold.SmoothManifoldWithCorners
import Mathlib.Geometry.Manifold.LocalInvariantProperties

/-!
# Smooth functions between smooth manifolds

We define `Cⁿ` functions between smooth manifolds, as functions which are `Cⁿ` in charts, and prove
basic properties of these notions.

## Main definitions and statements

Let `M` and `M'` be two smooth manifolds, with respect to model with corners `I` and `I'`. Let
`f : M → M'`.

* `ContMDiffWithinAt I I' n f s x` states that the function `f` is `Cⁿ` within the set `s`
  around the point `x`.
* `ContMDiffAt I I' n f x` states that the function `f` is `Cⁿ` around `x`.
* `ContMDiffOn I I' n f s` states that the function `f` is `Cⁿ` on the set `s`
* `ContMDiff I I' n f` states that the function `f` is `Cⁿ`.

We also give some basic properties of smooth functions between manifolds, following the API of
smooth functions between vector spaces.
See `Basic.lean` for further basic properties of smooth functions between smooth manifolds,
`NormedSpace.lean` for the equivalence of manifold-smoothness to usual smoothness,
`Product.lean` for smoothness results related to the product of manifolds and
`Atlas.lean` for smoothness of atlas members and local structomorphisms.

## Implementation details

Many properties follow for free from the corresponding properties of functions in vector spaces,
as being `Cⁿ` is a local property invariant under the smooth groupoid. We take advantage of the
general machinery developed in `LocalInvariantProperties.lean` to get these properties
automatically. For instance, the fact that being `Cⁿ` does not depend on the chart one considers
is given by `liftPropWithinAt_indep_chart`.

For this to work, the definition of `ContMDiffWithinAt` and friends has to
follow definitionally the setup of local invariant properties. Still, we recast the definition
in terms of extended charts in `contMDiffOn_iff` and `contMDiff_iff`.
-/


open Set Function Filter ChartedSpace SmoothManifoldWithCorners

open scoped Topology Manifold

/-! ### Definition of smooth functions between manifolds -/


variable {𝕜 : Type*} [NontriviallyNormedField 𝕜]
  -- Prerequisite typeclasses to say that `M` is a smooth manifold over the pair `(E, H)`
  {E : Type*}
  [NormedAddCommGroup E] [NormedSpace 𝕜 E] {H : Type*} [TopologicalSpace H]
  {I : ModelWithCorners 𝕜 E H} {M : Type*} [TopologicalSpace M] [ChartedSpace H M]
  -- Prerequisite typeclasses to say that `M'` is a smooth manifold over the pair `(E', H')`
  {E' : Type*}
  [NormedAddCommGroup E'] [NormedSpace 𝕜 E'] {H' : Type*} [TopologicalSpace H']
  {I' : ModelWithCorners 𝕜 E' H'} {M' : Type*} [TopologicalSpace M'] [ChartedSpace H' M']
  -- Prerequisite typeclasses to say that `M''` is a smooth manifold over the pair `(E'', H'')`
  {E'' : Type*}
  [NormedAddCommGroup E''] [NormedSpace 𝕜 E''] {H'' : Type*} [TopologicalSpace H'']
  {I'' : ModelWithCorners 𝕜 E'' H''} {M'' : Type*} [TopologicalSpace M''] [ChartedSpace H'' M'']
  -- declare functions, sets, points and smoothness indices
  {e : PartialHomeomorph M H}
  {e' : PartialHomeomorph M' H'} {f f₁ : M → M'} {s s₁ t : Set M} {x : M} {m n : ℕ∞}

variable (I I') in
/-- Property in the model space of a model with corners of being `C^n` within at set at a point,
when read in the model vector space. This property will be lifted to manifolds to define smooth
functions between manifolds. -/
def ContDiffWithinAtProp (n : ℕ∞) (f : H → H') (s : Set H) (x : H) : Prop :=
  ContDiffWithinAt 𝕜 n (I' ∘ f ∘ I.symm) (I.symm ⁻¹' s ∩ range I) (I x)

theorem contDiffWithinAtProp_self_source {f : E → H'} {s : Set E} {x : E} :
    ContDiffWithinAtProp 𝓘(𝕜, E) I' n f s x ↔ ContDiffWithinAt 𝕜 n (I' ∘ f) s x := by
  simp_rw [ContDiffWithinAtProp, modelWithCornersSelf_coe, range_id, inter_univ,
    modelWithCornersSelf_coe_symm, CompTriple.comp_eq, preimage_id_eq, id_eq]

theorem contDiffWithinAtProp_self {f : E → E'} {s : Set E} {x : E} :
    ContDiffWithinAtProp 𝓘(𝕜, E) 𝓘(𝕜, E') n f s x ↔ ContDiffWithinAt 𝕜 n f s x :=
  contDiffWithinAtProp_self_source

theorem contDiffWithinAtProp_self_target {f : H → E'} {s : Set H} {x : H} :
    ContDiffWithinAtProp I 𝓘(𝕜, E') n f s x ↔
      ContDiffWithinAt 𝕜 n (f ∘ I.symm) (I.symm ⁻¹' s ∩ range I) (I x) :=
  Iff.rfl

/-- Being `Cⁿ` in the model space is a local property, invariant under smooth maps. Therefore,
it will lift nicely to manifolds. -/
theorem contDiffWithinAt_localInvariantProp (n : ℕ∞) :
    (contDiffGroupoid ∞ I).LocalInvariantProp (contDiffGroupoid ∞ I')
      (ContDiffWithinAtProp I I' n) where
  is_local {s x u f} u_open xu := by
    have : I.symm ⁻¹' (s ∩ u) ∩ range I = I.symm ⁻¹' s ∩ range I ∩ I.symm ⁻¹' u := by
      simp only [inter_right_comm, preimage_inter]
    rw [ContDiffWithinAtProp, ContDiffWithinAtProp, this]
    symm
    apply contDiffWithinAt_inter
    have : u ∈ 𝓝 (I.symm (I x)) := by
      rw [ModelWithCorners.left_inv]
      exact u_open.mem_nhds xu
    apply ContinuousAt.preimage_mem_nhds I.continuous_symm.continuousAt this
  right_invariance' {s x f e} he hx h := by
    rw [ContDiffWithinAtProp] at h ⊢
    have : I x = (I ∘ e.symm ∘ I.symm) (I (e x)) := by simp only [hx, mfld_simps]
    rw [this] at h
    have : I (e x) ∈ I.symm ⁻¹' e.target ∩ range I := by simp only [hx, mfld_simps]
    have := (mem_groupoid_of_pregroupoid.2 he).2.contDiffWithinAt this
    convert (h.comp_inter _ (this.of_le le_top)).mono_of_mem_nhdsWithin _ using 1
    · ext y; simp only [mfld_simps]
    refine mem_nhdsWithin.mpr
      ⟨I.symm ⁻¹' e.target, e.open_target.preimage I.continuous_symm, by
        simp_rw [mem_preimage, I.left_inv, e.mapsTo hx], ?_⟩
    mfld_set_tac
  congr_of_forall {s x f g} h hx hf := by
    apply hf.congr
    · intro y hy
      simp only [mfld_simps] at hy
      simp only [h, hy, mfld_simps]
    · simp only [hx, mfld_simps]
  left_invariance' {s x f e'} he' hs hx h := by
    rw [ContDiffWithinAtProp] at h ⊢
    have A : (I' ∘ f ∘ I.symm) (I x) ∈ I'.symm ⁻¹' e'.source ∩ range I' := by
      simp only [hx, mfld_simps]
    have := (mem_groupoid_of_pregroupoid.2 he').1.contDiffWithinAt A
    convert (this.of_le le_top).comp _ h _
    · ext y; simp only [mfld_simps]
    · intro y hy; simp only [mfld_simps] at hy; simpa only [hy, mfld_simps] using hs hy.1

theorem contDiffWithinAtProp_mono_of_mem_nhdsWithin
    (n : ℕ∞) ⦃s x t⦄ ⦃f : H → H'⦄ (hts : s ∈ 𝓝[t] x)
    (h : ContDiffWithinAtProp I I' n f s x) : ContDiffWithinAtProp I I' n f t x := by
  refine h.mono_of_mem_nhdsWithin ?_
  refine inter_mem ?_ (mem_of_superset self_mem_nhdsWithin inter_subset_right)
  rwa [← Filter.mem_map, ← I.image_eq, I.symm_map_nhdsWithin_image]

@[deprecated (since := "2024-10-31")]
alias contDiffWithinAtProp_mono_of_mem := contDiffWithinAtProp_mono_of_mem_nhdsWithin

theorem contDiffWithinAtProp_id (x : H) : ContDiffWithinAtProp I I n id univ x := by
  simp only [ContDiffWithinAtProp, id_comp, preimage_univ, univ_inter]
  have : ContDiffWithinAt 𝕜 n id (range I) (I x) := contDiff_id.contDiffAt.contDiffWithinAt
  refine this.congr (fun y hy => ?_) ?_
  · simp only [ModelWithCorners.right_inv I hy, mfld_simps]
  · simp only [mfld_simps]

variable (I I') in
/-- A function is `n` times continuously differentiable within a set at a point in a manifold if
it is continuous and it is `n` times continuously differentiable in this set around this point, when
read in the preferred chart at this point. -/
def ContMDiffWithinAt (n : ℕ∞) (f : M → M') (s : Set M) (x : M) :=
  LiftPropWithinAt (ContDiffWithinAtProp I I' n) f s x

variable (I I') in
/-- Abbreviation for `ContMDiffWithinAt I I' ⊤ f s x`. See also documentation for `Smooth`.
-/
abbrev SmoothWithinAt (f : M → M') (s : Set M) (x : M) :=
  ContMDiffWithinAt I I' ⊤ f s x

variable (I I') in
/-- A function is `n` times continuously differentiable at a point in a manifold if
it is continuous and it is `n` times continuously differentiable around this point, when
read in the preferred chart at this point. -/
def ContMDiffAt (n : ℕ∞) (f : M → M') (x : M) :=
  ContMDiffWithinAt I I' n f univ x

theorem contMDiffAt_iff {n : ℕ∞} {f : M → M'} {x : M} :
    ContMDiffAt I I' n f x ↔
      ContinuousAt f x ∧
        ContDiffWithinAt 𝕜 n (extChartAt I' (f x) ∘ f ∘ (extChartAt I x).symm) (range I)
          (extChartAt I x x) :=
  liftPropAt_iff.trans <| by rw [ContDiffWithinAtProp, preimage_univ, univ_inter]; rfl

variable (I I') in
/-- Abbreviation for `ContMDiffAt I I' ⊤ f x`. See also documentation for `Smooth`. -/
abbrev SmoothAt (f : M → M') (x : M) :=
  ContMDiffAt I I' ⊤ f x

variable (I I') in
/-- A function is `n` times continuously differentiable in a set of a manifold if it is continuous
and, for any pair of points, it is `n` times continuously differentiable on this set in the charts
around these points. -/
def ContMDiffOn (n : ℕ∞) (f : M → M') (s : Set M) :=
  ∀ x ∈ s, ContMDiffWithinAt I I' n f s x

variable (I I') in
/-- Abbreviation for `ContMDiffOn I I' ⊤ f s`. See also documentation for `Smooth`. -/
abbrev SmoothOn (f : M → M') (s : Set M) :=
  ContMDiffOn I I' ⊤ f s

variable (I I') in
/-- A function is `n` times continuously differentiable in a manifold if it is continuous
and, for any pair of points, it is `n` times continuously differentiable in the charts
around these points. -/
def ContMDiff (n : ℕ∞) (f : M → M') :=
  ∀ x, ContMDiffAt I I' n f x

variable (I I') in
/-- Abbreviation for `ContMDiff I I' ⊤ f`.
Short note to work with these abbreviations: a lemma of the form `ContMDiffFoo.bar` will
apply fine to an assumption `SmoothFoo` using dot notation or normal notation.
If the consequence `bar` of the lemma involves `ContDiff`, it is still better to restate
the lemma replacing `ContDiff` with `Smooth` both in the assumption and in the conclusion,
to make it possible to use `Smooth` consistently.
This also applies to `SmoothAt`, `SmoothOn` and `SmoothWithinAt`. -/
abbrev Smooth (f : M → M') :=
  ContMDiff I I' ⊤ f

/-! ### Deducing smoothness from higher smoothness -/

theorem ContMDiffWithinAt.of_le (hf : ContMDiffWithinAt I I' n f s x) (le : m ≤ n) :
    ContMDiffWithinAt I I' m f s x := by
  simp only [ContMDiffWithinAt, LiftPropWithinAt] at hf ⊢
  exact ⟨hf.1, hf.2.of_le le⟩

theorem ContMDiffAt.of_le (hf : ContMDiffAt I I' n f x) (le : m ≤ n) : ContMDiffAt I I' m f x :=
  ContMDiffWithinAt.of_le hf le

theorem ContMDiffOn.of_le (hf : ContMDiffOn I I' n f s) (le : m ≤ n) : ContMDiffOn I I' m f s :=
  fun x hx => (hf x hx).of_le le

theorem ContMDiff.of_le (hf : ContMDiff I I' n f) (le : m ≤ n) : ContMDiff I I' m f := fun x =>
  (hf x).of_le le

/-! ### Basic properties of smooth functions between manifolds -/

theorem ContMDiff.smooth (h : ContMDiff I I' ⊤ f) : Smooth I I' f :=
  h

theorem Smooth.contMDiff (h : Smooth I I' f) : ContMDiff I I' n f :=
  h.of_le le_top

theorem ContMDiffOn.smoothOn (h : ContMDiffOn I I' ⊤ f s) : SmoothOn I I' f s :=
  h

theorem SmoothOn.contMDiffOn (h : SmoothOn I I' f s) : ContMDiffOn I I' n f s :=
  h.of_le le_top

theorem ContMDiffAt.smoothAt (h : ContMDiffAt I I' ⊤ f x) : SmoothAt I I' f x :=
  h

theorem SmoothAt.contMDiffAt (h : SmoothAt I I' f x) : ContMDiffAt I I' n f x :=
  h.of_le le_top

theorem ContMDiffWithinAt.smoothWithinAt (h : ContMDiffWithinAt I I' ⊤ f s x) :
    SmoothWithinAt I I' f s x :=
  h

theorem SmoothWithinAt.contMDiffWithinAt (h : SmoothWithinAt I I' f s x) :
    ContMDiffWithinAt I I' n f s x :=
  h.of_le le_top

theorem ContMDiff.contMDiffAt (h : ContMDiff I I' n f) : ContMDiffAt I I' n f x :=
  h x

theorem Smooth.smoothAt (h : Smooth I I' f) : SmoothAt I I' f x :=
  ContMDiff.contMDiffAt h

theorem contMDiffWithinAt_univ : ContMDiffWithinAt I I' n f univ x ↔ ContMDiffAt I I' n f x :=
  Iff.rfl

theorem smoothWithinAt_univ : SmoothWithinAt I I' f univ x ↔ SmoothAt I I' f x :=
  contMDiffWithinAt_univ

theorem contMDiffOn_univ : ContMDiffOn I I' n f univ ↔ ContMDiff I I' n f := by
  simp only [ContMDiffOn, ContMDiff, contMDiffWithinAt_univ, forall_prop_of_true, mem_univ]

theorem smoothOn_univ : SmoothOn I I' f univ ↔ Smooth I I' f :=
  contMDiffOn_univ

/-- One can reformulate smoothness within a set at a point as continuity within this set at this
point, and smoothness in the corresponding extended chart. -/
theorem contMDiffWithinAt_iff :
    ContMDiffWithinAt I I' n f s x ↔
      ContinuousWithinAt f s x ∧
        ContDiffWithinAt 𝕜 n (extChartAt I' (f x) ∘ f ∘ (extChartAt I x).symm)
          ((extChartAt I x).symm ⁻¹' s ∩ range I) (extChartAt I x x) := by
  simp_rw [ContMDiffWithinAt, liftPropWithinAt_iff']; rfl

/-- One can reformulate smoothness within a set at a point as continuity within this set at this
point, and smoothness in the corresponding extended chart. This form states smoothness of `f`
written in such a way that the set is restricted to lie within the domain/codomain of the
corresponding charts.
Even though this expression is more complicated than the one in `contMDiffWithinAt_iff`, it is
a smaller set, but their germs at `extChartAt I x x` are equal. It is sometimes useful to rewrite
using this in the goal.
-/
theorem contMDiffWithinAt_iff' :
    ContMDiffWithinAt I I' n f s x ↔
      ContinuousWithinAt f s x ∧
        ContDiffWithinAt 𝕜 n (extChartAt I' (f x) ∘ f ∘ (extChartAt I x).symm)
          ((extChartAt I x).target ∩
            (extChartAt I x).symm ⁻¹' (s ∩ f ⁻¹' (extChartAt I' (f x)).source))
          (extChartAt I x x) := by
  simp only [ContMDiffWithinAt, liftPropWithinAt_iff']
  exact and_congr_right fun hc => contDiffWithinAt_congr_set <|
    hc.extChartAt_symm_preimage_inter_range_eventuallyEq

/-- One can reformulate smoothness within a set at a point as continuity within this set at this
point, and smoothness in the corresponding extended chart in the target. -/
theorem contMDiffWithinAt_iff_target :
    ContMDiffWithinAt I I' n f s x ↔
      ContinuousWithinAt f s x ∧ ContMDiffWithinAt I 𝓘(𝕜, E') n (extChartAt I' (f x) ∘ f) s x := by
  simp_rw [ContMDiffWithinAt, liftPropWithinAt_iff', ← and_assoc]
  have cont :
    ContinuousWithinAt f s x ∧ ContinuousWithinAt (extChartAt I' (f x) ∘ f) s x ↔
        ContinuousWithinAt f s x :=
      and_iff_left_of_imp <| (continuousAt_extChartAt _).comp_continuousWithinAt
  simp_rw [cont, ContDiffWithinAtProp, extChartAt, PartialHomeomorph.extend, PartialEquiv.coe_trans,
    ModelWithCorners.toPartialEquiv_coe, PartialHomeomorph.coe_coe, modelWithCornersSelf_coe,
    chartAt_self_eq, PartialHomeomorph.refl_apply, id_comp]
  rfl

theorem smoothWithinAt_iff :
    SmoothWithinAt I I' f s x ↔
      ContinuousWithinAt f s x ∧
        ContDiffWithinAt 𝕜 ∞ (extChartAt I' (f x) ∘ f ∘ (extChartAt I x).symm)
          ((extChartAt I x).symm ⁻¹' s ∩ range I) (extChartAt I x x) :=
  contMDiffWithinAt_iff

theorem smoothWithinAt_iff_target :
    SmoothWithinAt I I' f s x ↔
      ContinuousWithinAt f s x ∧ SmoothWithinAt I 𝓘(𝕜, E') (extChartAt I' (f x) ∘ f) s x :=
  contMDiffWithinAt_iff_target

theorem contMDiffAt_iff_target {x : M} :
    ContMDiffAt I I' n f x ↔
      ContinuousAt f x ∧ ContMDiffAt I 𝓘(𝕜, E') n (extChartAt I' (f x) ∘ f) x := by
  rw [ContMDiffAt, ContMDiffAt, contMDiffWithinAt_iff_target, continuousWithinAt_univ]

theorem smoothAt_iff_target {x : M} :
    SmoothAt I I' f x ↔ ContinuousAt f x ∧ SmoothAt I 𝓘(𝕜, E') (extChartAt I' (f x) ∘ f) x :=
  contMDiffAt_iff_target

section SmoothManifoldWithCorners

theorem contMDiffWithinAt_iff_source_of_mem_maximalAtlas
    [SmoothManifoldWithCorners I M] (he : e ∈ maximalAtlas I M) (hx : x ∈ e.source) :
    ContMDiffWithinAt I I' n f s x ↔
      ContMDiffWithinAt 𝓘(𝕜, E) I' n (f ∘ (e.extend I).symm) ((e.extend I).symm ⁻¹' s ∩ range I)
        (e.extend I x) := by
  have h2x := hx; rw [← e.extend_source (I := I)] at h2x
  simp_rw [ContMDiffWithinAt,
    (contDiffWithinAt_localInvariantProp n).liftPropWithinAt_indep_chart_source he hx,
    StructureGroupoid.liftPropWithinAt_self_source,
    e.extend_symm_continuousWithinAt_comp_right_iff, contDiffWithinAtProp_self_source,
    ContDiffWithinAtProp, Function.comp, e.left_inv hx, (e.extend I).left_inv h2x]
  rfl

theorem contMDiffWithinAt_iff_source_of_mem_source
    [SmoothManifoldWithCorners I M] {x' : M} (hx' : x' ∈ (chartAt H x).source) :
    ContMDiffWithinAt I I' n f s x' ↔
      ContMDiffWithinAt 𝓘(𝕜, E) I' n (f ∘ (extChartAt I x).symm)
        ((extChartAt I x).symm ⁻¹' s ∩ range I) (extChartAt I x x') :=
  contMDiffWithinAt_iff_source_of_mem_maximalAtlas (chart_mem_maximalAtlas x) hx'

theorem contMDiffAt_iff_source_of_mem_source
    [SmoothManifoldWithCorners I M] {x' : M} (hx' : x' ∈ (chartAt H x).source) :
    ContMDiffAt I I' n f x' ↔
      ContMDiffWithinAt 𝓘(𝕜, E) I' n (f ∘ (extChartAt I x).symm) (range I) (extChartAt I x x') := by
  simp_rw [ContMDiffAt, contMDiffWithinAt_iff_source_of_mem_source hx', preimage_univ, univ_inter]

theorem contMDiffWithinAt_iff_target_of_mem_source
    [SmoothManifoldWithCorners I' M'] {x : M} {y : M'} (hy : f x ∈ (chartAt H' y).source) :
    ContMDiffWithinAt I I' n f s x ↔
      ContinuousWithinAt f s x ∧ ContMDiffWithinAt I 𝓘(𝕜, E') n (extChartAt I' y ∘ f) s x := by
  simp_rw [ContMDiffWithinAt]
  rw [(contDiffWithinAt_localInvariantProp n).liftPropWithinAt_indep_chart_target
      (chart_mem_maximalAtlas y) hy,
    and_congr_right]
  intro hf
  simp_rw [StructureGroupoid.liftPropWithinAt_self_target]
  simp_rw [((chartAt H' y).continuousAt hy).comp_continuousWithinAt hf]
  rw [← extChartAt_source (I := I')] at hy
  simp_rw [(continuousAt_extChartAt' hy).comp_continuousWithinAt hf]
  rfl

theorem contMDiffAt_iff_target_of_mem_source
    [SmoothManifoldWithCorners I' M'] {x : M} {y : M'} (hy : f x ∈ (chartAt H' y).source) :
    ContMDiffAt I I' n f x ↔
      ContinuousAt f x ∧ ContMDiffAt I 𝓘(𝕜, E') n (extChartAt I' y ∘ f) x := by
  rw [ContMDiffAt, contMDiffWithinAt_iff_target_of_mem_source hy, continuousWithinAt_univ,
    ContMDiffAt]

variable [SmoothManifoldWithCorners I M] [SmoothManifoldWithCorners I' M']

theorem contMDiffWithinAt_iff_of_mem_maximalAtlas {x : M} (he : e ∈ maximalAtlas I M)
    (he' : e' ∈ maximalAtlas I' M') (hx : x ∈ e.source) (hy : f x ∈ e'.source) :
    ContMDiffWithinAt I I' n f s x ↔
      ContinuousWithinAt f s x ∧
        ContDiffWithinAt 𝕜 n (e'.extend I' ∘ f ∘ (e.extend I).symm)
          ((e.extend I).symm ⁻¹' s ∩ range I) (e.extend I x) :=
  (contDiffWithinAt_localInvariantProp n).liftPropWithinAt_indep_chart he hx he' hy

/-- An alternative formulation of `contMDiffWithinAt_iff_of_mem_maximalAtlas`
  if the set if `s` lies in `e.source`. -/
theorem contMDiffWithinAt_iff_image {x : M} (he : e ∈ maximalAtlas I M)
    (he' : e' ∈ maximalAtlas I' M') (hs : s ⊆ e.source) (hx : x ∈ e.source) (hy : f x ∈ e'.source) :
    ContMDiffWithinAt I I' n f s x ↔
      ContinuousWithinAt f s x ∧
        ContDiffWithinAt 𝕜 n (e'.extend I' ∘ f ∘ (e.extend I).symm) (e.extend I '' s)
          (e.extend I x) := by
  rw [contMDiffWithinAt_iff_of_mem_maximalAtlas he he' hx hy, and_congr_right_iff]
  refine fun _ => contDiffWithinAt_congr_set ?_
  simp_rw [e.extend_symm_preimage_inter_range_eventuallyEq hs hx]

/-- One can reformulate smoothness within a set at a point as continuity within this set at this
point, and smoothness in any chart containing that point. -/
theorem contMDiffWithinAt_iff_of_mem_source {x' : M} {y : M'} (hx : x' ∈ (chartAt H x).source)
    (hy : f x' ∈ (chartAt H' y).source) :
    ContMDiffWithinAt I I' n f s x' ↔
      ContinuousWithinAt f s x' ∧
        ContDiffWithinAt 𝕜 n (extChartAt I' y ∘ f ∘ (extChartAt I x).symm)
          ((extChartAt I x).symm ⁻¹' s ∩ range I) (extChartAt I x x') :=
  contMDiffWithinAt_iff_of_mem_maximalAtlas (chart_mem_maximalAtlas x)
    (chart_mem_maximalAtlas y) hx hy

theorem contMDiffWithinAt_iff_of_mem_source' {x' : M} {y : M'} (hx : x' ∈ (chartAt H x).source)
    (hy : f x' ∈ (chartAt H' y).source) :
    ContMDiffWithinAt I I' n f s x' ↔
      ContinuousWithinAt f s x' ∧
        ContDiffWithinAt 𝕜 n (extChartAt I' y ∘ f ∘ (extChartAt I x).symm)
          ((extChartAt I x).target ∩ (extChartAt I x).symm ⁻¹' (s ∩ f ⁻¹' (extChartAt I' y).source))
          (extChartAt I x x') := by
  refine (contMDiffWithinAt_iff_of_mem_source hx hy).trans ?_
  rw [← extChartAt_source I] at hx
  rw [← extChartAt_source I'] at hy
  rw [and_congr_right_iff]
  set e := extChartAt I x; set e' := extChartAt I' (f x)
  refine fun hc => contDiffWithinAt_congr_set ?_
  rw [← nhdsWithin_eq_iff_eventuallyEq, ← e.image_source_inter_eq',
    ← map_extChartAt_nhdsWithin_eq_image' hx,
    ← map_extChartAt_nhdsWithin' hx, inter_comm, nhdsWithin_inter_of_mem]
  exact hc (extChartAt_source_mem_nhds' hy)

theorem contMDiffAt_iff_of_mem_source {x' : M} {y : M'} (hx : x' ∈ (chartAt H x).source)
    (hy : f x' ∈ (chartAt H' y).source) :
    ContMDiffAt I I' n f x' ↔
      ContinuousAt f x' ∧
        ContDiffWithinAt 𝕜 n (extChartAt I' y ∘ f ∘ (extChartAt I x).symm) (range I)
          (extChartAt I x x') :=
  (contMDiffWithinAt_iff_of_mem_source hx hy).trans <| by
    rw [continuousWithinAt_univ, preimage_univ, univ_inter]

theorem contMDiffOn_iff_of_mem_maximalAtlas (he : e ∈ maximalAtlas I M)
    (he' : e' ∈ maximalAtlas I' M') (hs : s ⊆ e.source) (h2s : MapsTo f s e'.source) :
    ContMDiffOn I I' n f s ↔
      ContinuousOn f s ∧
        ContDiffOn 𝕜 n (e'.extend I' ∘ f ∘ (e.extend I).symm) (e.extend I '' s) := by
  simp_rw [ContinuousOn, ContDiffOn, Set.forall_mem_image, ← forall_and, ContMDiffOn]
  exact forall₂_congr fun x hx => contMDiffWithinAt_iff_image he he' hs (hs hx) (h2s hx)

theorem contMDiffOn_iff_of_mem_maximalAtlas' (he : e ∈ maximalAtlas I M)
    (he' : e' ∈ maximalAtlas I' M') (hs : s ⊆ e.source) (h2s : MapsTo f s e'.source) :
    ContMDiffOn I I' n f s ↔
      ContDiffOn 𝕜 n (e'.extend I' ∘ f ∘ (e.extend I).symm) (e.extend I '' s) :=
  (contMDiffOn_iff_of_mem_maximalAtlas he he' hs h2s).trans <| and_iff_right_of_imp fun h ↦
    (e.continuousOn_writtenInExtend_iff hs h2s).1 h.continuousOn

/-- If the set where you want `f` to be smooth lies entirely in a single chart, and `f` maps it
  into a single chart, the smoothness of `f` on that set can be expressed by purely looking in
  these charts.
  Note: this lemma uses `extChartAt I x '' s` instead of `(extChartAt I x).symm ⁻¹' s` to ensure
  that this set lies in `(extChartAt I x).target`. -/
theorem contMDiffOn_iff_of_subset_source {x : M} {y : M'} (hs : s ⊆ (chartAt H x).source)
    (h2s : MapsTo f s (chartAt H' y).source) :
    ContMDiffOn I I' n f s ↔
      ContinuousOn f s ∧
        ContDiffOn 𝕜 n (extChartAt I' y ∘ f ∘ (extChartAt I x).symm) (extChartAt I x '' s) :=
  contMDiffOn_iff_of_mem_maximalAtlas (chart_mem_maximalAtlas x) (chart_mem_maximalAtlas y) hs
    h2s

/-- If the set where you want `f` to be smooth lies entirely in a single chart, and `f` maps it
  into a single chart, the smoothness of `f` on that set can be expressed by purely looking in
  these charts.
  Note: this lemma uses `extChartAt I x '' s` instead of `(extChartAt I x).symm ⁻¹' s` to ensure
  that this set lies in `(extChartAt I x).target`. -/
theorem contMDiffOn_iff_of_subset_source' {x : M} {y : M'} (hs : s ⊆ (extChartAt I x).source)
    (h2s : MapsTo f s (extChartAt I' y).source) :
    ContMDiffOn I I' n f s ↔
        ContDiffOn 𝕜 n (extChartAt I' y ∘ f ∘ (extChartAt I x).symm) (extChartAt I x '' s) := by
  rw [extChartAt_source] at hs h2s
  exact contMDiffOn_iff_of_mem_maximalAtlas' (chart_mem_maximalAtlas x)
    (chart_mem_maximalAtlas y) hs h2s

/-- One can reformulate smoothness on a set as continuity on this set, and smoothness in any
extended chart. -/
theorem contMDiffOn_iff :
    ContMDiffOn I I' n f s ↔
      ContinuousOn f s ∧
        ∀ (x : M) (y : M'),
          ContDiffOn 𝕜 n (extChartAt I' y ∘ f ∘ (extChartAt I x).symm)
            ((extChartAt I x).target ∩
              (extChartAt I x).symm ⁻¹' (s ∩ f ⁻¹' (extChartAt I' y).source)) := by
  constructor
  · intro h
    refine ⟨fun x hx => (h x hx).1, fun x y z hz => ?_⟩
    simp only [mfld_simps] at hz
    let w := (extChartAt I x).symm z
    have : w ∈ s := by simp only [w, hz, mfld_simps]
    specialize h w this
    have w1 : w ∈ (chartAt H x).source := by simp only [w, hz, mfld_simps]
    have w2 : f w ∈ (chartAt H' y).source := by simp only [w, hz, mfld_simps]
    convert ((contMDiffWithinAt_iff_of_mem_source w1 w2).mp h).2.mono _
    · simp only [w, hz, mfld_simps]
    · mfld_set_tac
  · rintro ⟨hcont, hdiff⟩ x hx
    refine (contDiffWithinAt_localInvariantProp n).liftPropWithinAt_iff.mpr ?_
    refine ⟨hcont x hx, ?_⟩
    dsimp [ContDiffWithinAtProp]
    convert hdiff x (f x) (extChartAt I x x) (by simp only [hx, mfld_simps]) using 1
    mfld_set_tac

/-- One can reformulate smoothness on a set as continuity on this set, and smoothness in any
extended chart in the target. -/
theorem contMDiffOn_iff_target :
    ContMDiffOn I I' n f s ↔
      ContinuousOn f s ∧
        ∀ y : M',
          ContMDiffOn I 𝓘(𝕜, E') n (extChartAt I' y ∘ f) (s ∩ f ⁻¹' (extChartAt I' y).source) := by
  simp only [contMDiffOn_iff, ModelWithCorners.source_eq, chartAt_self_eq,
    PartialHomeomorph.refl_partialEquiv, PartialEquiv.refl_trans, extChartAt,
    PartialHomeomorph.extend, Set.preimage_univ, Set.inter_univ, and_congr_right_iff]
  intro h
  constructor
  · refine fun h' y => ⟨?_, fun x _ => h' x y⟩
    have h'' : ContinuousOn _ univ := (ModelWithCorners.continuous I').continuousOn
    convert (h''.comp_inter (chartAt H' y).continuousOn_toFun).comp_inter h
    simp
  · exact fun h' x y => (h' y).2 x 0

theorem smoothOn_iff :
    SmoothOn I I' f s ↔
      ContinuousOn f s ∧
        ∀ (x : M) (y : M'),
          ContDiffOn 𝕜 ⊤ (extChartAt I' y ∘ f ∘ (extChartAt I x).symm)
            ((extChartAt I x).target ∩
              (extChartAt I x).symm ⁻¹' (s ∩ f ⁻¹' (extChartAt I' y).source)) :=
  contMDiffOn_iff

theorem smoothOn_iff_target :
    SmoothOn I I' f s ↔
      ContinuousOn f s ∧
        ∀ y : M', SmoothOn I 𝓘(𝕜, E') (extChartAt I' y ∘ f) (s ∩ f ⁻¹' (extChartAt I' y).source) :=
  contMDiffOn_iff_target

/-- One can reformulate smoothness as continuity and smoothness in any extended chart. -/
theorem contMDiff_iff :
    ContMDiff I I' n f ↔
      Continuous f ∧
        ∀ (x : M) (y : M'),
          ContDiffOn 𝕜 n (extChartAt I' y ∘ f ∘ (extChartAt I x).symm)
            ((extChartAt I x).target ∩
              (extChartAt I x).symm ⁻¹' (f ⁻¹' (extChartAt I' y).source)) := by
  simp [← contMDiffOn_univ, contMDiffOn_iff, continuous_iff_continuousOn_univ]

/-- One can reformulate smoothness as continuity and smoothness in any extended chart in the
target. -/
theorem contMDiff_iff_target :
    ContMDiff I I' n f ↔
      Continuous f ∧ ∀ y : M',
        ContMDiffOn I 𝓘(𝕜, E') n (extChartAt I' y ∘ f) (f ⁻¹' (extChartAt I' y).source) := by
  rw [← contMDiffOn_univ, contMDiffOn_iff_target]
  simp [continuous_iff_continuousOn_univ]

theorem smooth_iff :
    Smooth I I' f ↔
      Continuous f ∧
        ∀ (x : M) (y : M'),
          ContDiffOn 𝕜 ⊤ (extChartAt I' y ∘ f ∘ (extChartAt I x).symm)
            ((extChartAt I x).target ∩
              (extChartAt I x).symm ⁻¹' (f ⁻¹' (extChartAt I' y).source)) :=
  contMDiff_iff

theorem smooth_iff_target :
    Smooth I I' f ↔
      Continuous f ∧
        ∀ y : M', SmoothOn I 𝓘(𝕜, E') (extChartAt I' y ∘ f) (f ⁻¹' (extChartAt I' y).source) :=
  contMDiff_iff_target

end SmoothManifoldWithCorners

/-! ### Deducing smoothness from smoothness one step beyond -/


theorem ContMDiffWithinAt.of_succ {n : ℕ} (h : ContMDiffWithinAt I I' n.succ f s x) :
    ContMDiffWithinAt I I' n f s x :=
  h.of_le (WithTop.coe_le_coe.2 (Nat.le_succ n))

theorem ContMDiffAt.of_succ {n : ℕ} (h : ContMDiffAt I I' n.succ f x) : ContMDiffAt I I' n f x :=
  ContMDiffWithinAt.of_succ h

theorem ContMDiffOn.of_succ {n : ℕ} (h : ContMDiffOn I I' n.succ f s) : ContMDiffOn I I' n f s :=
  fun x hx => (h x hx).of_succ

theorem ContMDiff.of_succ {n : ℕ} (h : ContMDiff I I' n.succ f) : ContMDiff I I' n f := fun x =>
  (h x).of_succ

/-! ### Deducing continuity from smoothness -/


theorem ContMDiffWithinAt.continuousWithinAt (hf : ContMDiffWithinAt I I' n f s x) :
    ContinuousWithinAt f s x :=
  hf.1

theorem ContMDiffAt.continuousAt (hf : ContMDiffAt I I' n f x) : ContinuousAt f x :=
  (continuousWithinAt_univ _ _).1 <| ContMDiffWithinAt.continuousWithinAt hf

theorem ContMDiffOn.continuousOn (hf : ContMDiffOn I I' n f s) : ContinuousOn f s := fun x hx =>
  (hf x hx).continuousWithinAt

theorem ContMDiff.continuous (hf : ContMDiff I I' n f) : Continuous f :=
  continuous_iff_continuousAt.2 fun x => (hf x).continuousAt

/-! ### `C^∞` smoothness -/

theorem contMDiffWithinAt_top :
    SmoothWithinAt I I' f s x ↔ ∀ n : ℕ, ContMDiffWithinAt I I' n f s x :=
  ⟨fun h n => ⟨h.1, contDiffWithinAt_top.1 h.2 n⟩, fun H =>
    ⟨(H 0).1, contDiffWithinAt_top.2 fun n => (H n).2⟩⟩

theorem contMDiffAt_top : SmoothAt I I' f x ↔ ∀ n : ℕ, ContMDiffAt I I' n f x :=
  contMDiffWithinAt_top

theorem contMDiffOn_top : SmoothOn I I' f s ↔ ∀ n : ℕ, ContMDiffOn I I' n f s :=
  ⟨fun h _ => h.of_le le_top, fun h x hx => contMDiffWithinAt_top.2 fun n => h n x hx⟩

theorem contMDiff_top : Smooth I I' f ↔ ∀ n : ℕ, ContMDiff I I' n f :=
  ⟨fun h _ => h.of_le le_top, fun h x => contMDiffWithinAt_top.2 fun n => h n x⟩

theorem contMDiffWithinAt_iff_nat :
    ContMDiffWithinAt I I' n f s x ↔ ∀ m : ℕ, (m : ℕ∞) ≤ n → ContMDiffWithinAt I I' m f s x := by
  refine ⟨fun h m hm => h.of_le hm, fun h => ?_⟩
  cases' n with n
  · exact contMDiffWithinAt_top.2 fun n => h n le_top
  · exact h n le_rfl

/-! ### Restriction to a smaller set -/

theorem ContMDiffWithinAt.mono_of_mem_nhdsWithin
    (hf : ContMDiffWithinAt I I' n f s x) (hts : s ∈ 𝓝[t] x) :
    ContMDiffWithinAt I I' n f t x :=
  StructureGroupoid.LocalInvariantProp.liftPropWithinAt_mono_of_mem_nhdsWithin
    (contDiffWithinAtProp_mono_of_mem_nhdsWithin n) hf hts

@[deprecated (since := "2024-10-31")]
alias ContMDiffWithinAt.mono_of_mem := ContMDiffWithinAt.mono_of_mem_nhdsWithin

theorem ContMDiffWithinAt.mono (hf : ContMDiffWithinAt I I' n f s x) (hts : t ⊆ s) :
    ContMDiffWithinAt I I' n f t x :=
  hf.mono_of_mem_nhdsWithin <| mem_of_superset self_mem_nhdsWithin hts

theorem contMDiffWithinAt_congr_set (h : s =ᶠ[𝓝 x] t) :
    ContMDiffWithinAt I I' n f s x ↔ ContMDiffWithinAt I I' n f t x :=
<<<<<<< HEAD
  (contDiffWithinAt_localInvariantProp n).liftPropWithinAt_congr_set h

theorem ContMDiffWithinAt.congr_set (h : ContMDiffWithinAt I I' n f s x) (hst : s =ᶠ[𝓝 x] t) :
    ContMDiffWithinAt I I' n f t x :=
  (contMDiffWithinAt_congr_set hst).1 h

@[deprecated (since := "2024-10-23")]
alias contMDiffWithinAt_congr_nhds := contMDiffWithinAt_congr_set
=======
  ⟨fun h => h.mono_of_mem_nhdsWithin <| hst ▸ self_mem_nhdsWithin, fun h =>
    h.mono_of_mem_nhdsWithin <| hst.symm ▸ self_mem_nhdsWithin⟩
>>>>>>> 2c07a25e

theorem contMDiffWithinAt_insert_self :
    ContMDiffWithinAt I I' n f (insert x s) x ↔ ContMDiffWithinAt I I' n f s x := by
  simp only [contMDiffWithinAt_iff, continuousWithinAt_insert_self]
  refine Iff.rfl.and <| (contDiffWithinAt_congr_set ?_).trans contDiffWithinAt_insert_self
  simp only [← map_extChartAt_nhdsWithin, nhdsWithin_insert, Filter.map_sup, Filter.map_pure,
    ← nhdsWithin_eq_iff_eventuallyEq]

alias ⟨ContMDiffWithinAt.of_insert, _⟩ := contMDiffWithinAt_insert_self

-- TODO: use `alias` again once it can make protected theorems
protected theorem ContMDiffWithinAt.insert (h : ContMDiffWithinAt I I' n f s x) :
    ContMDiffWithinAt I I' n f (insert x s) x :=
  contMDiffWithinAt_insert_self.2 h

/-- Being `C^n` in a set only depends on the germ of the set. Version where one only requires
the two sets to coincide locally in the complement of a point `y`. -/
theorem contMDiffWithinAt_congr_set' (y : M) (h : s =ᶠ[𝓝[{y}ᶜ] x] t) :
    ContMDiffWithinAt I I' n f s x ↔ ContMDiffWithinAt I I' n f t x := by
  have : T1Space M := I.t1Space M
  rw [← contMDiffWithinAt_insert_self (s := s), ← contMDiffWithinAt_insert_self (s := t)]
  exact contMDiffWithinAt_congr_set (eventuallyEq_insert h)

protected theorem ContMDiffAt.contMDiffWithinAt (hf : ContMDiffAt I I' n f x) :
    ContMDiffWithinAt I I' n f s x :=
  ContMDiffWithinAt.mono hf (subset_univ _)

protected theorem SmoothAt.smoothWithinAt (hf : SmoothAt I I' f x) : SmoothWithinAt I I' f s x :=
  ContMDiffAt.contMDiffWithinAt hf

theorem ContMDiffOn.mono (hf : ContMDiffOn I I' n f s) (hts : t ⊆ s) : ContMDiffOn I I' n f t :=
  fun x hx => (hf x (hts hx)).mono hts

protected theorem ContMDiff.contMDiffOn (hf : ContMDiff I I' n f) : ContMDiffOn I I' n f s :=
  fun x _ => (hf x).contMDiffWithinAt

protected theorem Smooth.smoothOn (hf : Smooth I I' f) : SmoothOn I I' f s :=
  ContMDiff.contMDiffOn hf

theorem contMDiffWithinAt_inter' (ht : t ∈ 𝓝[s] x) :
    ContMDiffWithinAt I I' n f (s ∩ t) x ↔ ContMDiffWithinAt I I' n f s x :=
  (contDiffWithinAt_localInvariantProp n).liftPropWithinAt_inter' ht

theorem contMDiffWithinAt_inter (ht : t ∈ 𝓝 x) :
    ContMDiffWithinAt I I' n f (s ∩ t) x ↔ ContMDiffWithinAt I I' n f s x :=
  (contDiffWithinAt_localInvariantProp n).liftPropWithinAt_inter ht

protected theorem ContMDiffWithinAt.contMDiffAt
    (h : ContMDiffWithinAt I I' n f s x) (ht : s ∈ 𝓝 x) :
    ContMDiffAt I I' n f x :=
  (contDiffWithinAt_localInvariantProp n).liftPropAt_of_liftPropWithinAt h ht

protected theorem SmoothWithinAt.smoothAt (h : SmoothWithinAt I I' f s x) (ht : s ∈ 𝓝 x) :
    SmoothAt I I' f x :=
  ContMDiffWithinAt.contMDiffAt h ht

protected theorem ContMDiffOn.contMDiffAt (h : ContMDiffOn I I' n f s) (hx : s ∈ 𝓝 x) :
    ContMDiffAt I I' n f x :=
  (h x (mem_of_mem_nhds hx)).contMDiffAt hx

protected theorem SmoothOn.smoothAt (h : SmoothOn I I' f s) (hx : s ∈ 𝓝 x) : SmoothAt I I' f x :=
  h.contMDiffAt hx

theorem contMDiffOn_iff_source_of_mem_maximalAtlas [SmoothManifoldWithCorners I M]
    (he : e ∈ maximalAtlas I M) (hs : s ⊆ e.source) :
    ContMDiffOn I I' n f s ↔
      ContMDiffOn 𝓘(𝕜, E) I' n (f ∘ (e.extend I).symm) (e.extend I '' s) := by
  simp_rw [ContMDiffOn, Set.forall_mem_image]
  refine forall₂_congr fun x hx => ?_
  rw [contMDiffWithinAt_iff_source_of_mem_maximalAtlas he (hs hx)]
  apply contMDiffWithinAt_congr_set
  simp_rw [e.extend_symm_preimage_inter_range_eventuallyEq hs (hs hx)]

-- Porting note: didn't compile; fixed by golfing the proof and moving parts to lemmas
/-- A function is `C^n` within a set at a point, for `n : ℕ`, if and only if it is `C^n` on
a neighborhood of this point. -/
theorem contMDiffWithinAt_iff_contMDiffOn_nhds
    [SmoothManifoldWithCorners I M] [SmoothManifoldWithCorners I' M'] {n : ℕ} :
    ContMDiffWithinAt I I' n f s x ↔ ∃ u ∈ 𝓝[insert x s] x, ContMDiffOn I I' n f u := by
  -- WLOG, `x ∈ s`, otherwise we add `x` to `s`
  wlog hxs : x ∈ s generalizing s
  · rw [← contMDiffWithinAt_insert_self, this (mem_insert _ _), insert_idem]
  rw [insert_eq_of_mem hxs]
  -- The `←` implication is trivial
  refine ⟨fun h ↦ ?_, fun ⟨u, hmem, hu⟩ ↦
    (hu _ (mem_of_mem_nhdsWithin hxs hmem)).mono_of_mem_nhdsWithin hmem⟩
  -- The property is true in charts. Let `v` be a good neighborhood in the chart where the function
  -- is smooth.
  rcases (contMDiffWithinAt_iff'.1 h).2.contDiffOn le_rfl with ⟨v, hmem, hsub, hv⟩
  have hxs' : extChartAt I x x ∈ (extChartAt I x).target ∩
      (extChartAt I x).symm ⁻¹' (s ∩ f ⁻¹' (extChartAt I' (f x)).source) :=
    ⟨(extChartAt I x).map_source (mem_extChartAt_source _), by rwa [extChartAt_to_inv], by
      rw [extChartAt_to_inv]; apply mem_extChartAt_source⟩
  rw [insert_eq_of_mem hxs'] at hmem hsub
  -- Then `(extChartAt I x).symm '' v` is the neighborhood we are looking for.
  refine ⟨(extChartAt I x).symm '' v, ?_, ?_⟩
  · rw [← map_extChartAt_symm_nhdsWithin (I := I),
      h.1.nhdsWithin_extChartAt_symm_preimage_inter_range (I := I) (I' := I')]
    exact image_mem_map hmem
  · have hv₁ : (extChartAt I x).symm '' v ⊆ (extChartAt I x).source :=
      image_subset_iff.2 fun y hy ↦ (extChartAt I x).map_target (hsub hy).1
    have hv₂ : MapsTo f ((extChartAt I x).symm '' v) (extChartAt I' (f x)).source := by
      rintro _ ⟨y, hy, rfl⟩
      exact (hsub hy).2.2
    rwa [contMDiffOn_iff_of_subset_source' hv₁ hv₂, PartialEquiv.image_symm_image_of_subset_target]
    exact hsub.trans inter_subset_left


/-- If a function is `C^m` within a set at a point, for some finite `m`, then it is `C^m` within
this set on an open set around the basepoint.
-/
theorem ContMDiffWithinAt.contMDiffOn'
    [SmoothManifoldWithCorners I M] [SmoothManifoldWithCorners I' M']
    {m : ℕ} (hm : (m : ℕ∞) ≤ n)
    (h : ContMDiffWithinAt I I' n f s x) :
    ∃ u, IsOpen u ∧ x ∈ u ∧ ContMDiffOn I I' m f (insert x s ∩ u) := by
  rcases contMDiffWithinAt_iff_contMDiffOn_nhds.1 (h.of_le hm) with ⟨t, ht, h't⟩
  rcases mem_nhdsWithin.1 ht with ⟨u, u_open, xu, hu⟩
  rw [inter_comm] at hu
  exact ⟨u, u_open, xu, h't.mono hu⟩

/-- If a function is `C^m` within a set at a point, for some finite `m`, then it is `C^m` within
this set on a neighborhood of the basepoint. -/
theorem ContMDiffWithinAt.contMDiffOn
    [SmoothManifoldWithCorners I M] [SmoothManifoldWithCorners I' M']
    {m : ℕ} (hm : (m : ℕ∞) ≤ n)
    (h : ContMDiffWithinAt I I' n f s x) :
    ∃ u ∈ 𝓝[insert x s] x, u ⊆ insert x s ∧ ContMDiffOn I I' m f u := by
  let ⟨_u, uo, xu, h⟩ := h.contMDiffOn' hm
  exact ⟨_, inter_mem_nhdsWithin _ (uo.mem_nhds xu), inter_subset_left, h⟩

/-- A function is `C^n` at a point, for `n : ℕ`, if and only if it is `C^n` on
a neighborhood of this point. -/
theorem contMDiffAt_iff_contMDiffOn_nhds
    [SmoothManifoldWithCorners I M] [SmoothManifoldWithCorners I' M'] {n : ℕ} :
    ContMDiffAt I I' n f x ↔ ∃ u ∈ 𝓝 x, ContMDiffOn I I' n f u := by
  simp [← contMDiffWithinAt_univ, contMDiffWithinAt_iff_contMDiffOn_nhds, nhdsWithin_univ]

/-- Note: This does not hold for `n = ∞`. `f` being `C^∞` at `x` means that for every `n`, `f` is
`C^n` on some neighborhood of `x`, but this neighborhood can depend on `n`. -/
theorem contMDiffAt_iff_contMDiffAt_nhds
    [SmoothManifoldWithCorners I M] [SmoothManifoldWithCorners I' M'] {n : ℕ} :
    ContMDiffAt I I' n f x ↔ ∀ᶠ x' in 𝓝 x, ContMDiffAt I I' n f x' := by
  refine ⟨?_, fun h => h.self_of_nhds⟩
  rw [contMDiffAt_iff_contMDiffOn_nhds]
  rintro ⟨u, hu, h⟩
  refine (eventually_mem_nhds_iff.mpr hu).mono fun x' hx' => ?_
  exact (h x' <| mem_of_mem_nhds hx').contMDiffAt hx'

/-- Note: This does not hold for `n = ∞`. `f` being `C^∞` at `x` means that for every `n`, `f` is
`C^n` on some neighborhood of `x`, but this neighborhood can depend on `n`. -/
theorem contMDiffWithinAt_iff_contMDiffWithinAt_nhdsWithin
    [SmoothManifoldWithCorners I M] [SmoothManifoldWithCorners I' M'] {n : ℕ} :
    ContMDiffWithinAt I I' n f s x ↔
      ∀ᶠ x' in 𝓝[insert x s] x, ContMDiffWithinAt I I' n f s x' := by
  refine ⟨?_, fun h ↦ mem_of_mem_nhdsWithin (mem_insert x s) h⟩
  rw [contMDiffWithinAt_iff_contMDiffOn_nhds]
  rintro ⟨u, hu, h⟩
  filter_upwards [hu, eventually_mem_nhdsWithin_iff.mpr hu] with x' h'x' hx'
  apply (h x' h'x').mono_of_mem
  exact nhdsWithin_mono _ (subset_insert x s) hx'

/-! ### Congruence lemmas -/

theorem ContMDiffWithinAt.congr (h : ContMDiffWithinAt I I' n f s x) (h₁ : ∀ y ∈ s, f₁ y = f y)
    (hx : f₁ x = f x) : ContMDiffWithinAt I I' n f₁ s x :=
  (contDiffWithinAt_localInvariantProp n).liftPropWithinAt_congr h h₁ hx

theorem contMDiffWithinAt_congr (h₁ : ∀ y ∈ s, f₁ y = f y) (hx : f₁ x = f x) :
    ContMDiffWithinAt I I' n f₁ s x ↔ ContMDiffWithinAt I I' n f s x :=
  (contDiffWithinAt_localInvariantProp n).liftPropWithinAt_congr_iff h₁ hx

theorem ContMDiffWithinAt.congr_of_mem
    (h : ContMDiffWithinAt I I' n f s x) (h₁ : ∀ y ∈ s, f₁ y = f y) (hx : x ∈ s) :
    ContMDiffWithinAt I I' n f₁ s x :=
  (contDiffWithinAt_localInvariantProp n).liftPropWithinAt_congr_of_mem h h₁ hx

theorem contMDiffWithinAt_congr_of_mem (h₁ : ∀ y ∈ s, f₁ y = f y) (hx : x ∈ s) :
    ContMDiffWithinAt I I' n f₁ s x ↔ ContMDiffWithinAt I I' n f s x :=
  (contDiffWithinAt_localInvariantProp n).liftPropWithinAt_congr_iff_of_mem h₁ hx

theorem ContMDiffWithinAt.congr_of_eventuallyEq (h : ContMDiffWithinAt I I' n f s x)
    (h₁ : f₁ =ᶠ[𝓝[s] x] f) (hx : f₁ x = f x) : ContMDiffWithinAt I I' n f₁ s x :=
  (contDiffWithinAt_localInvariantProp n).liftPropWithinAt_congr_of_eventuallyEq h h₁ hx

theorem ContMDiffWithinAt.congr_of_eventuallyEq_of_mem (h : ContMDiffWithinAt I I' n f s x)
    (h₁ : f₁ =ᶠ[𝓝[s] x] f) (hx : x ∈ s) : ContMDiffWithinAt I I' n f₁ s x :=
  (contDiffWithinAt_localInvariantProp n).liftPropWithinAt_congr_of_eventuallyEq_of_mem h h₁ hx

theorem Filter.EventuallyEq.contMDiffWithinAt_iff (h₁ : f₁ =ᶠ[𝓝[s] x] f) (hx : f₁ x = f x) :
    ContMDiffWithinAt I I' n f₁ s x ↔ ContMDiffWithinAt I I' n f s x :=
  (contDiffWithinAt_localInvariantProp n).liftPropWithinAt_congr_iff_of_eventuallyEq h₁ hx

theorem ContMDiffAt.congr_of_eventuallyEq (h : ContMDiffAt I I' n f x) (h₁ : f₁ =ᶠ[𝓝 x] f) :
    ContMDiffAt I I' n f₁ x :=
  (contDiffWithinAt_localInvariantProp n).liftPropAt_congr_of_eventuallyEq h h₁

theorem Filter.EventuallyEq.contMDiffAt_iff (h₁ : f₁ =ᶠ[𝓝 x] f) :
    ContMDiffAt I I' n f₁ x ↔ ContMDiffAt I I' n f x :=
  (contDiffWithinAt_localInvariantProp n).liftPropAt_congr_iff_of_eventuallyEq h₁

theorem ContMDiffOn.congr (h : ContMDiffOn I I' n f s) (h₁ : ∀ y ∈ s, f₁ y = f y) :
    ContMDiffOn I I' n f₁ s :=
  (contDiffWithinAt_localInvariantProp n).liftPropOn_congr h h₁

theorem contMDiffOn_congr (h₁ : ∀ y ∈ s, f₁ y = f y) :
    ContMDiffOn I I' n f₁ s ↔ ContMDiffOn I I' n f s :=
  (contDiffWithinAt_localInvariantProp n).liftPropOn_congr_iff h₁

theorem ContMDiffOn.congr_mono (hf : ContMDiffOn I I' n f s) (h₁ : ∀ y ∈ s₁, f₁ y = f y)
    (hs : s₁ ⊆ s) : ContMDiffOn I I' n f₁ s₁ :=
  (hf.mono hs).congr h₁

/-! ### Locality -/


/-- Being `C^n` is a local property. -/
theorem contMDiffOn_of_locally_contMDiffOn
    (h : ∀ x ∈ s, ∃ u, IsOpen u ∧ x ∈ u ∧ ContMDiffOn I I' n f (s ∩ u)) : ContMDiffOn I I' n f s :=
  (contDiffWithinAt_localInvariantProp n).liftPropOn_of_locally_liftPropOn h

theorem contMDiff_of_locally_contMDiffOn (h : ∀ x, ∃ u, IsOpen u ∧ x ∈ u ∧ ContMDiffOn I I' n f u) :
    ContMDiff I I' n f :=
  (contDiffWithinAt_localInvariantProp n).liftProp_of_locally_liftPropOn h<|MERGE_RESOLUTION|>--- conflicted
+++ resolved
@@ -656,7 +656,6 @@
 
 theorem contMDiffWithinAt_congr_set (h : s =ᶠ[𝓝 x] t) :
     ContMDiffWithinAt I I' n f s x ↔ ContMDiffWithinAt I I' n f t x :=
-<<<<<<< HEAD
   (contDiffWithinAt_localInvariantProp n).liftPropWithinAt_congr_set h
 
 theorem ContMDiffWithinAt.congr_set (h : ContMDiffWithinAt I I' n f s x) (hst : s =ᶠ[𝓝 x] t) :
@@ -665,10 +664,6 @@
 
 @[deprecated (since := "2024-10-23")]
 alias contMDiffWithinAt_congr_nhds := contMDiffWithinAt_congr_set
-=======
-  ⟨fun h => h.mono_of_mem_nhdsWithin <| hst ▸ self_mem_nhdsWithin, fun h =>
-    h.mono_of_mem_nhdsWithin <| hst.symm ▸ self_mem_nhdsWithin⟩
->>>>>>> 2c07a25e
 
 theorem contMDiffWithinAt_insert_self :
     ContMDiffWithinAt I I' n f (insert x s) x ↔ ContMDiffWithinAt I I' n f s x := by
