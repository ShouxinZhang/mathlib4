/-
Copyright (c) 2020 Sébastien Gouëzel. All rights reserved.
Released under Apache 2.0 license as described in the file LICENSE.
Authors: Sébastien Gouëzel, Floris van Doorn
-/
import Mathlib.Geometry.Manifold.SmoothManifoldWithCorners
import Mathlib.Geometry.Manifold.LocalInvariantProperties

/-!
# Smooth functions between smooth manifolds

We define `Cⁿ` functions between smooth manifolds, as functions which are `Cⁿ` in charts, and prove
basic properties of these notions.

## Main definitions and statements

Let `M` and `M'` be two smooth manifolds, with respect to model with corners `I` and `I'`. Let
`f : M → M'`.

* `ContMDiffWithinAt I I' n f s x` states that the function `f` is `Cⁿ` within the set `s`
  around the point `x`.
* `ContMDiffAt I I' n f x` states that the function `f` is `Cⁿ` around `x`.
* `ContMDiffOn I I' n f s` states that the function `f` is `Cⁿ` on the set `s`
* `ContMDiff I I' n f` states that the function `f` is `Cⁿ`.

We also give some basic properties of smooth functions between manifolds, following the API of
smooth functions between vector spaces.
See `Basic.lean` for further basic properties of smooth functions between smooth manifolds,
`NormedSpace.lean` for the equivalence of manifold-smoothness to usual smoothness,
`Product.lean` for smoothness results related to the product of manifolds and
`Atlas.lean` for smoothness of atlas members and local structomorphisms.

## Implementation details

Many properties follow for free from the corresponding properties of functions in vector spaces,
as being `Cⁿ` is a local property invariant under the smooth groupoid. We take advantage of the
general machinery developed in `LocalInvariantProperties.lean` to get these properties
automatically. For instance, the fact that being `Cⁿ` does not depend on the chart one considers
is given by `liftPropWithinAt_indep_chart`.

For this to work, the definition of `ContMDiffWithinAt` and friends has to
follow definitionally the setup of local invariant properties. Still, we recast the definition
in terms of extended charts in `contMDiffOn_iff` and `contMDiff_iff`.
-/


open Set Function Filter ChartedSpace SmoothManifoldWithCorners

open scoped Topology Manifold

/-! ### Definition of smooth functions between manifolds -/


variable {𝕜 : Type*} [NontriviallyNormedField 𝕜]
  -- Prerequisite typeclasses to say that `M` is a smooth manifold over the pair `(E, H)`
  {E : Type*}
  [NormedAddCommGroup E] [NormedSpace 𝕜 E] {H : Type*} [TopologicalSpace H]
  {I : ModelWithCorners 𝕜 E H} {M : Type*} [TopologicalSpace M] [ChartedSpace H M]
  -- Prerequisite typeclasses to say that `M'` is a smooth manifold over the pair `(E', H')`
  {E' : Type*}
  [NormedAddCommGroup E'] [NormedSpace 𝕜 E'] {H' : Type*} [TopologicalSpace H']
  {I' : ModelWithCorners 𝕜 E' H'} {M' : Type*} [TopologicalSpace M'] [ChartedSpace H' M']
  -- Prerequisite typeclasses to say that `M''` is a smooth manifold over the pair `(E'', H'')`
  {E'' : Type*}
  [NormedAddCommGroup E''] [NormedSpace 𝕜 E''] {H'' : Type*} [TopologicalSpace H'']
  {I'' : ModelWithCorners 𝕜 E'' H''} {M'' : Type*} [TopologicalSpace M''] [ChartedSpace H'' M'']
  -- declare functions, sets, points and smoothness indices
  {e : PartialHomeomorph M H}
  {e' : PartialHomeomorph M' H'} {f f₁ : M → M'} {s s₁ t : Set M} {x : M} {m n : ℕ∞}

variable (I I') in
/-- Property in the model space of a model with corners of being `C^n` within at set at a point,
when read in the model vector space. This property will be lifted to manifolds to define smooth
functions between manifolds. -/
def ContDiffWithinAtProp (n : ℕ∞) (f : H → H') (s : Set H) (x : H) : Prop :=
  ContDiffWithinAt 𝕜 n (I' ∘ f ∘ I.symm) (I.symm ⁻¹' s ∩ range I) (I x)

theorem contDiffWithinAtProp_self_source {f : E → H'} {s : Set E} {x : E} :
    ContDiffWithinAtProp 𝓘(𝕜, E) I' n f s x ↔ ContDiffWithinAt 𝕜 n (I' ∘ f) s x := by
  simp_rw [ContDiffWithinAtProp, modelWithCornersSelf_coe, range_id, inter_univ,
    modelWithCornersSelf_coe_symm, CompTriple.comp_eq, preimage_id_eq, id_eq]

theorem contDiffWithinAtProp_self {f : E → E'} {s : Set E} {x : E} :
    ContDiffWithinAtProp 𝓘(𝕜, E) 𝓘(𝕜, E') n f s x ↔ ContDiffWithinAt 𝕜 n f s x :=
  contDiffWithinAtProp_self_source

theorem contDiffWithinAtProp_self_target {f : H → E'} {s : Set H} {x : H} :
    ContDiffWithinAtProp I 𝓘(𝕜, E') n f s x ↔
      ContDiffWithinAt 𝕜 n (f ∘ I.symm) (I.symm ⁻¹' s ∩ range I) (I x) :=
  Iff.rfl

/-- Being `Cⁿ` in the model space is a local property, invariant under smooth maps. Therefore,
it will lift nicely to manifolds. -/
theorem contDiffWithinAt_localInvariantProp (n : ℕ∞) :
    (contDiffGroupoid ∞ I).LocalInvariantProp (contDiffGroupoid ∞ I')
      (ContDiffWithinAtProp I I' n) where
  is_local {s x u f} u_open xu := by
    have : I.symm ⁻¹' (s ∩ u) ∩ range I = I.symm ⁻¹' s ∩ range I ∩ I.symm ⁻¹' u := by
      simp only [inter_right_comm, preimage_inter]
    rw [ContDiffWithinAtProp, ContDiffWithinAtProp, this]
    symm
    apply contDiffWithinAt_inter
    have : u ∈ 𝓝 (I.symm (I x)) := by
      rw [ModelWithCorners.left_inv]
      exact u_open.mem_nhds xu
    apply ContinuousAt.preimage_mem_nhds I.continuous_symm.continuousAt this
  right_invariance' {s x f e} he hx h := by
    rw [ContDiffWithinAtProp] at h ⊢
    have : I x = (I ∘ e.symm ∘ I.symm) (I (e x)) := by simp only [hx, mfld_simps]
    rw [this] at h
    have : I (e x) ∈ I.symm ⁻¹' e.target ∩ range I := by simp only [hx, mfld_simps]
    have := (mem_groupoid_of_pregroupoid.2 he).2.contDiffWithinAt this
    convert (h.comp_inter _ (this.of_le le_top)).mono_of_mem _ using 1
    · ext y; simp only [mfld_simps]
    refine mem_nhdsWithin.mpr
      ⟨I.symm ⁻¹' e.target, e.open_target.preimage I.continuous_symm, by
        simp_rw [mem_preimage, I.left_inv, e.mapsTo hx], ?_⟩
    mfld_set_tac
  congr_of_forall {s x f g} h hx hf := by
    apply hf.congr
    · intro y hy
      simp only [mfld_simps] at hy
      simp only [h, hy, mfld_simps]
    · simp only [hx, mfld_simps]
  left_invariance' {s x f e'} he' hs hx h := by
    rw [ContDiffWithinAtProp] at h ⊢
    have A : (I' ∘ f ∘ I.symm) (I x) ∈ I'.symm ⁻¹' e'.source ∩ range I' := by
      simp only [hx, mfld_simps]
    have := (mem_groupoid_of_pregroupoid.2 he').1.contDiffWithinAt A
    convert (this.of_le le_top).comp _ h _
    · ext y; simp only [mfld_simps]
    · intro y hy; simp only [mfld_simps] at hy; simpa only [hy, mfld_simps] using hs hy.1

theorem contDiffWithinAtProp_mono_of_mem (n : ℕ∞) ⦃s x t⦄ ⦃f : H → H'⦄ (hts : s ∈ 𝓝[t] x)
    (h : ContDiffWithinAtProp I I' n f s x) : ContDiffWithinAtProp I I' n f t x := by
  refine h.mono_of_mem ?_
  refine inter_mem ?_ (mem_of_superset self_mem_nhdsWithin inter_subset_right)
  rwa [← Filter.mem_map, ← I.image_eq, I.symm_map_nhdsWithin_image]

theorem contDiffWithinAtProp_id (x : H) : ContDiffWithinAtProp I I n id univ x := by
  simp only [ContDiffWithinAtProp, id_comp, preimage_univ, univ_inter]
  have : ContDiffWithinAt 𝕜 n id (range I) (I x) := contDiff_id.contDiffAt.contDiffWithinAt
  refine this.congr (fun y hy => ?_) ?_
  · simp only [ModelWithCorners.right_inv I hy, mfld_simps]
  · simp only [mfld_simps]

variable (I I') in
/-- A function is `n` times continuously differentiable within a set at a point in a manifold if
it is continuous and it is `n` times continuously differentiable in this set around this point, when
read in the preferred chart at this point. -/
def ContMDiffWithinAt (n : ℕ∞) (f : M → M') (s : Set M) (x : M) :=
  LiftPropWithinAt (ContDiffWithinAtProp I I' n) f s x

variable (I I') in
/-- Abbreviation for `ContMDiffWithinAt I I' ⊤ f s x`. See also documentation for `Smooth`.
-/
abbrev SmoothWithinAt (f : M → M') (s : Set M) (x : M) :=
  ContMDiffWithinAt I I' ⊤ f s x

variable (I I') in
/-- A function is `n` times continuously differentiable at a point in a manifold if
it is continuous and it is `n` times continuously differentiable around this point, when
read in the preferred chart at this point. -/
def ContMDiffAt (n : ℕ∞) (f : M → M') (x : M) :=
  ContMDiffWithinAt I I' n f univ x

theorem contMDiffAt_iff {n : ℕ∞} {f : M → M'} {x : M} :
    ContMDiffAt I I' n f x ↔
      ContinuousAt f x ∧
        ContDiffWithinAt 𝕜 n (extChartAt I' (f x) ∘ f ∘ (extChartAt I x).symm) (range I)
          (extChartAt I x x) :=
  liftPropAt_iff.trans <| by rw [ContDiffWithinAtProp, preimage_univ, univ_inter]; rfl

variable (I I') in
/-- Abbreviation for `ContMDiffAt I I' ⊤ f x`. See also documentation for `Smooth`. -/
abbrev SmoothAt (f : M → M') (x : M) :=
  ContMDiffAt I I' ⊤ f x

variable (I I') in
/-- A function is `n` times continuously differentiable in a set of a manifold if it is continuous
and, for any pair of points, it is `n` times continuously differentiable on this set in the charts
around these points. -/
def ContMDiffOn (n : ℕ∞) (f : M → M') (s : Set M) :=
  ∀ x ∈ s, ContMDiffWithinAt I I' n f s x

variable (I I') in
/-- Abbreviation for `ContMDiffOn I I' ⊤ f s`. See also documentation for `Smooth`. -/
abbrev SmoothOn (f : M → M') (s : Set M) :=
  ContMDiffOn I I' ⊤ f s

variable (I I') in
/-- A function is `n` times continuously differentiable in a manifold if it is continuous
and, for any pair of points, it is `n` times continuously differentiable in the charts
around these points. -/
def ContMDiff (n : ℕ∞) (f : M → M') :=
  ∀ x, ContMDiffAt I I' n f x

variable (I I') in
/-- Abbreviation for `ContMDiff I I' ⊤ f`.
Short note to work with these abbreviations: a lemma of the form `ContMDiffFoo.bar` will
apply fine to an assumption `SmoothFoo` using dot notation or normal notation.
If the consequence `bar` of the lemma involves `ContDiff`, it is still better to restate
the lemma replacing `ContDiff` with `Smooth` both in the assumption and in the conclusion,
to make it possible to use `Smooth` consistently.
This also applies to `SmoothAt`, `SmoothOn` and `SmoothWithinAt`. -/
abbrev Smooth (f : M → M') :=
  ContMDiff I I' ⊤ f

/-! ### Deducing smoothness from higher smoothness -/

theorem ContMDiffWithinAt.of_le (hf : ContMDiffWithinAt I I' n f s x) (le : m ≤ n) :
    ContMDiffWithinAt I I' m f s x := by
  simp only [ContMDiffWithinAt, LiftPropWithinAt] at hf ⊢
  exact ⟨hf.1, hf.2.of_le le⟩

theorem ContMDiffAt.of_le (hf : ContMDiffAt I I' n f x) (le : m ≤ n) : ContMDiffAt I I' m f x :=
  ContMDiffWithinAt.of_le hf le

theorem ContMDiffOn.of_le (hf : ContMDiffOn I I' n f s) (le : m ≤ n) : ContMDiffOn I I' m f s :=
  fun x hx => (hf x hx).of_le le

theorem ContMDiff.of_le (hf : ContMDiff I I' n f) (le : m ≤ n) : ContMDiff I I' m f := fun x =>
  (hf x).of_le le

/-! ### Basic properties of smooth functions between manifolds -/

theorem ContMDiff.smooth (h : ContMDiff I I' ⊤ f) : Smooth I I' f :=
  h

theorem Smooth.contMDiff (h : Smooth I I' f) : ContMDiff I I' n f :=
  h.of_le le_top

theorem ContMDiffOn.smoothOn (h : ContMDiffOn I I' ⊤ f s) : SmoothOn I I' f s :=
  h

theorem SmoothOn.contMDiffOn (h : SmoothOn I I' f s) : ContMDiffOn I I' n f s :=
  h.of_le le_top

theorem ContMDiffAt.smoothAt (h : ContMDiffAt I I' ⊤ f x) : SmoothAt I I' f x :=
  h

theorem SmoothAt.contMDiffAt (h : SmoothAt I I' f x) : ContMDiffAt I I' n f x :=
  h.of_le le_top

theorem ContMDiffWithinAt.smoothWithinAt (h : ContMDiffWithinAt I I' ⊤ f s x) :
    SmoothWithinAt I I' f s x :=
  h

theorem SmoothWithinAt.contMDiffWithinAt (h : SmoothWithinAt I I' f s x) :
    ContMDiffWithinAt I I' n f s x :=
  h.of_le le_top

theorem ContMDiff.contMDiffAt (h : ContMDiff I I' n f) : ContMDiffAt I I' n f x :=
  h x

theorem Smooth.smoothAt (h : Smooth I I' f) : SmoothAt I I' f x :=
  ContMDiff.contMDiffAt h

theorem contMDiffWithinAt_univ : ContMDiffWithinAt I I' n f univ x ↔ ContMDiffAt I I' n f x :=
  Iff.rfl

theorem smoothWithinAt_univ : SmoothWithinAt I I' f univ x ↔ SmoothAt I I' f x :=
  contMDiffWithinAt_univ

theorem contMDiffOn_univ : ContMDiffOn I I' n f univ ↔ ContMDiff I I' n f := by
  simp only [ContMDiffOn, ContMDiff, contMDiffWithinAt_univ, forall_prop_of_true, mem_univ]

theorem smoothOn_univ : SmoothOn I I' f univ ↔ Smooth I I' f :=
  contMDiffOn_univ

/-- One can reformulate smoothness within a set at a point as continuity within this set at this
point, and smoothness in the corresponding extended chart. -/
theorem contMDiffWithinAt_iff :
    ContMDiffWithinAt I I' n f s x ↔
      ContinuousWithinAt f s x ∧
        ContDiffWithinAt 𝕜 n (extChartAt I' (f x) ∘ f ∘ (extChartAt I x).symm)
          ((extChartAt I x).symm ⁻¹' s ∩ range I) (extChartAt I x x) := by
  simp_rw [ContMDiffWithinAt, liftPropWithinAt_iff']; rfl

/-- One can reformulate smoothness within a set at a point as continuity within this set at this
point, and smoothness in the corresponding extended chart. This form states smoothness of `f`
written in such a way that the set is restricted to lie within the domain/codomain of the
corresponding charts.
Even though this expression is more complicated than the one in `contMDiffWithinAt_iff`, it is
a smaller set, but their germs at `extChartAt I x x` are equal. It is sometimes useful to rewrite
using this in the goal.
-/
theorem contMDiffWithinAt_iff' :
    ContMDiffWithinAt I I' n f s x ↔
      ContinuousWithinAt f s x ∧
        ContDiffWithinAt 𝕜 n (extChartAt I' (f x) ∘ f ∘ (extChartAt I x).symm)
          ((extChartAt I x).target ∩
            (extChartAt I x).symm ⁻¹' (s ∩ f ⁻¹' (extChartAt I' (f x)).source))
          (extChartAt I x x) := by
  simp only [ContMDiffWithinAt, liftPropWithinAt_iff']
<<<<<<< HEAD
  exact and_congr_right fun hc => contDiffWithinAt_congr_set <|
    hc.extChartAt_symm_preimage_inter_range_eventuallyEq I I'
=======
  exact and_congr_right fun hc => contDiffWithinAt_congr_nhds <|
    hc.nhdsWithin_extChartAt_symm_preimage_inter_range
>>>>>>> 9d8ba939

/-- One can reformulate smoothness within a set at a point as continuity within this set at this
point, and smoothness in the corresponding extended chart in the target. -/
theorem contMDiffWithinAt_iff_target :
    ContMDiffWithinAt I I' n f s x ↔
      ContinuousWithinAt f s x ∧ ContMDiffWithinAt I 𝓘(𝕜, E') n (extChartAt I' (f x) ∘ f) s x := by
  simp_rw [ContMDiffWithinAt, liftPropWithinAt_iff', ← and_assoc]
  have cont :
    ContinuousWithinAt f s x ∧ ContinuousWithinAt (extChartAt I' (f x) ∘ f) s x ↔
        ContinuousWithinAt f s x :=
      and_iff_left_of_imp <| (continuousAt_extChartAt _).comp_continuousWithinAt
  simp_rw [cont, ContDiffWithinAtProp, extChartAt, PartialHomeomorph.extend, PartialEquiv.coe_trans,
    ModelWithCorners.toPartialEquiv_coe, PartialHomeomorph.coe_coe, modelWithCornersSelf_coe,
    chartAt_self_eq, PartialHomeomorph.refl_apply, id_comp]
  rfl

theorem smoothWithinAt_iff :
    SmoothWithinAt I I' f s x ↔
      ContinuousWithinAt f s x ∧
        ContDiffWithinAt 𝕜 ∞ (extChartAt I' (f x) ∘ f ∘ (extChartAt I x).symm)
          ((extChartAt I x).symm ⁻¹' s ∩ range I) (extChartAt I x x) :=
  contMDiffWithinAt_iff

theorem smoothWithinAt_iff_target :
    SmoothWithinAt I I' f s x ↔
      ContinuousWithinAt f s x ∧ SmoothWithinAt I 𝓘(𝕜, E') (extChartAt I' (f x) ∘ f) s x :=
  contMDiffWithinAt_iff_target

theorem contMDiffAt_iff_target {x : M} :
    ContMDiffAt I I' n f x ↔
      ContinuousAt f x ∧ ContMDiffAt I 𝓘(𝕜, E') n (extChartAt I' (f x) ∘ f) x := by
  rw [ContMDiffAt, ContMDiffAt, contMDiffWithinAt_iff_target, continuousWithinAt_univ]

theorem smoothAt_iff_target {x : M} :
    SmoothAt I I' f x ↔ ContinuousAt f x ∧ SmoothAt I 𝓘(𝕜, E') (extChartAt I' (f x) ∘ f) x :=
  contMDiffAt_iff_target

section SmoothManifoldWithCorners

theorem contMDiffWithinAt_iff_source_of_mem_maximalAtlas
    [SmoothManifoldWithCorners I M] (he : e ∈ maximalAtlas I M) (hx : x ∈ e.source) :
    ContMDiffWithinAt I I' n f s x ↔
      ContMDiffWithinAt 𝓘(𝕜, E) I' n (f ∘ (e.extend I).symm) ((e.extend I).symm ⁻¹' s ∩ range I)
        (e.extend I x) := by
  have h2x := hx; rw [← e.extend_source (I := I)] at h2x
  simp_rw [ContMDiffWithinAt,
    (contDiffWithinAt_localInvariantProp n).liftPropWithinAt_indep_chart_source he hx,
    StructureGroupoid.liftPropWithinAt_self_source,
    e.extend_symm_continuousWithinAt_comp_right_iff, contDiffWithinAtProp_self_source,
    ContDiffWithinAtProp, Function.comp, e.left_inv hx, (e.extend I).left_inv h2x]
  rfl

theorem contMDiffWithinAt_iff_source_of_mem_source
    [SmoothManifoldWithCorners I M] {x' : M} (hx' : x' ∈ (chartAt H x).source) :
    ContMDiffWithinAt I I' n f s x' ↔
      ContMDiffWithinAt 𝓘(𝕜, E) I' n (f ∘ (extChartAt I x).symm)
        ((extChartAt I x).symm ⁻¹' s ∩ range I) (extChartAt I x x') :=
  contMDiffWithinAt_iff_source_of_mem_maximalAtlas (chart_mem_maximalAtlas x) hx'

theorem contMDiffAt_iff_source_of_mem_source
    [SmoothManifoldWithCorners I M] {x' : M} (hx' : x' ∈ (chartAt H x).source) :
    ContMDiffAt I I' n f x' ↔
      ContMDiffWithinAt 𝓘(𝕜, E) I' n (f ∘ (extChartAt I x).symm) (range I) (extChartAt I x x') := by
  simp_rw [ContMDiffAt, contMDiffWithinAt_iff_source_of_mem_source hx', preimage_univ, univ_inter]

theorem contMDiffWithinAt_iff_target_of_mem_source
    [SmoothManifoldWithCorners I' M'] {x : M} {y : M'} (hy : f x ∈ (chartAt H' y).source) :
    ContMDiffWithinAt I I' n f s x ↔
      ContinuousWithinAt f s x ∧ ContMDiffWithinAt I 𝓘(𝕜, E') n (extChartAt I' y ∘ f) s x := by
  simp_rw [ContMDiffWithinAt]
  rw [(contDiffWithinAt_localInvariantProp n).liftPropWithinAt_indep_chart_target
      (chart_mem_maximalAtlas y) hy,
    and_congr_right]
  intro hf
  simp_rw [StructureGroupoid.liftPropWithinAt_self_target]
  simp_rw [((chartAt H' y).continuousAt hy).comp_continuousWithinAt hf]
  rw [← extChartAt_source (I := I')] at hy
  simp_rw [(continuousAt_extChartAt' hy).comp_continuousWithinAt hf]
  rfl

theorem contMDiffAt_iff_target_of_mem_source
    [SmoothManifoldWithCorners I' M'] {x : M} {y : M'} (hy : f x ∈ (chartAt H' y).source) :
    ContMDiffAt I I' n f x ↔
      ContinuousAt f x ∧ ContMDiffAt I 𝓘(𝕜, E') n (extChartAt I' y ∘ f) x := by
  rw [ContMDiffAt, contMDiffWithinAt_iff_target_of_mem_source hy, continuousWithinAt_univ,
    ContMDiffAt]

variable [SmoothManifoldWithCorners I M] [SmoothManifoldWithCorners I' M']

theorem contMDiffWithinAt_iff_of_mem_maximalAtlas {x : M} (he : e ∈ maximalAtlas I M)
    (he' : e' ∈ maximalAtlas I' M') (hx : x ∈ e.source) (hy : f x ∈ e'.source) :
    ContMDiffWithinAt I I' n f s x ↔
      ContinuousWithinAt f s x ∧
        ContDiffWithinAt 𝕜 n (e'.extend I' ∘ f ∘ (e.extend I).symm)
          ((e.extend I).symm ⁻¹' s ∩ range I) (e.extend I x) :=
  (contDiffWithinAt_localInvariantProp n).liftPropWithinAt_indep_chart he hx he' hy

/-- An alternative formulation of `contMDiffWithinAt_iff_of_mem_maximalAtlas`
  if the set if `s` lies in `e.source`. -/
theorem contMDiffWithinAt_iff_image {x : M} (he : e ∈ maximalAtlas I M)
    (he' : e' ∈ maximalAtlas I' M') (hs : s ⊆ e.source) (hx : x ∈ e.source) (hy : f x ∈ e'.source) :
    ContMDiffWithinAt I I' n f s x ↔
      ContinuousWithinAt f s x ∧
        ContDiffWithinAt 𝕜 n (e'.extend I' ∘ f ∘ (e.extend I).symm) (e.extend I '' s)
          (e.extend I x) := by
  rw [contMDiffWithinAt_iff_of_mem_maximalAtlas he he' hx hy, and_congr_right_iff]
<<<<<<< HEAD
  refine fun _ => contDiffWithinAt_congr_set ?_
  simp_rw [e.extend_symm_preimage_inter_range_eventuallyEq I hs hx]
=======
  refine fun _ => contDiffWithinAt_congr_nhds ?_
  simp_rw [nhdsWithin_eq_iff_eventuallyEq, e.extend_symm_preimage_inter_range_eventuallyEq hs hx]
>>>>>>> 9d8ba939

/-- One can reformulate smoothness within a set at a point as continuity within this set at this
point, and smoothness in any chart containing that point. -/
theorem contMDiffWithinAt_iff_of_mem_source {x' : M} {y : M'} (hx : x' ∈ (chartAt H x).source)
    (hy : f x' ∈ (chartAt H' y).source) :
    ContMDiffWithinAt I I' n f s x' ↔
      ContinuousWithinAt f s x' ∧
        ContDiffWithinAt 𝕜 n (extChartAt I' y ∘ f ∘ (extChartAt I x).symm)
          ((extChartAt I x).symm ⁻¹' s ∩ range I) (extChartAt I x x') :=
  contMDiffWithinAt_iff_of_mem_maximalAtlas (chart_mem_maximalAtlas x)
    (chart_mem_maximalAtlas y) hx hy

theorem contMDiffWithinAt_iff_of_mem_source' {x' : M} {y : M'} (hx : x' ∈ (chartAt H x).source)
    (hy : f x' ∈ (chartAt H' y).source) :
    ContMDiffWithinAt I I' n f s x' ↔
      ContinuousWithinAt f s x' ∧
        ContDiffWithinAt 𝕜 n (extChartAt I' y ∘ f ∘ (extChartAt I x).symm)
          ((extChartAt I x).target ∩ (extChartAt I x).symm ⁻¹' (s ∩ f ⁻¹' (extChartAt I' y).source))
          (extChartAt I x x') := by
  refine (contMDiffWithinAt_iff_of_mem_source hx hy).trans ?_
  rw [← extChartAt_source I] at hx
  rw [← extChartAt_source I'] at hy
  rw [and_congr_right_iff]
  set e := extChartAt I x; set e' := extChartAt I' (f x)
<<<<<<< HEAD
  refine fun hc => contDiffWithinAt_congr_set ?_
  rw [← nhdsWithin_eq_iff_eventuallyEq, ← e.image_source_inter_eq',
    ← map_extChartAt_nhdsWithin_eq_image' I hx, ←
    map_extChartAt_nhdsWithin' I hx, inter_comm, nhdsWithin_inter_of_mem]
  exact hc (extChartAt_source_mem_nhds' _ hy)
=======
  refine fun hc => contDiffWithinAt_congr_nhds ?_
  rw [← e.image_source_inter_eq', ← map_extChartAt_nhdsWithin_eq_image' hx,
    ← map_extChartAt_nhdsWithin' hx, inter_comm, nhdsWithin_inter_of_mem]
  exact hc (extChartAt_source_mem_nhds' hy)
>>>>>>> 9d8ba939

theorem contMDiffAt_iff_of_mem_source {x' : M} {y : M'} (hx : x' ∈ (chartAt H x).source)
    (hy : f x' ∈ (chartAt H' y).source) :
    ContMDiffAt I I' n f x' ↔
      ContinuousAt f x' ∧
        ContDiffWithinAt 𝕜 n (extChartAt I' y ∘ f ∘ (extChartAt I x).symm) (range I)
          (extChartAt I x x') :=
  (contMDiffWithinAt_iff_of_mem_source hx hy).trans <| by
    rw [continuousWithinAt_univ, preimage_univ, univ_inter]

theorem contMDiffOn_iff_of_mem_maximalAtlas (he : e ∈ maximalAtlas I M)
    (he' : e' ∈ maximalAtlas I' M') (hs : s ⊆ e.source) (h2s : MapsTo f s e'.source) :
    ContMDiffOn I I' n f s ↔
      ContinuousOn f s ∧
        ContDiffOn 𝕜 n (e'.extend I' ∘ f ∘ (e.extend I).symm) (e.extend I '' s) := by
  simp_rw [ContinuousOn, ContDiffOn, Set.forall_mem_image, ← forall_and, ContMDiffOn]
  exact forall₂_congr fun x hx => contMDiffWithinAt_iff_image he he' hs (hs hx) (h2s hx)

theorem contMDiffOn_iff_of_mem_maximalAtlas' (he : e ∈ maximalAtlas I M)
    (he' : e' ∈ maximalAtlas I' M') (hs : s ⊆ e.source) (h2s : MapsTo f s e'.source) :
    ContMDiffOn I I' n f s ↔
      ContDiffOn 𝕜 n (e'.extend I' ∘ f ∘ (e.extend I).symm) (e.extend I '' s) :=
  (contMDiffOn_iff_of_mem_maximalAtlas he he' hs h2s).trans <| and_iff_right_of_imp fun h ↦
    (e.continuousOn_writtenInExtend_iff hs h2s).1 h.continuousOn

/-- If the set where you want `f` to be smooth lies entirely in a single chart, and `f` maps it
  into a single chart, the smoothness of `f` on that set can be expressed by purely looking in
  these charts.
  Note: this lemma uses `extChartAt I x '' s` instead of `(extChartAt I x).symm ⁻¹' s` to ensure
  that this set lies in `(extChartAt I x).target`. -/
theorem contMDiffOn_iff_of_subset_source {x : M} {y : M'} (hs : s ⊆ (chartAt H x).source)
    (h2s : MapsTo f s (chartAt H' y).source) :
    ContMDiffOn I I' n f s ↔
      ContinuousOn f s ∧
        ContDiffOn 𝕜 n (extChartAt I' y ∘ f ∘ (extChartAt I x).symm) (extChartAt I x '' s) :=
  contMDiffOn_iff_of_mem_maximalAtlas (chart_mem_maximalAtlas x) (chart_mem_maximalAtlas y) hs
    h2s

/-- If the set where you want `f` to be smooth lies entirely in a single chart, and `f` maps it
  into a single chart, the smoothness of `f` on that set can be expressed by purely looking in
  these charts.
  Note: this lemma uses `extChartAt I x '' s` instead of `(extChartAt I x).symm ⁻¹' s` to ensure
  that this set lies in `(extChartAt I x).target`. -/
theorem contMDiffOn_iff_of_subset_source' {x : M} {y : M'} (hs : s ⊆ (extChartAt I x).source)
    (h2s : MapsTo f s (extChartAt I' y).source) :
    ContMDiffOn I I' n f s ↔
        ContDiffOn 𝕜 n (extChartAt I' y ∘ f ∘ (extChartAt I x).symm) (extChartAt I x '' s) := by
  rw [extChartAt_source] at hs h2s
  exact contMDiffOn_iff_of_mem_maximalAtlas' (chart_mem_maximalAtlas x)
    (chart_mem_maximalAtlas y) hs h2s

/-- One can reformulate smoothness on a set as continuity on this set, and smoothness in any
extended chart. -/
theorem contMDiffOn_iff :
    ContMDiffOn I I' n f s ↔
      ContinuousOn f s ∧
        ∀ (x : M) (y : M'),
          ContDiffOn 𝕜 n (extChartAt I' y ∘ f ∘ (extChartAt I x).symm)
            ((extChartAt I x).target ∩
              (extChartAt I x).symm ⁻¹' (s ∩ f ⁻¹' (extChartAt I' y).source)) := by
  constructor
  · intro h
    refine ⟨fun x hx => (h x hx).1, fun x y z hz => ?_⟩
    simp only [mfld_simps] at hz
    let w := (extChartAt I x).symm z
    have : w ∈ s := by simp only [w, hz, mfld_simps]
    specialize h w this
    have w1 : w ∈ (chartAt H x).source := by simp only [w, hz, mfld_simps]
    have w2 : f w ∈ (chartAt H' y).source := by simp only [w, hz, mfld_simps]
    convert ((contMDiffWithinAt_iff_of_mem_source w1 w2).mp h).2.mono _
    · simp only [w, hz, mfld_simps]
    · mfld_set_tac
  · rintro ⟨hcont, hdiff⟩ x hx
    refine (contDiffWithinAt_localInvariantProp n).liftPropWithinAt_iff.mpr ?_
    refine ⟨hcont x hx, ?_⟩
    dsimp [ContDiffWithinAtProp]
    convert hdiff x (f x) (extChartAt I x x) (by simp only [hx, mfld_simps]) using 1
    mfld_set_tac

/-- One can reformulate smoothness on a set as continuity on this set, and smoothness in any
extended chart in the target. -/
theorem contMDiffOn_iff_target :
    ContMDiffOn I I' n f s ↔
      ContinuousOn f s ∧
        ∀ y : M',
          ContMDiffOn I 𝓘(𝕜, E') n (extChartAt I' y ∘ f) (s ∩ f ⁻¹' (extChartAt I' y).source) := by
  simp only [contMDiffOn_iff, ModelWithCorners.source_eq, chartAt_self_eq,
    PartialHomeomorph.refl_partialEquiv, PartialEquiv.refl_trans, extChartAt,
    PartialHomeomorph.extend, Set.preimage_univ, Set.inter_univ, and_congr_right_iff]
  intro h
  constructor
  · refine fun h' y => ⟨?_, fun x _ => h' x y⟩
    have h'' : ContinuousOn _ univ := (ModelWithCorners.continuous I').continuousOn
    convert (h''.comp_inter (chartAt H' y).continuousOn_toFun).comp_inter h
    simp
  · exact fun h' x y => (h' y).2 x 0

theorem smoothOn_iff :
    SmoothOn I I' f s ↔
      ContinuousOn f s ∧
        ∀ (x : M) (y : M'),
          ContDiffOn 𝕜 ⊤ (extChartAt I' y ∘ f ∘ (extChartAt I x).symm)
            ((extChartAt I x).target ∩
              (extChartAt I x).symm ⁻¹' (s ∩ f ⁻¹' (extChartAt I' y).source)) :=
  contMDiffOn_iff

theorem smoothOn_iff_target :
    SmoothOn I I' f s ↔
      ContinuousOn f s ∧
        ∀ y : M', SmoothOn I 𝓘(𝕜, E') (extChartAt I' y ∘ f) (s ∩ f ⁻¹' (extChartAt I' y).source) :=
  contMDiffOn_iff_target

/-- One can reformulate smoothness as continuity and smoothness in any extended chart. -/
theorem contMDiff_iff :
    ContMDiff I I' n f ↔
      Continuous f ∧
        ∀ (x : M) (y : M'),
          ContDiffOn 𝕜 n (extChartAt I' y ∘ f ∘ (extChartAt I x).symm)
            ((extChartAt I x).target ∩
              (extChartAt I x).symm ⁻¹' (f ⁻¹' (extChartAt I' y).source)) := by
  simp [← contMDiffOn_univ, contMDiffOn_iff, continuous_iff_continuousOn_univ]

/-- One can reformulate smoothness as continuity and smoothness in any extended chart in the
target. -/
theorem contMDiff_iff_target :
    ContMDiff I I' n f ↔
      Continuous f ∧ ∀ y : M',
        ContMDiffOn I 𝓘(𝕜, E') n (extChartAt I' y ∘ f) (f ⁻¹' (extChartAt I' y).source) := by
  rw [← contMDiffOn_univ, contMDiffOn_iff_target]
  simp [continuous_iff_continuousOn_univ]

theorem smooth_iff :
    Smooth I I' f ↔
      Continuous f ∧
        ∀ (x : M) (y : M'),
          ContDiffOn 𝕜 ⊤ (extChartAt I' y ∘ f ∘ (extChartAt I x).symm)
            ((extChartAt I x).target ∩
              (extChartAt I x).symm ⁻¹' (f ⁻¹' (extChartAt I' y).source)) :=
  contMDiff_iff

theorem smooth_iff_target :
    Smooth I I' f ↔
      Continuous f ∧
        ∀ y : M', SmoothOn I 𝓘(𝕜, E') (extChartAt I' y ∘ f) (f ⁻¹' (extChartAt I' y).source) :=
  contMDiff_iff_target

/-- If a function is `C^m` within a set at a point, for some finite `m`, then it is `C^m` within
this set on an open set around the basepoint.
TODO: unify with contMDiffAt_iff_contMDiffOn_nhds (especially check the naming wrt other parts
of the library)
-/
theorem ContMDiffWithinAt.contMDiffOn' {m : ℕ} (hm : (m : ℕ∞) ≤ n)
    (h : ContMDiffWithinAt I I' n f s x) :
    ∃ u, IsOpen u ∧ x ∈ u ∧ ContMDiffOn I I' m f (insert x s ∩ u) := by
  obtain ⟨u, u_open, xu, hu⟩ : ∃ u, IsOpen u ∧
     extChartAt I x x ∈ u ∧
      ContDiffOn 𝕜 m ((extChartAt I' (f x)) ∘ f ∘ ↑(extChartAt I x).symm)
        (insert (extChartAt I x x) (↑(extChartAt I x).symm ⁻¹' s ∩ range ↑I) ∩ u) :=
    (contMDiffWithinAt_iff.1 h).2.contDiffOn' hm
  obtain ⟨v, v_open, xv, hv⟩ :
      ∃ v, IsOpen v ∧ x ∈ v ∧ v ∩ insert x s ⊆ f ⁻¹' (extChartAt I' (f x)).source := by
    apply mem_nhdsWithin.1
    exact (contMDiffWithinAt_iff.1 h).1.insert.preimage_mem_nhdsWithin
      (extChartAt_source_mem_nhds I' (f x))
  refine ⟨(extChartAt I x).source ∩ (extChartAt I x) ⁻¹' u ∩ v,
    (isOpen_extChartAt_preimage' _ _ u_open).inter v_open, by simpa [xv] using xu, ?_⟩
  apply (contMDiffOn_iff_of_subset_source' (x := x) (y := f x) _ _).2
  · apply hu.mono
    simp only [image_subset_iff]
    rintro y ⟨hy, ⟨h'y, h''y⟩, -⟩
    rcases mem_insert_iff.1 hy with rfl | Hy
    · simp [-extChartAt, h''y]
    · simp only [preimage_inter, mem_inter_iff, mem_preimage, mem_insert_iff, h'y,
        PartialEquiv.left_inv, Hy, true_and, h''y, and_true]
      exact Or.inr (mem_range_self _)
  · exact inter_subset_right.trans (inter_subset_left.trans inter_subset_left)
  · apply MapsTo.mono_left hv
    mfld_set_tac

/-- If a function is `C^m` within a set at a point, for some finite `m`, then it is `C^m` within
this set on a neighborhood of the basepoint. -/
theorem ContMDiffWithinAt.contMDiffOn {m : ℕ} (hm : (m : ℕ∞) ≤ n)
    (h : ContMDiffWithinAt I I' n f s x) :
    ∃ u ∈ 𝓝[insert x s] x, u ⊆ insert x s ∧ ContMDiffOn I I' m f u := by
  let ⟨_u, uo, xu, h⟩ := h.contMDiffOn' hm
  exact ⟨_, inter_mem_nhdsWithin _ (uo.mem_nhds xu), inter_subset_left, h⟩

end SmoothManifoldWithCorners

/-! ### Deducing smoothness from smoothness one step beyond -/


theorem ContMDiffWithinAt.of_succ {n : ℕ} (h : ContMDiffWithinAt I I' n.succ f s x) :
    ContMDiffWithinAt I I' n f s x :=
  h.of_le (WithTop.coe_le_coe.2 (Nat.le_succ n))

theorem ContMDiffAt.of_succ {n : ℕ} (h : ContMDiffAt I I' n.succ f x) : ContMDiffAt I I' n f x :=
  ContMDiffWithinAt.of_succ h

theorem ContMDiffOn.of_succ {n : ℕ} (h : ContMDiffOn I I' n.succ f s) : ContMDiffOn I I' n f s :=
  fun x hx => (h x hx).of_succ

theorem ContMDiff.of_succ {n : ℕ} (h : ContMDiff I I' n.succ f) : ContMDiff I I' n f := fun x =>
  (h x).of_succ

/-! ### Deducing continuity from smoothness -/


theorem ContMDiffWithinAt.continuousWithinAt (hf : ContMDiffWithinAt I I' n f s x) :
    ContinuousWithinAt f s x :=
  hf.1

theorem ContMDiffAt.continuousAt (hf : ContMDiffAt I I' n f x) : ContinuousAt f x :=
  (continuousWithinAt_univ _ _).1 <| ContMDiffWithinAt.continuousWithinAt hf

theorem ContMDiffOn.continuousOn (hf : ContMDiffOn I I' n f s) : ContinuousOn f s := fun x hx =>
  (hf x hx).continuousWithinAt

theorem ContMDiff.continuous (hf : ContMDiff I I' n f) : Continuous f :=
  continuous_iff_continuousAt.2 fun x => (hf x).continuousAt

/-! ### `C^∞` smoothness -/

theorem contMDiffWithinAt_top :
    SmoothWithinAt I I' f s x ↔ ∀ n : ℕ, ContMDiffWithinAt I I' n f s x :=
  ⟨fun h n => ⟨h.1, contDiffWithinAt_top.1 h.2 n⟩, fun H =>
    ⟨(H 0).1, contDiffWithinAt_top.2 fun n => (H n).2⟩⟩

theorem contMDiffAt_top : SmoothAt I I' f x ↔ ∀ n : ℕ, ContMDiffAt I I' n f x :=
  contMDiffWithinAt_top

theorem contMDiffOn_top : SmoothOn I I' f s ↔ ∀ n : ℕ, ContMDiffOn I I' n f s :=
  ⟨fun h _ => h.of_le le_top, fun h x hx => contMDiffWithinAt_top.2 fun n => h n x hx⟩

theorem contMDiff_top : Smooth I I' f ↔ ∀ n : ℕ, ContMDiff I I' n f :=
  ⟨fun h _ => h.of_le le_top, fun h x => contMDiffWithinAt_top.2 fun n => h n x⟩

theorem contMDiffWithinAt_iff_nat :
    ContMDiffWithinAt I I' n f s x ↔ ∀ m : ℕ, (m : ℕ∞) ≤ n → ContMDiffWithinAt I I' m f s x := by
  refine ⟨fun h m hm => h.of_le hm, fun h => ?_⟩
  cases' n with n
  · exact contMDiffWithinAt_top.2 fun n => h n le_top
  · exact h n le_rfl

/-! ### Restriction to a smaller set -/

theorem ContMDiffWithinAt.mono_of_mem (hf : ContMDiffWithinAt I I' n f s x) (hts : s ∈ 𝓝[t] x) :
    ContMDiffWithinAt I I' n f t x :=
  StructureGroupoid.LocalInvariantProp.liftPropWithinAt_mono_of_mem
    (contDiffWithinAtProp_mono_of_mem n) hf hts

theorem ContMDiffWithinAt.mono (hf : ContMDiffWithinAt I I' n f s x) (hts : t ⊆ s) :
    ContMDiffWithinAt I I' n f t x :=
  hf.mono_of_mem <| mem_of_superset self_mem_nhdsWithin hts

theorem contMDiffWithinAt_congr_set (h : s =ᶠ[𝓝 x] t) :
    ContMDiffWithinAt I I' n f s x ↔ ContMDiffWithinAt I I' n f t x :=
  (contDiffWithinAt_localInvariantProp I I' n).liftPropWithinAt_congr_set h

theorem ContMDiffWithinAt.congr_set (h : ContMDiffWithinAt I I' n f s x) (hst : s =ᶠ[𝓝 x] t) :
    ContMDiffWithinAt I I' n f t x :=
  (contMDiffWithinAt_congr_set hst).1 h

@[deprecated (since := "2024-10-23")]
alias contMDiffWithinAt_congr_nhds := contMDiffWithinAt_congr_set

theorem contMDiffWithinAt_insert_self :
    ContMDiffWithinAt I I' n f (insert x s) x ↔ ContMDiffWithinAt I I' n f s x := by
  simp only [contMDiffWithinAt_iff, continuousWithinAt_insert_self]
<<<<<<< HEAD
  refine Iff.rfl.and <| (contDiffWithinAt_congr_set ?_).trans contDiffWithinAt_insert_self
  simp only [← map_extChartAt_nhdsWithin I, nhdsWithin_insert, Filter.map_sup, Filter.map_pure,
    ← nhdsWithin_eq_iff_eventuallyEq]
=======
  refine Iff.rfl.and <| (contDiffWithinAt_congr_nhds ?_).trans contDiffWithinAt_insert_self
  simp only [← map_extChartAt_nhdsWithin, nhdsWithin_insert, Filter.map_sup, Filter.map_pure]
>>>>>>> 9d8ba939

alias ⟨ContMDiffWithinAt.of_insert, _⟩ := contMDiffWithinAt_insert_self

-- TODO: use `alias` again once it can make protected theorems
protected theorem ContMDiffWithinAt.insert (h : ContMDiffWithinAt I I' n f s x) :
    ContMDiffWithinAt I I' n f (insert x s) x :=
  contMDiffWithinAt_insert_self.2 h

/-- Being `C^n` in a set only depends on the germ of the set. Version where one only requires
the two sets to coincide locally in the complement of a point `y`. -/
theorem contMDiffWithinAt_congr_set' (y : M) (h : s =ᶠ[𝓝[{y}ᶜ] x] t) :
    ContMDiffWithinAt I I' n f s x ↔ ContMDiffWithinAt I I' n f t x := by
  have : T1Space M := I.t1Space M
  rw [← contMDiffWithinAt_insert_self (s := s), ← contMDiffWithinAt_insert_self (s := t)]
  exact contMDiffWithinAt_congr_set (eventuallyEq_insert h)

protected theorem ContMDiffAt.contMDiffWithinAt (hf : ContMDiffAt I I' n f x) :
    ContMDiffWithinAt I I' n f s x :=
  ContMDiffWithinAt.mono hf (subset_univ _)

protected theorem SmoothAt.smoothWithinAt (hf : SmoothAt I I' f x) : SmoothWithinAt I I' f s x :=
  ContMDiffAt.contMDiffWithinAt hf

theorem ContMDiffOn.mono (hf : ContMDiffOn I I' n f s) (hts : t ⊆ s) : ContMDiffOn I I' n f t :=
  fun x hx => (hf x (hts hx)).mono hts

protected theorem ContMDiff.contMDiffOn (hf : ContMDiff I I' n f) : ContMDiffOn I I' n f s :=
  fun x _ => (hf x).contMDiffWithinAt

protected theorem Smooth.smoothOn (hf : Smooth I I' f) : SmoothOn I I' f s :=
  ContMDiff.contMDiffOn hf

theorem contMDiffWithinAt_inter' (ht : t ∈ 𝓝[s] x) :
    ContMDiffWithinAt I I' n f (s ∩ t) x ↔ ContMDiffWithinAt I I' n f s x :=
  (contDiffWithinAt_localInvariantProp n).liftPropWithinAt_inter' ht

theorem contMDiffWithinAt_inter (ht : t ∈ 𝓝 x) :
    ContMDiffWithinAt I I' n f (s ∩ t) x ↔ ContMDiffWithinAt I I' n f s x :=
  (contDiffWithinAt_localInvariantProp n).liftPropWithinAt_inter ht

protected theorem ContMDiffWithinAt.contMDiffAt
    (h : ContMDiffWithinAt I I' n f s x) (ht : s ∈ 𝓝 x) :
    ContMDiffAt I I' n f x :=
  (contDiffWithinAt_localInvariantProp n).liftPropAt_of_liftPropWithinAt h ht

protected theorem SmoothWithinAt.smoothAt (h : SmoothWithinAt I I' f s x) (ht : s ∈ 𝓝 x) :
    SmoothAt I I' f x :=
  ContMDiffWithinAt.contMDiffAt h ht

protected theorem ContMDiffOn.contMDiffAt (h : ContMDiffOn I I' n f s) (hx : s ∈ 𝓝 x) :
    ContMDiffAt I I' n f x :=
  (h x (mem_of_mem_nhds hx)).contMDiffAt hx

protected theorem SmoothOn.smoothAt (h : SmoothOn I I' f s) (hx : s ∈ 𝓝 x) : SmoothAt I I' f x :=
  h.contMDiffAt hx

theorem contMDiffOn_iff_source_of_mem_maximalAtlas [SmoothManifoldWithCorners I M]
    (he : e ∈ maximalAtlas I M) (hs : s ⊆ e.source) :
    ContMDiffOn I I' n f s ↔
      ContMDiffOn 𝓘(𝕜, E) I' n (f ∘ (e.extend I).symm) (e.extend I '' s) := by
  simp_rw [ContMDiffOn, Set.forall_mem_image]
  refine forall₂_congr fun x hx => ?_
  rw [contMDiffWithinAt_iff_source_of_mem_maximalAtlas he (hs hx)]
<<<<<<< HEAD
  apply contMDiffWithinAt_congr_set
  simp_rw [e.extend_symm_preimage_inter_range_eventuallyEq I hs (hs hx)]
=======
  apply contMDiffWithinAt_congr_nhds
  simp_rw [nhdsWithin_eq_iff_eventuallyEq,
    e.extend_symm_preimage_inter_range_eventuallyEq hs (hs hx)]
>>>>>>> 9d8ba939

-- Porting note: didn't compile; fixed by golfing the proof and moving parts to lemmas
/-- A function is `C^n` within a set at a point, for `n : ℕ`, if and only if it is `C^n` on
a neighborhood of this point. -/
theorem contMDiffWithinAt_iff_contMDiffOn_nhds
    [SmoothManifoldWithCorners I M] [SmoothManifoldWithCorners I' M'] {n : ℕ} :
    ContMDiffWithinAt I I' n f s x ↔ ∃ u ∈ 𝓝[insert x s] x, ContMDiffOn I I' n f u := by
  -- WLOG, `x ∈ s`, otherwise we add `x` to `s`
  wlog hxs : x ∈ s generalizing s
  · rw [← contMDiffWithinAt_insert_self, this (mem_insert _ _), insert_idem]
  rw [insert_eq_of_mem hxs]
  -- The `←` implication is trivial
  refine ⟨fun h ↦ ?_, fun ⟨u, hmem, hu⟩ ↦ (hu _ (mem_of_mem_nhdsWithin hxs hmem)).mono_of_mem hmem⟩
  -- The property is true in charts. Let `v` be a good neighborhood in the chart where the function
  -- is smooth.
  rcases (contMDiffWithinAt_iff'.1 h).2.contDiffOn le_rfl with ⟨v, hmem, hsub, hv⟩
  have hxs' : extChartAt I x x ∈ (extChartAt I x).target ∩
      (extChartAt I x).symm ⁻¹' (s ∩ f ⁻¹' (extChartAt I' (f x)).source) :=
    ⟨(extChartAt I x).map_source (mem_extChartAt_source _), by rwa [extChartAt_to_inv], by
      rw [extChartAt_to_inv]; apply mem_extChartAt_source⟩
  rw [insert_eq_of_mem hxs'] at hmem hsub
  -- Then `(extChartAt I x).symm '' v` is the neighborhood we are looking for.
  refine ⟨(extChartAt I x).symm '' v, ?_, ?_⟩
  · rw [← map_extChartAt_symm_nhdsWithin (I := I),
      h.1.nhdsWithin_extChartAt_symm_preimage_inter_range (I := I) (I' := I')]
    exact image_mem_map hmem
  · have hv₁ : (extChartAt I x).symm '' v ⊆ (extChartAt I x).source :=
      image_subset_iff.2 fun y hy ↦ (extChartAt I x).map_target (hsub hy).1
    have hv₂ : MapsTo f ((extChartAt I x).symm '' v) (extChartAt I' (f x)).source := by
      rintro _ ⟨y, hy, rfl⟩
      exact (hsub hy).2.2
    rwa [contMDiffOn_iff_of_subset_source' hv₁ hv₂, PartialEquiv.image_symm_image_of_subset_target]
    exact hsub.trans inter_subset_left

/-- A function is `C^n` at a point, for `n : ℕ`, if and only if it is `C^n` on
a neighborhood of this point. -/
theorem contMDiffAt_iff_contMDiffOn_nhds
    [SmoothManifoldWithCorners I M] [SmoothManifoldWithCorners I' M'] {n : ℕ} :
    ContMDiffAt I I' n f x ↔ ∃ u ∈ 𝓝 x, ContMDiffOn I I' n f u := by
  simp [← contMDiffWithinAt_univ, contMDiffWithinAt_iff_contMDiffOn_nhds, nhdsWithin_univ]

/-- Note: This does not hold for `n = ∞`. `f` being `C^∞` at `x` means that for every `n`, `f` is
`C^n` on some neighborhood of `x`, but this neighborhood can depend on `n`. -/
theorem contMDiffAt_iff_contMDiffAt_nhds
    [SmoothManifoldWithCorners I M] [SmoothManifoldWithCorners I' M'] {n : ℕ} :
    ContMDiffAt I I' n f x ↔ ∀ᶠ x' in 𝓝 x, ContMDiffAt I I' n f x' := by
  refine ⟨?_, fun h => h.self_of_nhds⟩
  rw [contMDiffAt_iff_contMDiffOn_nhds]
  rintro ⟨u, hu, h⟩
  refine (eventually_mem_nhds_iff.mpr hu).mono fun x' hx' => ?_
  exact (h x' <| mem_of_mem_nhds hx').contMDiffAt hx'

/-- Note: This does not hold for `n = ∞`. `f` being `C^∞` at `x` means that for every `n`, `f` is
`C^n` on some neighborhood of `x`, but this neighborhood can depend on `n`. -/
theorem contMDiffWithinAt_iff_contMDiffWithinAt_nhdsWithin
    [SmoothManifoldWithCorners I M] [SmoothManifoldWithCorners I' M'] {n : ℕ} :
    ContMDiffWithinAt I I' n f s x ↔
      ∀ᶠ x' in 𝓝[insert x s] x, ContMDiffWithinAt I I' n f s x' := by
  refine ⟨?_, fun h ↦ mem_of_mem_nhdsWithin (mem_insert x s) h⟩
  rw [contMDiffWithinAt_iff_contMDiffOn_nhds]
  rintro ⟨u, hu, h⟩
  filter_upwards [hu, eventually_mem_nhdsWithin_iff.mpr hu] with x' h'x' hx'
  apply (h x' h'x').mono_of_mem
  exact nhdsWithin_mono _ (subset_insert x s) hx'

/-! ### Congruence lemmas -/

theorem ContMDiffWithinAt.congr (h : ContMDiffWithinAt I I' n f s x) (h₁ : ∀ y ∈ s, f₁ y = f y)
    (hx : f₁ x = f x) : ContMDiffWithinAt I I' n f₁ s x :=
  (contDiffWithinAt_localInvariantProp n).liftPropWithinAt_congr h h₁ hx

theorem contMDiffWithinAt_congr (h₁ : ∀ y ∈ s, f₁ y = f y) (hx : f₁ x = f x) :
    ContMDiffWithinAt I I' n f₁ s x ↔ ContMDiffWithinAt I I' n f s x :=
  (contDiffWithinAt_localInvariantProp n).liftPropWithinAt_congr_iff h₁ hx

theorem ContMDiffWithinAt.congr_of_eventuallyEq (h : ContMDiffWithinAt I I' n f s x)
    (h₁ : f₁ =ᶠ[𝓝[s] x] f) (hx : f₁ x = f x) : ContMDiffWithinAt I I' n f₁ s x :=
  (contDiffWithinAt_localInvariantProp n).liftPropWithinAt_congr_of_eventuallyEq h h₁ hx

theorem ContMDiffWithinAt.congr_of_eventuallyEq_of_mem (h : ContMDiffWithinAt I I' n f s x)
    (h₁ : f₁ =ᶠ[𝓝[s] x] f) (hx : x ∈ s) : ContMDiffWithinAt I I' n f₁ s x :=
  (contDiffWithinAt_localInvariantProp I I' n).liftPropWithinAt_congr_of_eventuallyEq_of_mem h h₁ hx

theorem Filter.EventuallyEq.contMDiffWithinAt_iff (h₁ : f₁ =ᶠ[𝓝[s] x] f) (hx : f₁ x = f x) :
    ContMDiffWithinAt I I' n f₁ s x ↔ ContMDiffWithinAt I I' n f s x :=
  (contDiffWithinAt_localInvariantProp n).liftPropWithinAt_congr_iff_of_eventuallyEq h₁ hx

theorem ContMDiffAt.congr_of_eventuallyEq (h : ContMDiffAt I I' n f x) (h₁ : f₁ =ᶠ[𝓝 x] f) :
    ContMDiffAt I I' n f₁ x :=
  (contDiffWithinAt_localInvariantProp n).liftPropAt_congr_of_eventuallyEq h h₁

theorem Filter.EventuallyEq.contMDiffAt_iff (h₁ : f₁ =ᶠ[𝓝 x] f) :
    ContMDiffAt I I' n f₁ x ↔ ContMDiffAt I I' n f x :=
  (contDiffWithinAt_localInvariantProp n).liftPropAt_congr_iff_of_eventuallyEq h₁

theorem ContMDiffOn.congr (h : ContMDiffOn I I' n f s) (h₁ : ∀ y ∈ s, f₁ y = f y) :
    ContMDiffOn I I' n f₁ s :=
  (contDiffWithinAt_localInvariantProp n).liftPropOn_congr h h₁

theorem contMDiffOn_congr (h₁ : ∀ y ∈ s, f₁ y = f y) :
    ContMDiffOn I I' n f₁ s ↔ ContMDiffOn I I' n f s :=
  (contDiffWithinAt_localInvariantProp n).liftPropOn_congr_iff h₁

theorem ContMDiffOn.congr_mono (hf : ContMDiffOn I I' n f s) (h₁ : ∀ y ∈ s₁, f₁ y = f y)
    (hs : s₁ ⊆ s) : ContMDiffOn I I' n f₁ s₁ :=
  (hf.mono hs).congr h₁

/-! ### Locality -/


/-- Being `C^n` is a local property. -/
theorem contMDiffOn_of_locally_contMDiffOn
    (h : ∀ x ∈ s, ∃ u, IsOpen u ∧ x ∈ u ∧ ContMDiffOn I I' n f (s ∩ u)) : ContMDiffOn I I' n f s :=
  (contDiffWithinAt_localInvariantProp n).liftPropOn_of_locally_liftPropOn h

theorem contMDiff_of_locally_contMDiffOn (h : ∀ x, ∃ u, IsOpen u ∧ x ∈ u ∧ ContMDiffOn I I' n f u) :
    ContMDiff I I' n f :=
  (contDiffWithinAt_localInvariantProp n).liftProp_of_locally_liftPropOn h<|MERGE_RESOLUTION|>--- conflicted
+++ resolved
@@ -293,13 +293,8 @@
             (extChartAt I x).symm ⁻¹' (s ∩ f ⁻¹' (extChartAt I' (f x)).source))
           (extChartAt I x x) := by
   simp only [ContMDiffWithinAt, liftPropWithinAt_iff']
-<<<<<<< HEAD
   exact and_congr_right fun hc => contDiffWithinAt_congr_set <|
     hc.extChartAt_symm_preimage_inter_range_eventuallyEq I I'
-=======
-  exact and_congr_right fun hc => contDiffWithinAt_congr_nhds <|
-    hc.nhdsWithin_extChartAt_symm_preimage_inter_range
->>>>>>> 9d8ba939
 
 /-- One can reformulate smoothness within a set at a point as continuity within this set at this
 point, and smoothness in the corresponding extended chart in the target. -/
@@ -406,13 +401,8 @@
         ContDiffWithinAt 𝕜 n (e'.extend I' ∘ f ∘ (e.extend I).symm) (e.extend I '' s)
           (e.extend I x) := by
   rw [contMDiffWithinAt_iff_of_mem_maximalAtlas he he' hx hy, and_congr_right_iff]
-<<<<<<< HEAD
   refine fun _ => contDiffWithinAt_congr_set ?_
   simp_rw [e.extend_symm_preimage_inter_range_eventuallyEq I hs hx]
-=======
-  refine fun _ => contDiffWithinAt_congr_nhds ?_
-  simp_rw [nhdsWithin_eq_iff_eventuallyEq, e.extend_symm_preimage_inter_range_eventuallyEq hs hx]
->>>>>>> 9d8ba939
 
 /-- One can reformulate smoothness within a set at a point as continuity within this set at this
 point, and smoothness in any chart containing that point. -/
@@ -437,18 +427,11 @@
   rw [← extChartAt_source I'] at hy
   rw [and_congr_right_iff]
   set e := extChartAt I x; set e' := extChartAt I' (f x)
-<<<<<<< HEAD
   refine fun hc => contDiffWithinAt_congr_set ?_
   rw [← nhdsWithin_eq_iff_eventuallyEq, ← e.image_source_inter_eq',
     ← map_extChartAt_nhdsWithin_eq_image' I hx, ←
     map_extChartAt_nhdsWithin' I hx, inter_comm, nhdsWithin_inter_of_mem]
   exact hc (extChartAt_source_mem_nhds' _ hy)
-=======
-  refine fun hc => contDiffWithinAt_congr_nhds ?_
-  rw [← e.image_source_inter_eq', ← map_extChartAt_nhdsWithin_eq_image' hx,
-    ← map_extChartAt_nhdsWithin' hx, inter_comm, nhdsWithin_inter_of_mem]
-  exact hc (extChartAt_source_mem_nhds' hy)
->>>>>>> 9d8ba939
 
 theorem contMDiffAt_iff_of_mem_source {x' : M} {y : M'} (hx : x' ∈ (chartAt H x).source)
     (hy : f x' ∈ (chartAt H' y).source) :
@@ -718,14 +701,9 @@
 theorem contMDiffWithinAt_insert_self :
     ContMDiffWithinAt I I' n f (insert x s) x ↔ ContMDiffWithinAt I I' n f s x := by
   simp only [contMDiffWithinAt_iff, continuousWithinAt_insert_self]
-<<<<<<< HEAD
   refine Iff.rfl.and <| (contDiffWithinAt_congr_set ?_).trans contDiffWithinAt_insert_self
   simp only [← map_extChartAt_nhdsWithin I, nhdsWithin_insert, Filter.map_sup, Filter.map_pure,
     ← nhdsWithin_eq_iff_eventuallyEq]
-=======
-  refine Iff.rfl.and <| (contDiffWithinAt_congr_nhds ?_).trans contDiffWithinAt_insert_self
-  simp only [← map_extChartAt_nhdsWithin, nhdsWithin_insert, Filter.map_sup, Filter.map_pure]
->>>>>>> 9d8ba939
 
 alias ⟨ContMDiffWithinAt.of_insert, _⟩ := contMDiffWithinAt_insert_self
 
@@ -789,14 +767,8 @@
   simp_rw [ContMDiffOn, Set.forall_mem_image]
   refine forall₂_congr fun x hx => ?_
   rw [contMDiffWithinAt_iff_source_of_mem_maximalAtlas he (hs hx)]
-<<<<<<< HEAD
   apply contMDiffWithinAt_congr_set
   simp_rw [e.extend_symm_preimage_inter_range_eventuallyEq I hs (hs hx)]
-=======
-  apply contMDiffWithinAt_congr_nhds
-  simp_rw [nhdsWithin_eq_iff_eventuallyEq,
-    e.extend_symm_preimage_inter_range_eventuallyEq hs (hs hx)]
->>>>>>> 9d8ba939
 
 -- Porting note: didn't compile; fixed by golfing the proof and moving parts to lemmas
 /-- A function is `C^n` within a set at a point, for `n : ℕ`, if and only if it is `C^n` on
