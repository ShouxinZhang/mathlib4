--- conflicted
+++ resolved
@@ -827,22 +827,6 @@
 variable {M' : Type*} [TopologicalSpace M'] [ChartedSpace H M']
   [hM : IsManifold I n M] [hM' : IsManifold I n M']
 
-<<<<<<< HEAD
--- TODO: does this generalise to other groupoids? The argument is not *very* specific
--- to C^n functions, but uses something about the groupoid's property that is not abstract.
-/-- Any change of coordinates with empty source belongs to `contDiffGroupoid`. -/
-lemma ContDiffGroupoid.mem_of_source_eq_empty (f : PartialHomeomorph H H)
-    (hf : f.source = ∅) : f ∈ contDiffGroupoid n I := by
-  constructor
-  · intro x ⟨hx, _⟩
-    rw [mem_preimage] at hx
-    simp_all only [mem_empty_iff_false]
-  · intro x ⟨hx, _⟩
-    have : f.target = ∅ := by simp [← f.image_source_eq_target, hf]
-    simp_all [hx]
-
-=======
->>>>>>> 1264ce95
 /-- The disjoint union of two `C^n` manifolds modelled on `(E, H)`
 is a `C^n` manifold modeled on `(E, H)`. -/
 instance disjointUnion [Nonempty M] [Nonempty M'] [Nonempty H] : IsManifold I n (M ⊕ M') where
