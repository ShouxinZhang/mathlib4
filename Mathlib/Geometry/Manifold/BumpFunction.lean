--- conflicted
+++ resolved
@@ -96,10 +96,6 @@
       ball (extChartAt I c c) f.rOut ∩ (extChartAt I c).target :=
   (subset_inter inter_subset_left f.ball_subset).antisymm <| inter_subset_inter_right _ <|
     extChartAt_target_subset_range _
-
-section FiniteDimensional
-
-variable [FiniteDimensional ℝ E]
 
 section FiniteDimensional
 
@@ -191,8 +187,6 @@
 
 end FiniteDimensional
 
-end FiniteDimensional
-
 /-- Given a smooth bump function `f : SmoothBumpFunction I c`, the closed ball of radius `f.R` is
 known to include the support of `f`. These closed balls (in the model normed space `E`) intersected
 with `Set.range I` form a basis of `𝓝[range I] (extChartAt I c c)`. -/
@@ -266,11 +260,6 @@
   f.isCompact_symm_image_closedBall.of_isClosed_subset isClosed_closure
     f.tsupport_subset_symm_image_closedBall
 
-<<<<<<< HEAD
-variable (I)
-
-=======
->>>>>>> d0df76bd
 variable (c) in
 /-- The closures of supports of smooth bump functions centered at `c` form a basis of `𝓝 c`.
 In other words, each of these closures is a neighborhood of `c` and each neighborhood of `c`
