--- conflicted
+++ resolved
@@ -314,23 +314,6 @@
 
 open Fact.Manifold
 
-<<<<<<< HEAD
-lemma IccLeftChart_extend_left_eq :
-    (IccLeftChart x y).extend (𝓡∂ 1) ⊥ = 0 := by
-  calc ((IccLeftChart x y).extend (𝓡∂ 1)) ⊥
-    _ = (𝓡∂ 1) ⟨fun _ ↦ 0, by norm_num⟩ := by norm_num [IccLeftChart, Icc.coe_bot]
-    _ = 0 := rfl -- missing API?
-
-lemma IccLeftChart_extend_interior_pos {p : Set.Icc x y} (hp : x < p.val ∧ p.val < y) :
-    0 < ((IccLeftChart x y).extend (𝓡∂ 1)) p 0 := by
-  set lhs := (IccLeftChart x y).extend (𝓡∂ 1) p
-  rw [show lhs 0 = p.val - x by rfl] -- missing API?
-  norm_num [hp.1]
-
-lemma IccLeftChart_extend_left_mem_frontier :
-    (IccLeftChart x y).extend (𝓡∂ 1) ⊥ ∈ frontier (range (𝓡∂ 1)) := by
-  rw [IccLeftChart_extend_left_eq, frontier_range_modelWithCornersEuclideanHalfSpace,
-=======
 lemma IccLeftChart_extend_bot : (IccLeftChart x y).extend (𝓡∂ 1) ⊥ = 0 := by
   norm_num [IccLeftChart, modelWithCornersEuclideanHalfSpace_zero]
   congr
@@ -346,7 +329,6 @@
 lemma IccLeftChart_extend_bot_mem_frontier :
     (IccLeftChart x y).extend (𝓡∂ 1) ⊥ ∈ frontier (range (𝓡∂ 1)) := by
   rw [IccLeftChart_extend_bot, frontier_range_modelWithCornersEuclideanHalfSpace,
->>>>>>> 54f10195
     mem_setOf, PiLp.zero_apply]
 
 /-- The right chart for the topological space `[x, y]`, defined on `(x,y]` and sending `y` to `0` in
@@ -397,17 +379,6 @@
     have B : Continuous fun z : EuclideanSpace ℝ (Fin 1) => z 0 := continuous_apply 0
     exact (A.comp B).comp continuous_subtype_val
 
-<<<<<<< HEAD
-lemma IccRightChart_extend_right_eq :
-    (IccRightChart x y).extend (𝓡∂ 1) ⊤ = 0 := by
-  calc (IccRightChart x y).extend (𝓡∂ 1) ⊤
-    _ = (𝓡∂ 1) ⟨fun _ ↦ 0, by norm_num⟩ := by norm_num [IccRightChart, Icc.coe_top]
-    _ = 0 := rfl -- same missing API?
-
-lemma IccRightChart_extend_right_mem_frontier :
-    (IccRightChart x y).extend (𝓡∂ 1) ⊤ ∈ frontier (range (𝓡∂ 1)) := by
-  rw [IccRightChart_extend_right_eq, frontier_range_modelWithCornersEuclideanHalfSpace,
-=======
 lemma IccRightChart_extend_top :
     (IccRightChart x y).extend (𝓡∂ 1) ⊤ = 0 := by
   norm_num [IccRightChart, modelWithCornersEuclideanHalfSpace_zero]
@@ -416,7 +387,6 @@
 lemma IccRightChart_extend_right_mem_frontier :
     (IccRightChart x y).extend (𝓡∂ 1) ⊤ ∈ frontier (range (𝓡∂ 1)) := by
   rw [IccRightChart_extend_top, frontier_range_modelWithCornersEuclideanHalfSpace,
->>>>>>> 54f10195
     mem_setOf, PiLp.zero_apply]
 
 /-- Charted space structure on `[x, y]`, using only two charts taking values in
