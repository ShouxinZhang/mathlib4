/-
Copyright (c) 2019 Sébastien Gouëzel. All rights reserved.
Released under Apache 2.0 license as described in the file LICENSE.
Authors: Sébastien Gouëzel
-/
<<<<<<< HEAD
import Mathlib.Geometry.Manifold.InteriorBoundary
import Mathlib.Geometry.Manifold.SmoothManifoldWithCorners
=======
import Mathlib.Geometry.Manifold.IsManifold
>>>>>>> fe41e04f
import Mathlib.Analysis.InnerProductSpace.PiL2

/-!
# Constructing examples of manifolds over ℝ

We introduce the necessary bits to be able to define manifolds modelled over `ℝ^n`, boundaryless
or with boundary or with corners. As a concrete example, we construct explicitly the manifold with
boundary structure on the real interval `[x, y]`, and prove that its boundary is indeed `{x,y}`
whenever `x < y`.

More specifically, we introduce
* `modelWithCornersEuclideanHalfSpace n :
  ModelWithCorners ℝ (EuclideanSpace ℝ (Fin n)) (EuclideanHalfSpace n)` for the model space
  used to define `n`-dimensional real manifolds with boundary
* `modelWithCornersEuclideanQuadrant n :
  ModelWithCorners ℝ (EuclideanSpace ℝ (Fin n)) (EuclideanQuadrant n)` for the model space used
  to define `n`-dimensional real manifolds with corners

## Notations

In the locale `Manifold`, we introduce the notations
* `𝓡 n` for the identity model with corners on `EuclideanSpace ℝ (Fin n)`
* `𝓡∂ n` for `modelWithCornersEuclideanHalfSpace n`.

For instance, if a manifold `M` is boundaryless, smooth and modelled on `EuclideanSpace ℝ (Fin m)`,
and `N` is smooth with boundary modelled on `EuclideanHalfSpace n`, and `f : M → N` is a smooth
map, then the derivative of `f` can be written simply as `mfderiv (𝓡 m) (𝓡∂ n) f` (as to why the
model with corners can not be implicit, see the discussion in
`Geometry.Manifold.IsManifold`).

## Implementation notes

The manifold structure on the interval `[x, y] = Icc x y` requires the assumption `x < y` as a
typeclass. We provide it as `[Fact (x < y)]`.
-/

noncomputable section

open Set Function

open scoped Manifold ContDiff

/-- The half-space in `ℝ^n`, used to model manifolds with boundary. We only define it when
`1 ≤ n`, as the definition only makes sense in this case.
-/
def EuclideanHalfSpace (n : ℕ) [NeZero n] : Type :=
  { x : EuclideanSpace ℝ (Fin n) // 0 ≤ x 0 }

/--
The quadrant in `ℝ^n`, used to model manifolds with corners, made of all vectors with nonnegative
coordinates.
-/
def EuclideanQuadrant (n : ℕ) : Type :=
  { x : EuclideanSpace ℝ (Fin n) // ∀ i : Fin n, 0 ≤ x i }

section

/- Register class instances for euclidean half-space and quadrant, that can not be noticed
without the following reducibility attribute (which is only set in this section). -/

variable {n : ℕ}

instance [NeZero n] : TopologicalSpace (EuclideanHalfSpace n) :=
  instTopologicalSpaceSubtype

instance : TopologicalSpace (EuclideanQuadrant n) :=
  instTopologicalSpaceSubtype

instance [NeZero n] : Inhabited (EuclideanHalfSpace n) :=
  ⟨⟨0, le_rfl⟩⟩

instance : Inhabited (EuclideanQuadrant n) :=
  ⟨⟨0, fun _ => le_rfl⟩⟩

@[ext]
theorem EuclideanQuadrant.ext (x y : EuclideanQuadrant n) (h : x.1 = y.1) : x = y :=
  Subtype.eq h

@[ext]
theorem EuclideanHalfSpace.ext [NeZero n] (x y : EuclideanHalfSpace n)
    (h : x.1 = y.1) : x = y :=
  Subtype.eq h

theorem EuclideanHalfSpace.convex [NeZero n] :
    Convex ℝ { x : EuclideanSpace ℝ (Fin n) | 0 ≤ x 0 } :=
  fun _ hx _ hy _ _ _ _ _ ↦ by dsimp at hx hy ⊢; positivity

theorem EuclideanQuadrant.convex :
    Convex ℝ { x : EuclideanSpace ℝ (Fin n) | ∀ i, 0 ≤ x i } :=
  fun _ hx _ hy _ _ _ _ _ i ↦ by dsimp at hx hy ⊢; specialize hx i; specialize hy i; positivity

instance EuclideanHalfSpace.pathConnectedSpace [NeZero n] :
    PathConnectedSpace (EuclideanHalfSpace n) :=
  isPathConnected_iff_pathConnectedSpace.mp <| convex.isPathConnected ⟨0, by simp⟩

instance EuclideanQuadrant.pathConnectedSpace : PathConnectedSpace (EuclideanQuadrant n) :=
  isPathConnected_iff_pathConnectedSpace.mp <| convex.isPathConnected ⟨0, by simp⟩

instance [NeZero n] : LocPathConnectedSpace (EuclideanHalfSpace n) :=
  EuclideanHalfSpace.convex.locPathConnectedSpace

instance : LocPathConnectedSpace (EuclideanQuadrant n) :=
  EuclideanQuadrant.convex.locPathConnectedSpace

theorem range_euclideanHalfSpace (n : ℕ) [NeZero n] :
    (range fun x : EuclideanHalfSpace n => x.val) = { y | 0 ≤ y 0 } :=
  Subtype.range_val
@[deprecated (since := "2024-04-05")] alias range_half_space := range_euclideanHalfSpace

open ENNReal in
@[simp]
theorem interior_halfSpace {n : ℕ} (p : ℝ≥0∞) (a : ℝ) (i : Fin n) :
    interior { y : PiLp p (fun _ : Fin n ↦ ℝ) | a ≤ y i } = { y | a < y i } := by
  let f : (Π _ : Fin n, ℝ) →L[ℝ] ℝ := ContinuousLinearMap.proj i
  change interior (f ⁻¹' Ici a) = f ⁻¹' Ioi a
  rw [f.interior_preimage, interior_Ici]
  apply Function.surjective_eval

@[deprecated (since := "2024-11-12")] alias interior_halfspace := interior_halfSpace

open ENNReal in
@[simp]
theorem closure_halfSpace {n : ℕ} (p : ℝ≥0∞) (a : ℝ) (i : Fin n) :
    closure { y : PiLp p (fun _ : Fin n ↦ ℝ) | a ≤ y i } = { y | a ≤ y i } := by
  let f : (Π _ : Fin n, ℝ) →L[ℝ] ℝ := ContinuousLinearMap.proj i
  change closure (f ⁻¹' Ici a) = f ⁻¹' Ici a
  rw [f.closure_preimage, closure_Ici]
  apply Function.surjective_eval

@[deprecated (since := "2024-11-12")] alias closure_halfspace := closure_halfSpace

open ENNReal in
@[simp]
theorem closure_open_halfSpace {n : ℕ} (p : ℝ≥0∞) (a : ℝ) (i : Fin n) :
    closure { y : PiLp p (fun _ : Fin n ↦ ℝ) | a < y i } = { y | a ≤ y i } := by
  let f : (Π _ : Fin n, ℝ) →L[ℝ] ℝ := ContinuousLinearMap.proj i
  change closure (f ⁻¹' Ioi a) = f ⁻¹' Ici a
  rw [f.closure_preimage, closure_Ioi]
  apply Function.surjective_eval

@[deprecated (since := "2024-11-12")] alias closure_open_halfspace := closure_open_halfSpace

open ENNReal in
@[simp]
theorem frontier_halfSpace {n : ℕ} (p : ℝ≥0∞) (a : ℝ) (i : Fin n) :
    frontier { y : PiLp p (fun _ : Fin n ↦ ℝ) | a ≤ y i } = { y | a = y i } := by
  rw [frontier, closure_halfSpace, interior_halfSpace]
  ext y
  simpa only [mem_diff, mem_setOf_eq, not_lt] using antisymm_iff
@[deprecated (since := "2024-11-12")] alias frontier_halfspace := frontier_halfSpace

theorem range_euclideanQuadrant (n : ℕ) :
    (range fun x : EuclideanQuadrant n => x.val) = { y | ∀ i : Fin n, 0 ≤ y i } :=
  Subtype.range_val
@[deprecated (since := "2024-04-05")] alias range_quadrant := range_euclideanQuadrant

end

/--
Definition of the model with corners `(EuclideanSpace ℝ (Fin n), EuclideanHalfSpace n)`, used as
a model for manifolds with boundary. In the locale `Manifold`, use the shortcut `𝓡∂ n`.
-/
def modelWithCornersEuclideanHalfSpace (n : ℕ) [NeZero n] :
    ModelWithCorners ℝ (EuclideanSpace ℝ (Fin n)) (EuclideanHalfSpace n) where
  toFun := Subtype.val
  invFun x := ⟨update x 0 (max (x 0) 0), by simp [le_refl]⟩
  source := univ
  target := { x | 0 ≤ x 0 }
  map_source' x _ := x.property
  map_target' _ _ := mem_univ _
  left_inv' := fun ⟨xval, xprop⟩ _ => by
    rw [Subtype.mk_eq_mk, update_eq_iff]
    exact ⟨max_eq_left xprop, fun i _ => rfl⟩
  right_inv' _ hx := update_eq_iff.2 ⟨max_eq_left hx, fun _ _ => rfl⟩
  source_eq := rfl
  uniqueDiffOn' := by
    have : UniqueDiffOn ℝ _ :=
      UniqueDiffOn.pi (Fin n) (fun _ => ℝ) _ _ fun i (_ : i ∈ ({0} : Set (Fin n))) =>
        uniqueDiffOn_Ici 0
    simpa only [singleton_pi] using this
  target_subset_closure_interior := by simp
  continuous_toFun := continuous_subtype_val
  continuous_invFun := by
    exact (continuous_id.update 0 <| (continuous_apply 0).max continuous_const).subtype_mk _

/--
Definition of the model with corners `(EuclideanSpace ℝ (Fin n), EuclideanQuadrant n)`, used as a
model for manifolds with corners -/
def modelWithCornersEuclideanQuadrant (n : ℕ) :
    ModelWithCorners ℝ (EuclideanSpace ℝ (Fin n)) (EuclideanQuadrant n) where
  toFun := Subtype.val
  invFun x := ⟨fun i => max (x i) 0, fun i => by simp only [le_refl, or_true, le_max_iff]⟩
  source := univ
  target := { x | ∀ i, 0 ≤ x i }
  map_source' x _ := x.property
  map_target' _ _ := mem_univ _
  left_inv' x _ := by ext i; simp only [Subtype.coe_mk, x.2 i, max_eq_left]
  right_inv' x hx := by ext1 i; simp only [hx i, max_eq_left]
  source_eq := rfl
  uniqueDiffOn' := by
    have this : UniqueDiffOn ℝ _ :=
      UniqueDiffOn.univ_pi (Fin n) (fun _ => ℝ) _ fun _ => uniqueDiffOn_Ici 0
    simpa only [pi_univ_Ici] using this
  target_subset_closure_interior := by
    have : {x : EuclideanSpace ℝ (Fin n) | ∀ (i : Fin n), 0 ≤ x i}
      = Set.pi univ (fun i ↦ Ici 0) := by aesop
    simp only [this, interior_pi_set finite_univ]
    rw [closure_pi_set]
    simp
  continuous_toFun := continuous_subtype_val
  continuous_invFun := Continuous.subtype_mk
    (continuous_pi fun i => (continuous_id.max continuous_const).comp (continuous_apply i)) _

/-- The model space used to define `n`-dimensional real manifolds without boundary. -/
scoped[Manifold]
  notation3 "𝓡 " n =>
    (modelWithCornersSelf ℝ (EuclideanSpace ℝ (Fin n)) :
      ModelWithCorners ℝ (EuclideanSpace ℝ (Fin n)) (EuclideanSpace ℝ (Fin n)))

/-- The model space used to define `n`-dimensional real manifolds with boundary. -/
scoped[Manifold]
  notation3 "𝓡∂ " n =>
    (modelWithCornersEuclideanHalfSpace n :
      ModelWithCorners ℝ (EuclideanSpace ℝ (Fin n)) (EuclideanHalfSpace n))

lemma range_modelWithCornersEuclideanHalfSpace (n : ℕ) [NeZero n] :
    range (𝓡∂ n) = { y | 0 ≤ y 0 } := range_euclideanHalfSpace n

lemma interior_range_modelWithCornersEuclideanHalfSpace (n : ℕ) [NeZero n] :
    interior (range (𝓡∂ n)) = { y | 0 < y 0 } := by
  calc interior (range (𝓡∂ n))
    _ = interior ({ y | 0 ≤ y 0}) := by
      congr!
      apply range_euclideanHalfSpace
    _ = { y | 0 < y 0 } := interior_halfSpace _ _ _

lemma frontier_range_modelWithCornersEuclideanHalfSpace (n : ℕ) [NeZero n] :
    frontier (range (𝓡∂ n)) = { y | 0 = y 0 } := by
  calc frontier (range (𝓡∂ n))
    _ = frontier ({ y | 0 ≤ y 0 }) := by
      congr!
      apply range_euclideanHalfSpace
    _ = { y | 0 = y 0 } := frontier_halfSpace 2 _ _

/-- The left chart for the topological space `[x, y]`, defined on `[x,y)` and sending `x` to `0` in
`EuclideanHalfSpace 1`.
-/
def IccLeftChart (x y : ℝ) [h : Fact (x < y)] :
    PartialHomeomorph (Icc x y) (EuclideanHalfSpace 1) where
  source := { z : Icc x y | z.val < y }
  target := { z : EuclideanHalfSpace 1 | z.val 0 < y - x }
  toFun := fun z : Icc x y => ⟨fun _ => z.val - x, sub_nonneg.mpr z.property.1⟩
  invFun z := ⟨min (z.val 0 + x) y, by simp [le_refl, z.prop, h.out.le]⟩
  map_source' := by simp only [imp_self, sub_lt_sub_iff_right, mem_setOf_eq, forall_true_iff]
  map_target' := by
    simp only [min_lt_iff, mem_setOf_eq]; intro z hz; left
    linarith
  left_inv' := by
    rintro ⟨z, hz⟩ h'z
    simp only [mem_setOf_eq, mem_Icc] at hz h'z
    simp only [hz, min_eq_left, sub_add_cancel]
  right_inv' := by
    rintro ⟨z, hz⟩ h'z
    rw [Subtype.mk_eq_mk]
    funext i
    dsimp at hz h'z
    have A : x + z 0 ≤ y := by linarith
    rw [Subsingleton.elim i 0]
    simp only [A, add_comm, add_sub_cancel_left, min_eq_left]
  open_source :=
    haveI : IsOpen { z : ℝ | z < y } := isOpen_Iio
    this.preimage continuous_subtype_val
  open_target := by
    have : IsOpen { z : ℝ | z < y - x } := isOpen_Iio
    have : IsOpen { z : EuclideanSpace ℝ (Fin 1) | z 0 < y - x } :=
      this.preimage (@continuous_apply (Fin 1) (fun _ => ℝ) _ 0)
    exact this.preimage continuous_subtype_val
  continuousOn_toFun := by
    apply Continuous.continuousOn
    apply Continuous.subtype_mk
    have : Continuous fun (z : ℝ) (_ : Fin 1) => z - x :=
      Continuous.sub (continuous_pi fun _ => continuous_id) continuous_const
    exact this.comp continuous_subtype_val
  continuousOn_invFun := by
    apply Continuous.continuousOn
    apply Continuous.subtype_mk
    have A : Continuous fun z : ℝ => min (z + x) y :=
      (continuous_id.add continuous_const).min continuous_const
    have B : Continuous fun z : EuclideanSpace ℝ (Fin 1) => z 0 := continuous_apply 0
    exact (A.comp B).comp continuous_subtype_val

variable {x y : ℝ} [hxy : Fact (x < y)]

namespace Fact.Manifold

scoped instance : Fact (x ≤ y) := Fact.mk hxy.out.le

end Fact.Manifold

open Fact.Manifold

lemma IccLeftChart_extend_left_eq :
<<<<<<< HEAD
    ((IccLeftChart x y).extend (𝓡∂ 1)) (Icc.instOrderBotElem.bot) = 0 := by
  calc ((IccLeftChart x y).extend (𝓡∂ 1)) (Icc.instOrderBotElem.bot)
    _ = (𝓡∂ 1) ⟨fun _ ↦ 0, by norm_num⟩ := by norm_num [IccLeftChart, Icc.coe_bot]
    _ = 0 := rfl

lemma IccLeftChart_extend_interior_pos {p : Set.Icc x y} (hp : x < p.val ∧ p.val < y) :
    (((IccLeftChart x y).extend (𝓡∂ 1)) p) 0 > 0 := by
  set lhs := (IccLeftChart x y).extend (𝓡∂ 1) p
  rw [show lhs 0 = p.val - x by rfl]
  norm_num [hp.1]

lemma IccLeftChart_extend_left_mem_frontier :
    (IccLeftChart x y).extend (𝓡∂ 1) (Icc.instOrderBotElem.bot) ∈ frontier (range (𝓡∂ 1)) := by
  rw [IccLeftChart_extend_left_eq, frontier_range_modelWithCornersEuclideanHalfSpace]
  exact rfl
=======
    (IccLeftChart x y).extend (𝓡∂ 1) ⊥ = 0 := by
  calc ((IccLeftChart x y).extend (𝓡∂ 1)) ⊥
    _ = (𝓡∂ 1) ⟨fun _ ↦ 0, by norm_num⟩ := by norm_num [IccLeftChart, Icc.coe_bot]
    _ = 0 := rfl -- missing API?

lemma IccLeftChart_extend_interior_pos {p : Set.Icc x y} (hp : x < p.val ∧ p.val < y) :
    0 < ((IccLeftChart x y).extend (𝓡∂ 1)) p 0 := by
  set lhs := (IccLeftChart x y).extend (𝓡∂ 1) p
  rw [show lhs 0 = p.val - x by rfl] -- missing API?
  norm_num [hp.1]

lemma IccLeftChart_extend_left_mem_frontier :
    (IccLeftChart x y).extend (𝓡∂ 1) ⊥ ∈ frontier (range (𝓡∂ 1)) := by
  rw [IccLeftChart_extend_left_eq, frontier_range_modelWithCornersEuclideanHalfSpace,
    mem_setOf, PiLp.zero_apply]
>>>>>>> fe41e04f

/-- The right chart for the topological space `[x, y]`, defined on `(x,y]` and sending `y` to `0` in
`EuclideanHalfSpace 1`.
-/
def IccRightChart (x y : ℝ) [h : Fact (x < y)] :
    PartialHomeomorph (Icc x y) (EuclideanHalfSpace 1) where
  source := { z : Icc x y | x < z.val }
  target := { z : EuclideanHalfSpace 1 | z.val 0 < y - x }
  toFun z := ⟨fun _ => y - z.val, sub_nonneg.mpr z.property.2⟩
  invFun z :=
    ⟨max (y - z.val 0) x, by simp [le_refl, z.prop, h.out.le, sub_eq_add_neg]⟩
  map_source' := by simp only [imp_self, mem_setOf_eq, sub_lt_sub_iff_left, forall_true_iff]
  map_target' := by
    simp only [lt_max_iff, mem_setOf_eq]; intro z hz; left
    linarith
  left_inv' := by
    rintro ⟨z, hz⟩ h'z
    simp only [mem_setOf_eq, mem_Icc] at hz h'z
    simp only [hz, sub_eq_add_neg, max_eq_left, add_add_neg_cancel'_right, neg_add_rev, neg_neg]
  right_inv' := by
    rintro ⟨z, hz⟩ h'z
    rw [Subtype.mk_eq_mk]
    funext i
    dsimp at hz h'z
    have A : x ≤ y - z 0 := by linarith
    rw [Subsingleton.elim i 0]
    simp only [A, sub_sub_cancel, max_eq_left]
  open_source :=
    haveI : IsOpen { z : ℝ | x < z } := isOpen_Ioi
    this.preimage continuous_subtype_val
  open_target := by
    have : IsOpen { z : ℝ | z < y - x } := isOpen_Iio
    have : IsOpen { z : EuclideanSpace ℝ (Fin 1) | z 0 < y - x } :=
      this.preimage (@continuous_apply (Fin 1) (fun _ => ℝ) _ 0)
    exact this.preimage continuous_subtype_val
  continuousOn_toFun := by
    apply Continuous.continuousOn
    apply Continuous.subtype_mk
    have : Continuous fun (z : ℝ) (_ : Fin 1) => y - z :=
      continuous_const.sub (continuous_pi fun _ => continuous_id)
    exact this.comp continuous_subtype_val
  continuousOn_invFun := by
    apply Continuous.continuousOn
    apply Continuous.subtype_mk
    have A : Continuous fun z : ℝ => max (y - z) x :=
      (continuous_const.sub continuous_id).max continuous_const
    have B : Continuous fun z : EuclideanSpace ℝ (Fin 1) => z 0 := continuous_apply 0
    exact (A.comp B).comp continuous_subtype_val

lemma IccRightChart_extend_right_eq :
<<<<<<< HEAD
    (IccRightChart x y).extend (𝓡∂ 1) (Icc.instOrderTopElem.top) = 0 := by
  calc ((IccRightChart x y).extend (𝓡∂ 1)) (Icc.instOrderTopElem.top)
    _ = (𝓡∂ 1) ⟨fun _ ↦ 0, by norm_num⟩ := by norm_num [IccRightChart, Icc.coe_top]
    _ = 0 := rfl

lemma IccRightChart_extend_right_mem_frontier :
    (IccRightChart x y).extend (𝓡∂ 1) (Icc.instOrderTopElem.top) ∈ frontier (range (𝓡∂ 1)) := by
  rw [IccRightChart_extend_right_eq, frontier_range_modelWithCornersEuclideanHalfSpace]
  exact rfl
=======
    (IccRightChart x y).extend (𝓡∂ 1) ⊤ = 0 := by
  calc (IccRightChart x y).extend (𝓡∂ 1) ⊤
    _ = (𝓡∂ 1) ⟨fun _ ↦ 0, by norm_num⟩ := by norm_num [IccRightChart, Icc.coe_top]
    _ = 0 := rfl -- same missing API?

lemma IccRightChart_extend_right_mem_frontier :
    (IccRightChart x y).extend (𝓡∂ 1) ⊤ ∈ frontier (range (𝓡∂ 1)) := by
  rw [IccRightChart_extend_right_eq, frontier_range_modelWithCornersEuclideanHalfSpace,
    mem_setOf, PiLp.zero_apply]
>>>>>>> fe41e04f

/-- Charted space structure on `[x, y]`, using only two charts taking values in
`EuclideanHalfSpace 1`.
-/
instance IccChartedSpace (x y : ℝ) [h : Fact (x < y)] :
    ChartedSpace (EuclideanHalfSpace 1) (Icc x y) where
  atlas := {IccLeftChart x y, IccRightChart x y}
  chartAt z := if z.val < y then IccLeftChart x y else IccRightChart x y
  mem_chart_source z := by
    by_cases h' : z.val < y
    · simp only [h', if_true]
      exact h'
    · simp only [h', if_false]
      apply lt_of_lt_of_le h.out
      simpa only [not_lt] using h'
  chart_mem_atlas z := by by_cases h' : (z : ℝ) < y <;> simp [h']

/-- Copy of `IccManifold`, to be able to state a lemma about its charts at a specific point. -/
def IccManifold2 (x y : ℝ) [h : Fact (x < y)] :
    ChartedSpace (EuclideanHalfSpace 1) (Icc x y) where
  atlas := {IccLeftChart x y, IccRightChart x y}
  chartAt z := if z.val < y then IccLeftChart x y else IccRightChart x y
  mem_chart_source z := by
    by_cases h' : z.val < y
    · simp only [h', if_true]
      exact h'
    · simp only [h', if_false]
      apply lt_of_lt_of_le h.out
      simpa only [not_lt] using h'
  chart_mem_atlas z := by by_cases h' : (z : ℝ) < y <;> simp [h']

lemma IccManifold2.leftCharts {x y : ℝ} [h : Fact (x < y)] {z : Set.Icc x y} (h : z.val < y) :
    (IccManifold2 x y).chartAt z = IccLeftChart x y := by
  unfold IccManifold2
  simp_all only [reduceIte]

lemma IccManifold2.rightCharts {x y : ℝ} [h : Fact (x < y)] {z : Set.Icc x y} (h : z.val ≥ y) :
    (IccManifold2 x y).chartAt z = IccRightChart x y := by
  unfold IccManifold2
  simp_all only [reduceIte, not_lt.mpr h]

lemma Icc_isBoundaryPoint_left : (𝓡∂ 1).IsBoundaryPoint (X : Icc x y) := by
  rw [ModelWithCorners.isBoundaryPoint_iff, extChartAt]
  have : chartAt (EuclideanHalfSpace 1) X = IccLeftChart x y :=
    IccManifold2.leftCharts (by norm_num [hxy.out])
  suffices ((IccLeftChart x y).extend (𝓡∂ 1)) X ∈ frontier (range (𝓡∂ 1)) by convert this
  exact IccLeftChart_boundary

lemma Icc_isBoundaryPoint_right : (𝓡∂ 1).IsBoundaryPoint (Y : Icc x y) := by
  rw [ModelWithCorners.isBoundaryPoint_iff, extChartAt]
  have : chartAt (EuclideanHalfSpace 1) Y = IccRightChart x y := by
    apply IccManifold2.rightCharts (by norm_num)
  suffices ((IccRightChart x y).extend (𝓡∂ 1)) Y ∈ frontier (range (𝓡∂ 1)) by convert this
  exact IccRightChart_boundary

lemma Icc_isInteriorPoint_interior {p : Set.Icc x y} (hp : x < p.val ∧ p.val < y) :
    (𝓡∂ 1).IsInteriorPoint p := by
  have : chartAt (EuclideanHalfSpace 1) p = IccLeftChart x y := IccManifold2.leftCharts hp.2
  suffices ((IccLeftChart x y).extend (𝓡∂ 1)) p ∈ interior (range (𝓡∂ 1)) by
    rw [ModelWithCorners.IsInteriorPoint, extChartAt]
    convert this
  rw [interior_range_modelWithCornersEuclideanHalfSpace]
  apply IccLeftChart_extend_interior_pos hp

lemma boundary_IccManifold : (𝓡∂ 1).boundary (Icc x y) = { X, Y } := by
  ext p
  rcases Set.eq_endpoints_or_mem_Ioo_of_mem_Icc p.2 with (hp | hp | hp)
  · have : p = X := SetCoe.ext hp
    rw [this]
    apply iff_of_true Icc_isBoundaryPoint_left (mem_insert X {Y})
  · have : p = Y := SetCoe.ext hp
    rw [this]
    apply iff_of_true Icc_isBoundaryPoint_right (mem_insert_of_mem X rfl)
  · apply iff_of_false
    · -- FIXME: golf using compl_boundary once #14972 has landed
      rw [ModelWithCorners.boundary_eq_complement_interior, not_mem_compl_iff]
      exact Icc_isInteriorPoint_interior hp
    · rw [mem_insert_iff, mem_singleton_iff]
      push_neg
      constructor <;> by_contra h <;> rw [congrArg Subtype.val h] at hp
      · apply left_mem_Ioo.mp hp
      · apply right_mem_Ioo.mp hp

/-- The manifold structure on `[x, y]` is smooth.
-/
instance instIsManifoldIcc (x y : ℝ) [Fact (x < y)] {n : WithTop ℕ∞} :
    IsManifold (𝓡∂ 1) n (Icc x y) := by
  have M : ContDiff ℝ n (show EuclideanSpace ℝ (Fin 1) → EuclideanSpace ℝ (Fin 1)
      from fun z i => -z i + (y - x)) :=
    contDiff_id.neg.add contDiff_const
  apply isManifold_of_contDiffOn
  intro e e' he he'
  simp only [atlas, mem_singleton_iff, mem_insert_iff] at he he'
  /- We need to check that any composition of two charts gives a `C^∞` function. Each chart can be
  either the left chart or the right chart, leaving 4 possibilities that we handle successively. -/
  rcases he with (rfl | rfl) <;> rcases he' with (rfl | rfl)
  · -- `e = left chart`, `e' = left chart`
    exact (mem_groupoid_of_pregroupoid.mpr (symm_trans_mem_contDiffGroupoid _)).1
  · -- `e = left chart`, `e' = right chart`
    apply M.contDiffOn.congr
    rintro _ ⟨⟨hz₁, hz₂⟩, ⟨⟨z, hz₀⟩, rfl⟩⟩
    simp only [modelWithCornersEuclideanHalfSpace, IccLeftChart, IccRightChart, update_self,
      max_eq_left, hz₀, lt_sub_iff_add_lt, mfld_simps] at hz₁ hz₂
    rw [min_eq_left hz₁.le, lt_add_iff_pos_left] at hz₂
    ext i
    rw [Subsingleton.elim i 0]
    simp only [modelWithCornersEuclideanHalfSpace, IccLeftChart, IccRightChart, *, PiLp.add_apply,
      PiLp.neg_apply, max_eq_left, min_eq_left hz₁.le, update_self, mfld_simps]
    abel
  · -- `e = right chart`, `e' = left chart`
    apply M.contDiffOn.congr
    rintro _ ⟨⟨hz₁, hz₂⟩, ⟨z, hz₀⟩, rfl⟩
    simp only [modelWithCornersEuclideanHalfSpace, IccLeftChart, IccRightChart, max_lt_iff,
      update_self, max_eq_left hz₀, mfld_simps] at hz₁ hz₂
    rw [lt_sub_comm] at hz₁
    ext i
    rw [Subsingleton.elim i 0]
    simp only [modelWithCornersEuclideanHalfSpace, IccLeftChart, IccRightChart, PiLp.add_apply,
      PiLp.neg_apply, update_self, max_eq_left, hz₀, hz₁.le, mfld_simps]
    abel
  ·-- `e = right chart`, `e' = right chart`
    exact (mem_groupoid_of_pregroupoid.mpr (symm_trans_mem_contDiffGroupoid _)).1

/-! Register the manifold structure on `Icc 0 1`. These are merely special cases of
`IccChartedSpace` and `instIsManifoldIcc`. -/

section

instance : ChartedSpace (EuclideanHalfSpace 1) (Icc (0 : ℝ) 1) := by infer_instance

instance {n : WithTop ℕ∞} : IsManifold (𝓡∂ 1) n (Icc (0 : ℝ) 1) := by
  infer_instance

end<|MERGE_RESOLUTION|>--- conflicted
+++ resolved
@@ -3,12 +3,8 @@
 Released under Apache 2.0 license as described in the file LICENSE.
 Authors: Sébastien Gouëzel
 -/
-<<<<<<< HEAD
 import Mathlib.Geometry.Manifold.InteriorBoundary
-import Mathlib.Geometry.Manifold.SmoothManifoldWithCorners
-=======
 import Mathlib.Geometry.Manifold.IsManifold
->>>>>>> fe41e04f
 import Mathlib.Analysis.InnerProductSpace.PiL2
 
 /-!
@@ -311,23 +307,6 @@
 open Fact.Manifold
 
 lemma IccLeftChart_extend_left_eq :
-<<<<<<< HEAD
-    ((IccLeftChart x y).extend (𝓡∂ 1)) (Icc.instOrderBotElem.bot) = 0 := by
-  calc ((IccLeftChart x y).extend (𝓡∂ 1)) (Icc.instOrderBotElem.bot)
-    _ = (𝓡∂ 1) ⟨fun _ ↦ 0, by norm_num⟩ := by norm_num [IccLeftChart, Icc.coe_bot]
-    _ = 0 := rfl
-
-lemma IccLeftChart_extend_interior_pos {p : Set.Icc x y} (hp : x < p.val ∧ p.val < y) :
-    (((IccLeftChart x y).extend (𝓡∂ 1)) p) 0 > 0 := by
-  set lhs := (IccLeftChart x y).extend (𝓡∂ 1) p
-  rw [show lhs 0 = p.val - x by rfl]
-  norm_num [hp.1]
-
-lemma IccLeftChart_extend_left_mem_frontier :
-    (IccLeftChart x y).extend (𝓡∂ 1) (Icc.instOrderBotElem.bot) ∈ frontier (range (𝓡∂ 1)) := by
-  rw [IccLeftChart_extend_left_eq, frontier_range_modelWithCornersEuclideanHalfSpace]
-  exact rfl
-=======
     (IccLeftChart x y).extend (𝓡∂ 1) ⊥ = 0 := by
   calc ((IccLeftChart x y).extend (𝓡∂ 1)) ⊥
     _ = (𝓡∂ 1) ⟨fun _ ↦ 0, by norm_num⟩ := by norm_num [IccLeftChart, Icc.coe_bot]
@@ -343,7 +322,6 @@
     (IccLeftChart x y).extend (𝓡∂ 1) ⊥ ∈ frontier (range (𝓡∂ 1)) := by
   rw [IccLeftChart_extend_left_eq, frontier_range_modelWithCornersEuclideanHalfSpace,
     mem_setOf, PiLp.zero_apply]
->>>>>>> fe41e04f
 
 /-- The right chart for the topological space `[x, y]`, defined on `(x,y]` and sending `y` to `0` in
 `EuclideanHalfSpace 1`.
@@ -394,17 +372,6 @@
     exact (A.comp B).comp continuous_subtype_val
 
 lemma IccRightChart_extend_right_eq :
-<<<<<<< HEAD
-    (IccRightChart x y).extend (𝓡∂ 1) (Icc.instOrderTopElem.top) = 0 := by
-  calc ((IccRightChart x y).extend (𝓡∂ 1)) (Icc.instOrderTopElem.top)
-    _ = (𝓡∂ 1) ⟨fun _ ↦ 0, by norm_num⟩ := by norm_num [IccRightChart, Icc.coe_top]
-    _ = 0 := rfl
-
-lemma IccRightChart_extend_right_mem_frontier :
-    (IccRightChart x y).extend (𝓡∂ 1) (Icc.instOrderTopElem.top) ∈ frontier (range (𝓡∂ 1)) := by
-  rw [IccRightChart_extend_right_eq, frontier_range_modelWithCornersEuclideanHalfSpace]
-  exact rfl
-=======
     (IccRightChart x y).extend (𝓡∂ 1) ⊤ = 0 := by
   calc (IccRightChart x y).extend (𝓡∂ 1) ⊤
     _ = (𝓡∂ 1) ⟨fun _ ↦ 0, by norm_num⟩ := by norm_num [IccRightChart, Icc.coe_top]
@@ -414,7 +381,6 @@
     (IccRightChart x y).extend (𝓡∂ 1) ⊤ ∈ frontier (range (𝓡∂ 1)) := by
   rw [IccRightChart_extend_right_eq, frontier_range_modelWithCornersEuclideanHalfSpace,
     mem_setOf, PiLp.zero_apply]
->>>>>>> fe41e04f
 
 /-- Charted space structure on `[x, y]`, using only two charts taking values in
 `EuclideanHalfSpace 1`.
