/-
Copyright (c) 2019 Sébastien Gouëzel. All rights reserved.
Released under Apache 2.0 license as described in the file LICENSE.
Authors: Sébastien Gouëzel
-/
import Mathlib.Geometry.Manifold.SmoothManifoldWithCorners
import Mathlib.Analysis.InnerProductSpace.PiL2

/-!
# Constructing examples of manifolds over ℝ

We introduce the necessary bits to be able to define manifolds modelled over `ℝ^n`, boundaryless
or with boundary or with corners. As a concrete example, we construct explicitly the manifold with
boundary structure on the real interval `[x, y]`.

More specifically, we introduce
* `ModelWithCorners ℝ (EuclideanSpace ℝ (Fin n)) (EuclideanHalfSpace n)` for the model space
  used to define `n`-dimensional real manifolds with boundary
* `ModelWithCorners ℝ (EuclideanSpace ℝ (Fin n)) (EuclideanQuadrant n)` for the model space used
  to define `n`-dimensional real manifolds with corners

## Notations

In the locale `Manifold`, we introduce the notations
* `𝓡 n` for the identity model with corners on `EuclideanSpace ℝ (Fin n)`
* `𝓡∂ n` for `ModelWithCorners ℝ (EuclideanSpace ℝ (Fin n)) (EuclideanHalfSpace n)`.

For instance, if a manifold `M` is boundaryless, smooth and modelled on `EuclideanSpace ℝ (Fin m)`,
and `N` is smooth with boundary modelled on `EuclideanHalfSpace n`, and `f : M → N` is a smooth
map, then the derivative of `f` can be written simply as `mfderiv (𝓡 m) (𝓡∂ n) f` (as to why the
model with corners can not be implicit, see the discussion in
`Geometry.Manifold.SmoothManifoldWithCorners`).

## Implementation notes

The manifold structure on the interval `[x, y] = Icc x y` requires the assumption `x < y` as a
typeclass. We provide it as `[Fact (x < y)]`.
-/


noncomputable section

open Set Function

open scoped Manifold

/-- The half-space in `ℝ^n`, used to model manifolds with boundary. We only define it when
`1 ≤ n`, as the definition only makes sense in this case.
-/
def EuclideanHalfSpace (n : ℕ) [Zero (Fin n)] : Type :=
  { x : EuclideanSpace ℝ (Fin n) // 0 ≤ x 0 }

/--
The quadrant in `ℝ^n`, used to model manifolds with corners, made of all vectors with nonnegative
coordinates.
-/
def EuclideanQuadrant (n : ℕ) : Type :=
  { x : EuclideanSpace ℝ (Fin n) // ∀ i : Fin n, 0 ≤ x i }

section

/- Register class instances for euclidean half-space and quadrant, that can not be noticed
without the following reducibility attribute (which is only set in this section). -/

variable {n : ℕ}

instance [Zero (Fin n)] : TopologicalSpace (EuclideanHalfSpace n) :=
  instTopologicalSpaceSubtype

instance : TopologicalSpace (EuclideanQuadrant n) :=
  instTopologicalSpaceSubtype

instance [Zero (Fin n)] : Inhabited (EuclideanHalfSpace n) :=
  ⟨⟨0, le_rfl⟩⟩

instance : Inhabited (EuclideanQuadrant n) :=
  ⟨⟨0, fun _ => le_rfl⟩⟩

@[ext]
theorem EuclideanQuadrant.ext (x y : EuclideanQuadrant n) (h : x.1 = y.1) : x = y :=
  Subtype.eq h

@[ext]
theorem EuclideanHalfSpace.ext [Zero (Fin n)] (x y : EuclideanHalfSpace n)
    (h : x.1 = y.1) : x = y :=
  Subtype.eq h

theorem range_euclideanHalfSpace (n : ℕ) [Zero (Fin n)] :
    (range fun x : EuclideanHalfSpace n => x.val) = { y | 0 ≤ y 0 } :=
  Subtype.range_val
<<<<<<< HEAD
#align range_half_space range_euclideanHalfSpace
@[deprecated] alias range_half_space := range_euclideanHalfSpace -- 2024-04-05
=======
@[deprecated (since := "2024-04-05")] alias range_half_space := range_euclideanHalfSpace
>>>>>>> 59de845a

theorem range_euclideanQuadrant (n : ℕ) :
    (range fun x : EuclideanQuadrant n => x.val) = { y | ∀ i : Fin n, 0 ≤ y i } :=
  Subtype.range_val
<<<<<<< HEAD
#align range_quadrant range_euclideanQuadrant
@[deprecated] alias range_quadrant := range_euclideanQuadrant -- 2024-04-05
=======
@[deprecated (since := "2024-04-05")] alias range_quadrant := range_euclideanQuadrant
>>>>>>> 59de845a

end

/--
Definition of the model with corners `(EuclideanSpace ℝ (Fin n), EuclideanHalfSpace n)`, used as
a model for manifolds with boundary. In the locale `Manifold`, use the shortcut `𝓡∂ n`.
-/
def modelWithCornersEuclideanHalfSpace (n : ℕ) [Zero (Fin n)] :
    ModelWithCorners ℝ (EuclideanSpace ℝ (Fin n)) (EuclideanHalfSpace n) where
  toFun := Subtype.val
  invFun x := ⟨update x 0 (max (x 0) 0), by simp [le_refl]⟩
  source := univ
  target := { x | 0 ≤ x 0 }
  map_source' x _ := x.property
  map_target' _ _ := mem_univ _
  left_inv' := fun ⟨xval, xprop⟩ _ => by
    rw [Subtype.mk_eq_mk, update_eq_iff]
    exact ⟨max_eq_left xprop, fun i _ => rfl⟩
  right_inv' x hx := update_eq_iff.2 ⟨max_eq_left hx, fun i _ => rfl⟩
  source_eq := rfl
  unique_diff' := by
    have : UniqueDiffOn ℝ _ :=
      UniqueDiffOn.pi (Fin n) (fun _ => ℝ) _ _ fun i (_ : i ∈ ({0} : Set (Fin n))) =>
        uniqueDiffOn_Ici 0
    simpa only [singleton_pi] using this
  continuous_toFun := continuous_subtype_val
  continuous_invFun := by
    exact (continuous_id.update 0 <| (continuous_apply 0).max continuous_const).subtype_mk _

/--
Definition of the model with corners `(EuclideanSpace ℝ (Fin n), EuclideanQuadrant n)`, used as a
model for manifolds with corners -/
def modelWithCornersEuclideanQuadrant (n : ℕ) :
    ModelWithCorners ℝ (EuclideanSpace ℝ (Fin n)) (EuclideanQuadrant n) where
  toFun := Subtype.val
  invFun x := ⟨fun i => max (x i) 0, fun i => by simp only [le_refl, or_true_iff, le_max_iff]⟩
  source := univ
  target := { x | ∀ i, 0 ≤ x i }
  map_source' x _ := x.property
  map_target' x _ := mem_univ _
  left_inv' x _ := by ext i; simp only [Subtype.coe_mk, x.2 i, max_eq_left]
  right_inv' x hx := by ext1 i; simp only [hx i, max_eq_left]
  source_eq := rfl
  unique_diff' := by
    have this : UniqueDiffOn ℝ _ :=
      UniqueDiffOn.univ_pi (Fin n) (fun _ => ℝ) _ fun _ => uniqueDiffOn_Ici 0
    simpa only [pi_univ_Ici] using this
  continuous_toFun := continuous_subtype_val
  continuous_invFun := Continuous.subtype_mk
    (continuous_pi fun i => (continuous_id.max continuous_const).comp (continuous_apply i)) _

/-- The model space used to define `n`-dimensional real manifolds without boundary. -/
scoped[Manifold]
  notation "𝓡 " n =>
    (modelWithCornersSelf ℝ (EuclideanSpace ℝ (Fin n)) :
      ModelWithCorners ℝ (EuclideanSpace ℝ (Fin n)) (EuclideanSpace ℝ (Fin n)))

/-- The model space used to define `n`-dimensional real manifolds with boundary. -/
scoped[Manifold]
  notation "𝓡∂ " n =>
    (modelWithCornersEuclideanHalfSpace n :
      ModelWithCorners ℝ (EuclideanSpace ℝ (Fin n)) (EuclideanHalfSpace n))

/-- The left chart for the topological space `[x, y]`, defined on `[x,y)` and sending `x` to `0` in
`EuclideanHalfSpace 1`.
-/
def IccLeftChart (x y : ℝ) [h : Fact (x < y)] :
    PartialHomeomorph (Icc x y) (EuclideanHalfSpace 1) where
  source := { z : Icc x y | z.val < y }
  target := { z : EuclideanHalfSpace 1 | z.val 0 < y - x }
  toFun := fun z : Icc x y => ⟨fun _ => z.val - x, sub_nonneg.mpr z.property.1⟩
  invFun z := ⟨min (z.val 0 + x) y, by simp [le_refl, z.prop, le_of_lt h.out]⟩
  map_source' := by simp only [imp_self, sub_lt_sub_iff_right, mem_setOf_eq, forall_true_iff]
  map_target' := by
    simp only [min_lt_iff, mem_setOf_eq]; intro z hz; left
    linarith
  left_inv' := by
    rintro ⟨z, hz⟩ h'z
    simp only [mem_setOf_eq, mem_Icc] at hz h'z
    simp only [hz, min_eq_left, sub_add_cancel]
  right_inv' := by
    rintro ⟨z, hz⟩ h'z
    rw [Subtype.mk_eq_mk]
    funext i
    dsimp at hz h'z
    have A : x + z 0 ≤ y := by linarith
    rw [Subsingleton.elim i 0]
    simp only [A, add_comm, add_sub_cancel_left, min_eq_left]
  open_source :=
    haveI : IsOpen { z : ℝ | z < y } := isOpen_Iio
    this.preimage continuous_subtype_val
  open_target := by
    have : IsOpen { z : ℝ | z < y - x } := isOpen_Iio
    have : IsOpen { z : EuclideanSpace ℝ (Fin 1) | z 0 < y - x } :=
      this.preimage (@continuous_apply (Fin 1) (fun _ => ℝ) _ 0)
    exact this.preimage continuous_subtype_val
  continuousOn_toFun := by
    apply Continuous.continuousOn
    apply Continuous.subtype_mk
    have : Continuous fun (z : ℝ) (_ : Fin 1) => z - x :=
      Continuous.sub (continuous_pi fun _ => continuous_id) continuous_const
    exact this.comp continuous_subtype_val
  continuousOn_invFun := by
    apply Continuous.continuousOn
    apply Continuous.subtype_mk
    have A : Continuous fun z : ℝ => min (z + x) y :=
      (continuous_id.add continuous_const).min continuous_const
    have B : Continuous fun z : EuclideanSpace ℝ (Fin 1) => z 0 := continuous_apply 0
    exact (A.comp B).comp continuous_subtype_val

/-- The right chart for the topological space `[x, y]`, defined on `(x,y]` and sending `y` to `0` in
`EuclideanHalfSpace 1`.
-/
def IccRightChart (x y : ℝ) [h : Fact (x < y)] :
    PartialHomeomorph (Icc x y) (EuclideanHalfSpace 1) where
  source := { z : Icc x y | x < z.val }
  target := { z : EuclideanHalfSpace 1 | z.val 0 < y - x }
  toFun z := ⟨fun _ => y - z.val, sub_nonneg.mpr z.property.2⟩
  invFun z :=
    ⟨max (y - z.val 0) x, by simp [le_refl, z.prop, le_of_lt h.out, sub_eq_add_neg]⟩
  map_source' := by simp only [imp_self, mem_setOf_eq, sub_lt_sub_iff_left, forall_true_iff]
  map_target' := by
    simp only [lt_max_iff, mem_setOf_eq]; intro z hz; left
    linarith
  left_inv' := by
    rintro ⟨z, hz⟩ h'z
    simp only [mem_setOf_eq, mem_Icc] at hz h'z
    simp only [hz, sub_eq_add_neg, max_eq_left, add_add_neg_cancel'_right, neg_add_rev, neg_neg]
  right_inv' := by
    rintro ⟨z, hz⟩ h'z
    rw [Subtype.mk_eq_mk]
    funext i
    dsimp at hz h'z
    have A : x ≤ y - z 0 := by linarith
    rw [Subsingleton.elim i 0]
    simp only [A, sub_sub_cancel, max_eq_left]
  open_source :=
    haveI : IsOpen { z : ℝ | x < z } := isOpen_Ioi
    this.preimage continuous_subtype_val
  open_target := by
    have : IsOpen { z : ℝ | z < y - x } := isOpen_Iio
    have : IsOpen { z : EuclideanSpace ℝ (Fin 1) | z 0 < y - x } :=
      this.preimage (@continuous_apply (Fin 1) (fun _ => ℝ) _ 0)
    exact this.preimage continuous_subtype_val
  continuousOn_toFun := by
    apply Continuous.continuousOn
    apply Continuous.subtype_mk
    have : Continuous fun (z : ℝ) (_ : Fin 1) => y - z :=
      continuous_const.sub (continuous_pi fun _ => continuous_id)
    exact this.comp continuous_subtype_val
  continuousOn_invFun := by
    apply Continuous.continuousOn
    apply Continuous.subtype_mk
    have A : Continuous fun z : ℝ => max (y - z) x :=
      (continuous_const.sub continuous_id).max continuous_const
    have B : Continuous fun z : EuclideanSpace ℝ (Fin 1) => z 0 := continuous_apply 0
    exact (A.comp B).comp continuous_subtype_val

/-- Charted space structure on `[x, y]`, using only two charts taking values in
`EuclideanHalfSpace 1`.
-/
instance IccManifold (x y : ℝ) [h : Fact (x < y)] :
    ChartedSpace (EuclideanHalfSpace 1) (Icc x y) where
  atlas := {IccLeftChart x y, IccRightChart x y}
  chartAt z := if z.val < y then IccLeftChart x y else IccRightChart x y
  mem_chart_source z := by
    by_cases h' : z.val < y
    · simp only [h', if_true]
      exact h'
    · simp only [h', if_false]
      apply lt_of_lt_of_le h.out
      simpa only [not_lt] using h'
  chart_mem_atlas z := by by_cases h' : (z : ℝ) < y <;> simp [h']

/-- The manifold structure on `[x, y]` is smooth.
-/
instance Icc_smooth_manifold (x y : ℝ) [Fact (x < y)] :
    SmoothManifoldWithCorners (𝓡∂ 1) (Icc x y) := by
  have M : ContDiff ℝ ∞ (show EuclideanSpace ℝ (Fin 1) → EuclideanSpace ℝ (Fin 1)
      from fun z i => -z i + (y - x)) :=
    contDiff_id.neg.add contDiff_const
  apply smoothManifoldWithCorners_of_contDiffOn
  intro e e' he he'
  simp only [atlas, mem_singleton_iff, mem_insert_iff] at he he'
  /- We need to check that any composition of two charts gives a `C^∞` function. Each chart can be
  either the left chart or the right chart, leaving 4 possibilities that we handle successively. -/
  rcases he with (rfl | rfl) <;> rcases he' with (rfl | rfl)
  · -- `e = left chart`, `e' = left chart`
    exact (mem_groupoid_of_pregroupoid.mpr (symm_trans_mem_contDiffGroupoid _ _ _)).1
  · -- `e = left chart`, `e' = right chart`
    apply M.contDiffOn.congr
    rintro _ ⟨⟨hz₁, hz₂⟩, ⟨⟨z, hz₀⟩, rfl⟩⟩
    simp only [modelWithCornersEuclideanHalfSpace, IccLeftChart, IccRightChart, update_same,
      max_eq_left, hz₀, lt_sub_iff_add_lt, mfld_simps] at hz₁ hz₂
    rw [min_eq_left hz₁.le, lt_add_iff_pos_left] at hz₂
    ext i
    rw [Subsingleton.elim i 0]
    simp only [modelWithCornersEuclideanHalfSpace, IccLeftChart, IccRightChart, *, PiLp.add_apply,
      PiLp.neg_apply, max_eq_left, min_eq_left hz₁.le, update_same, mfld_simps]
    abel
  · -- `e = right chart`, `e' = left chart`
    apply M.contDiffOn.congr
    rintro _ ⟨⟨hz₁, hz₂⟩, ⟨z, hz₀⟩, rfl⟩
    simp only [modelWithCornersEuclideanHalfSpace, IccLeftChart, IccRightChart, max_lt_iff,
      update_same, max_eq_left hz₀, mfld_simps] at hz₁ hz₂
    rw [lt_sub_comm] at hz₁
    ext i
    rw [Subsingleton.elim i 0]
    simp only [modelWithCornersEuclideanHalfSpace, IccLeftChart, IccRightChart, PiLp.add_apply,
      PiLp.neg_apply, update_same, max_eq_left, hz₀, hz₁.le, mfld_simps]
    abel
  ·-- `e = right chart`, `e' = right chart`
    exact (mem_groupoid_of_pregroupoid.mpr (symm_trans_mem_contDiffGroupoid _ _ _)).1

/-! Register the manifold structure on `Icc 0 1`, and also its zero and one. -/


section

instance : ChartedSpace (EuclideanHalfSpace 1) (Icc (0 : ℝ) 1) := by infer_instance

instance : SmoothManifoldWithCorners (𝓡∂ 1) (Icc (0 : ℝ) 1) := by infer_instance

end<|MERGE_RESOLUTION|>--- conflicted
+++ resolved
@@ -88,22 +88,12 @@
 theorem range_euclideanHalfSpace (n : ℕ) [Zero (Fin n)] :
     (range fun x : EuclideanHalfSpace n => x.val) = { y | 0 ≤ y 0 } :=
   Subtype.range_val
-<<<<<<< HEAD
-#align range_half_space range_euclideanHalfSpace
-@[deprecated] alias range_half_space := range_euclideanHalfSpace -- 2024-04-05
-=======
 @[deprecated (since := "2024-04-05")] alias range_half_space := range_euclideanHalfSpace
->>>>>>> 59de845a
 
 theorem range_euclideanQuadrant (n : ℕ) :
     (range fun x : EuclideanQuadrant n => x.val) = { y | ∀ i : Fin n, 0 ≤ y i } :=
   Subtype.range_val
-<<<<<<< HEAD
-#align range_quadrant range_euclideanQuadrant
-@[deprecated] alias range_quadrant := range_euclideanQuadrant -- 2024-04-05
-=======
 @[deprecated (since := "2024-04-05")] alias range_quadrant := range_euclideanQuadrant
->>>>>>> 59de845a
 
 end
 
