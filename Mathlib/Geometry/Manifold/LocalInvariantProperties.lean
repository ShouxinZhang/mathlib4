--- conflicted
+++ resolved
@@ -418,13 +418,8 @@
 
 end
 
-<<<<<<< HEAD
-theorem liftPropWithinAt_mono_of_mem
-    (mono_of_mem : ∀ ⦃s x t⦄ ⦃f : H → H'⦄, s ∈ 𝓝[t] x → P f s x → P f t x)
-=======
 theorem liftPropWithinAt_mono_of_mem_nhdsWithin
     (mono_of_mem_nhdsWithin : ∀ ⦃s x t⦄ ⦃f : H → H'⦄, s ∈ 𝓝[t] x → P f s x → P f t x)
->>>>>>> d0df76bd
     (h : LiftPropWithinAt P g s x) (hst : s ∈ 𝓝[t] x) : LiftPropWithinAt P g t x := by
   simp only [liftPropWithinAt_iff'] at h ⊢
   refine ⟨h.1.mono_of_mem_nhdsWithin hst, mono_of_mem_nhdsWithin ?_ h.2⟩
