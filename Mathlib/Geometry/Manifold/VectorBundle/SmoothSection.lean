--- conflicted
+++ resolved
@@ -32,15 +32,7 @@
   (n : ℕ∞)
   (V : M → Type*) [TopologicalSpace (TotalSpace F V)]
   -- `V` vector bundle
-
-<<<<<<< HEAD
-
-
-variable [∀ x : M, TopologicalSpace (V x)] [FiberBundle F V]
-=======
   [∀ x : M, TopologicalSpace (V x)] [FiberBundle F V]
->>>>>>> bc37ac3c
-
 
 /-- Bundled `n` times continuously differentiable sections of a vector bundle. -/
 structure ContMDiffSection where
