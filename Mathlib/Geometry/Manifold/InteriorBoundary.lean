--- conflicted
+++ resolved
@@ -262,17 +262,12 @@
 open Topology
 
 lemma interiorPoint_inl (x : M) (hx : I.IsInteriorPoint x) :
-<<<<<<< HEAD
     I.IsInteriorPoint (@Sum.inl M M' x) := by
-=======
-    I.IsInteriorPoint (.inl x: M ⊕ M') := by
->>>>>>> 1264ce95
   rw [I.isInteriorPoint_iff, extChartAt, ChartedSpace.sum_chartAt_inl]
   dsimp only [PartialHomeomorph.extend.eq_1, PartialEquiv.trans_target, toPartialEquiv_coe_symm,
     PartialHomeomorph.lift_openEmbedding_target, PartialEquiv.coe_trans, toPartialEquiv_coe,
     PartialHomeomorph.toFun_eq_coe, PartialHomeomorph.lift_openEmbedding_toFun, Function.comp_apply]
   rw [Sum.inl_injective.extend_apply (chartAt H x)]
-<<<<<<< HEAD
   rw [I.isInteriorPoint_iff, extChartAt] at hx
   exact hx
 
@@ -309,30 +304,6 @@
 -- TODO: move to its proper place
 lemma not_isLeft_and_isRight {α β : Type*} {x : α ⊕ β} : ¬(x.isLeft ∧ x.isRight) := by
   aesop
-=======
-  simpa [I.isInteriorPoint_iff, extChartAt] using hx
-
-lemma boundaryPoint_inl (x : M) (hx : I.IsBoundaryPoint x) :
-    I.IsBoundaryPoint (.inl x: M ⊕ M') := by
-  rw [I.isBoundaryPoint_iff, extChartAt, ChartedSpace.sum_chartAt_inl]
-  dsimp
-  rw [Sum.inl_injective.extend_apply (chartAt H x)]
-  simpa [I.isBoundaryPoint_iff, extChartAt] using hx
-
-lemma interiorPoint_inr (x : M') (hx : I.IsInteriorPoint x) :
-    I.IsInteriorPoint (.inr x : M ⊕ M') := by
-  rw [I.isInteriorPoint_iff, extChartAt, ChartedSpace.sum_chartAt_inr]
-  dsimp
-  rw [Sum.inr_injective.extend_apply (chartAt H x)]
-  simpa [I.isInteriorPoint_iff, extChartAt] using hx
-
-lemma boundaryPoint_inr (x : M') (hx : I.IsBoundaryPoint x) :
-    I.IsBoundaryPoint (.inr x : M ⊕ M') := by
-  rw [I.isBoundaryPoint_iff, extChartAt, ChartedSpace.sum_chartAt_inr]
-  dsimp
-  rw [Sum.inr_injective.extend_apply (chartAt H x)]
-  simpa [I.isBoundaryPoint_iff, extChartAt] using hx
->>>>>>> 1264ce95
 
 -- Converse to the previous direction: if `x` were not an interior point,
 -- it had to be a boundary point, hence `p` were a boundary point also, contradiction.
@@ -340,40 +311,23 @@
     (hleft : Sum.isLeft p) : I.IsInteriorPoint (Sum.getLeft p hleft) := by
   by_contra h
   set x := Sum.getLeft p hleft
-<<<<<<< HEAD
   rw [← mem_empty_iff_false p, ← (disjoint_interior_boundary (I := I) (M := M ⊕ M')).inter_eq]
   constructor
   · rw [ModelWithCorners.interior, mem_setOf]; exact hp
   · rw [ModelWithCorners.boundary, mem_setOf, Sum.eq_left_getLeft_of_isLeft hleft]
     have aux := isInteriorPoint_or_isBoundaryPoint (I := I) x
     apply boundaryPoint_inl (M' := M') x; tauto
-=======
-  rw [isInteriorPoint_iff_not_isBoundaryPoint x, not_not] at h
-  rw [isInteriorPoint_iff_not_isBoundaryPoint p] at hp
-  have := boundaryPoint_inl (M' := M') x (by tauto)
-  rw [← Sum.eq_left_getLeft_of_isLeft hleft] at this
-  exact hp this
->>>>>>> 1264ce95
 
 lemma isInteriorPoint_disjointUnion_right {p : M ⊕ M'} (hp : I.IsInteriorPoint p)
     (hright : Sum.isRight p) : I.IsInteriorPoint (Sum.getRight p hright) := by
   by_contra h
   set x := Sum.getRight p hright
-<<<<<<< HEAD
   rw [← mem_empty_iff_false p, ← (disjoint_interior_boundary (I := I) (M := M ⊕ M')).inter_eq]
   constructor
   · rw [ModelWithCorners.interior, mem_setOf]; exact hp
   · rw [ModelWithCorners.boundary, mem_setOf, Sum.eq_right_getRight_of_isRight hright]
     have aux := isInteriorPoint_or_isBoundaryPoint (I := I) x
     apply boundaryPoint_inr (M' := M') x; tauto
-=======
-  rw [← mem_empty_iff_false p, ← (disjoint_interior_boundary (I := I)).inter_eq]
-  constructor
-  · rw [ModelWithCorners.interior, mem_setOf]; exact hp
-  · rw [ModelWithCorners.boundary, mem_setOf, Sum.eq_right_getRight_of_isRight hright]
-    have := isInteriorPoint_or_isBoundaryPoint (I := I) x
-    exact boundaryPoint_inr (M' := M') x (by tauto)
->>>>>>> 1264ce95
 
 lemma interior_disjointUnion :
     ModelWithCorners.interior (I := I) (M ⊕ M') =
@@ -385,19 +339,12 @@
     by_cases h : Sum.isLeft p
     · left
       exact ⟨Sum.getLeft p h, isInteriorPoint_disjointUnion_left hp h, Sum.inl_getLeft p h⟩
-<<<<<<< HEAD
     · right
       exact ⟨Sum.getRight p ((Sum.not_isLeft.mp h)),
         isInteriorPoint_disjointUnion_right hp (Sum.not_isLeft.mp h),
         Sum.inr_getRight p (Sum.not_isLeft.mp h)⟩
   · intro hp
     rw [ModelWithCorners.interior, mem_setOf]
-=======
-    · replace h := Sum.not_isLeft.mp h
-      right
-      exact ⟨Sum.getRight p h, isInteriorPoint_disjointUnion_right hp h, Sum.inr_getRight p h⟩
-  · intro hp
->>>>>>> 1264ce95
     by_cases h : Sum.isLeft p
     · set x := Sum.getLeft p h with x_eq
       rw [Sum.eq_left_getLeft_of_isLeft h]
@@ -406,12 +353,8 @@
         obtain (good | ⟨y, hy, hxy⟩) := hp
         exacts [good, (not_isLeft_and_isRight ⟨h, by rw [← hxy]; exact rfl⟩).elim]
       obtain ⟨x', hx', hx'p⟩ := hp
-<<<<<<< HEAD
       simp_rw [x_eq, ← hx'p, Sum.getLeft_inl]
       exact hx'
-=======
-      simpa [x_eq, ← hx'p, Sum.getLeft_inl]
->>>>>>> 1264ce95
     · set x := Sum.getRight p (Sum.not_isLeft.mp h) with x_eq
       rw [Sum.eq_right_getRight_of_isRight (Sum.not_isLeft.mp h)]
       apply interiorPoint_inr x
@@ -419,7 +362,6 @@
         obtain (⟨y, hy, hxy⟩ | good) := hp
         exacts [(not_isLeft_and_isRight ⟨by rw [← hxy]; exact rfl, Sum.not_isLeft.mp h⟩).elim, good]
       obtain ⟨x', hx', hx'p⟩ := hp
-<<<<<<< HEAD
       simp_rw [x_eq, ← hx'p, Sum.getRight_inr]
       exact hx'
 
@@ -428,24 +370,16 @@
     (Sum.inl '' s ∪ Sum.inr '' t)ᶜ = Sum.inl '' sᶜ ∪ Sum.inr '' tᶜ := by
   rw [compl_union]
   aesop
-=======
-      simpa [x_eq, ← hx'p, Sum.getRight_inr]
->>>>>>> 1264ce95
 
 lemma boundary_disjointUnion : ModelWithCorners.boundary (I := I) (M ⊕ M') =
       Sum.inl '' (ModelWithCorners.boundary (I := I) M)
       ∪ Sum.inr '' (ModelWithCorners.boundary (I := I) M') := by
-<<<<<<< HEAD
   simp only [← ModelWithCorners.compl_interior, interior_disjointUnion, foo]
-=======
-  simp only [← ModelWithCorners.compl_interior, interior_disjointUnion, inl_compl_union_inr_compl]
->>>>>>> 1264ce95
 
 /-- If `M` and `M'` are boundaryless, so is their disjoint union `M ⊔ M'`. -/
 instance boundaryless_disjointUnion
     [hM: BoundarylessManifold I M] [hM': BoundarylessManifold I M'] :
     BoundarylessManifold I (M ⊕ M') := by
-<<<<<<< HEAD
   rw [← Boundaryless.iff_boundary_eq_empty] at hM
   rw [← Boundaryless.iff_boundary_eq_empty] at hM'
   simp [← Boundaryless.iff_boundary_eq_empty, boundary_disjointUnion, hM, hM']
@@ -631,10 +565,6 @@
 -- my bordism theory branch has a bunch of corollaries about diffeomorphisms now
 
 lemma ContMDiff.swap : ContMDiff I I n (@Sum.swap M M') := ContMDiff.sum_elim inr inl
-=======
-  rw [← Boundaryless.iff_boundary_eq_empty] at hM hM' ⊢
-  simp [boundary_disjointUnion, hM, hM']
->>>>>>> 1264ce95
 
 end disjointUnion
 
