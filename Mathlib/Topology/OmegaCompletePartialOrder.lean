--- conflicted
+++ resolved
@@ -59,10 +59,6 @@
 such that their open sets, seen as a function `α → Prop`,
 preserves the joins of ω-chains  -/
 abbrev Scott (α : Type u) := α
-<<<<<<< HEAD
-#align Scott Scott
-=======
->>>>>>> 99508fb5
 
 instance Scott.topologicalSpace (α : Type u) [OmegaCompletePartialOrder α] :
     TopologicalSpace (Scott α) where
