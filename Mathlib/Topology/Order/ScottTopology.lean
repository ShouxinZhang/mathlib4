--- conflicted
+++ resolved
@@ -385,13 +385,8 @@
 variable [Preorder α]
 
 lemma scottHausdorff_le_lower : scottHausdorff α ≤ lower α :=
-<<<<<<< HEAD
-  fun s h => @IsScottHausdorff.isOpen_of_isLowerSet  _ _ (scottHausdorff α) _ _
-      <| (@IsLower.isLowerSet_of_isOpen (Topology.WithLower α) _ _  _ s h)
-=======
   fun s h => IsScottHausdorff.isOpen_of_isLowerSet (t := scottHausdorff α)
       <| (@IsLower.isLowerSet_of_isOpen (Topology.WithLower α) _ _ _ s h)
->>>>>>> 99508fb5
 
 variable [TopologicalSpace α]
 
