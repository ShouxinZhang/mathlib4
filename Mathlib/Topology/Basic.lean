/-
Copyright (c) 2017 Johannes Hölzl. All rights reserved.
Released under Apache 2.0 license as described in the file LICENSE.
Authors: Johannes Hölzl, Mario Carneiro, Jeremy Avigad
-/
import Mathlib.Algebra.Function.Support
import Mathlib.Order.Filter.Lift
import Mathlib.Order.Filter.Ultrafilter
import Mathlib.Tactic.Continuity

#align_import topology.basic from "leanprover-community/mathlib"@"e354e865255654389cc46e6032160238df2e0f40"

/-!
# Basic theory of topological spaces.

The main definition is the type class `TopologicalSpace α` which endows a type `α` with a topology.
Then `Set α` gets predicates `IsOpen`, `IsClosed` and functions `interior`, `closure` and
`frontier`. Each point `x` of `α` gets a neighborhood filter `𝓝 x`. A filter `F` on `α` has
`x` as a cluster point if `ClusterPt x F : 𝓝 x ⊓ F ≠ ⊥`. A map `f : ι → α` clusters at `x`
along `F : Filter ι` if `MapClusterPt x F f : ClusterPt x (map f F)`. In particular
the notion of cluster point of a sequence `u` is `MapClusterPt x atTop u`.

For topological spaces `α` and `β`, a function `f : α → β` and a point `a : α`,
`ContinuousAt f a` means `f` is continuous at `a`, and global continuity is
`Continuous f`. There is also a version of continuity `PContinuous` for
partially defined functions.

## Notation

* `𝓝 x`: the filter `nhds x` of neighborhoods of a point `x`;
* `𝓟 s`: the principal filter of a set `s`;
* `𝓝[s] x`: the filter `nhdsWithin x s` of neighborhoods of a point `x` within a set `s`;
* `𝓝[≤] x`: the filter `nhdsWithin x (Set.Iic x)` of left-neighborhoods of `x`;
* `𝓝[≥] x`: the filter `nhdsWithin x (Set.Ici x)` of right-neighborhoods of `x`;
* `𝓝[<] x`: the filter `nhdsWithin x (Set.Iio x)` of punctured left-neighborhoods of `x`;
* `𝓝[>] x`: the filter `nhdsWithin x (Set.Ioi x)` of punctured right-neighborhoods of `x`;
* `𝓝[≠] x`: the filter `nhdsWithin x {x}ᶜ` of punctured neighborhoods of `x`.

## Implementation notes

Topology in mathlib heavily uses filters (even more than in Bourbaki). See explanations in
<https://leanprover-community.github.io/theories/topology.html>.

## References

* [N. Bourbaki, *General Topology*][bourbaki1966]
* [I. M. James, *Topologies and Uniformities*][james1999]

## Tags

topological space, interior, closure, frontier, neighborhood, continuity, continuous function
-/

set_option autoImplicit true


noncomputable section

open Set Filter

universe u v w

/-!
### Topological spaces
-/


/-- A topology on `α`. -/
@[to_additive existing TopologicalSpace]
class TopologicalSpace (α : Type u) where
  /-- A predicate saying that a set is an open set. Use `IsOpen` in the root namespace instead. -/
  protected IsOpen : Set α → Prop
  /-- The set representing the whole space is an open set. Use `isOpen_univ` in the root namespace
  instead. -/
  protected isOpen_univ : IsOpen univ
  /-- The intersection of two open sets is an open set. Use `IsOpen.inter` instead. -/
  protected isOpen_inter : ∀ s t, IsOpen s → IsOpen t → IsOpen (s ∩ t)
  /-- The union of a family of open sets is an open set. Use `isOpen_sUnion` in the root namespace
  instead. -/
  protected isOpen_sUnion : ∀ s, (∀ t ∈ s, IsOpen t) → IsOpen (⋃₀ s)
#align topological_space TopologicalSpace

/-- A constructor for topologies by specifying the closed sets,
and showing that they satisfy the appropriate conditions. -/
def TopologicalSpace.ofClosed {α : Type u} (T : Set (Set α)) (empty_mem : ∅ ∈ T)
    (sInter_mem : ∀ A, A ⊆ T → ⋂₀ A ∈ T)
    (union_mem : ∀ A, A ∈ T → ∀ B, B ∈ T → A ∪ B ∈ T) : TopologicalSpace α where
  IsOpen X := Xᶜ ∈ T
  isOpen_univ := by simp [empty_mem]
  isOpen_inter s t hs ht := by simpa only [compl_inter] using union_mem sᶜ hs tᶜ ht
  isOpen_sUnion s hs := by
    simp only [Set.compl_sUnion]
    exact sInter_mem (compl '' s) fun z ⟨y, hy, hz⟩ => hz ▸ hs y hy
#align topological_space.of_closed TopologicalSpace.ofClosed

section TopologicalSpace

variable {α : Type u} {β : Type v} {ι : Sort w} {a : α} {s s₁ s₂ t : Set α} {p p₁ p₂ : α → Prop}

/-- `IsOpen s` means that `s` is open in the ambient topological space on `α` -/
def IsOpen [TopologicalSpace α] : Set α → Prop := TopologicalSpace.IsOpen
#align is_open IsOpen

set_option quotPrecheck false in
/-- Notation for `IsOpen` with respect to a non-standard topology. -/
scoped[Topology] notation (name := IsOpen_of) "IsOpen[" t "]" => @IsOpen _ t

open Topology

lemma isOpen_mk {p h₁ h₂ h₃} {s : Set α} : IsOpen[⟨p, h₁, h₂, h₃⟩] s ↔ p s := Iff.rfl
#align is_open_mk isOpen_mk

@[ext]
protected theorem TopologicalSpace.ext :
    ∀ {f g : TopologicalSpace α}, IsOpen[f] = IsOpen[g] → f = g
  | ⟨_, _, _, _⟩, ⟨_, _, _, _⟩, rfl => rfl
#align topological_space_eq TopologicalSpace.ext

section

variable [TopologicalSpace α]

@[simp] theorem isOpen_univ : IsOpen (univ : Set α) := TopologicalSpace.isOpen_univ
#align is_open_univ isOpen_univ

theorem IsOpen.inter (h₁ : IsOpen s₁) (h₂ : IsOpen s₂) : IsOpen (s₁ ∩ s₂) :=
  TopologicalSpace.isOpen_inter s₁ s₂ h₁ h₂
#align is_open.inter IsOpen.inter

theorem isOpen_sUnion {s : Set (Set α)} (h : ∀ t ∈ s, IsOpen t) : IsOpen (⋃₀ s) :=
  TopologicalSpace.isOpen_sUnion s h
#align is_open_sUnion isOpen_sUnion

end

protected theorem TopologicalSpace.ext_iff {t t' : TopologicalSpace α} :
    t = t' ↔ ∀ s, IsOpen[t] s ↔ IsOpen[t'] s :=
  ⟨fun h s => h ▸ Iff.rfl, fun h => by ext; exact h _⟩
#align topological_space_eq_iff TopologicalSpace.ext_iff

theorem isOpen_fold {s : Set α} {t : TopologicalSpace α} : t.IsOpen s = IsOpen[t] s :=
  rfl
#align is_open_fold isOpen_fold

variable [TopologicalSpace α]

theorem isOpen_iUnion {f : ι → Set α} (h : ∀ i, IsOpen (f i)) : IsOpen (⋃ i, f i) :=
  isOpen_sUnion (forall_range_iff.2 h)
#align is_open_Union isOpen_iUnion

theorem isOpen_biUnion {s : Set β} {f : β → Set α} (h : ∀ i ∈ s, IsOpen (f i)) :
    IsOpen (⋃ i ∈ s, f i) :=
  isOpen_iUnion fun i => isOpen_iUnion fun hi => h i hi
#align is_open_bUnion isOpen_biUnion

theorem IsOpen.union (h₁ : IsOpen s₁) (h₂ : IsOpen s₂) : IsOpen (s₁ ∪ s₂) := by
  rw [union_eq_iUnion]; exact isOpen_iUnion (Bool.forall_bool.2 ⟨h₂, h₁⟩)
#align is_open.union IsOpen.union

@[simp] theorem isOpen_empty : IsOpen (∅ : Set α) := by
  rw [← sUnion_empty]; exact isOpen_sUnion fun a => False.elim
#align is_open_empty isOpen_empty

theorem Set.Finite.isOpen_sInter {s : Set (Set α)} (hs : s.Finite) :
    (∀ t ∈ s, IsOpen t) → IsOpen (⋂₀ s) :=
  Finite.induction_on hs (fun _ => by rw [sInter_empty]; exact isOpen_univ) fun _ _ ih h => by
    simp only [sInter_insert, ball_insert_iff] at h ⊢
    exact h.1.inter (ih h.2)
#align is_open_sInter Set.Finite.isOpen_sInter

theorem Set.Finite.isOpen_biInter {s : Set β} {f : β → Set α} (hs : s.Finite)
    (h : ∀ i ∈ s, IsOpen (f i)) :
    IsOpen (⋂ i ∈ s, f i) :=
  sInter_image f s ▸ (hs.image _).isOpen_sInter (ball_image_iff.2 h)
#align is_open_bInter Set.Finite.isOpen_biInter

theorem isOpen_iInter_of_finite [Finite ι] {s : ι → Set α} (h : ∀ i, IsOpen (s i)) :
    IsOpen (⋂ i, s i) :=
  (finite_range _).isOpen_sInter  (forall_range_iff.2 h)
#align is_open_Inter isOpen_iInter_of_finite

theorem isOpen_biInter_finset {s : Finset β} {f : β → Set α} (h : ∀ i ∈ s, IsOpen (f i)) :
    IsOpen (⋂ i ∈ s, f i) :=
  s.finite_toSet.isOpen_biInter h
#align is_open_bInter_finset isOpen_biInter_finset

@[simp] -- porting note: added `simp`
theorem isOpen_const {p : Prop} : IsOpen { _a : α | p } := by by_cases p <;> simp [*]
#align is_open_const isOpen_const

theorem IsOpen.and : IsOpen { a | p₁ a } → IsOpen { a | p₂ a } → IsOpen { a | p₁ a ∧ p₂ a } :=
  IsOpen.inter
#align is_open.and IsOpen.and

/-- A set is closed if its complement is open -/
class IsClosed (s : Set α) : Prop where
  /-- The complement of a closed set is an open set. -/
  isOpen_compl : IsOpen sᶜ
#align is_closed IsClosed

set_option quotPrecheck false in
/-- Notation for `IsClosed` with respect to a non-standard topology. -/
scoped[Topology] notation (name := IsClosed_of) "IsClosed[" t "]" => @IsClosed _ t

@[simp] theorem isOpen_compl_iff {s : Set α} : IsOpen sᶜ ↔ IsClosed s :=
  ⟨fun h => ⟨h⟩, fun h => h.isOpen_compl⟩
#align is_open_compl_iff isOpen_compl_iff

-- porting note: new lemma
theorem isClosed_const {p : Prop} : IsClosed { _a : α | p } := ⟨isOpen_const (p := ¬p)⟩

@[simp] theorem isClosed_empty : IsClosed (∅ : Set α) := isClosed_const
#align is_closed_empty isClosed_empty

@[simp] theorem isClosed_univ : IsClosed (univ : Set α) := isClosed_const
#align is_closed_univ isClosed_univ

theorem IsClosed.union : IsClosed s₁ → IsClosed s₂ → IsClosed (s₁ ∪ s₂) := by
  simpa only [← isOpen_compl_iff, compl_union] using IsOpen.inter
#align is_closed.union IsClosed.union

theorem isClosed_sInter {s : Set (Set α)} : (∀ t ∈ s, IsClosed t) → IsClosed (⋂₀ s) := by
  simpa only [← isOpen_compl_iff, compl_sInter, sUnion_image] using isOpen_biUnion
#align is_closed_sInter isClosed_sInter

theorem isClosed_iInter {f : ι → Set α} (h : ∀ i, IsClosed (f i)) : IsClosed (⋂ i, f i) :=
  isClosed_sInter <| forall_range_iff.2 h
#align is_closed_Inter isClosed_iInter

theorem isClosed_biInter {s : Set β} {f : β → Set α} (h : ∀ i ∈ s, IsClosed (f i)) :
    IsClosed (⋂ i ∈ s, f i) :=
  isClosed_iInter fun i => isClosed_iInter <| h i
#align is_closed_bInter isClosed_biInter

@[simp]
theorem isClosed_compl_iff {s : Set α} : IsClosed sᶜ ↔ IsOpen s := by
  rw [← isOpen_compl_iff, compl_compl]
#align is_closed_compl_iff isClosed_compl_iff

alias ⟨_, IsOpen.isClosed_compl⟩ := isClosed_compl_iff
#align is_open.is_closed_compl IsOpen.isClosed_compl

theorem IsOpen.sdiff {s t : Set α} (h₁ : IsOpen s) (h₂ : IsClosed t) : IsOpen (s \ t) :=
  IsOpen.inter h₁ h₂.isOpen_compl
#align is_open.sdiff IsOpen.sdiff

theorem IsClosed.inter (h₁ : IsClosed s₁) (h₂ : IsClosed s₂) : IsClosed (s₁ ∩ s₂) := by
  rw [← isOpen_compl_iff] at *
  rw [compl_inter]
  exact IsOpen.union h₁ h₂
#align is_closed.inter IsClosed.inter

theorem IsClosed.sdiff {s t : Set α} (h₁ : IsClosed s) (h₂ : IsOpen t) : IsClosed (s \ t) :=
  IsClosed.inter h₁ (isClosed_compl_iff.mpr h₂)
#align is_closed.sdiff IsClosed.sdiff

theorem Set.Finite.isClosed_biUnion {s : Set β} {f : β → Set α} (hs : s.Finite)
    (h : ∀ i ∈ s, IsClosed (f i)) :
    IsClosed (⋃ i ∈ s, f i) := by
  simp only [← isOpen_compl_iff, compl_iUnion] at *
  exact hs.isOpen_biInter h
#align is_closed_bUnion Set.Finite.isClosed_biUnion

lemma isClosed_biUnion_finset {s : Finset β} {f : β → Set α} (h : ∀ i ∈ s, IsClosed (f i)) :
    IsClosed (⋃ i ∈ s, f i) :=
  s.finite_toSet.isClosed_biUnion h

theorem isClosed_iUnion_of_finite [Finite ι] {s : ι → Set α} (h : ∀ i, IsClosed (s i)) :
    IsClosed (⋃ i, s i) := by
  simp only [← isOpen_compl_iff, compl_iUnion] at *
  exact isOpen_iInter_of_finite h
#align is_closed_Union isClosed_iUnion_of_finite

theorem isClosed_imp {p q : α → Prop} (hp : IsOpen { x | p x }) (hq : IsClosed { x | q x }) :
    IsClosed { x | p x → q x } := by
  simpa only [imp_iff_not_or] using hp.isClosed_compl.union hq
#align is_closed_imp isClosed_imp

theorem IsClosed.not : IsClosed { a | p a } → IsOpen { a | ¬p a } :=
  isOpen_compl_iff.mpr
#align is_closed.not IsClosed.not

/-!
### Interior of a set
-/

/-- The interior of a set `s` is the largest open subset of `s`. -/
def interior (s : Set α) : Set α :=
  ⋃₀ { t | IsOpen t ∧ t ⊆ s }
#align interior interior

-- porting note: use `∃ t, t ⊆ s ∧ _` instead of `∃ t ⊆ s, _`
theorem mem_interior {s : Set α} {x : α} : x ∈ interior s ↔ ∃ t, t ⊆ s ∧ IsOpen t ∧ x ∈ t := by
  simp only [interior, mem_sUnion, mem_setOf_eq, and_assoc, and_left_comm]
#align mem_interior mem_interiorₓ

@[simp]
theorem isOpen_interior {s : Set α} : IsOpen (interior s) :=
  isOpen_sUnion fun _ => And.left
#align is_open_interior isOpen_interior

theorem interior_subset {s : Set α} : interior s ⊆ s :=
  sUnion_subset fun _ => And.right
#align interior_subset interior_subset

theorem interior_maximal {s t : Set α} (h₁ : t ⊆ s) (h₂ : IsOpen t) : t ⊆ interior s :=
  subset_sUnion_of_mem ⟨h₂, h₁⟩
#align interior_maximal interior_maximal

theorem IsOpen.interior_eq {s : Set α} (h : IsOpen s) : interior s = s :=
  interior_subset.antisymm (interior_maximal (Subset.refl s) h)
#align is_open.interior_eq IsOpen.interior_eq

theorem interior_eq_iff_isOpen {s : Set α} : interior s = s ↔ IsOpen s :=
  ⟨fun h => h ▸ isOpen_interior, IsOpen.interior_eq⟩
#align interior_eq_iff_is_open interior_eq_iff_isOpen

theorem subset_interior_iff_isOpen {s : Set α} : s ⊆ interior s ↔ IsOpen s := by
  simp only [interior_eq_iff_isOpen.symm, Subset.antisymm_iff, interior_subset, true_and]
#align subset_interior_iff_is_open subset_interior_iff_isOpen

theorem IsOpen.subset_interior_iff {s t : Set α} (h₁ : IsOpen s) : s ⊆ interior t ↔ s ⊆ t :=
  ⟨fun h => Subset.trans h interior_subset, fun h₂ => interior_maximal h₂ h₁⟩
#align is_open.subset_interior_iff IsOpen.subset_interior_iff

theorem subset_interior_iff {s t : Set α} : t ⊆ interior s ↔ ∃ U, IsOpen U ∧ t ⊆ U ∧ U ⊆ s :=
  ⟨fun h => ⟨interior s, isOpen_interior, h, interior_subset⟩, fun ⟨_U, hU, htU, hUs⟩ =>
    htU.trans (interior_maximal hUs hU)⟩
#align subset_interior_iff subset_interior_iff

lemma interior_subset_iff : interior s ⊆ t ↔ ∀ U, IsOpen U → U ⊆ s → U ⊆ t := by
  simp [interior]

@[mono]
theorem interior_mono {s t : Set α} (h : s ⊆ t) : interior s ⊆ interior t :=
  interior_maximal (Subset.trans interior_subset h) isOpen_interior
#align interior_mono interior_mono

@[simp]
theorem interior_empty : interior (∅ : Set α) = ∅ :=
  isOpen_empty.interior_eq
#align interior_empty interior_empty

@[simp]
theorem interior_univ : interior (univ : Set α) = univ :=
  isOpen_univ.interior_eq
#align interior_univ interior_univ

@[simp]
theorem interior_eq_univ {s : Set α} : interior s = univ ↔ s = univ :=
  ⟨fun h => univ_subset_iff.mp <| h.symm.trans_le interior_subset, fun h => h.symm ▸ interior_univ⟩
#align interior_eq_univ interior_eq_univ

@[simp]
theorem interior_interior {s : Set α} : interior (interior s) = interior s :=
  isOpen_interior.interior_eq
#align interior_interior interior_interior

@[simp]
theorem interior_inter {s t : Set α} : interior (s ∩ t) = interior s ∩ interior t :=
  Subset.antisymm
    (subset_inter (interior_mono <| inter_subset_left s t)
      (interior_mono <| inter_subset_right s t))
    (interior_maximal (inter_subset_inter interior_subset interior_subset) <|
      IsOpen.inter isOpen_interior isOpen_interior)
#align interior_inter interior_inter

@[simp]
theorem Finset.interior_iInter {ι : Type*} (s : Finset ι) (f : ι → Set α) :
    interior (⋂ i ∈ s, f i) = ⋂ i ∈ s, interior (f i) := by
  classical
    refine' s.induction_on (by simp) _
    intro i s _ h₂
    simp [h₂]
#align finset.interior_Inter Finset.interior_iInter

-- todo: generalize to `ι : Sort*`
@[simp]
theorem interior_iInter_of_finite {ι : Type*} [Finite ι] (f : ι → Set α) :
    interior (⋂ i, f i) = ⋂ i, interior (f i) := by
  cases nonempty_fintype ι
  convert Finset.univ.interior_iInter f <;> simp
#align interior_Inter interior_iInter_of_finite

theorem interior_union_isClosed_of_interior_empty {s t : Set α} (h₁ : IsClosed s)
    (h₂ : interior t = ∅) : interior (s ∪ t) = interior s :=
  have : interior (s ∪ t) ⊆ s := fun x ⟨u, ⟨(hu₁ : IsOpen u), (hu₂ : u ⊆ s ∪ t)⟩, (hx₁ : x ∈ u)⟩ =>
    by_contradiction fun hx₂ : x ∉ s =>
      have : u \ s ⊆ t := fun x ⟨h₁, h₂⟩ => Or.resolve_left (hu₂ h₁) h₂
      have : u \ s ⊆ interior t := by rwa [(IsOpen.sdiff hu₁ h₁).subset_interior_iff]
      have : u \ s ⊆ ∅ := by rwa [h₂] at this
      this ⟨hx₁, hx₂⟩
  Subset.antisymm (interior_maximal this isOpen_interior) (interior_mono <| subset_union_left _ _)
#align interior_union_is_closed_of_interior_empty interior_union_isClosed_of_interior_empty

theorem isOpen_iff_forall_mem_open : IsOpen s ↔ ∀ x ∈ s, ∃ t, t ⊆ s ∧ IsOpen t ∧ x ∈ t := by
  rw [← subset_interior_iff_isOpen]
  simp only [subset_def, mem_interior]
#align is_open_iff_forall_mem_open isOpen_iff_forall_mem_open

theorem interior_iInter_subset (s : ι → Set α) : interior (⋂ i, s i) ⊆ ⋂ i, interior (s i) :=
  subset_iInter fun _ => interior_mono <| iInter_subset _ _
#align interior_Inter_subset interior_iInter_subset

theorem interior_iInter₂_subset (p : ι → Sort*) (s : ∀ i, p i → Set α) :
    interior (⋂ (i) (j), s i j) ⊆ ⋂ (i) (j), interior (s i j) :=
  (interior_iInter_subset _).trans <| iInter_mono fun _ => interior_iInter_subset _
#align interior_Inter₂_subset interior_iInter₂_subset

theorem interior_sInter_subset (S : Set (Set α)) : interior (⋂₀ S) ⊆ ⋂ s ∈ S, interior s :=
  calc
    interior (⋂₀ S) = interior (⋂ s ∈ S, s) := by rw [sInter_eq_biInter]
    _ ⊆ ⋂ s ∈ S, interior s := interior_iInter₂_subset _ _
#align interior_sInter_subset interior_sInter_subset

/-!
### Closure of a set
-/


/-- The closure of `s` is the smallest closed set containing `s`. -/
def closure (s : Set α) : Set α :=
  ⋂₀ { t | IsClosed t ∧ s ⊆ t }
#align closure closure

set_option quotPrecheck false in
/-- Notation for `closure` with respect to a non-standard topology. -/
scoped[Topology] notation (name := closure_of) "closure[" t "]" => @closure _ t

@[simp]
theorem isClosed_closure {s : Set α} : IsClosed (closure s) :=
  isClosed_sInter fun _ => And.left
#align is_closed_closure isClosed_closure

theorem subset_closure {s : Set α} : s ⊆ closure s :=
  subset_sInter fun _ => And.right
#align subset_closure subset_closure

theorem not_mem_of_not_mem_closure {s : Set α} {P : α} (hP : P ∉ closure s) : P ∉ s := fun h =>
  hP (subset_closure h)
#align not_mem_of_not_mem_closure not_mem_of_not_mem_closure

theorem closure_minimal {s t : Set α} (h₁ : s ⊆ t) (h₂ : IsClosed t) : closure s ⊆ t :=
  sInter_subset_of_mem ⟨h₂, h₁⟩
#align closure_minimal closure_minimal

theorem Disjoint.closure_left {s t : Set α} (hd : Disjoint s t) (ht : IsOpen t) :
    Disjoint (closure s) t :=
  disjoint_compl_left.mono_left <| closure_minimal hd.subset_compl_right ht.isClosed_compl
#align disjoint.closure_left Disjoint.closure_left

theorem Disjoint.closure_right {s t : Set α} (hd : Disjoint s t) (hs : IsOpen s) :
    Disjoint s (closure t) :=
  (hd.symm.closure_left hs).symm
#align disjoint.closure_right Disjoint.closure_right

theorem IsClosed.closure_eq {s : Set α} (h : IsClosed s) : closure s = s :=
  Subset.antisymm (closure_minimal (Subset.refl s) h) subset_closure
#align is_closed.closure_eq IsClosed.closure_eq

theorem IsClosed.closure_subset {s : Set α} (hs : IsClosed s) : closure s ⊆ s :=
  closure_minimal (Subset.refl _) hs
#align is_closed.closure_subset IsClosed.closure_subset

theorem IsClosed.closure_subset_iff {s t : Set α} (h₁ : IsClosed t) : closure s ⊆ t ↔ s ⊆ t :=
  ⟨Subset.trans subset_closure, fun h => closure_minimal h h₁⟩
#align is_closed.closure_subset_iff IsClosed.closure_subset_iff

theorem IsClosed.mem_iff_closure_subset {s : Set α} (hs : IsClosed s) {x : α} :
    x ∈ s ↔ closure ({x} : Set α) ⊆ s :=
  (hs.closure_subset_iff.trans Set.singleton_subset_iff).symm
#align is_closed.mem_iff_closure_subset IsClosed.mem_iff_closure_subset

@[mono]
theorem closure_mono {s t : Set α} (h : s ⊆ t) : closure s ⊆ closure t :=
  closure_minimal (Subset.trans h subset_closure) isClosed_closure
#align closure_mono closure_mono

theorem monotone_closure (α : Type*) [TopologicalSpace α] : Monotone (@closure α _) := fun _ _ =>
  closure_mono
#align monotone_closure monotone_closure

theorem diff_subset_closure_iff {s t : Set α} : s \ t ⊆ closure t ↔ s ⊆ closure t := by
  rw [diff_subset_iff, union_eq_self_of_subset_left subset_closure]
#align diff_subset_closure_iff diff_subset_closure_iff

theorem closure_inter_subset_inter_closure (s t : Set α) :
    closure (s ∩ t) ⊆ closure s ∩ closure t :=
  (monotone_closure α).map_inf_le s t
#align closure_inter_subset_inter_closure closure_inter_subset_inter_closure

theorem isClosed_of_closure_subset {s : Set α} (h : closure s ⊆ s) : IsClosed s := by
  rw [subset_closure.antisymm h]; exact isClosed_closure
#align is_closed_of_closure_subset isClosed_of_closure_subset

theorem closure_eq_iff_isClosed {s : Set α} : closure s = s ↔ IsClosed s :=
  ⟨fun h => h ▸ isClosed_closure, IsClosed.closure_eq⟩
#align closure_eq_iff_is_closed closure_eq_iff_isClosed

theorem closure_subset_iff_isClosed {s : Set α} : closure s ⊆ s ↔ IsClosed s :=
  ⟨isClosed_of_closure_subset, IsClosed.closure_subset⟩
#align closure_subset_iff_is_closed closure_subset_iff_isClosed

@[simp]
theorem closure_empty : closure (∅ : Set α) = ∅ :=
  isClosed_empty.closure_eq
#align closure_empty closure_empty

@[simp]
theorem closure_empty_iff (s : Set α) : closure s = ∅ ↔ s = ∅ :=
  ⟨subset_eq_empty subset_closure, fun h => h.symm ▸ closure_empty⟩
#align closure_empty_iff closure_empty_iff

@[simp]
theorem closure_nonempty_iff {s : Set α} : (closure s).Nonempty ↔ s.Nonempty := by
  simp only [nonempty_iff_ne_empty, Ne.def, closure_empty_iff]
#align closure_nonempty_iff closure_nonempty_iff

alias ⟨Set.Nonempty.of_closure, Set.Nonempty.closure⟩ := closure_nonempty_iff
#align set.nonempty.of_closure Set.Nonempty.of_closure
#align set.nonempty.closure Set.Nonempty.closure

@[simp]
theorem closure_univ : closure (univ : Set α) = univ :=
  isClosed_univ.closure_eq
#align closure_univ closure_univ

@[simp]
theorem closure_closure {s : Set α} : closure (closure s) = closure s :=
  isClosed_closure.closure_eq
#align closure_closure closure_closure

@[simp]
theorem closure_union {s t : Set α} : closure (s ∪ t) = closure s ∪ closure t :=
  Subset.antisymm
    (closure_minimal (union_subset_union subset_closure subset_closure) <|
      IsClosed.union isClosed_closure isClosed_closure)
    ((monotone_closure α).le_map_sup s t)
#align closure_union closure_union

@[simp]
theorem Finset.closure_biUnion {ι : Type*} (s : Finset ι) (f : ι → Set α) :
    closure (⋃ i ∈ s, f i) = ⋃ i ∈ s, closure (f i) := by
  classical
    refine' s.induction_on (by simp) _
    intro i s _ h₂
    simp [h₂]
#align finset.closure_bUnion Finset.closure_biUnion

@[simp]
theorem closure_iUnion_of_finite {ι : Type*} [Finite ι] (f : ι → Set α) :
    closure (⋃ i, f i) = ⋃ i, closure (f i) := by
  cases nonempty_fintype ι
  convert Finset.univ.closure_biUnion f <;> simp
#align closure_Union closure_iUnion_of_finite

theorem interior_subset_closure {s : Set α} : interior s ⊆ closure s :=
  Subset.trans interior_subset subset_closure
#align interior_subset_closure interior_subset_closure

theorem closure_eq_compl_interior_compl {s : Set α} : closure s = (interior sᶜ)ᶜ := by
  rw [interior, closure, compl_sUnion, compl_image_set_of]
  simp only [compl_subset_compl, isOpen_compl_iff]
#align closure_eq_compl_interior_compl closure_eq_compl_interior_compl

@[simp]
theorem interior_compl {s : Set α} : interior sᶜ = (closure s)ᶜ := by
  simp [closure_eq_compl_interior_compl]
#align interior_compl interior_compl

@[simp]
theorem closure_compl {s : Set α} : closure sᶜ = (interior s)ᶜ := by
  simp [closure_eq_compl_interior_compl]
#align closure_compl closure_compl

theorem mem_closure_iff {s : Set α} {a : α} :
    a ∈ closure s ↔ ∀ o, IsOpen o → a ∈ o → (o ∩ s).Nonempty :=
  ⟨fun h o oo ao =>
    by_contradiction fun os =>
      have : s ⊆ oᶜ := fun x xs xo => os ⟨x, xo, xs⟩
      closure_minimal this (isClosed_compl_iff.2 oo) h ao,
    fun H _ ⟨h₁, h₂⟩ =>
    by_contradiction fun nc =>
      let ⟨_, hc, hs⟩ := H _ h₁.isOpen_compl nc
      hc (h₂ hs)⟩
#align mem_closure_iff mem_closure_iff

theorem closure_inter_open_nonempty_iff {s t : Set α} (h : IsOpen t) :
    (closure s ∩ t).Nonempty ↔ (s ∩ t).Nonempty :=
  ⟨fun ⟨_x, hxcs, hxt⟩ => inter_comm t s ▸ mem_closure_iff.1 hxcs t h hxt, fun h =>
    h.mono <| inf_le_inf_right t subset_closure⟩
#align closure_inter_open_nonempty_iff closure_inter_open_nonempty_iff

theorem Filter.le_lift'_closure (l : Filter α) : l ≤ l.lift' closure :=
  le_lift'.2 fun _ h => mem_of_superset h subset_closure
#align filter.le_lift'_closure Filter.le_lift'_closure

theorem Filter.HasBasis.lift'_closure {l : Filter α} {p : ι → Prop} {s : ι → Set α}
    (h : l.HasBasis p s) : (l.lift' closure).HasBasis p fun i => closure (s i) :=
  h.lift' (monotone_closure α)
#align filter.has_basis.lift'_closure Filter.HasBasis.lift'_closure

theorem Filter.HasBasis.lift'_closure_eq_self {l : Filter α} {p : ι → Prop} {s : ι → Set α}
    (h : l.HasBasis p s) (hc : ∀ i, p i → IsClosed (s i)) : l.lift' closure = l :=
  le_antisymm (h.ge_iff.2 fun i hi => (hc i hi).closure_eq ▸ mem_lift' (h.mem_of_mem hi))
    l.le_lift'_closure
#align filter.has_basis.lift'_closure_eq_self Filter.HasBasis.lift'_closure_eq_self

@[simp]
theorem Filter.lift'_closure_eq_bot {l : Filter α} : l.lift' closure = ⊥ ↔ l = ⊥ :=
  ⟨fun h => bot_unique <| h ▸ l.le_lift'_closure, fun h =>
    h.symm ▸ by rw [lift'_bot (monotone_closure _), closure_empty, principal_empty]⟩
#align filter.lift'_closure_eq_bot Filter.lift'_closure_eq_bot

/-- A set is dense in a topological space if every point belongs to its closure. -/
def Dense (s : Set α) : Prop :=
  ∀ x, x ∈ closure s
#align dense Dense

theorem dense_iff_closure_eq {s : Set α} : Dense s ↔ closure s = univ :=
  eq_univ_iff_forall.symm
#align dense_iff_closure_eq dense_iff_closure_eq

alias ⟨Dense.closure_eq, _⟩ := dense_iff_closure_eq
#align dense.closure_eq Dense.closure_eq

theorem interior_eq_empty_iff_dense_compl {s : Set α} : interior s = ∅ ↔ Dense sᶜ := by
  rw [dense_iff_closure_eq, closure_compl, compl_univ_iff]
#align interior_eq_empty_iff_dense_compl interior_eq_empty_iff_dense_compl

theorem Dense.interior_compl {s : Set α} (h : Dense s) : interior sᶜ = ∅ :=
  interior_eq_empty_iff_dense_compl.2 <| by rwa [compl_compl]
#align dense.interior_compl Dense.interior_compl

/-- The closure of a set `s` is dense if and only if `s` is dense. -/
@[simp]
theorem dense_closure {s : Set α} : Dense (closure s) ↔ Dense s := by
  rw [Dense, Dense, closure_closure]
#align dense_closure dense_closure

protected alias ⟨_, Dense.closure⟩ := dense_closure
alias ⟨Dense.of_closure, _⟩ := dense_closure
#align dense.of_closure Dense.of_closure
#align dense.closure Dense.closure

@[simp]
theorem dense_univ : Dense (univ : Set α) := fun _ => subset_closure trivial
#align dense_univ dense_univ

/-- A set is dense if and only if it has a nonempty intersection with each nonempty open set. -/
theorem dense_iff_inter_open {s : Set α} :
    Dense s ↔ ∀ U, IsOpen U → U.Nonempty → (U ∩ s).Nonempty := by
  constructor <;> intro h
  · rintro U U_op ⟨x, x_in⟩
    exact mem_closure_iff.1 (h _) U U_op x_in
  · intro x
    rw [mem_closure_iff]
    intro U U_op x_in
    exact h U U_op ⟨_, x_in⟩
#align dense_iff_inter_open dense_iff_inter_open

alias ⟨Dense.inter_open_nonempty, _⟩ := dense_iff_inter_open
#align dense.inter_open_nonempty Dense.inter_open_nonempty

theorem Dense.exists_mem_open {s : Set α} (hs : Dense s) {U : Set α} (ho : IsOpen U)
    (hne : U.Nonempty) : ∃ x ∈ s, x ∈ U :=
  let ⟨x, hx⟩ := hs.inter_open_nonempty U ho hne
  ⟨x, hx.2, hx.1⟩
#align dense.exists_mem_open Dense.exists_mem_open

theorem Dense.nonempty_iff {s : Set α} (hs : Dense s) : s.Nonempty ↔ Nonempty α :=
  ⟨fun ⟨x, _⟩ => ⟨x⟩, fun ⟨x⟩ =>
    let ⟨y, hy⟩ := hs.inter_open_nonempty _ isOpen_univ ⟨x, trivial⟩
    ⟨y, hy.2⟩⟩
#align dense.nonempty_iff Dense.nonempty_iff

theorem Dense.nonempty [h : Nonempty α] {s : Set α} (hs : Dense s) : s.Nonempty :=
  hs.nonempty_iff.2 h
#align dense.nonempty Dense.nonempty

@[mono]
theorem Dense.mono {s₁ s₂ : Set α} (h : s₁ ⊆ s₂) (hd : Dense s₁) : Dense s₂ := fun x =>
  closure_mono h (hd x)
#align dense.mono Dense.mono

/-- Complement to a singleton is dense if and only if the singleton is not an open set. -/
theorem dense_compl_singleton_iff_not_open {x : α} :
    Dense ({x}ᶜ : Set α) ↔ ¬IsOpen ({x} : Set α) := by
  constructor
  · intro hd ho
    exact (hd.inter_open_nonempty _ ho (singleton_nonempty _)).ne_empty (inter_compl_self _)
  · refine' fun ho => dense_iff_inter_open.2 fun U hU hne => inter_compl_nonempty_iff.2 fun hUx => _
    obtain rfl : U = {x}
    exact eq_singleton_iff_nonempty_unique_mem.2 ⟨hne, hUx⟩
    exact ho hU
#align dense_compl_singleton_iff_not_open dense_compl_singleton_iff_not_open

/-!
### Frontier of a set
-/

/-- The frontier of a set is the set of points between the closure and interior. -/
def frontier (s : Set α) : Set α :=
  closure s \ interior s
#align frontier frontier

@[simp]
theorem closure_diff_interior (s : Set α) : closure s \ interior s = frontier s :=
  rfl
#align closure_diff_interior closure_diff_interior

/-- Interior and frontier are disjoint. -/
<<<<<<< HEAD
lemma interior_frontier_disjoint : interior s ∩ frontier s = ∅ := by
  rw [← closure_diff_interior s, diff_eq, ← inter_assoc, inter_comm, ← inter_assoc,
    compl_inter_self, empty_inter]
=======
lemma disjoint_interior_frontier : Disjoint (interior s) (frontier s) := by
  rw [disjoint_iff_inter_eq_empty, ← closure_diff_interior, diff_eq,
    ← inter_assoc, inter_comm, ← inter_assoc, compl_inter_self, empty_inter]
>>>>>>> 363e9f6e

@[simp]
theorem closure_diff_frontier (s : Set α) : closure s \ frontier s = interior s := by
  rw [frontier, diff_diff_right_self, inter_eq_self_of_subset_right interior_subset_closure]
#align closure_diff_frontier closure_diff_frontier

@[simp]
theorem self_diff_frontier (s : Set α) : s \ frontier s = interior s := by
  rw [frontier, diff_diff_right, diff_eq_empty.2 subset_closure,
    inter_eq_self_of_subset_right interior_subset, empty_union]
#align self_diff_frontier self_diff_frontier

theorem frontier_eq_closure_inter_closure {s : Set α} : frontier s = closure s ∩ closure sᶜ := by
  rw [closure_compl, frontier, diff_eq]
#align frontier_eq_closure_inter_closure frontier_eq_closure_inter_closure

theorem frontier_subset_closure {s : Set α} : frontier s ⊆ closure s :=
  diff_subset _ _
#align frontier_subset_closure frontier_subset_closure

theorem IsClosed.frontier_subset (hs : IsClosed s) : frontier s ⊆ s :=
  frontier_subset_closure.trans hs.closure_eq.subset
#align is_closed.frontier_subset IsClosed.frontier_subset

theorem frontier_closure_subset {s : Set α} : frontier (closure s) ⊆ frontier s :=
  diff_subset_diff closure_closure.subset <| interior_mono subset_closure
#align frontier_closure_subset frontier_closure_subset

theorem frontier_interior_subset {s : Set α} : frontier (interior s) ⊆ frontier s :=
  diff_subset_diff (closure_mono interior_subset) interior_interior.symm.subset
#align frontier_interior_subset frontier_interior_subset

/-- The complement of a set has the same frontier as the original set. -/
@[simp]
theorem frontier_compl (s : Set α) : frontier sᶜ = frontier s := by
  simp only [frontier_eq_closure_inter_closure, compl_compl, inter_comm]
#align frontier_compl frontier_compl

@[simp]
theorem frontier_univ : frontier (univ : Set α) = ∅ := by simp [frontier]
#align frontier_univ frontier_univ

@[simp]
theorem frontier_empty : frontier (∅ : Set α) = ∅ := by simp [frontier]
#align frontier_empty frontier_empty

theorem frontier_inter_subset (s t : Set α) :
    frontier (s ∩ t) ⊆ frontier s ∩ closure t ∪ closure s ∩ frontier t := by
  simp only [frontier_eq_closure_inter_closure, compl_inter, closure_union]
  refine' (inter_subset_inter_left _ (closure_inter_subset_inter_closure s t)).trans_eq _
  simp only [inter_distrib_left, inter_distrib_right, inter_assoc, inter_comm (closure t)]
#align frontier_inter_subset frontier_inter_subset

theorem frontier_union_subset (s t : Set α) :
    frontier (s ∪ t) ⊆ frontier s ∩ closure tᶜ ∪ closure sᶜ ∩ frontier t := by
  simpa only [frontier_compl, ← compl_union] using frontier_inter_subset sᶜ tᶜ
#align frontier_union_subset frontier_union_subset

theorem IsClosed.frontier_eq {s : Set α} (hs : IsClosed s) : frontier s = s \ interior s := by
  rw [frontier, hs.closure_eq]
#align is_closed.frontier_eq IsClosed.frontier_eq

theorem IsOpen.frontier_eq {s : Set α} (hs : IsOpen s) : frontier s = closure s \ s := by
  rw [frontier, hs.interior_eq]
#align is_open.frontier_eq IsOpen.frontier_eq

theorem IsOpen.inter_frontier_eq {s : Set α} (hs : IsOpen s) : s ∩ frontier s = ∅ := by
  rw [hs.frontier_eq, inter_diff_self]
#align is_open.inter_frontier_eq IsOpen.inter_frontier_eq

/-- The frontier of a set is closed. -/
theorem isClosed_frontier {s : Set α} : IsClosed (frontier s) := by
  rw [frontier_eq_closure_inter_closure]; exact IsClosed.inter isClosed_closure isClosed_closure
#align is_closed_frontier isClosed_frontier

/-- The frontier of a closed set has no interior point. -/
theorem interior_frontier {s : Set α} (h : IsClosed s) : interior (frontier s) = ∅ := by
  have A : frontier s = s \ interior s := h.frontier_eq
  have B : interior (frontier s) ⊆ interior s := by rw [A]; exact interior_mono (diff_subset _ _)
  have C : interior (frontier s) ⊆ frontier s := interior_subset
  have : interior (frontier s) ⊆ interior s ∩ (s \ interior s) :=
    subset_inter B (by simpa [A] using C)
  rwa [inter_diff_self, subset_empty_iff] at this
#align interior_frontier interior_frontier

theorem closure_eq_interior_union_frontier (s : Set α) : closure s = interior s ∪ frontier s :=
  (union_diff_cancel interior_subset_closure).symm
#align closure_eq_interior_union_frontier closure_eq_interior_union_frontier

theorem closure_eq_self_union_frontier (s : Set α) : closure s = s ∪ frontier s :=
  (union_diff_cancel' interior_subset subset_closure).symm
#align closure_eq_self_union_frontier closure_eq_self_union_frontier

theorem Disjoint.frontier_left (ht : IsOpen t) (hd : Disjoint s t) : Disjoint (frontier s) t :=
  subset_compl_iff_disjoint_right.1 <|
    frontier_subset_closure.trans <| closure_minimal (disjoint_left.1 hd) <| isClosed_compl_iff.2 ht
#align disjoint.frontier_left Disjoint.frontier_left

theorem Disjoint.frontier_right (hs : IsOpen s) (hd : Disjoint s t) : Disjoint s (frontier t) :=
  (hd.symm.frontier_left hs).symm
#align disjoint.frontier_right Disjoint.frontier_right

theorem frontier_eq_inter_compl_interior {s : Set α} :
    frontier s = (interior s)ᶜ ∩ (interior sᶜ)ᶜ := by
  rw [← frontier_compl, ← closure_compl, ← diff_eq, closure_diff_interior]
#align frontier_eq_inter_compl_interior frontier_eq_inter_compl_interior

theorem compl_frontier_eq_union_interior {s : Set α} :
    (frontier s)ᶜ = interior s ∪ interior sᶜ := by
  rw [frontier_eq_inter_compl_interior]
  simp only [compl_inter, compl_compl]
#align compl_frontier_eq_union_interior compl_frontier_eq_union_interior

/-!
### Neighborhoods
-/

/-- A set is called a neighborhood of `a` if it contains an open set around `a`. The set of all
neighborhoods of `a` forms a filter, the neighborhood filter at `a`, is here defined as the
infimum over the principal filters of all open sets containing `a`. -/
irreducible_def nhds (a : α) : Filter α :=
  ⨅ s ∈ { s : Set α | a ∈ s ∧ IsOpen s }, 𝓟 s
#align nhds nhds
#align nhds_def nhds_def

/-- The "neighborhood within" filter. Elements of `𝓝[s] a` are sets containing the
intersection of `s` and a neighborhood of `a`. -/
def nhdsWithin (a : α) (s : Set α) : Filter α :=
  nhds a ⊓ 𝓟 s
#align nhds_within nhdsWithin

section

@[inherit_doc]
scoped[Topology] notation "𝓝" => nhds

@[inherit_doc]
scoped[Topology] notation "𝓝[" s "] " x:100 => nhdsWithin x s

/-- Notation for the filter of punctured neighborhoods of a point. -/
scoped[Topology] notation3 "𝓝[≠] " x:100 => nhdsWithin x (@singleton _ (Set _) instSingletonSet x)ᶜ

/-- Notation for the filter of right neighborhoods of a point. -/
scoped[Topology] notation3 "𝓝[≥] " x:100 => nhdsWithin x (Set.Ici x)

/-- Notation for the filter of left neighborhoods of a point. -/
scoped[Topology] notation3 "𝓝[≤] " x:100 => nhdsWithin x (Set.Iic x)

/-- Notation for the filter of punctured right neighborhoods of a point. -/
scoped[Topology] notation3 "𝓝[>] " x:100 => nhdsWithin x (Set.Ioi x)

/-- Notation for the filter of punctured left neighborhoods of a point. -/
scoped[Topology] notation3 "𝓝[<] " x:100 => nhdsWithin x (Set.Iio x)

end

theorem nhds_def' (a : α) : 𝓝 a = ⨅ (s : Set α) (_ : IsOpen s) (_ : a ∈ s), 𝓟 s := by
  simp only [nhds_def, mem_setOf_eq, @and_comm (a ∈ _), iInf_and]
#align nhds_def' nhds_def'

/-- The open sets containing `a` are a basis for the neighborhood filter. See `nhds_basis_opens'`
for a variant using open neighborhoods instead. -/
theorem nhds_basis_opens (a : α) :
    (𝓝 a).HasBasis (fun s : Set α => a ∈ s ∧ IsOpen s) fun s => s := by
  rw [nhds_def]
  exact hasBasis_biInf_principal
    (fun s ⟨has, hs⟩ t ⟨hat, ht⟩ =>
      ⟨s ∩ t, ⟨⟨has, hat⟩, IsOpen.inter hs ht⟩, ⟨inter_subset_left _ _, inter_subset_right _ _⟩⟩)
    ⟨univ, ⟨mem_univ a, isOpen_univ⟩⟩
#align nhds_basis_opens nhds_basis_opens

theorem nhds_basis_closeds (a : α) : (𝓝 a).HasBasis (fun s : Set α => a ∉ s ∧ IsClosed s) compl :=
  ⟨fun t => (nhds_basis_opens a).mem_iff.trans <|
    compl_surjective.exists.trans <| by simp only [isOpen_compl_iff, mem_compl_iff]⟩
#align nhds_basis_closeds nhds_basis_closeds

/-- A filter lies below the neighborhood filter at `a` iff it contains every open set around `a`. -/
theorem le_nhds_iff {f a} : f ≤ 𝓝 a ↔ ∀ s : Set α, a ∈ s → IsOpen s → s ∈ f := by simp [nhds_def]
#align le_nhds_iff le_nhds_iff

/-- To show a filter is above the neighborhood filter at `a`, it suffices to show that it is above
the principal filter of some open set `s` containing `a`. -/
theorem nhds_le_of_le {f a} {s : Set α} (h : a ∈ s) (o : IsOpen s) (sf : 𝓟 s ≤ f) : 𝓝 a ≤ f := by
  rw [nhds_def]; exact iInf₂_le_of_le s ⟨h, o⟩ sf
#align nhds_le_of_le nhds_le_of_le

-- porting note: use `∃ t, t ⊆ s ∧ _` instead of `∃ t ⊆ s, _`
theorem mem_nhds_iff {a : α} {s : Set α} : s ∈ 𝓝 a ↔ ∃ t, t ⊆ s ∧ IsOpen t ∧ a ∈ t :=
  (nhds_basis_opens a).mem_iff.trans <| exists_congr <| fun _ =>
    ⟨fun h => ⟨h.2, h.1.2, h.1.1⟩, fun h => ⟨⟨h.2.2, h.2.1⟩, h.1⟩⟩
#align mem_nhds_iff mem_nhds_iffₓ

/-- A predicate is true in a neighborhood of `a` iff it is true for all the points in an open set
containing `a`. -/
theorem eventually_nhds_iff {a : α} {p : α → Prop} :
    (∀ᶠ x in 𝓝 a, p x) ↔ ∃ t : Set α, (∀ x ∈ t, p x) ∧ IsOpen t ∧ a ∈ t :=
  mem_nhds_iff.trans <| by simp only [subset_def, exists_prop, mem_setOf_eq]
#align eventually_nhds_iff eventually_nhds_iff

theorem mem_interior_iff_mem_nhds {s : Set α} {a : α} : a ∈ interior s ↔ s ∈ 𝓝 a :=
  mem_interior.trans mem_nhds_iff.symm
#align mem_interior_iff_mem_nhds mem_interior_iff_mem_nhds

theorem map_nhds {a : α} {f : α → β} :
    map f (𝓝 a) = ⨅ s ∈ { s : Set α | a ∈ s ∧ IsOpen s }, 𝓟 (image f s) :=
  ((nhds_basis_opens a).map f).eq_biInf
#align map_nhds map_nhds

theorem mem_of_mem_nhds {a : α} {s : Set α} : s ∈ 𝓝 a → a ∈ s := fun H =>
  let ⟨_t, ht, _, hs⟩ := mem_nhds_iff.1 H; ht hs
#align mem_of_mem_nhds mem_of_mem_nhds

/-- If a predicate is true in a neighborhood of `a`, then it is true for `a`. -/
theorem Filter.Eventually.self_of_nhds {p : α → Prop} {a : α} (h : ∀ᶠ y in 𝓝 a, p y) : p a :=
  mem_of_mem_nhds h
#align filter.eventually.self_of_nhds Filter.Eventually.self_of_nhds

theorem IsOpen.mem_nhds {a : α} {s : Set α} (hs : IsOpen s) (ha : a ∈ s) : s ∈ 𝓝 a :=
  mem_nhds_iff.2 ⟨s, Subset.refl _, hs, ha⟩
#align is_open.mem_nhds IsOpen.mem_nhds

protected theorem IsOpen.mem_nhds_iff {a : α} {s : Set α} (hs : IsOpen s) : s ∈ 𝓝 a ↔ a ∈ s :=
  ⟨mem_of_mem_nhds, fun ha => mem_nhds_iff.2 ⟨s, Subset.rfl, hs, ha⟩⟩
#align is_open.mem_nhds_iff IsOpen.mem_nhds_iff

theorem IsClosed.compl_mem_nhds {a : α} {s : Set α} (hs : IsClosed s) (ha : a ∉ s) : sᶜ ∈ 𝓝 a :=
  hs.isOpen_compl.mem_nhds (mem_compl ha)
#align is_closed.compl_mem_nhds IsClosed.compl_mem_nhds

theorem IsOpen.eventually_mem {a : α} {s : Set α} (hs : IsOpen s) (ha : a ∈ s) :
    ∀ᶠ x in 𝓝 a, x ∈ s :=
  IsOpen.mem_nhds hs ha
#align is_open.eventually_mem IsOpen.eventually_mem

/-- The open neighborhoods of `a` are a basis for the neighborhood filter. See `nhds_basis_opens`
for a variant using open sets around `a` instead. -/
theorem nhds_basis_opens' (a : α) :
    (𝓝 a).HasBasis (fun s : Set α => s ∈ 𝓝 a ∧ IsOpen s) fun x => x := by
  convert nhds_basis_opens a using 2
  exact and_congr_left_iff.2 IsOpen.mem_nhds_iff
#align nhds_basis_opens' nhds_basis_opens'

/-- If `U` is a neighborhood of each point of a set `s` then it is a neighborhood of `s`:
it contains an open set containing `s`. -/
theorem exists_open_set_nhds {s U : Set α} (h : ∀ x ∈ s, U ∈ 𝓝 x) :
    ∃ V : Set α, s ⊆ V ∧ IsOpen V ∧ V ⊆ U :=
  ⟨interior U, fun x hx => mem_interior_iff_mem_nhds.2 <| h x hx, isOpen_interior, interior_subset⟩
#align exists_open_set_nhds exists_open_set_nhds

/-- If `U` is a neighborhood of each point of a set `s` then it is a neighborhood of s:
it contains an open set containing `s`. -/
theorem exists_open_set_nhds' {s U : Set α} (h : U ∈ ⨆ x ∈ s, 𝓝 x) :
    ∃ V : Set α, s ⊆ V ∧ IsOpen V ∧ V ⊆ U :=
  exists_open_set_nhds (by simpa using h)
#align exists_open_set_nhds' exists_open_set_nhds'

/-- If a predicate is true in a neighbourhood of `a`, then for `y` sufficiently close
to `a` this predicate is true in a neighbourhood of `y`. -/
theorem Filter.Eventually.eventually_nhds {p : α → Prop} {a : α} (h : ∀ᶠ y in 𝓝 a, p y) :
    ∀ᶠ y in 𝓝 a, ∀ᶠ x in 𝓝 y, p x :=
  let ⟨t, htp, hto, ha⟩ := eventually_nhds_iff.1 h
  eventually_nhds_iff.2 ⟨t, fun _x hx => eventually_nhds_iff.2 ⟨t, htp, hto, hx⟩, hto, ha⟩
#align filter.eventually.eventually_nhds Filter.Eventually.eventually_nhds

@[simp]
theorem eventually_eventually_nhds {p : α → Prop} {a : α} :
    (∀ᶠ y in 𝓝 a, ∀ᶠ x in 𝓝 y, p x) ↔ ∀ᶠ x in 𝓝 a, p x :=
  ⟨fun h => h.self_of_nhds, fun h => h.eventually_nhds⟩
#align eventually_eventually_nhds eventually_eventually_nhds

@[simp]
theorem frequently_frequently_nhds {p : α → Prop} {a : α} :
    (∃ᶠ y in 𝓝 a, ∃ᶠ x in 𝓝 y, p x) ↔ ∃ᶠ x in 𝓝 a, p x := by
  rw [← not_iff_not]
  simp only [not_frequently, eventually_eventually_nhds]
#align frequently_frequently_nhds frequently_frequently_nhds

@[simp]
theorem eventually_mem_nhds {s : Set α} {a : α} : (∀ᶠ x in 𝓝 a, s ∈ 𝓝 x) ↔ s ∈ 𝓝 a :=
  eventually_eventually_nhds
#align eventually_mem_nhds eventually_mem_nhds

@[simp]
theorem nhds_bind_nhds : (𝓝 a).bind 𝓝 = 𝓝 a :=
  Filter.ext fun _ => eventually_eventually_nhds
#align nhds_bind_nhds nhds_bind_nhds

@[simp]
theorem eventually_eventuallyEq_nhds {f g : α → β} {a : α} :
    (∀ᶠ y in 𝓝 a, f =ᶠ[𝓝 y] g) ↔ f =ᶠ[𝓝 a] g :=
  eventually_eventually_nhds
#align eventually_eventually_eq_nhds eventually_eventuallyEq_nhds

theorem Filter.EventuallyEq.eq_of_nhds {f g : α → β} {a : α} (h : f =ᶠ[𝓝 a] g) : f a = g a :=
  h.self_of_nhds
#align filter.eventually_eq.eq_of_nhds Filter.EventuallyEq.eq_of_nhds

@[simp]
theorem eventually_eventuallyLE_nhds [LE β] {f g : α → β} {a : α} :
    (∀ᶠ y in 𝓝 a, f ≤ᶠ[𝓝 y] g) ↔ f ≤ᶠ[𝓝 a] g :=
  eventually_eventually_nhds
#align eventually_eventually_le_nhds eventually_eventuallyLE_nhds

/-- If two functions are equal in a neighbourhood of `a`, then for `y` sufficiently close
to `a` these functions are equal in a neighbourhood of `y`. -/
theorem Filter.EventuallyEq.eventuallyEq_nhds {f g : α → β} {a : α} (h : f =ᶠ[𝓝 a] g) :
    ∀ᶠ y in 𝓝 a, f =ᶠ[𝓝 y] g :=
  h.eventually_nhds
#align filter.eventually_eq.eventually_eq_nhds Filter.EventuallyEq.eventuallyEq_nhds

/-- If `f x ≤ g x` in a neighbourhood of `a`, then for `y` sufficiently close to `a` we have
`f x ≤ g x` in a neighbourhood of `y`. -/
theorem Filter.EventuallyLE.eventuallyLE_nhds [LE β] {f g : α → β} {a : α} (h : f ≤ᶠ[𝓝 a] g) :
    ∀ᶠ y in 𝓝 a, f ≤ᶠ[𝓝 y] g :=
  h.eventually_nhds
#align filter.eventually_le.eventually_le_nhds Filter.EventuallyLE.eventuallyLE_nhds

theorem all_mem_nhds (x : α) (P : Set α → Prop) (hP : ∀ s t, s ⊆ t → P s → P t) :
    (∀ s ∈ 𝓝 x, P s) ↔ ∀ s, IsOpen s → x ∈ s → P s :=
  ((nhds_basis_opens x).forall_iff hP).trans <| by simp only [@and_comm (x ∈ _), and_imp]
#align all_mem_nhds all_mem_nhds

theorem all_mem_nhds_filter (x : α) (f : Set α → Set β) (hf : ∀ s t, s ⊆ t → f s ⊆ f t)
    (l : Filter β) : (∀ s ∈ 𝓝 x, f s ∈ l) ↔ ∀ s, IsOpen s → x ∈ s → f s ∈ l :=
  all_mem_nhds _ _ fun s t ssubt h => mem_of_superset h (hf s t ssubt)
#align all_mem_nhds_filter all_mem_nhds_filter

theorem tendsto_nhds {f : β → α} {l : Filter β} {a : α} :
    Tendsto f l (𝓝 a) ↔ ∀ s, IsOpen s → a ∈ s → f ⁻¹' s ∈ l :=
  all_mem_nhds_filter _ _ (fun _ _ h => preimage_mono h) _
#align tendsto_nhds tendsto_nhds

theorem tendsto_atTop_nhds [Nonempty β] [SemilatticeSup β] {f : β → α} {a : α} :
    Tendsto f atTop (𝓝 a) ↔ ∀ U : Set α, a ∈ U → IsOpen U → ∃ N, ∀ n, N ≤ n → f n ∈ U :=
  (atTop_basis.tendsto_iff (nhds_basis_opens a)).trans <| by
    simp only [and_imp, exists_prop, true_and_iff, mem_Ici, ge_iff_le]
#align tendsto_at_top_nhds tendsto_atTop_nhds

theorem tendsto_const_nhds {a : α} {f : Filter β} : Tendsto (fun _ : β => a) f (𝓝 a) :=
  tendsto_nhds.mpr fun _ _ ha => univ_mem' fun _ => ha
#align tendsto_const_nhds tendsto_const_nhds

theorem tendsto_atTop_of_eventually_const {ι : Type*} [SemilatticeSup ι] [Nonempty ι] {x : α}
    {u : ι → α} {i₀ : ι} (h : ∀ i ≥ i₀, u i = x) : Tendsto u atTop (𝓝 x) :=
  Tendsto.congr' (EventuallyEq.symm (eventually_atTop.mpr ⟨i₀, h⟩)) tendsto_const_nhds
#align tendsto_at_top_of_eventually_const tendsto_atTop_of_eventually_const

theorem tendsto_atBot_of_eventually_const {ι : Type*} [SemilatticeInf ι] [Nonempty ι] {x : α}
    {u : ι → α} {i₀ : ι} (h : ∀ i ≤ i₀, u i = x) : Tendsto u atBot (𝓝 x) :=
  Tendsto.congr' (EventuallyEq.symm (eventually_atBot.mpr ⟨i₀, h⟩)) tendsto_const_nhds
#align tendsto_at_bot_of_eventually_const tendsto_atBot_of_eventually_const

theorem pure_le_nhds : pure ≤ (𝓝 : α → Filter α) := fun _ _ hs => mem_pure.2 <| mem_of_mem_nhds hs
#align pure_le_nhds pure_le_nhds

theorem tendsto_pure_nhds {α : Type*} [TopologicalSpace β] (f : α → β) (a : α) :
    Tendsto f (pure a) (𝓝 (f a)) :=
  (tendsto_pure_pure f a).mono_right (pure_le_nhds _)
#align tendsto_pure_nhds tendsto_pure_nhds

theorem OrderTop.tendsto_atTop_nhds {α : Type*} [PartialOrder α] [OrderTop α] [TopologicalSpace β]
    (f : α → β) : Tendsto f atTop (𝓝 (f ⊤)) :=
  (tendsto_atTop_pure f).mono_right (pure_le_nhds _)
#align order_top.tendsto_at_top_nhds OrderTop.tendsto_atTop_nhds

@[simp]
instance nhds_neBot {a : α} : NeBot (𝓝 a) :=
  neBot_of_le (pure_le_nhds a)
#align nhds_ne_bot nhds_neBot

theorem tendsto_nhds_of_eventually_eq {f : β → α} {a : α} (h : ∀ᶠ x in l, f x = a) :
    Tendsto f l (𝓝 a) :=
  tendsto_const_nhds.congr' (.symm h)

theorem Filter.EventuallyEq.tendsto {f : β → α} {a : α} (hf : f =ᶠ[l] fun _ ↦ a) :
    Tendsto f l (𝓝 a) :=
  tendsto_nhds_of_eventually_eq hf

/-!
### Cluster points

In this section we define [cluster points](https://en.wikipedia.org/wiki/Limit_point)
(also known as limit points and accumulation points) of a filter and of a sequence.
-/


/-- A point `x` is a cluster point of a filter `F` if `𝓝 x ⊓ F ≠ ⊥`. Also known as
an accumulation point or a limit point, but beware that terminology varies. This
is *not* the same as asking `𝓝[≠] x ⊓ F ≠ ⊥`. See `mem_closure_iff_clusterPt` in particular. -/
def ClusterPt (x : α) (F : Filter α) : Prop :=
  NeBot (𝓝 x ⊓ F)
#align cluster_pt ClusterPt

theorem ClusterPt.neBot {x : α} {F : Filter α} (h : ClusterPt x F) : NeBot (𝓝 x ⊓ F) :=
  h
#align cluster_pt.ne_bot ClusterPt.neBot

theorem Filter.HasBasis.clusterPt_iff {ιa ιF} {pa : ιa → Prop} {sa : ιa → Set α} {pF : ιF → Prop}
    {sF : ιF → Set α} {F : Filter α} (ha : (𝓝 a).HasBasis pa sa) (hF : F.HasBasis pF sF) :
    ClusterPt a F ↔ ∀ ⦃i⦄, pa i → ∀ ⦃j⦄, pF j → (sa i ∩ sF j).Nonempty :=
  ha.inf_basis_neBot_iff hF
#align filter.has_basis.cluster_pt_iff Filter.HasBasis.clusterPt_iff

theorem clusterPt_iff {x : α} {F : Filter α} :
    ClusterPt x F ↔ ∀ ⦃U : Set α⦄, U ∈ 𝓝 x → ∀ ⦃V⦄, V ∈ F → (U ∩ V).Nonempty :=
  inf_neBot_iff
#align cluster_pt_iff clusterPt_iff

theorem clusterPt_iff_not_disjoint {x : α} {F : Filter α} :
    ClusterPt x F ↔ ¬Disjoint (𝓝 x) F := by
  rw [disjoint_iff, ClusterPt, neBot_iff]

/-- `x` is a cluster point of a set `s` if every neighbourhood of `x` meets `s` on a nonempty
set. See also `mem_closure_iff_clusterPt`. -/
theorem clusterPt_principal_iff {x : α} {s : Set α} :
    ClusterPt x (𝓟 s) ↔ ∀ U ∈ 𝓝 x, (U ∩ s).Nonempty :=
  inf_principal_neBot_iff
#align cluster_pt_principal_iff clusterPt_principal_iff

theorem clusterPt_principal_iff_frequently {x : α} {s : Set α} :
    ClusterPt x (𝓟 s) ↔ ∃ᶠ y in 𝓝 x, y ∈ s := by
  simp only [clusterPt_principal_iff, frequently_iff, Set.Nonempty, exists_prop, mem_inter_iff]
#align cluster_pt_principal_iff_frequently clusterPt_principal_iff_frequently

theorem ClusterPt.of_le_nhds {x : α} {f : Filter α} (H : f ≤ 𝓝 x) [NeBot f] : ClusterPt x f := by
  rwa [ClusterPt, inf_eq_right.mpr H]
#align cluster_pt.of_le_nhds ClusterPt.of_le_nhds

theorem ClusterPt.of_le_nhds' {x : α} {f : Filter α} (H : f ≤ 𝓝 x) (_hf : NeBot f) :
    ClusterPt x f :=
  ClusterPt.of_le_nhds H
#align cluster_pt.of_le_nhds' ClusterPt.of_le_nhds'

theorem ClusterPt.of_nhds_le {x : α} {f : Filter α} (H : 𝓝 x ≤ f) : ClusterPt x f := by
  simp only [ClusterPt, inf_eq_left.mpr H, nhds_neBot]
#align cluster_pt.of_nhds_le ClusterPt.of_nhds_le

theorem ClusterPt.mono {x : α} {f g : Filter α} (H : ClusterPt x f) (h : f ≤ g) : ClusterPt x g :=
  NeBot.mono H <| inf_le_inf_left _ h
#align cluster_pt.mono ClusterPt.mono

theorem ClusterPt.of_inf_left {x : α} {f g : Filter α} (H : ClusterPt x <| f ⊓ g) : ClusterPt x f :=
  H.mono inf_le_left
#align cluster_pt.of_inf_left ClusterPt.of_inf_left

theorem ClusterPt.of_inf_right {x : α} {f g : Filter α} (H : ClusterPt x <| f ⊓ g) :
    ClusterPt x g :=
  H.mono inf_le_right
#align cluster_pt.of_inf_right ClusterPt.of_inf_right

theorem Ultrafilter.clusterPt_iff {x : α} {f : Ultrafilter α} : ClusterPt x f ↔ ↑f ≤ 𝓝 x :=
  ⟨f.le_of_inf_neBot', fun h => ClusterPt.of_le_nhds h⟩
#align ultrafilter.cluster_pt_iff Ultrafilter.clusterPt_iff

/-- A point `x` is a cluster point of a sequence `u` along a filter `F` if it is a cluster point
of `map u F`. -/
def MapClusterPt {ι : Type*} (x : α) (F : Filter ι) (u : ι → α) : Prop :=
  ClusterPt x (map u F)
#align map_cluster_pt MapClusterPt

theorem mapClusterPt_iff {ι : Type*} (x : α) (F : Filter ι) (u : ι → α) :
    MapClusterPt x F u ↔ ∀ s ∈ 𝓝 x, ∃ᶠ a in F, u a ∈ s := by
  simp_rw [MapClusterPt, ClusterPt, inf_neBot_iff_frequently_left, frequently_map]
  rfl
#align map_cluster_pt_iff mapClusterPt_iff

theorem mapClusterPt_of_comp {ι δ : Type*} {F : Filter ι} {φ : δ → ι} {p : Filter δ} {x : α}
    {u : ι → α} [NeBot p] (h : Tendsto φ p F) (H : Tendsto (u ∘ φ) p (𝓝 x)) :
    MapClusterPt x F u := by
  have :=
    calc
      map (u ∘ φ) p = map u (map φ p) := map_map
      _ ≤ map u F := map_mono h
  have : map (u ∘ φ) p ≤ 𝓝 x ⊓ map u F := le_inf H this
  exact neBot_of_le this
#align map_cluster_pt_of_comp mapClusterPt_of_comp

/-- A point `x` is an accumulation point of a filter `F` if `𝓝[≠] x ⊓ F ≠ ⊥`.-/
def AccPt (x : α) (F : Filter α) : Prop :=
  NeBot (𝓝[≠] x ⊓ F)
#align acc_pt AccPt

theorem acc_iff_cluster (x : α) (F : Filter α) : AccPt x F ↔ ClusterPt x (𝓟 {x}ᶜ ⊓ F) := by
  rw [AccPt, nhdsWithin, ClusterPt, inf_assoc]
#align acc_iff_cluster acc_iff_cluster

/-- `x` is an accumulation point of a set `C` iff it is a cluster point of `C ∖ {x}`.-/
theorem acc_principal_iff_cluster (x : α) (C : Set α) :
    AccPt x (𝓟 C) ↔ ClusterPt x (𝓟 (C \ {x})) := by
  rw [acc_iff_cluster, inf_principal, inter_comm, diff_eq]
#align acc_principal_iff_cluster acc_principal_iff_cluster

/-- `x` is an accumulation point of a set `C` iff every neighborhood
of `x` contains a point of `C` other than `x`. -/
theorem accPt_iff_nhds (x : α) (C : Set α) : AccPt x (𝓟 C) ↔ ∀ U ∈ 𝓝 x, ∃ y ∈ U ∩ C, y ≠ x := by
  simp [acc_principal_iff_cluster, clusterPt_principal_iff, Set.Nonempty, exists_prop, and_assoc,
    @and_comm (¬_ = x)]
#align acc_pt_iff_nhds accPt_iff_nhds

/-- `x` is an accumulation point of a set `C` iff
there are points near `x` in `C` and different from `x`.-/
theorem accPt_iff_frequently (x : α) (C : Set α) : AccPt x (𝓟 C) ↔ ∃ᶠ y in 𝓝 x, y ≠ x ∧ y ∈ C := by
  simp [acc_principal_iff_cluster, clusterPt_principal_iff_frequently, and_comm]
#align acc_pt_iff_frequently accPt_iff_frequently

/-- If `x` is an accumulation point of `F` and `F ≤ G`, then
`x` is an accumulation point of `D`. -/
theorem AccPt.mono {x : α} {F G : Filter α} (h : AccPt x F) (hFG : F ≤ G) : AccPt x G :=
  NeBot.mono h (inf_le_inf_left _ hFG)
#align acc_pt.mono AccPt.mono

/-!
### Interior, closure and frontier in terms of neighborhoods
-/

theorem interior_eq_nhds' {s : Set α} : interior s = { a | s ∈ 𝓝 a } :=
  Set.ext fun x => by simp only [mem_interior, mem_nhds_iff, mem_setOf_eq]
#align interior_eq_nhds' interior_eq_nhds'

theorem interior_eq_nhds {s : Set α} : interior s = { a | 𝓝 a ≤ 𝓟 s } :=
  interior_eq_nhds'.trans <| by simp only [le_principal_iff]
#align interior_eq_nhds interior_eq_nhds

@[simp]
theorem interior_mem_nhds {s : Set α} {a : α} : interior s ∈ 𝓝 a ↔ s ∈ 𝓝 a :=
  ⟨fun h => mem_of_superset h interior_subset, fun h =>
    IsOpen.mem_nhds isOpen_interior (mem_interior_iff_mem_nhds.2 h)⟩
#align interior_mem_nhds interior_mem_nhds

theorem interior_setOf_eq {p : α → Prop} : interior { x | p x } = { x | ∀ᶠ y in 𝓝 x, p y } :=
  interior_eq_nhds'
#align interior_set_of_eq interior_setOf_eq

theorem isOpen_setOf_eventually_nhds {p : α → Prop} : IsOpen { x | ∀ᶠ y in 𝓝 x, p y } := by
  simp only [← interior_setOf_eq, isOpen_interior]
#align is_open_set_of_eventually_nhds isOpen_setOf_eventually_nhds

theorem subset_interior_iff_nhds {s V : Set α} : s ⊆ interior V ↔ ∀ x ∈ s, V ∈ 𝓝 x := by
  simp_rw [subset_def, mem_interior_iff_mem_nhds]
#align subset_interior_iff_nhds subset_interior_iff_nhds

theorem isOpen_iff_nhds {s : Set α} : IsOpen s ↔ ∀ a ∈ s, 𝓝 a ≤ 𝓟 s :=
  calc
    IsOpen s ↔ s ⊆ interior s := subset_interior_iff_isOpen.symm
    _ ↔ ∀ a ∈ s, 𝓝 a ≤ 𝓟 s := by simp_rw [interior_eq_nhds, subset_def, mem_setOf]
#align is_open_iff_nhds isOpen_iff_nhds

theorem isOpen_iff_mem_nhds {s : Set α} : IsOpen s ↔ ∀ a ∈ s, s ∈ 𝓝 a :=
  isOpen_iff_nhds.trans <| forall_congr' fun _ => imp_congr_right fun _ => le_principal_iff
#align is_open_iff_mem_nhds isOpen_iff_mem_nhds

/-- A set `s` is open iff for every point `x` in `s` and every `y` close to `x`, `y` is in `s`. -/
theorem isOpen_iff_eventually {s : Set α} : IsOpen s ↔ ∀ x, x ∈ s → ∀ᶠ y in 𝓝 x, y ∈ s :=
  isOpen_iff_mem_nhds
#align is_open_iff_eventually isOpen_iff_eventually

theorem isOpen_iff_ultrafilter {s : Set α} :
    IsOpen s ↔ ∀ x ∈ s, ∀ (l : Ultrafilter α), ↑l ≤ 𝓝 x → s ∈ l := by
  simp_rw [isOpen_iff_mem_nhds, ← mem_iff_ultrafilter]
#align is_open_iff_ultrafilter isOpen_iff_ultrafilter

theorem isOpen_singleton_iff_nhds_eq_pure (a : α) : IsOpen ({a} : Set α) ↔ 𝓝 a = pure a := by
  constructor
  · intro h
    apply le_antisymm _ (pure_le_nhds a)
    rw [le_pure_iff]
    exact h.mem_nhds (mem_singleton a)
  · intro h
    simp [isOpen_iff_nhds, h]
#align is_open_singleton_iff_nhds_eq_pure isOpen_singleton_iff_nhds_eq_pure

theorem isOpen_singleton_iff_punctured_nhds {α : Type*} [TopologicalSpace α] (a : α) :
    IsOpen ({a} : Set α) ↔ 𝓝[≠] a = ⊥ := by
  rw [isOpen_singleton_iff_nhds_eq_pure, nhdsWithin, ← mem_iff_inf_principal_compl, ← le_pure_iff,
    nhds_neBot.le_pure_iff]
#align is_open_singleton_iff_punctured_nhds isOpen_singleton_iff_punctured_nhds

theorem mem_closure_iff_frequently {s : Set α} {a : α} : a ∈ closure s ↔ ∃ᶠ x in 𝓝 a, x ∈ s := by
  rw [Filter.Frequently, Filter.Eventually, ← mem_interior_iff_mem_nhds,
    closure_eq_compl_interior_compl, mem_compl_iff, compl_def]
#align mem_closure_iff_frequently mem_closure_iff_frequently

alias ⟨_, Filter.Frequently.mem_closure⟩ := mem_closure_iff_frequently
#align filter.frequently.mem_closure Filter.Frequently.mem_closure

/-- A set `s` is closed iff for every point `x`, if there is a point `y` close to `x` that belongs
to `s` then `x` is in `s`. -/
theorem isClosed_iff_frequently {s : Set α} : IsClosed s ↔ ∀ x, (∃ᶠ y in 𝓝 x, y ∈ s) → x ∈ s := by
  rw [← closure_subset_iff_isClosed]
  refine' forall_congr' fun x => _
  rw [mem_closure_iff_frequently]
#align is_closed_iff_frequently isClosed_iff_frequently

/-- The set of cluster points of a filter is closed. In particular, the set of limit points
of a sequence is closed. -/
theorem isClosed_setOf_clusterPt {f : Filter α} : IsClosed { x | ClusterPt x f } := by
  simp only [ClusterPt, inf_neBot_iff_frequently_left, setOf_forall, imp_iff_not_or]
  refine' isClosed_iInter fun p => IsClosed.union _ _ <;> apply isClosed_compl_iff.2
  exacts [isOpen_setOf_eventually_nhds, isOpen_const]
#align is_closed_set_of_cluster_pt isClosed_setOf_clusterPt

theorem mem_closure_iff_clusterPt {s : Set α} {a : α} : a ∈ closure s ↔ ClusterPt a (𝓟 s) :=
  mem_closure_iff_frequently.trans clusterPt_principal_iff_frequently.symm
#align mem_closure_iff_cluster_pt mem_closure_iff_clusterPt

theorem mem_closure_iff_nhds_neBot {s : Set α} : a ∈ closure s ↔ 𝓝 a ⊓ 𝓟 s ≠ ⊥ :=
  mem_closure_iff_clusterPt.trans neBot_iff
#align mem_closure_iff_nhds_ne_bot mem_closure_iff_nhds_neBot

theorem mem_closure_iff_nhdsWithin_neBot {s : Set α} {x : α} : x ∈ closure s ↔ NeBot (𝓝[s] x) :=
  mem_closure_iff_clusterPt
#align mem_closure_iff_nhds_within_ne_bot mem_closure_iff_nhdsWithin_neBot

/-- If `x` is not an isolated point of a topological space, then `{x}ᶜ` is dense in the whole
space. -/
theorem dense_compl_singleton (x : α) [NeBot (𝓝[≠] x)] : Dense ({x}ᶜ : Set α) := by
  intro y
  rcases eq_or_ne y x with (rfl | hne)
  · rwa [mem_closure_iff_nhdsWithin_neBot]
  · exact subset_closure hne
#align dense_compl_singleton dense_compl_singleton

/-- If `x` is not an isolated point of a topological space, then the closure of `{x}ᶜ` is the whole
space. -/
-- porting note: was a `@[simp]` lemma but `simp` can prove it
theorem closure_compl_singleton (x : α) [NeBot (𝓝[≠] x)] : closure {x}ᶜ = (univ : Set α) :=
  (dense_compl_singleton x).closure_eq
#align closure_compl_singleton closure_compl_singleton

/-- If `x` is not an isolated point of a topological space, then the interior of `{x}` is empty. -/
@[simp]
theorem interior_singleton (x : α) [NeBot (𝓝[≠] x)] : interior {x} = (∅ : Set α) :=
  interior_eq_empty_iff_dense_compl.2 (dense_compl_singleton x)
#align interior_singleton interior_singleton

theorem not_isOpen_singleton (x : α) [NeBot (𝓝[≠] x)] : ¬IsOpen ({x} : Set α) :=
  dense_compl_singleton_iff_not_open.1 (dense_compl_singleton x)
#align not_is_open_singleton not_isOpen_singleton

theorem closure_eq_cluster_pts {s : Set α} : closure s = { a | ClusterPt a (𝓟 s) } :=
  Set.ext fun _ => mem_closure_iff_clusterPt
#align closure_eq_cluster_pts closure_eq_cluster_pts

theorem mem_closure_iff_nhds {s : Set α} {a : α} : a ∈ closure s ↔ ∀ t ∈ 𝓝 a, (t ∩ s).Nonempty :=
  mem_closure_iff_clusterPt.trans clusterPt_principal_iff
#align mem_closure_iff_nhds mem_closure_iff_nhds

theorem mem_closure_iff_nhds' {s : Set α} {a : α} : a ∈ closure s ↔ ∀ t ∈ 𝓝 a, ∃ y : s, ↑y ∈ t := by
  simp only [mem_closure_iff_nhds, Set.inter_nonempty_iff_exists_right, SetCoe.exists, exists_prop]
#align mem_closure_iff_nhds' mem_closure_iff_nhds'

theorem mem_closure_iff_comap_neBot {A : Set α} {x : α} :
    x ∈ closure A ↔ NeBot (comap ((↑) : A → α) (𝓝 x)) := by
  simp_rw [mem_closure_iff_nhds, comap_neBot_iff, Set.inter_nonempty_iff_exists_right,
    SetCoe.exists, exists_prop]
#align mem_closure_iff_comap_ne_bot mem_closure_iff_comap_neBot

theorem mem_closure_iff_nhds_basis' {a : α} {p : ι → Prop} {s : ι → Set α} (h : (𝓝 a).HasBasis p s)
    {t : Set α} : a ∈ closure t ↔ ∀ i, p i → (s i ∩ t).Nonempty :=
  mem_closure_iff_clusterPt.trans <|
    (h.clusterPt_iff (hasBasis_principal _)).trans <| by simp only [exists_prop, forall_const]
#align mem_closure_iff_nhds_basis' mem_closure_iff_nhds_basis'

theorem mem_closure_iff_nhds_basis {a : α} {p : ι → Prop} {s : ι → Set α} (h : (𝓝 a).HasBasis p s)
    {t : Set α} : a ∈ closure t ↔ ∀ i, p i → ∃ y ∈ t, y ∈ s i :=
  (mem_closure_iff_nhds_basis' h).trans <| by
    simp only [Set.Nonempty, mem_inter_iff, exists_prop, and_comm]
#align mem_closure_iff_nhds_basis mem_closure_iff_nhds_basis

theorem clusterPt_iff_forall_mem_closure {F : Filter α} {a : α} :
    ClusterPt a F ↔ ∀ s ∈ F, a ∈ closure s := by
  simp_rw [ClusterPt, inf_neBot_iff, mem_closure_iff_nhds]
  rw [forall₂_swap]

theorem clusterPt_iff_lift'_closure {F : Filter α} {a : α} :
    ClusterPt a F ↔ pure a ≤ (F.lift' closure) := by
  simp_rw [clusterPt_iff_forall_mem_closure,
    (hasBasis_pure _).le_basis_iff F.basis_sets.lift'_closure, id, singleton_subset_iff, true_and,
    exists_const]

theorem clusterPt_iff_lift'_closure' {F : Filter α} {a : α} :
    ClusterPt a F ↔ (F.lift' closure ⊓ pure a).NeBot := by
  rw [clusterPt_iff_lift'_closure, ← Ultrafilter.coe_pure, inf_comm, Ultrafilter.inf_neBot_iff]

@[simp]
theorem clusterPt_lift'_closure_iff {F : Filter α} {a : α} :
    ClusterPt a (F.lift' closure) ↔ ClusterPt a F := by
  simp [clusterPt_iff_lift'_closure, lift'_lift'_assoc (monotone_closure α) (monotone_closure α)]

/-- `x` belongs to the closure of `s` if and only if some ultrafilter
  supported on `s` converges to `x`. -/
theorem mem_closure_iff_ultrafilter {s : Set α} {x : α} :
    x ∈ closure s ↔ ∃ u : Ultrafilter α, s ∈ u ∧ ↑u ≤ 𝓝 x := by
  simp [closure_eq_cluster_pts, ClusterPt, ← exists_ultrafilter_iff, and_comm]
#align mem_closure_iff_ultrafilter mem_closure_iff_ultrafilter

theorem isClosed_iff_clusterPt {s : Set α} : IsClosed s ↔ ∀ a, ClusterPt a (𝓟 s) → a ∈ s :=
  calc
    IsClosed s ↔ closure s ⊆ s := closure_subset_iff_isClosed.symm
    _ ↔ ∀ a, ClusterPt a (𝓟 s) → a ∈ s := by simp only [subset_def, mem_closure_iff_clusterPt]
#align is_closed_iff_cluster_pt isClosed_iff_clusterPt

theorem isClosed_iff_nhds {s : Set α} :
    IsClosed s ↔ ∀ x, (∀ U ∈ 𝓝 x, (U ∩ s).Nonempty) → x ∈ s := by
  simp_rw [isClosed_iff_clusterPt, ClusterPt, inf_principal_neBot_iff]
#align is_closed_iff_nhds isClosed_iff_nhds

lemma isClosed_iff_forall_filter {s : Set α} :
    IsClosed s ↔ ∀ x, ∀ F : Filter α, F.NeBot → F ≤ 𝓟 s → F ≤ 𝓝 x → x ∈ s := by
  simp_rw [isClosed_iff_clusterPt]
  exact ⟨fun hs x F F_ne FS Fx ↦ hs _ <| NeBot.mono F_ne (le_inf Fx FS),
         fun hs x hx ↦ hs x (𝓝 x ⊓ 𝓟 s) hx inf_le_right inf_le_left⟩

theorem IsClosed.interior_union_left {s t : Set α} (_ : IsClosed s) :
    interior (s ∪ t) ⊆ s ∪ interior t := fun a ⟨u, ⟨⟨hu₁, hu₂⟩, ha⟩⟩ =>
  (Classical.em (a ∈ s)).imp_right fun h =>
    mem_interior.mpr
      ⟨u ∩ sᶜ, fun _x hx => (hu₂ hx.1).resolve_left hx.2, IsOpen.inter hu₁ IsClosed.isOpen_compl,
        ⟨ha, h⟩⟩
#align is_closed.interior_union_left IsClosed.interior_union_left

theorem IsClosed.interior_union_right {s t : Set α} (h : IsClosed t) :
    interior (s ∪ t) ⊆ interior s ∪ t := by
  simpa only [union_comm _ t] using h.interior_union_left
#align is_closed.interior_union_right IsClosed.interior_union_right

theorem IsOpen.inter_closure {s t : Set α} (h : IsOpen s) : s ∩ closure t ⊆ closure (s ∩ t) :=
  compl_subset_compl.mp <| by
    simpa only [← interior_compl, compl_inter] using IsClosed.interior_union_left h.isClosed_compl
#align is_open.inter_closure IsOpen.inter_closure

theorem IsOpen.closure_inter {s t : Set α} (h : IsOpen t) : closure s ∩ t ⊆ closure (s ∩ t) := by
  simpa only [inter_comm t] using h.inter_closure
#align is_open.closure_inter IsOpen.closure_inter

theorem Dense.open_subset_closure_inter {s t : Set α} (hs : Dense s) (ht : IsOpen t) :
    t ⊆ closure (t ∩ s) :=
  calc
    t = t ∩ closure s := by rw [hs.closure_eq, inter_univ]
    _ ⊆ closure (t ∩ s) := ht.inter_closure
#align dense.open_subset_closure_inter Dense.open_subset_closure_inter

theorem mem_closure_of_mem_closure_union {s₁ s₂ : Set α} {x : α} (h : x ∈ closure (s₁ ∪ s₂))
    (h₁ : s₁ᶜ ∈ 𝓝 x) : x ∈ closure s₂ := by
  rw [mem_closure_iff_nhds_neBot] at *
  rwa [←
    calc
      𝓝 x ⊓ principal (s₁ ∪ s₂) = 𝓝 x ⊓ (principal s₁ ⊔ principal s₂) := by rw [sup_principal]
      _ = 𝓝 x ⊓ principal s₁ ⊔ 𝓝 x ⊓ principal s₂ := inf_sup_left
      _ = ⊥ ⊔ 𝓝 x ⊓ principal s₂ := by rw [inf_principal_eq_bot.mpr h₁]
      _ = 𝓝 x ⊓ principal s₂ := bot_sup_eq
      ]
#align mem_closure_of_mem_closure_union mem_closure_of_mem_closure_union

/-- The intersection of an open dense set with a dense set is a dense set. -/
theorem Dense.inter_of_isOpen_left {s t : Set α} (hs : Dense s) (ht : Dense t) (hso : IsOpen s) :
    Dense (s ∩ t) := fun x =>
  closure_minimal hso.inter_closure isClosed_closure <| by simp [hs.closure_eq, ht.closure_eq]
#align dense.inter_of_open_left Dense.inter_of_isOpen_left

/-- The intersection of a dense set with an open dense set is a dense set. -/
theorem Dense.inter_of_isOpen_right {s t : Set α} (hs : Dense s) (ht : Dense t) (hto : IsOpen t) :
    Dense (s ∩ t) :=
  inter_comm t s ▸ ht.inter_of_isOpen_left hs hto
#align dense.inter_of_open_right Dense.inter_of_isOpen_right

theorem Dense.inter_nhds_nonempty {s t : Set α} (hs : Dense s) {x : α} (ht : t ∈ 𝓝 x) :
    (s ∩ t).Nonempty :=
  let ⟨U, hsub, ho, hx⟩ := mem_nhds_iff.1 ht
  (hs.inter_open_nonempty U ho ⟨x, hx⟩).mono fun _y hy => ⟨hy.2, hsub hy.1⟩
#align dense.inter_nhds_nonempty Dense.inter_nhds_nonempty

theorem closure_diff {s t : Set α} : closure s \ closure t ⊆ closure (s \ t) :=
  calc
    closure s \ closure t = (closure t)ᶜ ∩ closure s := by simp only [diff_eq, inter_comm]
    _ ⊆ closure ((closure t)ᶜ ∩ s) := (isOpen_compl_iff.mpr <| isClosed_closure).inter_closure
    _ = closure (s \ closure t) := by simp only [diff_eq, inter_comm]
    _ ⊆ closure (s \ t) := closure_mono <| diff_subset_diff (Subset.refl s) subset_closure
#align closure_diff closure_diff

theorem Filter.Frequently.mem_of_closed {a : α} {s : Set α} (h : ∃ᶠ x in 𝓝 a, x ∈ s)
    (hs : IsClosed s) : a ∈ s :=
  hs.closure_subset h.mem_closure
#align filter.frequently.mem_of_closed Filter.Frequently.mem_of_closed

theorem IsClosed.mem_of_frequently_of_tendsto {f : β → α} {b : Filter β} {a : α} {s : Set α}
    (hs : IsClosed s) (h : ∃ᶠ x in b, f x ∈ s) (hf : Tendsto f b (𝓝 a)) : a ∈ s :=
  (hf.frequently <| show ∃ᶠ x in b, (fun y => y ∈ s) (f x) from h).mem_of_closed hs
#align is_closed.mem_of_frequently_of_tendsto IsClosed.mem_of_frequently_of_tendsto

theorem IsClosed.mem_of_tendsto {f : β → α} {b : Filter β} {a : α} {s : Set α} [NeBot b]
    (hs : IsClosed s) (hf : Tendsto f b (𝓝 a)) (h : ∀ᶠ x in b, f x ∈ s) : a ∈ s :=
  hs.mem_of_frequently_of_tendsto h.frequently hf
#align is_closed.mem_of_tendsto IsClosed.mem_of_tendsto

theorem mem_closure_of_frequently_of_tendsto {f : β → α} {b : Filter β} {a : α} {s : Set α}
    (h : ∃ᶠ x in b, f x ∈ s) (hf : Tendsto f b (𝓝 a)) : a ∈ closure s :=
  (hf.frequently h).mem_closure
#align mem_closure_of_frequently_of_tendsto mem_closure_of_frequently_of_tendsto

theorem mem_closure_of_tendsto {f : β → α} {b : Filter β} {a : α} {s : Set α} [NeBot b]
    (hf : Tendsto f b (𝓝 a)) (h : ∀ᶠ x in b, f x ∈ s) : a ∈ closure s :=
  mem_closure_of_frequently_of_tendsto h.frequently hf
#align mem_closure_of_tendsto mem_closure_of_tendsto

/-- Suppose that `f` sends the complement to `s` to a single point `a`, and `l` is some filter.
Then `f` tends to `a` along `l` restricted to `s` if and only if it tends to `a` along `l`. -/
theorem tendsto_inf_principal_nhds_iff_of_forall_eq {f : β → α} {l : Filter β} {s : Set β} {a : α}
    (h : ∀ (x) (_ : x ∉ s), f x = a) : Tendsto f (l ⊓ 𝓟 s) (𝓝 a) ↔ Tendsto f l (𝓝 a) := by
  rw [tendsto_iff_comap, tendsto_iff_comap]
  replace h : 𝓟 sᶜ ≤ comap f (𝓝 a)
  · rintro U ⟨t, ht, htU⟩ x hx
    have : f x ∈ t := (h x hx).symm ▸ mem_of_mem_nhds ht
    exact htU this
  refine' ⟨fun h' => _, le_trans inf_le_left⟩
  have := sup_le h' h
  rw [sup_inf_right, sup_principal, union_compl_self, principal_univ, inf_top_eq, sup_le_iff]
    at this
  exact this.1
#align tendsto_inf_principal_nhds_iff_of_forall_eq tendsto_inf_principal_nhds_iff_of_forall_eq

/-!
### Limits of filters in topological spaces

In this section we define functions that return a limit of a filter (or of a function along a
filter), if it exists, and a random point otherwise. These functions are rarely used in Mathlib,
most of the theorems are written using `Filter.Tendsto`. One of the reasons is that
`Filter.limUnder f g = a` is not equivalent to `Filter.Tendsto g f (𝓝 a)` unless the codomain is a
Hausdorff space and `g` has a limit along `f`.
-/

section lim

-- "Lim"
set_option linter.uppercaseLean3 false

/-- If `f` is a filter, then `Filter.lim f` is a limit of the filter, if it exists. -/
noncomputable def lim [Nonempty α] (f : Filter α) : α :=
  Classical.epsilon fun a => f ≤ 𝓝 a
#align Lim lim

/--
If `F` is an ultrafilter, then `Filter.Ultrafilter.lim F` is a limit of the filter, if it exists.
Note that dot notation `F.lim` can be used for `F : Filter.Ultrafilter α`.
-/
noncomputable nonrec def Ultrafilter.lim (F : Ultrafilter α) : α :=
  @lim α _ (nonempty_of_neBot F) F
#align ultrafilter.Lim Ultrafilter.lim

/-- If `f` is a filter in `β` and `g : β → α` is a function, then `limUnder f g` is a limit of `g`
at `f`, if it exists. -/
noncomputable def limUnder [Nonempty α] (f : Filter β) (g : β → α) : α :=
  lim (f.map g)
#align lim limUnder

/-- If a filter `f` is majorated by some `𝓝 a`, then it is majorated by `𝓝 (Filter.lim f)`. We
formulate this lemma with a `[Nonempty α]` argument of `lim` derived from `h` to make it useful for
types without a `[Nonempty α]` instance. Because of the built-in proof irrelevance, Lean will unify
this instance with any other instance. -/
theorem le_nhds_lim {f : Filter α} (h : ∃ a, f ≤ 𝓝 a) : f ≤ 𝓝 (@lim _ _ (nonempty_of_exists h) f) :=
  Classical.epsilon_spec h
#align le_nhds_Lim le_nhds_lim

/-- If `g` tends to some `𝓝 a` along `f`, then it tends to `𝓝 (Filter.limUnder f g)`. We formulate
this lemma with a `[Nonempty α]` argument of `lim` derived from `h` to make it useful for types
without a `[Nonempty α]` instance. Because of the built-in proof irrelevance, Lean will unify this
instance with any other instance. -/
theorem tendsto_nhds_limUnder {f : Filter β} {g : β → α} (h : ∃ a, Tendsto g f (𝓝 a)) :
    Tendsto g f (𝓝 (@limUnder _ _ _ (nonempty_of_exists h) f g)) :=
  le_nhds_lim h
#align tendsto_nhds_lim tendsto_nhds_limUnder

end lim

end TopologicalSpace

open Topology

/-!
### Continuity
-/

section Continuous

variable {α : Type*} {β : Type*} {γ : Type*} {δ : Type*}

variable [TopologicalSpace α] [TopologicalSpace β] [TopologicalSpace γ]

open TopologicalSpace

/-- A function between topological spaces is continuous if the preimage
  of every open set is open. Registered as a structure to make sure it is not unfolded by Lean. -/
structure Continuous (f : α → β) : Prop where
  /-- The preimage of an open set under a continuous function is an open set. Use `IsOpen.preimage`
  instead. -/
  isOpen_preimage : ∀ s, IsOpen s → IsOpen (f ⁻¹' s)
#align continuous Continuous

set_option quotPrecheck false in
/-- Notation for `Continuous` with respect to a non-standard topologies. -/
scoped[Topology] notation (name := Continuous_of) "Continuous[" t₁ ", " t₂ "]" =>
  @Continuous _ _ t₁ t₂

theorem continuous_def {_ : TopologicalSpace α} {_ : TopologicalSpace β} {f : α → β} :
    Continuous f ↔ ∀ s, IsOpen s → IsOpen (f ⁻¹' s) :=
  ⟨fun hf => hf.1, fun h => ⟨h⟩⟩
#align continuous_def continuous_def

theorem IsOpen.preimage {f : α → β} (hf : Continuous f) {s : Set β} (h : IsOpen s) :
    IsOpen (f ⁻¹' s) :=
  hf.isOpen_preimage s h
#align is_open.preimage IsOpen.preimage

theorem continuous_congr {f g : α → β} (h : ∀ x, f x = g x) :
    Continuous f ↔ Continuous g :=
  .of_eq <| congrArg _ <| funext h

theorem Continuous.congr {f g : α → β} (h : Continuous f) (h' : ∀ x, f x = g x) : Continuous g :=
  continuous_congr h' |>.mp h
#align continuous.congr Continuous.congr

/-- A function between topological spaces is continuous at a point `x₀`
if `f x` tends to `f x₀` when `x` tends to `x₀`. -/
def ContinuousAt (f : α → β) (x : α) :=
  Tendsto f (𝓝 x) (𝓝 (f x))
#align continuous_at ContinuousAt

theorem ContinuousAt.tendsto {f : α → β} {x : α} (h : ContinuousAt f x) :
    Tendsto f (𝓝 x) (𝓝 (f x)) :=
  h
#align continuous_at.tendsto ContinuousAt.tendsto

theorem continuousAt_def {f : α → β} {x : α} : ContinuousAt f x ↔ ∀ A ∈ 𝓝 (f x), f ⁻¹' A ∈ 𝓝 x :=
  Iff.rfl
#align continuous_at_def continuousAt_def

theorem continuousAt_congr {f g : α → β} {x : α} (h : f =ᶠ[𝓝 x] g) :
    ContinuousAt f x ↔ ContinuousAt g x := by
  simp only [ContinuousAt, tendsto_congr' h, h.eq_of_nhds]
#align continuous_at_congr continuousAt_congr

theorem ContinuousAt.congr {f g : α → β} {x : α} (hf : ContinuousAt f x) (h : f =ᶠ[𝓝 x] g) :
    ContinuousAt g x :=
  (continuousAt_congr h).1 hf
#align continuous_at.congr ContinuousAt.congr

theorem ContinuousAt.preimage_mem_nhds {f : α → β} {x : α} {t : Set β} (h : ContinuousAt f x)
    (ht : t ∈ 𝓝 (f x)) : f ⁻¹' t ∈ 𝓝 x :=
  h ht
#align continuous_at.preimage_mem_nhds ContinuousAt.preimage_mem_nhds

theorem eventuallyEq_zero_nhds {M₀} [Zero M₀] {a : α} {f : α → M₀} :
    f =ᶠ[𝓝 a] 0 ↔ a ∉ closure (Function.support f) := by
  rw [← mem_compl_iff, ← interior_compl, mem_interior_iff_mem_nhds, Function.compl_support,
    EventuallyEq, eventually_iff]
  simp only [Pi.zero_apply]
#align eventually_eq_zero_nhds eventuallyEq_zero_nhds

theorem ClusterPt.map {x : α} {la : Filter α} {lb : Filter β} (H : ClusterPt x la) {f : α → β}
    (hfc : ContinuousAt f x) (hf : Tendsto f la lb) : ClusterPt (f x) lb :=
  (NeBot.map H f).mono <| hfc.tendsto.inf hf
#align cluster_pt.map ClusterPt.map

/-- See also `interior_preimage_subset_preimage_interior`. -/
theorem preimage_interior_subset_interior_preimage {f : α → β} {s : Set β} (hf : Continuous f) :
    f ⁻¹' interior s ⊆ interior (f ⁻¹' s) :=
  interior_maximal (preimage_mono interior_subset) (isOpen_interior.preimage hf)
#align preimage_interior_subset_interior_preimage preimage_interior_subset_interior_preimage

@[continuity]
theorem continuous_id : Continuous (id : α → α) :=
  continuous_def.2 fun _ => id
#align continuous_id continuous_id

-- This is needed due to reducibility issues with the `continuity` tactic.
@[continuity]
theorem continuous_id' : Continuous (fun (x : α) => x) := continuous_id

theorem Continuous.comp {g : β → γ} {f : α → β} (hg : Continuous g) (hf : Continuous f) :
    Continuous (g ∘ f) :=
  continuous_def.2 fun _ h => (h.preimage hg).preimage hf
#align continuous.comp Continuous.comp

-- This is needed due to reducibility issues with the `continuity` tactic.
@[continuity]
theorem Continuous.comp' {g : β → γ} {f : α → β} (hg : Continuous g) (hf : Continuous f) :
    Continuous (fun x => g (f x)) := hg.comp hf

theorem Continuous.iterate {f : α → α} (h : Continuous f) (n : ℕ) : Continuous f^[n] :=
  Nat.recOn n continuous_id fun _ ihn => ihn.comp h
#align continuous.iterate Continuous.iterate

nonrec theorem ContinuousAt.comp {g : β → γ} {f : α → β} {x : α} (hg : ContinuousAt g (f x))
    (hf : ContinuousAt f x) : ContinuousAt (g ∘ f) x :=
  hg.comp hf
#align continuous_at.comp ContinuousAt.comp

/-- See note [comp_of_eq lemmas] -/
theorem ContinuousAt.comp_of_eq {g : β → γ} {f : α → β} {x : α} {y : β} (hg : ContinuousAt g y)
    (hf : ContinuousAt f x) (hy : f x = y) : ContinuousAt (g ∘ f) x := by subst hy; exact hg.comp hf
#align continuous_at.comp_of_eq ContinuousAt.comp_of_eq

theorem Continuous.tendsto {f : α → β} (hf : Continuous f) (x) : Tendsto f (𝓝 x) (𝓝 (f x)) :=
  ((nhds_basis_opens x).tendsto_iff <| nhds_basis_opens <| f x).2 fun t ⟨hxt, ht⟩ =>
    ⟨f ⁻¹' t, ⟨hxt, ht.preimage hf⟩, Subset.rfl⟩
#align continuous.tendsto Continuous.tendsto

/-- A version of `Continuous.tendsto` that allows one to specify a simpler form of the limit.
E.g., one can write `continuous_exp.tendsto' 0 1 exp_zero`. -/
theorem Continuous.tendsto' {f : α → β} (hf : Continuous f) (x : α) (y : β) (h : f x = y) :
    Tendsto f (𝓝 x) (𝓝 y) :=
  h ▸ hf.tendsto x
#align continuous.tendsto' Continuous.tendsto'

theorem Continuous.continuousAt {f : α → β} {x : α} (h : Continuous f) : ContinuousAt f x :=
  h.tendsto x
#align continuous.continuous_at Continuous.continuousAt

theorem continuous_iff_continuousAt {f : α → β} : Continuous f ↔ ∀ x, ContinuousAt f x :=
  ⟨Continuous.tendsto, fun hf => continuous_def.2 fun _U hU => isOpen_iff_mem_nhds.2 fun x hx =>
    hf x <| hU.mem_nhds hx⟩
#align continuous_iff_continuous_at continuous_iff_continuousAt

theorem continuousAt_const {x : α} {b : β} : ContinuousAt (fun _ : α => b) x :=
  tendsto_const_nhds
#align continuous_at_const continuousAt_const

@[continuity]
theorem continuous_const {b : β} : Continuous fun _ : α => b :=
  continuous_iff_continuousAt.mpr fun _ => continuousAt_const
#align continuous_const continuous_const

theorem Filter.EventuallyEq.continuousAt {x : α} {f : α → β} {y : β} (h : f =ᶠ[𝓝 x] fun _ => y) :
    ContinuousAt f x :=
  (continuousAt_congr h).2 tendsto_const_nhds
#align filter.eventually_eq.continuous_at Filter.EventuallyEq.continuousAt

theorem continuous_of_const {f : α → β} (h : ∀ x y, f x = f y) : Continuous f :=
  continuous_iff_continuousAt.mpr fun x =>
    Filter.EventuallyEq.continuousAt <| eventually_of_forall fun y => h y x
#align continuous_of_const continuous_of_const

theorem continuousAt_id {x : α} : ContinuousAt id x :=
  continuous_id.continuousAt
#align continuous_at_id continuousAt_id

theorem ContinuousAt.iterate {f : α → α} {x : α} (hf : ContinuousAt f x) (hx : f x = x) (n : ℕ) :
    ContinuousAt f^[n] x :=
  Nat.recOn n continuousAt_id fun n ihn =>
    show ContinuousAt (f^[n] ∘ f) x from ContinuousAt.comp (hx.symm ▸ ihn) hf
#align continuous_at.iterate ContinuousAt.iterate

theorem continuous_iff_isClosed {f : α → β} : Continuous f ↔ ∀ s, IsClosed s → IsClosed (f ⁻¹' s) :=
  continuous_def.trans <| compl_surjective.forall.trans <| by
    simp only [isOpen_compl_iff, preimage_compl]
#align continuous_iff_is_closed continuous_iff_isClosed

theorem IsClosed.preimage {f : α → β} (hf : Continuous f) {s : Set β} (h : IsClosed s) :
    IsClosed (f ⁻¹' s) :=
  continuous_iff_isClosed.mp hf s h
#align is_closed.preimage IsClosed.preimage

theorem mem_closure_image {f : α → β} {x : α} {s : Set α} (hf : ContinuousAt f x)
    (hx : x ∈ closure s) : f x ∈ closure (f '' s) :=
  mem_closure_of_frequently_of_tendsto
    ((mem_closure_iff_frequently.1 hx).mono fun _ => mem_image_of_mem _) hf
#align mem_closure_image mem_closure_image

theorem continuousAt_iff_ultrafilter {f : α → β} {x} :
    ContinuousAt f x ↔ ∀ g : Ultrafilter α, ↑g ≤ 𝓝 x → Tendsto f g (𝓝 (f x)) :=
  tendsto_iff_ultrafilter f (𝓝 x) (𝓝 (f x))
#align continuous_at_iff_ultrafilter continuousAt_iff_ultrafilter

theorem continuous_iff_ultrafilter {f : α → β} :
    Continuous f ↔ ∀ (x) (g : Ultrafilter α), ↑g ≤ 𝓝 x → Tendsto f g (𝓝 (f x)) := by
  simp only [continuous_iff_continuousAt, continuousAt_iff_ultrafilter]
#align continuous_iff_ultrafilter continuous_iff_ultrafilter

theorem Continuous.closure_preimage_subset {f : α → β} (hf : Continuous f) (t : Set β) :
    closure (f ⁻¹' t) ⊆ f ⁻¹' closure t := by
  rw [← (isClosed_closure.preimage hf).closure_eq]
  exact closure_mono (preimage_mono subset_closure)
#align continuous.closure_preimage_subset Continuous.closure_preimage_subset

theorem Continuous.frontier_preimage_subset {f : α → β} (hf : Continuous f) (t : Set β) :
    frontier (f ⁻¹' t) ⊆ f ⁻¹' frontier t :=
  diff_subset_diff (hf.closure_preimage_subset t) (preimage_interior_subset_interior_preimage hf)
#align continuous.frontier_preimage_subset Continuous.frontier_preimage_subset

/-- If a continuous map `f` maps `s` to `t`, then it maps `closure s` to `closure t`. -/
protected theorem Set.MapsTo.closure {s : Set α} {t : Set β} {f : α → β} (h : MapsTo f s t)
    (hc : Continuous f) : MapsTo f (closure s) (closure t) := by
  simp only [MapsTo, mem_closure_iff_clusterPt]
  exact fun x hx => hx.map hc.continuousAt (tendsto_principal_principal.2 h)
#align set.maps_to.closure Set.MapsTo.closure

/-- See also `IsClosedMap.closure_image_eq_of_continuous`. -/
theorem image_closure_subset_closure_image {f : α → β} {s : Set α} (h : Continuous f) :
    f '' closure s ⊆ closure (f '' s) :=
  ((mapsTo_image f s).closure h).image_subset
#align image_closure_subset_closure_image image_closure_subset_closure_image

-- porting note: new lemma
theorem closure_image_closure {f : α → β} {s : Set α} (h : Continuous f) :
    closure (f '' closure s) = closure (f '' s) :=
  Subset.antisymm
    (closure_minimal (image_closure_subset_closure_image h) isClosed_closure)
    (closure_mono <| image_subset _ subset_closure)

theorem closure_subset_preimage_closure_image {f : α → β} {s : Set α} (h : Continuous f) :
    closure s ⊆ f ⁻¹' closure (f '' s) := by
  rw [← Set.image_subset_iff]
  exact image_closure_subset_closure_image h
#align closure_subset_preimage_closure_image closure_subset_preimage_closure_image

theorem map_mem_closure {s : Set α} {t : Set β} {f : α → β} {a : α} (hf : Continuous f)
    (ha : a ∈ closure s) (ht : MapsTo f s t) : f a ∈ closure t :=
  ht.closure hf ha
#align map_mem_closure map_mem_closure

/-- If a continuous map `f` maps `s` to a closed set `t`, then it maps `closure s` to `t`. -/
theorem Set.MapsTo.closure_left {s : Set α} {t : Set β} {f : α → β} (h : MapsTo f s t)
    (hc : Continuous f) (ht : IsClosed t) : MapsTo f (closure s) t :=
  ht.closure_eq ▸ h.closure hc
#align set.maps_to.closure_left Set.MapsTo.closure_left

/-!
### Function with dense range
-/

section DenseRange

variable {κ ι : Type*} (f : κ → β) (g : β → γ)

/-- `f : ι → β` has dense range if its range (image) is a dense subset of β. -/
def DenseRange := Dense (range f)
#align dense_range DenseRange

variable {f}

/-- A surjective map has dense range. -/
theorem Function.Surjective.denseRange (hf : Function.Surjective f) : DenseRange f := fun x => by
  simp [hf.range_eq]
#align function.surjective.dense_range Function.Surjective.denseRange

theorem denseRange_id : DenseRange (id : α → α) :=
  Function.Surjective.denseRange Function.surjective_id
#align dense_range_id denseRange_id

theorem denseRange_iff_closure_range : DenseRange f ↔ closure (range f) = univ :=
  dense_iff_closure_eq
#align dense_range_iff_closure_range denseRange_iff_closure_range

theorem DenseRange.closure_range (h : DenseRange f) : closure (range f) = univ :=
  h.closure_eq
#align dense_range.closure_range DenseRange.closure_range

theorem Dense.denseRange_val {s : Set α} (h : Dense s) : DenseRange ((↑) : s → α) := by
  simpa only [DenseRange, Subtype.range_coe_subtype]
#align dense.dense_range_coe Dense.denseRange_val

theorem Continuous.range_subset_closure_image_dense {f : α → β} (hf : Continuous f) {s : Set α}
    (hs : Dense s) : range f ⊆ closure (f '' s) := by
  rw [← image_univ, ← hs.closure_eq]
  exact image_closure_subset_closure_image hf
#align continuous.range_subset_closure_image_dense Continuous.range_subset_closure_image_dense

/-- The image of a dense set under a continuous map with dense range is a dense set. -/
theorem DenseRange.dense_image {f : α → β} (hf' : DenseRange f) (hf : Continuous f) {s : Set α}
    (hs : Dense s) : Dense (f '' s) :=
  (hf'.mono <| hf.range_subset_closure_image_dense hs).of_closure
#align dense_range.dense_image DenseRange.dense_image

/-- If `f` has dense range and `s` is an open set in the codomain of `f`, then the image of the
preimage of `s` under `f` is dense in `s`. -/
theorem DenseRange.subset_closure_image_preimage_of_isOpen (hf : DenseRange f) {s : Set β}
    (hs : IsOpen s) : s ⊆ closure (f '' (f ⁻¹' s)) := by
  rw [image_preimage_eq_inter_range]
  exact hf.open_subset_closure_inter hs
#align dense_range.subset_closure_image_preimage_of_is_open DenseRange.subset_closure_image_preimage_of_isOpen

/-- If a continuous map with dense range maps a dense set to a subset of `t`, then `t` is a dense
set. -/
theorem DenseRange.dense_of_mapsTo {f : α → β} (hf' : DenseRange f) (hf : Continuous f) {s : Set α}
    (hs : Dense s) {t : Set β} (ht : MapsTo f s t) : Dense t :=
  (hf'.dense_image hf hs).mono ht.image_subset
#align dense_range.dense_of_maps_to DenseRange.dense_of_mapsTo

/-- Composition of a continuous map with dense range and a function with dense range has dense
range. -/
theorem DenseRange.comp {g : β → γ} {f : κ → β} (hg : DenseRange g) (hf : DenseRange f)
    (cg : Continuous g) : DenseRange (g ∘ f) := by
  rw [DenseRange, range_comp]
  exact hg.dense_image cg hf
#align dense_range.comp DenseRange.comp

nonrec theorem DenseRange.nonempty_iff (hf : DenseRange f) : Nonempty κ ↔ Nonempty β :=
  range_nonempty_iff_nonempty.symm.trans hf.nonempty_iff
#align dense_range.nonempty_iff DenseRange.nonempty_iff

theorem DenseRange.nonempty [h : Nonempty β] (hf : DenseRange f) : Nonempty κ :=
  hf.nonempty_iff.mpr h
#align dense_range.nonempty DenseRange.nonempty

/-- Given a function `f : α → β` with dense range and `b : β`, returns some `a : α`. -/
def DenseRange.some (hf : DenseRange f) (b : β) : κ :=
  Classical.choice <| hf.nonempty_iff.mpr ⟨b⟩
#align dense_range.some DenseRange.some

nonrec theorem DenseRange.exists_mem_open (hf : DenseRange f) {s : Set β} (ho : IsOpen s)
    (hs : s.Nonempty) : ∃ a, f a ∈ s :=
  exists_range_iff.1 <| hf.exists_mem_open ho hs
#align dense_range.exists_mem_open DenseRange.exists_mem_open

theorem DenseRange.mem_nhds {f : κ → β} (h : DenseRange f) {b : β} {U : Set β} (U_in : U ∈ 𝓝 b) :
    ∃ a, f a ∈ U :=
  let ⟨a, ha⟩ := h.exists_mem_open isOpen_interior ⟨b, mem_interior_iff_mem_nhds.2 U_in⟩
  ⟨a, interior_subset ha⟩
#align dense_range.mem_nhds DenseRange.mem_nhds

end DenseRange

end Continuous

library_note "continuity lemma statement"/--
The library contains many lemmas stating that functions/operations are continuous. There are many
ways to formulate the continuity of operations. Some are more convenient than others.
Note: for the most part this note also applies to other properties
(`Measurable`, `Differentiable`, `ContinuousOn`, ...).

### The traditional way
As an example, let's look at addition `(+) : M → M → M`. We can state that this is continuous
in different definitionally equal ways (omitting some typing information)
* `Continuous (fun p ↦ p.1 + p.2)`;
* `Continuous (Function.uncurry (+))`;
* `Continuous ↿(+)`. (`↿` is notation for recursively uncurrying a function)

However, lemmas with this conclusion are not nice to use in practice because
1. They confuse the elaborator. The following two examples fail, because of limitations in the
  elaboration process.
  ```
  variables {M : Type*} [Add M] [TopologicalSpace M] [ContinuousAdd M]
  example : Continuous (λ x : M, x + x) :=
  continuous_add.comp _

  example : Continuous (λ x : M, x + x) :=
  continuous_add.comp (continuous_id.prod_mk continuous_id)
  ```
  The second is a valid proof, which is accepted if you write it as
  `continuous_add.comp (continuous_id.prod_mk continuous_id : _)`

2. If the operation has more than 2 arguments, they are impractical to use, because in your
  application the arguments in the domain might be in a different order or associated differently.

### The convenient way

A much more convenient way to write continuity lemmas is like `Continuous.add`:
```
Continuous.add {f g : X → M} (hf : Continuous f) (hg : Continuous g) : Continuous (λ x, f x + g x)
```
The conclusion can be `Continuous (f + g)`, which is definitionally equal.
This has the following advantages
* It supports projection notation, so is shorter to write.
* `Continuous.add _ _` is recognized correctly by the elaborator and gives useful new goals.
* It works generally, since the domain is a variable.

As an example for a unary operation, we have `Continuous.neg`.
```
Continuous.neg {f : α → G} (hf : Continuous f) : Continuous (fun x ↦ -f x)
```
For unary functions, the elaborator is not confused when applying the traditional lemma
(like `continuous_neg`), but it's still convenient to have the short version available (compare
`hf.neg.neg.neg` with `continuous_neg.comp <| continuous_neg.comp <| continuous_neg.comp hf`).

As a harder example, consider an operation of the following type:
```
def strans {x : F} (γ γ' : Path x x) (t₀ : I) : Path x x
```
The precise definition is not important, only its type.
The correct continuity principle for this operation is something like this:
```
{f : X → F} {γ γ' : ∀ x, Path (f x) (f x)} {t₀ s : X → I}
  (hγ : Continuous ↿γ) (hγ' : Continuous ↿γ')
  (ht : Continuous t₀) (hs : Continuous s) :
  Continuous (fun x ↦ strans (γ x) (γ' x) (t x) (s x))
```
Note that *all* arguments of `strans` are indexed over `X`, even the basepoint `x`, and the last
argument `s` that arises since `Path x x` has a coercion to `I → F`. The paths `γ` and `γ'` (which
are unary functions from `I`) become binary functions in the continuity lemma.

### Summary
* Make sure that your continuity lemmas are stated in the most general way, and in a convenient
  form. That means that:
  - The conclusion has a variable `X` as domain (not something like `Y × Z`);
  - Wherever possible, all point arguments `c : Y` are replaced by functions `c : X → Y`;
  - All `n`-ary function arguments are replaced by `n+1`-ary functions
    (`f : Y → Z` becomes `f : X → Y → Z`);
  - All (relevant) arguments have continuity assumptions, and perhaps there are additional
    assumptions needed to make the operation continuous;
  - The function in the conclusion is fully applied.
* These remarks are mostly about the format of the *conclusion* of a continuity lemma.
  In assumptions it's fine to state that a function with more than 1 argument is continuous using
  `↿` or `Function.uncurry`.

### Functions with discontinuities

In some cases, you want to work with discontinuous functions, and in certain expressions they are
still continuous. For example, consider the fractional part of a number, `Int.fract : ℝ → ℝ`.
In this case, you want to add conditions to when a function involving `fract` is continuous, so you
get something like this: (assumption `hf` could be weakened, but the important thing is the shape
of the conclusion)
```
lemma ContinuousOn.comp_fract {X Y : Type*} [TopologicalSpace X] [TopologicalSpace Y]
    {f : X → ℝ → Y} {g : X → ℝ} (hf : Continuous ↿f) (hg : Continuous g) (h : ∀ s, f s 0 = f s 1) :
    Continuous (fun x ↦ f x (fract (g x)))
```
With `ContinuousAt` you can be even more precise about what to prove in case of discontinuities,
see e.g. `ContinuousAt.comp_div_cases`.
-/

library_note "comp_of_eq lemmas"/--
Lean's elaborator has trouble elaborating applications of lemmas that state that the composition of
two functions satisfy some property at a point, like `ContinuousAt.comp` / `ContDiffAt.comp` and
`ContMDiffWithinAt.comp`. The reason is that a lemma like this looks like
`ContinuousAt g (f x) → ContinuousAt f x → ContinuousAt (g ∘ f) x`.
Since Lean's elaborator elaborates the arguments from left-to-right, when you write `hg.comp hf`,
the elaborator will try to figure out *both* `f` and `g` from the type of `hg`. It tries to figure
out `f` just from the point where `g` is continuous. For example, if `hg : ContinuousAt g (a, x)`
then the elaborator will assign `f` to the function `Prod.mk a`, since in that case `f x = (a, x)`.
This is undesirable in most cases where `f` is not a variable. There are some ways to work around
this, for example by giving `f` explicitly, or to force Lean to elaborate `hf` before elaborating
`hg`, but this is annoying.
Another better solution is to reformulate composition lemmas to have the following shape
`ContinuousAt g y → ContinuousAt f x → f x = y → ContinuousAt (g ∘ f) x`.
This is even useful if the proof of `f x = y` is `rfl`.
The reason that this works better is because the type of `hg` doesn't mention `f`.
Only after elaborating the two `ContinuousAt` arguments, Lean will try to unify `f x` with `y`,
which is often easy after having chosen the correct functions for `f` and `g`.
Here is an example that shows the difference:
```
example [TopologicalSpace α] [TopologicalSpace β] {x₀ : α} (f : α → α → β)
    (hf : ContinuousAt (Function.uncurry f) (x₀, x₀)) :
    ContinuousAt (fun x ↦ f x x) x₀ :=
  -- hf.comp (continuousAt_id.prod continuousAt_id) -- type mismatch
  -- hf.comp_of_eq (continuousAt_id.prod continuousAt_id) rfl -- works
```
-/<|MERGE_RESOLUTION|>--- conflicted
+++ resolved
@@ -710,15 +710,9 @@
 #align closure_diff_interior closure_diff_interior
 
 /-- Interior and frontier are disjoint. -/
-<<<<<<< HEAD
-lemma interior_frontier_disjoint : interior s ∩ frontier s = ∅ := by
-  rw [← closure_diff_interior s, diff_eq, ← inter_assoc, inter_comm, ← inter_assoc,
-    compl_inter_self, empty_inter]
-=======
 lemma disjoint_interior_frontier : Disjoint (interior s) (frontier s) := by
   rw [disjoint_iff_inter_eq_empty, ← closure_diff_interior, diff_eq,
     ← inter_assoc, inter_comm, ← inter_assoc, compl_inter_self, empty_inter]
->>>>>>> 363e9f6e
 
 @[simp]
 theorem closure_diff_frontier (s : Set α) : closure s \ frontier s = interior s := by
