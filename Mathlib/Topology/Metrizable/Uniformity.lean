--- conflicted
+++ resolved
@@ -154,15 +154,9 @@
       have hMl' : length (take M l) = M := (length_take _ _).trans (min_eq_left hMl.le)
       refine (ihn _ hMl _ _ _ hMl').trans ?_
       convert hMs.1.out
-<<<<<<< HEAD
-      rw [zipWith_distrib_take, take, take_succ, get?_append hMl, get?_eq_get hMl, ← Option.coe_def,
-        Option.toList_some, take_append_of_le_length hMl.le]
-  · exact single_le_sum (fun x _ ↦ zero_le (α := ℝ≥0) x) _ (mem_iff_get.2 ⟨⟨M, hM_lt⟩, get_zipWith⟩)
-=======
       rw [take_zipWith, take, take_succ, getElem?_append_left hMl, getElem?_eq_getElem hMl,
         ← Option.coe_def, Option.toList_some, take_append_of_le_length hMl.le, getElem_cons_succ]
   · exact single_le_sum (fun x _ => zero_le x) _ (mem_iff_get.2 ⟨⟨M, hM_lt⟩, getElem_zipWith⟩)
->>>>>>> 875821f5
   · rcases hMl.eq_or_lt with (rfl | hMl)
     · simp only [getElem_append_right le_rfl, sub_self, getElem_singleton, dist_self, zero_le]
     rw [getElem_append_left hMl]
