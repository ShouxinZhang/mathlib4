--- conflicted
+++ resolved
@@ -108,7 +108,6 @@
 instance instContinuousMapClass : ContinuousMapClass (ContinuousMonoidHom A B) A B where
   map_continuous f := f.continuous_toFun
 
-<<<<<<< HEAD
 section
 
 variable {A B : Type*} [Monoid A] [Monoid B] [TopologicalSpace A] [TopologicalSpace B]
@@ -152,13 +151,12 @@
   (f : ContinuousMonoidHom A B).toContinuousMap = f := rfl
 
 end
-=======
+
 @[to_additive (attr := simp)]
 lemma toMonoidHom_apply (f : ContinuousMonoidHom A B) (a : A) : f.toMonoidHom a = f a := rfl
 
 @[to_additive (attr := simp)]
 lemma toContinuousMap_apply (f : ContinuousMonoidHom A B) (a : A) : f.toContinuousMap a = f a := rfl
->>>>>>> 7438c400
 
 @[to_additive (attr := ext)]
 theorem ext {f g : ContinuousMonoidHom A B} (h : ∀ x, f x = g x) : f = g :=
