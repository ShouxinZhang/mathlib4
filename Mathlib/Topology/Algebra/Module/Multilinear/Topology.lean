/-
Copyright (c) 2023 Yury Kudryashov. All rights reserved.
Released under Apache 2.0 license as described in the file LICENSE.
Authors: Yury Kudryashov
-/
import Mathlib.Topology.Algebra.Module.Multilinear.Bounded
import Mathlib.Topology.Algebra.Module.UniformConvergence
import Mathlib.Topology.Algebra.SeparationQuotient.Section
import Mathlib.Topology.Hom.ContinuousEvalConst

/-!
# Topology on continuous multilinear maps

In this file we define `TopologicalSpace` and `UniformSpace` structures
on `ContinuousMultilinearMap 𝕜 E F`,
where `E i` is a family of vector spaces over `𝕜` with topologies
and `F` is a topological vector space.
-/

open Bornology Function Set Topology
open scoped UniformConvergence Filter

namespace ContinuousMultilinearMap

variable {𝕜 ι : Type*} {E : ι → Type*} {F : Type*}
  [NormedField 𝕜]
  [∀ i, TopologicalSpace (E i)] [∀ i, AddCommGroup (E i)] [∀ i, Module 𝕜 (E i)]
  [AddCommGroup F] [Module 𝕜 F]

/-- An auxiliary definition used to define topology on `ContinuousMultilinearMap 𝕜 E F`. -/
def toUniformOnFun [TopologicalSpace F] (f : ContinuousMultilinearMap 𝕜 E F) :
    (Π i, E i) →ᵤ[{s | IsVonNBounded 𝕜 s}] F :=
  UniformOnFun.ofFun _ f

open UniformOnFun in
lemma range_toUniformOnFun [DecidableEq ι] [TopologicalSpace F] :
    range toUniformOnFun =
      {f : (Π i, E i) →ᵤ[{s | IsVonNBounded 𝕜 s}] F |
        Continuous (toFun _ f) ∧
        (∀ (m : Π i, E i) i x y,
          toFun _ f (update m i (x + y)) = toFun _ f (update m i x) + toFun _ f (update m i y)) ∧
        (∀ (m : Π i, E i) i (c : 𝕜) x,
          toFun _ f (update m i (c • x)) = c • toFun _ f (update m i x))} := by
  ext f
  constructor
  · rintro ⟨f, rfl⟩
    exact ⟨f.cont, f.map_update_add, f.map_update_smul⟩
  · rintro ⟨hcont, hadd, hsmul⟩
    exact ⟨⟨⟨f, by intro; convert hadd, by intro; convert hsmul⟩, hcont⟩, rfl⟩

@[simp]
lemma toUniformOnFun_toFun [TopologicalSpace F] (f : ContinuousMultilinearMap 𝕜 E F) :
    UniformOnFun.toFun _ f.toUniformOnFun = f :=
  rfl

instance instTopologicalSpace [TopologicalSpace F] [TopologicalAddGroup F] :
    TopologicalSpace (ContinuousMultilinearMap 𝕜 E F) :=
  .induced toUniformOnFun <|
    @UniformOnFun.topologicalSpace _ _ (TopologicalAddGroup.toUniformSpace F) _

instance instUniformSpace [UniformSpace F] [UniformAddGroup F] :
    UniformSpace (ContinuousMultilinearMap 𝕜 E F) :=
  .replaceTopology (.comap toUniformOnFun <| UniformOnFun.uniformSpace _ _ _) <| by
    rw [instTopologicalSpace, UniformAddGroup.toUniformSpace_eq]; rfl

section UniformAddGroup

variable [UniformSpace F] [UniformAddGroup F]

lemma isUniformInducing_toUniformOnFun :
    IsUniformInducing (toUniformOnFun :
      ContinuousMultilinearMap 𝕜 E F → ((Π i, E i) →ᵤ[{s | IsVonNBounded 𝕜 s}] F)) := ⟨rfl⟩

lemma isUniformEmbedding_toUniformOnFun :
    IsUniformEmbedding (toUniformOnFun : ContinuousMultilinearMap 𝕜 E F → _) :=
  ⟨isUniformInducing_toUniformOnFun, DFunLike.coe_injective⟩

@[deprecated (since := "2024-10-01")]
alias uniformEmbedding_toUniformOnFun := isUniformEmbedding_toUniformOnFun

lemma isEmbedding_toUniformOnFun :
    IsEmbedding (toUniformOnFun : ContinuousMultilinearMap 𝕜 E F →
      ((Π i, E i) →ᵤ[{s | IsVonNBounded 𝕜 s}] F)) :=
  isUniformEmbedding_toUniformOnFun.isEmbedding

@[deprecated (since := "2024-10-26")]
alias embedding_toUniformOnFun := isEmbedding_toUniformOnFun

theorem uniformContinuous_coe_fun [∀ i, ContinuousSMul 𝕜 (E i)] :
    UniformContinuous (DFunLike.coe : ContinuousMultilinearMap 𝕜 E F → (Π i, E i) → F) :=
  (UniformOnFun.uniformContinuous_toFun isVonNBounded_covers).comp
    isUniformEmbedding_toUniformOnFun.uniformContinuous

theorem uniformContinuous_eval_const [∀ i, ContinuousSMul 𝕜 (E i)] (x : Π i, E i) :
    UniformContinuous fun f : ContinuousMultilinearMap 𝕜 E F ↦ f x :=
  uniformContinuous_pi.1 uniformContinuous_coe_fun x

instance instUniformAddGroup : UniformAddGroup (ContinuousMultilinearMap 𝕜 E F) :=
  let φ : ContinuousMultilinearMap 𝕜 E F →+ (Π i, E i) →ᵤ[{s | IsVonNBounded 𝕜 s}] F :=
    { toFun := toUniformOnFun, map_add' := fun _ _ ↦ rfl, map_zero' := rfl }
  isUniformEmbedding_toUniformOnFun.uniformAddGroup φ

instance instUniformContinuousConstSMul {M : Type*}
    [Monoid M] [DistribMulAction M F] [SMulCommClass 𝕜 M F] [ContinuousConstSMul M F] :
    UniformContinuousConstSMul M (ContinuousMultilinearMap 𝕜 E F) :=
  haveI := uniformContinuousConstSMul_of_continuousConstSMul M F
  isUniformEmbedding_toUniformOnFun.uniformContinuousConstSMul fun _ _ ↦ rfl

theorem isUniformInducing_postcomp
    {G : Type*} [AddCommGroup G] [UniformSpace G] [UniformAddGroup G] [Module 𝕜 G]
    (g : F →L[𝕜] G) (hg : IsUniformInducing g) :
    IsUniformInducing (g.compContinuousMultilinearMap :
      ContinuousMultilinearMap 𝕜 E F → ContinuousMultilinearMap 𝕜 E G) := by
  rw [← isUniformInducing_toUniformOnFun.of_comp_iff]
  exact (UniformOnFun.postcomp_isUniformInducing hg).comp isUniformInducing_toUniformOnFun

section CompleteSpace

<<<<<<< HEAD
variable [∀ i, ContinuousSMul 𝕜 (E i)] [ContinuousConstSMul 𝕜 F] [CompleteSpace F] [T2Space F]
=======
variable [∀ i, ContinuousSMul 𝕜 (E i)] [ContinuousConstSMul 𝕜 F] [CompleteSpace F]
>>>>>>> d0df76bd

open UniformOnFun in
theorem completeSpace (h : RestrictGenTopology {s : Set (Π i, E i) | IsVonNBounded 𝕜 s}) :
    CompleteSpace (ContinuousMultilinearMap 𝕜 E F) := by
  classical
  wlog hF : T2Space F generalizing F
  · rw [(isUniformInducing_postcomp (SeparationQuotient.mkCLM _ _)
      SeparationQuotient.isUniformInducing_mk).completeSpace_congr]
    · exact this inferInstance
    · intro f
      use (SeparationQuotient.outCLM _ _).compContinuousMultilinearMap f
      simp [DFunLike.ext_iff]
  have H : ∀ {m : Π i, E i},
      Continuous fun f : (Π i, E i) →ᵤ[{s | IsVonNBounded 𝕜 s}] F ↦ toFun _ f m :=
    (uniformContinuous_eval (isVonNBounded_covers) _).continuous
  rw [completeSpace_iff_isComplete_range isUniformInducing_toUniformOnFun, range_toUniformOnFun]
  simp only [setOf_and, setOf_forall]
  apply_rules [IsClosed.isComplete, IsClosed.inter]
  · exact UniformOnFun.isClosed_setOf_continuous h
  · exact isClosed_iInter fun m ↦ isClosed_iInter fun i ↦
      isClosed_iInter fun x ↦ isClosed_iInter fun y ↦ isClosed_eq H (H.add H)
  · exact isClosed_iInter fun m ↦ isClosed_iInter fun i ↦
      isClosed_iInter fun c ↦ isClosed_iInter fun x ↦ isClosed_eq H (H.const_smul _)

instance instCompleteSpace [∀ i, TopologicalAddGroup (E i)] [SequentialSpace (Π i, E i)] :
    CompleteSpace (ContinuousMultilinearMap 𝕜 E F) :=
  completeSpace <| .of_seq fun _u x hux ↦ (hux.isVonNBounded_range 𝕜).insert x

end CompleteSpace

section RestrictScalars

variable (𝕜' : Type*) [NontriviallyNormedField 𝕜'] [NormedAlgebra 𝕜' 𝕜]
  [∀ i, Module 𝕜' (E i)] [∀ i, IsScalarTower 𝕜' 𝕜 (E i)] [Module 𝕜' F] [IsScalarTower 𝕜' 𝕜 F]
  [∀ i, ContinuousSMul 𝕜 (E i)]

<<<<<<< HEAD
theorem uniformEmbedding_restrictScalars :
    UniformEmbedding
      (restrictScalars 𝕜' : ContinuousMultilinearMap 𝕜 E F → ContinuousMultilinearMap 𝕜' E F) := by
  letI : NontriviallyNormedField 𝕜 :=
    ⟨let ⟨x, hx⟩ := @NontriviallyNormedField.non_trivial 𝕜' _; ⟨algebraMap 𝕜' 𝕜 x, by simpa⟩⟩
  rw [← uniformEmbedding_toUniformOnFun.of_comp_iff]
  convert uniformEmbedding_toUniformOnFun using 4 with s
  exact ⟨fun h ↦ h.extend_scalars _, fun h ↦ h.restrict_scalars _⟩

theorem uniformContinuous_restrictScalars :
    UniformContinuous
      (restrictScalars 𝕜' : ContinuousMultilinearMap 𝕜 E F → ContinuousMultilinearMap 𝕜' E F) :=
  (uniformEmbedding_restrictScalars 𝕜').uniformContinuous
=======
theorem isUniformEmbedding_restrictScalars :
    IsUniformEmbedding
      (restrictScalars 𝕜' : ContinuousMultilinearMap 𝕜 E F → ContinuousMultilinearMap 𝕜' E F) := by
  letI : NontriviallyNormedField 𝕜 :=
    ⟨let ⟨x, hx⟩ := @NontriviallyNormedField.non_trivial 𝕜' _; ⟨algebraMap 𝕜' 𝕜 x, by simpa⟩⟩
  rw [← isUniformEmbedding_toUniformOnFun.of_comp_iff]
  convert isUniformEmbedding_toUniformOnFun using 4 with s
  exact ⟨fun h ↦ h.extend_scalars _, fun h ↦ h.restrict_scalars _⟩

@[deprecated (since := "2024-10-01")]
alias uniformEmbedding_restrictScalars := isUniformEmbedding_restrictScalars

theorem uniformContinuous_restrictScalars :
    UniformContinuous
      (restrictScalars 𝕜' : ContinuousMultilinearMap 𝕜 E F → ContinuousMultilinearMap 𝕜' E F) :=
  (isUniformEmbedding_restrictScalars 𝕜').uniformContinuous
>>>>>>> d0df76bd

end RestrictScalars

end UniformAddGroup

variable [TopologicalSpace F] [TopologicalAddGroup F]

instance instTopologicalAddGroup : TopologicalAddGroup (ContinuousMultilinearMap 𝕜 E F) :=
  letI := TopologicalAddGroup.toUniformSpace F
  haveI := comm_topologicalAddGroup_is_uniform (G := F)
  inferInstance

instance instContinuousConstSMul
    {M : Type*} [Monoid M] [DistribMulAction M F] [SMulCommClass 𝕜 M F] [ContinuousConstSMul M F] :
    ContinuousConstSMul M (ContinuousMultilinearMap 𝕜 E F) := by
  letI := TopologicalAddGroup.toUniformSpace F
  haveI := comm_topologicalAddGroup_is_uniform (G := F)
  infer_instance

instance instContinuousSMul [ContinuousSMul 𝕜 F] :
    ContinuousSMul 𝕜 (ContinuousMultilinearMap 𝕜 E F) :=
  letI := TopologicalAddGroup.toUniformSpace F
  haveI := comm_topologicalAddGroup_is_uniform (G := F)
  let φ : ContinuousMultilinearMap 𝕜 E F →ₗ[𝕜] (Π i, E i) → F :=
    { toFun := (↑), map_add' := fun _ _ ↦ rfl, map_smul' := fun _ _ ↦ rfl }
  UniformOnFun.continuousSMul_induced_of_image_bounded _ _ _ _ φ
    isEmbedding_toUniformOnFun.isInducing fun _ _ hu ↦ hu.image_multilinear _

theorem hasBasis_nhds_zero_of_basis {ι : Type*} {p : ι → Prop} {b : ι → Set F}
    (h : (𝓝 (0 : F)).HasBasis p b) :
    (𝓝 (0 : ContinuousMultilinearMap 𝕜 E F)).HasBasis
      (fun Si : Set (Π i, E i) × ι => IsVonNBounded 𝕜 Si.1 ∧ p Si.2)
      fun Si => { f | MapsTo f Si.1 (b Si.2) } := by
  letI : UniformSpace F := TopologicalAddGroup.toUniformSpace F
  haveI : UniformAddGroup F := comm_topologicalAddGroup_is_uniform
  rw [nhds_induced]
  refine (UniformOnFun.hasBasis_nhds_zero_of_basis _ ?_ ?_ h).comap DFunLike.coe
  · exact ⟨∅, isVonNBounded_empty _ _⟩
  · exact directedOn_of_sup_mem fun _ _ => Bornology.IsVonNBounded.union

theorem hasBasis_nhds_zero :
    (𝓝 (0 : ContinuousMultilinearMap 𝕜 E F)).HasBasis
      (fun SV : Set (Π i, E i) × Set F => IsVonNBounded 𝕜 SV.1 ∧ SV.2 ∈ 𝓝 0) fun SV =>
      { f | MapsTo f SV.1 SV.2 } :=
  hasBasis_nhds_zero_of_basis (Filter.basis_sets _)

variable [∀ i, ContinuousSMul 𝕜 (E i)]

instance : ContinuousEvalConst (ContinuousMultilinearMap 𝕜 E F) (Π i, E i) F where
  continuous_eval_const x :=
    let _ := TopologicalAddGroup.toUniformSpace F
    have _ := comm_topologicalAddGroup_is_uniform (G := F)
    (uniformContinuous_eval_const x).continuous

@[deprecated (since := "2024-10-05")] protected alias continuous_eval_const := continuous_eval_const
@[deprecated (since := "2024-04-10")] alias continuous_eval_left := continuous_eval_const
@[deprecated (since := "2024-10-05")] protected alias continuous_coe_fun := continuous_coeFun

instance instT2Space [T2Space F] : T2Space (ContinuousMultilinearMap 𝕜 E F) :=
  .of_injective_continuous DFunLike.coe_injective continuous_coeFun

instance instT3Space [T2Space F] : T3Space (ContinuousMultilinearMap 𝕜 E F) :=
  inferInstance

section RestrictScalars

variable {𝕜' : Type*} [NontriviallyNormedField 𝕜'] [NormedAlgebra 𝕜' 𝕜]
  [∀ i, Module 𝕜' (E i)] [∀ i, IsScalarTower 𝕜' 𝕜 (E i)] [Module 𝕜' F] [IsScalarTower 𝕜' 𝕜 F]

theorem isEmbedding_restrictScalars :
    IsEmbedding
      (restrictScalars 𝕜' : ContinuousMultilinearMap 𝕜 E F → ContinuousMultilinearMap 𝕜' E F) :=
  letI : UniformSpace F := TopologicalAddGroup.toUniformSpace F
  haveI : UniformAddGroup F := comm_topologicalAddGroup_is_uniform
  (isUniformEmbedding_restrictScalars _).isEmbedding

@[deprecated (since := "2024-10-26")]
alias embedding_restrictScalars := isEmbedding_restrictScalars

@[continuity, fun_prop]
theorem continuous_restrictScalars :
    Continuous
      (restrictScalars 𝕜' : ContinuousMultilinearMap 𝕜 E F → ContinuousMultilinearMap 𝕜' E F) :=
   isEmbedding_restrictScalars.continuous

variable (𝕜') in
/-- `ContinuousMultilinearMap.restrictScalars` as a `ContinuousLinearMap`. -/
@[simps (config := .asFn) apply]
def restrictScalarsLinear [ContinuousConstSMul 𝕜' F] :
    ContinuousMultilinearMap 𝕜 E F →L[𝕜'] ContinuousMultilinearMap 𝕜' E F where
  toFun := restrictScalars 𝕜'
  map_add' _ _ := rfl
  map_smul' _ _ := rfl

end RestrictScalars

section RestrictScalars

variable {𝕜' : Type*} [NontriviallyNormedField 𝕜'] [NormedAlgebra 𝕜' 𝕜]
  [∀ i, Module 𝕜' (E i)] [∀ i, IsScalarTower 𝕜' 𝕜 (E i)] [Module 𝕜' F] [IsScalarTower 𝕜' 𝕜 F]

theorem embedding_restrictScalars :
    Embedding
      (restrictScalars 𝕜' : ContinuousMultilinearMap 𝕜 E F → ContinuousMultilinearMap 𝕜' E F) :=
  letI : UniformSpace F := TopologicalAddGroup.toUniformSpace F
  haveI : UniformAddGroup F := comm_topologicalAddGroup_is_uniform
  (uniformEmbedding_restrictScalars _).embedding

@[continuity, fun_prop]
theorem continuous_restrictScalars :
    Continuous
      (restrictScalars 𝕜' : ContinuousMultilinearMap 𝕜 E F → ContinuousMultilinearMap 𝕜' E F) :=
   embedding_restrictScalars.continuous

variable (𝕜') in
/-- `ContinuousMultilinearMap.restrictScalars` as a `ContinuousLinearMap`. -/
@[simps (config := .asFn) apply]
def restrictScalarsLinear [ContinuousConstSMul 𝕜' F] :
    ContinuousMultilinearMap 𝕜 E F →L[𝕜'] ContinuousMultilinearMap 𝕜' E F where
  toFun := restrictScalars 𝕜'
  map_add' _ _ := rfl
  map_smul' _ _ := rfl

end RestrictScalars

variable (𝕜 E F)

/-- The application of a multilinear map as a `ContinuousLinearMap`. -/
def apply [ContinuousConstSMul 𝕜 F] (m : Π i, E i) : ContinuousMultilinearMap 𝕜 E F →L[𝕜] F where
  toFun c := c m
  map_add' _ _ := rfl
  map_smul' _ _ := rfl
  cont := continuous_eval_const m

variable {𝕜 E F}

@[simp]
lemma apply_apply [ContinuousConstSMul 𝕜 F] {m : Π i, E i} {c : ContinuousMultilinearMap 𝕜 E F} :
    apply 𝕜 E F m c = c m := rfl

theorem hasSum_eval {α : Type*} {p : α → ContinuousMultilinearMap 𝕜 E F}
    {q : ContinuousMultilinearMap 𝕜 E F} (h : HasSum p q) (m : Π i, E i) :
    HasSum (fun a => p a m) (q m) :=
  h.map (applyAddHom m) (continuous_eval_const m)

theorem tsum_eval [T2Space F] {α : Type*} {p : α → ContinuousMultilinearMap 𝕜 E F} (hp : Summable p)
    (m : Π i, E i) : (∑' a, p a) m = ∑' a, p a m :=
  (hasSum_eval hp.hasSum m).tsum_eq.symm

end ContinuousMultilinearMap<|MERGE_RESOLUTION|>--- conflicted
+++ resolved
@@ -116,11 +116,7 @@
 
 section CompleteSpace
 
-<<<<<<< HEAD
-variable [∀ i, ContinuousSMul 𝕜 (E i)] [ContinuousConstSMul 𝕜 F] [CompleteSpace F] [T2Space F]
-=======
 variable [∀ i, ContinuousSMul 𝕜 (E i)] [ContinuousConstSMul 𝕜 F] [CompleteSpace F]
->>>>>>> d0df76bd
 
 open UniformOnFun in
 theorem completeSpace (h : RestrictGenTopology {s : Set (Π i, E i) | IsVonNBounded 𝕜 s}) :
@@ -157,21 +153,6 @@
   [∀ i, Module 𝕜' (E i)] [∀ i, IsScalarTower 𝕜' 𝕜 (E i)] [Module 𝕜' F] [IsScalarTower 𝕜' 𝕜 F]
   [∀ i, ContinuousSMul 𝕜 (E i)]
 
-<<<<<<< HEAD
-theorem uniformEmbedding_restrictScalars :
-    UniformEmbedding
-      (restrictScalars 𝕜' : ContinuousMultilinearMap 𝕜 E F → ContinuousMultilinearMap 𝕜' E F) := by
-  letI : NontriviallyNormedField 𝕜 :=
-    ⟨let ⟨x, hx⟩ := @NontriviallyNormedField.non_trivial 𝕜' _; ⟨algebraMap 𝕜' 𝕜 x, by simpa⟩⟩
-  rw [← uniformEmbedding_toUniformOnFun.of_comp_iff]
-  convert uniformEmbedding_toUniformOnFun using 4 with s
-  exact ⟨fun h ↦ h.extend_scalars _, fun h ↦ h.restrict_scalars _⟩
-
-theorem uniformContinuous_restrictScalars :
-    UniformContinuous
-      (restrictScalars 𝕜' : ContinuousMultilinearMap 𝕜 E F → ContinuousMultilinearMap 𝕜' E F) :=
-  (uniformEmbedding_restrictScalars 𝕜').uniformContinuous
-=======
 theorem isUniformEmbedding_restrictScalars :
     IsUniformEmbedding
       (restrictScalars 𝕜' : ContinuousMultilinearMap 𝕜 E F → ContinuousMultilinearMap 𝕜' E F) := by
@@ -188,7 +169,6 @@
     UniformContinuous
       (restrictScalars 𝕜' : ContinuousMultilinearMap 𝕜 E F → ContinuousMultilinearMap 𝕜' E F) :=
   (isUniformEmbedding_restrictScalars 𝕜').uniformContinuous
->>>>>>> d0df76bd
 
 end RestrictScalars
 
@@ -285,35 +265,6 @@
 
 end RestrictScalars
 
-section RestrictScalars
-
-variable {𝕜' : Type*} [NontriviallyNormedField 𝕜'] [NormedAlgebra 𝕜' 𝕜]
-  [∀ i, Module 𝕜' (E i)] [∀ i, IsScalarTower 𝕜' 𝕜 (E i)] [Module 𝕜' F] [IsScalarTower 𝕜' 𝕜 F]
-
-theorem embedding_restrictScalars :
-    Embedding
-      (restrictScalars 𝕜' : ContinuousMultilinearMap 𝕜 E F → ContinuousMultilinearMap 𝕜' E F) :=
-  letI : UniformSpace F := TopologicalAddGroup.toUniformSpace F
-  haveI : UniformAddGroup F := comm_topologicalAddGroup_is_uniform
-  (uniformEmbedding_restrictScalars _).embedding
-
-@[continuity, fun_prop]
-theorem continuous_restrictScalars :
-    Continuous
-      (restrictScalars 𝕜' : ContinuousMultilinearMap 𝕜 E F → ContinuousMultilinearMap 𝕜' E F) :=
-   embedding_restrictScalars.continuous
-
-variable (𝕜') in
-/-- `ContinuousMultilinearMap.restrictScalars` as a `ContinuousLinearMap`. -/
-@[simps (config := .asFn) apply]
-def restrictScalarsLinear [ContinuousConstSMul 𝕜' F] :
-    ContinuousMultilinearMap 𝕜 E F →L[𝕜'] ContinuousMultilinearMap 𝕜' E F where
-  toFun := restrictScalars 𝕜'
-  map_add' _ _ := rfl
-  map_smul' _ _ := rfl
-
-end RestrictScalars
-
 variable (𝕜 E F)
 
 /-- The application of a multilinear map as a `ContinuousLinearMap`. -/
