--- conflicted
+++ resolved
@@ -2345,37 +2345,6 @@
 
 lemma IsInvertible.of_inverse {f : M →L[R] M₂} {g : M₂ →L[R] M}
     (hf : f ∘L g = id R M₂) (hg : g ∘L f = id R M) :
-<<<<<<< HEAD
-    f.IsInvertible := by
-  let A : M ≃L[R] M₂ :=
-  { f with
-    invFun := g
-    left_inv := by
-      intro x
-      have : (g ∘L f) x = x := by simp [hg]
-      simpa using this
-    right_inv := by
-      intro x
-      have : (f ∘L g) x = x := by simp [hf]
-      simpa using this }
-  exact ⟨A, rfl⟩
-
-lemma inverse_eq {f : M →L[R] M₂} {g : M₂ →L[R] M} (hf : f ∘L g = id R M₂) (hg : g ∘L f = id R M) :
-    f.inverse = g := by
-  let A : M ≃L[R] M₂ :=
-  { f with
-    invFun := g
-    left_inv := by
-      intro x
-      have : (g ∘L f) x = x := by simp [hg]
-      simpa using this
-    right_inv := by
-      intro x
-      have : (f ∘L g) x = x := by simp [hf]
-      simpa using this }
-  change (A : M →L[R] M₂).inverse = g
-  simp only [inverse_equiv]
-=======
     f.IsInvertible :=
   ⟨ContinuousLinearEquiv.equivOfInverse' _ _ hf hg, rfl⟩
 
@@ -2383,7 +2352,6 @@
     f.inverse = g := by
   have : f = ContinuousLinearEquiv.equivOfInverse' f g hf hg := rfl
   rw [this, inverse_equiv]
->>>>>>> c9fc36ea
   rfl
 
 lemma IsInvertible.inverse_apply_eq {f : M →L[R] M₂} {x : M} {y : M₂} (hf : f.IsInvertible) :
