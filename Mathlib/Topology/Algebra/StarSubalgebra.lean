/-
Copyright (c) 2022 Jireh Loreaux. All rights reserved.
Released under Apache 2.0 license as described in the file LICENSE.
Authors: Jireh Loreaux
-/
import Mathlib.Algebra.Star.Subalgebra
import Mathlib.Topology.Algebra.Algebra
import Mathlib.Topology.Algebra.Star

/-!
# Topological star (sub)algebras

A topological star algebra over a topological semiring `R` is a topological semiring with a
compatible continuous scalar multiplication by elements of `R` and a continuous star operation.
We reuse typeclass `ContinuousSMul` for topological algebras.

## Results

This is just a minimal stub for now!

The topological closure of a star subalgebra is still a star subalgebra,
which as a star algebra is a topological star algebra.
-/

<<<<<<< HEAD
=======
open Topology
>>>>>>> d0df76bd
namespace StarSubalgebra

section TopologicalStarAlgebra

variable {R A B : Type*} [CommSemiring R] [StarRing R]
variable [TopologicalSpace A] [Semiring A] [Algebra R A] [StarRing A] [StarModule R A]

instance [TopologicalSemiring A] (s : StarSubalgebra R A) : TopologicalSemiring s :=
  s.toSubalgebra.topologicalSemiring

/-- The `StarSubalgebra.inclusion` of a star subalgebra is an `Embedding`. -/
lemma isEmbedding_inclusion {S₁ S₂ : StarSubalgebra R A} (h : S₁ ≤ S₂) :
    IsEmbedding (inclusion h) where
  eq_induced := Eq.symm induced_compose
  injective := Subtype.map_injective h Function.injective_id

@[deprecated (since := "2024-10-26")]
alias embedding_inclusion := isEmbedding_inclusion

/-- The `StarSubalgebra.inclusion` of a closed star subalgebra is a `IsClosedEmbedding`. -/
theorem isClosedEmbedding_inclusion {S₁ S₂ : StarSubalgebra R A} (h : S₁ ≤ S₂)
    (hS₁ : IsClosed (S₁ : Set A)) : IsClosedEmbedding (inclusion h) :=
  { IsEmbedding.inclusion h with
    isClosed_range := isClosed_induced_iff.2
      ⟨S₁, hS₁, by
          convert (Set.range_subtype_map id _).symm
          · rw [Set.image_id]; rfl
          · intro _ h'
            apply h h' ⟩ }

@[deprecated (since := "2024-10-20")]
alias closedEmbedding_inclusion := isClosedEmbedding_inclusion

variable [TopologicalSemiring A] [ContinuousStar A]
variable [TopologicalSpace B] [Semiring B] [Algebra R B] [StarRing B]

/-- The closure of a star subalgebra in a topological star algebra as a star subalgebra. -/
def topologicalClosure (s : StarSubalgebra R A) : StarSubalgebra R A :=
  {
    s.toSubalgebra.topologicalClosure with
    carrier := closure (s : Set A)
    star_mem' := fun ha =>
      map_mem_closure continuous_star ha fun x => (star_mem : x ∈ s → star x ∈ s) }

theorem topologicalClosure_toSubalgebra_comm (s : StarSubalgebra R A) :
    s.topologicalClosure.toSubalgebra = s.toSubalgebra.topologicalClosure :=
  SetLike.coe_injective rfl

@[simp]
theorem topologicalClosure_coe (s : StarSubalgebra R A) :
    (s.topologicalClosure : Set A) = closure (s : Set A) :=
  rfl

theorem le_topologicalClosure (s : StarSubalgebra R A) : s ≤ s.topologicalClosure :=
  subset_closure

theorem isClosed_topologicalClosure (s : StarSubalgebra R A) :
    IsClosed (s.topologicalClosure : Set A) :=
  isClosed_closure

instance {A : Type*} [UniformSpace A] [CompleteSpace A] [Semiring A] [StarRing A]
    [TopologicalSemiring A] [ContinuousStar A] [Algebra R A] [StarModule R A]
    {S : StarSubalgebra R A} : CompleteSpace S.topologicalClosure :=
  isClosed_closure.completeSpace_coe

theorem topologicalClosure_minimal {s t : StarSubalgebra R A} (h : s ≤ t)
    (ht : IsClosed (t : Set A)) : s.topologicalClosure ≤ t :=
  closure_minimal h ht

theorem topologicalClosure_mono : Monotone (topologicalClosure : _ → StarSubalgebra R A) :=
  fun _ S₂ h =>
  topologicalClosure_minimal (h.trans <| le_topologicalClosure S₂) (isClosed_topologicalClosure S₂)

theorem topologicalClosure_map_le [StarModule R B] [TopologicalSemiring B] [ContinuousStar B]
    (s : StarSubalgebra R A) (φ : A →⋆ₐ[R] B) (hφ : IsClosedMap φ) :
    (map φ s).topologicalClosure ≤ map φ s.topologicalClosure :=
  hφ.closure_image_subset _

theorem map_topologicalClosure_le [StarModule R B] [TopologicalSemiring B] [ContinuousStar B]
    (s : StarSubalgebra R A) (φ : A →⋆ₐ[R] B) (hφ : Continuous φ) :
    map φ s.topologicalClosure ≤ (map φ s).topologicalClosure :=
  image_closure_subset_closure_image hφ

theorem topologicalClosure_map [StarModule R B] [TopologicalSemiring B] [ContinuousStar B]
    (s : StarSubalgebra R A) (φ : A →⋆ₐ[R] B) (hφ : IsClosedEmbedding φ) :
    (map φ s).topologicalClosure = map φ s.topologicalClosure :=
  SetLike.coe_injective <| hφ.closure_image_eq _

theorem _root_.Subalgebra.topologicalClosure_star_comm (s : Subalgebra R A) :
    (star s).topologicalClosure = star s.topologicalClosure := by
  suffices ∀ t : Subalgebra R A, (star t).topologicalClosure ≤ star t.topologicalClosure from
    le_antisymm (this s) (by simpa only [star_star] using Subalgebra.star_mono (this (star s)))
  exact fun t => (star t).topologicalClosure_minimal (Subalgebra.star_mono subset_closure)
    (isClosed_closure.preimage continuous_star)

/-- If a star subalgebra of a topological star algebra is commutative, then so is its topological
closure. See note [reducible non-instances]. -/
abbrev commSemiringTopologicalClosure [T2Space A] (s : StarSubalgebra R A)
    (hs : ∀ x y : s, x * y = y * x) : CommSemiring s.topologicalClosure :=
  s.toSubalgebra.commSemiringTopologicalClosure hs

/-- If a star subalgebra of a topological star algebra is commutative, then so is its topological
closure. See note [reducible non-instances]. -/
abbrev commRingTopologicalClosure {R A} [CommRing R] [StarRing R] [TopologicalSpace A] [Ring A]
    [Algebra R A] [StarRing A] [StarModule R A] [TopologicalRing A] [ContinuousStar A] [T2Space A]
    (s : StarSubalgebra R A) (hs : ∀ x y : s, x * y = y * x) : CommRing s.topologicalClosure :=
  s.toSubalgebra.commRingTopologicalClosure hs

/-- Continuous `StarAlgHom`s from the topological closure of a `StarSubalgebra` whose
compositions with the `StarSubalgebra.inclusion` map agree are, in fact, equal. -/
theorem _root_.StarAlgHom.ext_topologicalClosure [T2Space B] {S : StarSubalgebra R A}
    {φ ψ : S.topologicalClosure →⋆ₐ[R] B} (hφ : Continuous φ) (hψ : Continuous ψ)
    (h :
      φ.comp (inclusion (le_topologicalClosure S)) = ψ.comp (inclusion (le_topologicalClosure S))) :
    φ = ψ := by
  rw [DFunLike.ext'_iff]
  have : Dense (Set.range <| inclusion (le_topologicalClosure S)) := by
    refine IsInducing.subtypeVal.dense_iff.2 fun x => ?_
    convert show ↑x ∈ closure (S : Set A) from x.prop
    rw [← Set.range_comp]
    exact
      Set.ext fun y =>
        ⟨by
          rintro ⟨y, rfl⟩
          exact y.prop, fun hy => ⟨⟨y, hy⟩, rfl⟩⟩
  refine Continuous.ext_on this hφ hψ ?_
  rintro _ ⟨x, rfl⟩
  simpa only using DFunLike.congr_fun h x

theorem _root_.StarAlgHomClass.ext_topologicalClosure [T2Space B] {F : Type*}
    {S : StarSubalgebra R A} [FunLike F S.topologicalClosure B]
    [AlgHomClass F R S.topologicalClosure B] [StarHomClass F S.topologicalClosure B] {φ ψ : F}
    (hφ : Continuous φ) (hψ : Continuous ψ) (h : ∀ x : S,
        φ (inclusion (le_topologicalClosure S) x) = ψ ((inclusion (le_topologicalClosure S)) x)) :
    φ = ψ := by
  -- Porting note: an intervening coercion seems to have appeared since ML3
  have : (φ : S.topologicalClosure →⋆ₐ[R] B) = (ψ : S.topologicalClosure →⋆ₐ[R] B) := by
    refine StarAlgHom.ext_topologicalClosure (R := R) (A := A) (B := B) hφ hψ (StarAlgHom.ext ?_)
    simpa only [StarAlgHom.coe_comp, StarAlgHom.coe_coe] using h
  rw [DFunLike.ext'_iff, ← StarAlgHom.coe_coe]
  apply congrArg _ this

end TopologicalStarAlgebra

end StarSubalgebra

section Elemental

namespace StarAlgebra

open StarSubalgebra

variable (R : Type*) {A B : Type*} [CommSemiring R] [StarRing R]
variable [TopologicalSpace A] [Semiring A] [StarRing A] [TopologicalSemiring A]
variable [ContinuousStar A] [Algebra R A] [StarModule R A]
variable [TopologicalSpace B] [Semiring B] [StarRing B] [Algebra R B]

/-- The topological closure of the star subalgebra generated by a single element. -/
def elemental (x : A) : StarSubalgebra R A :=
  (adjoin R ({x} : Set A)).topologicalClosure

@[deprecated (since := "2024-11-05")] alias _root_.elementalStarAlgebra := elemental

namespace elemental

@[aesop safe apply (rule_sets := [SetLike])]
theorem self_mem (x : A) : x ∈ elemental R x :=
  le_topologicalClosure _ (self_mem_adjoin_singleton R x)

@[deprecated (since := "2024-11-05")] alias _root_.elementalStarAlgebra.self_mem := self_mem

theorem star_self_mem (x : A) : star x ∈ elemental R x :=
  star_mem <| self_mem R x

@[deprecated (since := "2024-11-05")]
alias _root_.elementalStarAlgebra.star_self_mem := star_self_mem

/-- The `elemental` star subalgebra generated by a normal element is commutative. -/
instance [T2Space A] {x : A} [IsStarNormal x] : CommSemiring (elemental R x) :=
  StarSubalgebra.commSemiringTopologicalClosure _ mul_comm

/-- The `elemental` generated by a normal element is commutative. -/
instance {R A} [CommRing R] [StarRing R] [TopologicalSpace A] [Ring A] [Algebra R A] [StarRing A]
    [StarModule R A] [TopologicalRing A] [ContinuousStar A] [T2Space A] {x : A} [IsStarNormal x] :
    CommRing (elemental R x) :=
  StarSubalgebra.commRingTopologicalClosure _ mul_comm

theorem isClosed (x : A) : IsClosed (elemental R x : Set A) :=
  isClosed_closure

@[deprecated (since := "2024-11-05")] alias _root_.elementalStarAlgebra.isClosed := isClosed

instance {A : Type*} [UniformSpace A] [CompleteSpace A] [Semiring A] [StarRing A]
    [TopologicalSemiring A] [ContinuousStar A] [Algebra R A] [StarModule R A] (x : A) :
    CompleteSpace (elemental R x) :=
  isClosed_closure.completeSpace_coe

variable {R} in
theorem le_of_mem {S : StarSubalgebra R A} (hS : IsClosed (S : Set A)) {x : A}
    (hx : x ∈ S) : elemental R x ≤ S :=
  topologicalClosure_minimal (adjoin_le <| Set.singleton_subset_iff.2 hx) hS

variable {R} in
theorem le_iff_mem {x : A} {s : StarSubalgebra R A} (hs : IsClosed (s : Set A)) :
    elemental R x ≤ s ↔ x ∈ s :=
  ⟨fun h ↦ h (self_mem R x), fun h ↦ le_of_mem hs h⟩

@[deprecated (since := "2024-11-05")]
alias _root_.elementalStarAlgebra.le_of_isClosed_of_mem := le_of_mem

/-- The coercion from an elemental algebra to the full algebra as a `IsClosedEmbedding`. -/
theorem isClosedEmbedding_coe (x : A) : IsClosedEmbedding ((↑) : elemental R x → A) where
  eq_induced := rfl
  injective := Subtype.coe_injective
  isClosed_range := by simpa using isClosed R x

@[deprecated (since := "2024-11-05")]
alias _root_.elementalStarAlgebra.isClosedEmbedding_coe := isClosedEmbedding_coe
@[deprecated (since := "2024-10-20")]
alias _root_.elementalStarAlgebra.closedEmbedding_coe := isClosedEmbedding_coe

@[elab_as_elim]
theorem induction_on {x y : A}
    (hy : y ∈ elemental R x) {P : (u : A) → u ∈ elemental R x → Prop}
    (self : P x (self_mem R x)) (star_self : P (star x) (star_self_mem R x))
    (algebraMap : ∀ r, P (algebraMap R A r) (_root_.algebraMap_mem _ r))
    (add : ∀ u hu v hv, P u hu → P v hv → P (u + v) (add_mem hu hv))
    (mul : ∀ u hu v hv, P u hu → P v hv → P (u * v) (mul_mem hu hv))
    (closure : ∀ s : Set A, (hs : s ⊆ elemental R x) → (∀ u, (hu : u ∈ s) →
      P u (hs hu)) → ∀ v, (hv : v ∈ closure s) → P v (closure_minimal hs (isClosed R x) hv)) :
    P y hy := by
  apply closure (adjoin R {x} : Set A) subset_closure (fun y hy ↦ ?_) y hy
  rw [SetLike.mem_coe, ← mem_toSubalgebra, adjoin_toSubalgebra] at hy
  induction hy using Algebra.adjoin_induction with
  | mem u hu =>
    obtain ((rfl : u = x) | (hu : star u = x)) := by simpa using hu
    · exact self
    · simp_rw [← hu, star_star] at star_self
      exact star_self
  | algebraMap r => exact algebraMap r
  | add u v hu_mem hv_mem hu hv =>
    exact add u (subset_closure hu_mem) v (subset_closure hv_mem) (hu hu_mem) (hv hv_mem)
  | mul u v hu_mem hv_mem hu hv =>
    exact mul u (subset_closure hu_mem) v (subset_closure hv_mem) (hu hu_mem) (hv hv_mem)

@[deprecated (since := "2024-11-05")]
alias _root_.elementalStarAlgebra.induction_on := induction_on

theorem starAlgHomClass_ext [T2Space B] {F : Type*} {a : A}
<<<<<<< HEAD
    [FunLike F (elementalStarAlgebra R a) B] [AlgHomClass F R _ B] [StarHomClass F _ B]
    {φ ψ : F} (hφ : Continuous φ)
    (hψ : Continuous ψ) (h : φ ⟨a, self_mem R a⟩ = ψ ⟨a, self_mem R a⟩) : φ = ψ := by
  -- Note: help with unfolding `elementalStarAlgebra`
  have : StarHomClass F (↥(topologicalClosure (adjoin R {a}))) B :=
    inferInstanceAs (StarHomClass F (elementalStarAlgebra R a) B)
=======
    [FunLike F (elemental R a) B] [AlgHomClass F R _ B] [StarHomClass F _ B]
    {φ ψ : F} (hφ : Continuous φ)
    (hψ : Continuous ψ) (h : φ ⟨a, self_mem R a⟩ = ψ ⟨a, self_mem R a⟩) : φ = ψ := by
>>>>>>> d0df76bd
  refine StarAlgHomClass.ext_topologicalClosure hφ hψ fun x => ?_
  refine adjoin_induction_subtype x ?_ ?_ ?_ ?_ ?_
  exacts [fun y hy => by simpa only [Set.mem_singleton_iff.mp hy] using h, fun r => by
    simp only [AlgHomClass.commutes], fun x y hx hy => by simp only [map_add, hx, hy],
    fun x y hx hy => by simp only [map_mul, hx, hy], fun x hx => by simp only [map_star, hx]]

@[deprecated (since := "2024-11-05")]
alias _root_.elementalStarAlgebra.starAlgHomClass_ext := starAlgHomClass_ext

end elemental

end StarAlgebra

end Elemental<|MERGE_RESOLUTION|>--- conflicted
+++ resolved
@@ -22,10 +22,7 @@
 which as a star algebra is a topological star algebra.
 -/
 
-<<<<<<< HEAD
-=======
 open Topology
->>>>>>> d0df76bd
 namespace StarSubalgebra
 
 section TopologicalStarAlgebra
@@ -275,18 +272,9 @@
 alias _root_.elementalStarAlgebra.induction_on := induction_on
 
 theorem starAlgHomClass_ext [T2Space B] {F : Type*} {a : A}
-<<<<<<< HEAD
-    [FunLike F (elementalStarAlgebra R a) B] [AlgHomClass F R _ B] [StarHomClass F _ B]
-    {φ ψ : F} (hφ : Continuous φ)
-    (hψ : Continuous ψ) (h : φ ⟨a, self_mem R a⟩ = ψ ⟨a, self_mem R a⟩) : φ = ψ := by
-  -- Note: help with unfolding `elementalStarAlgebra`
-  have : StarHomClass F (↥(topologicalClosure (adjoin R {a}))) B :=
-    inferInstanceAs (StarHomClass F (elementalStarAlgebra R a) B)
-=======
     [FunLike F (elemental R a) B] [AlgHomClass F R _ B] [StarHomClass F _ B]
     {φ ψ : F} (hφ : Continuous φ)
     (hψ : Continuous ψ) (h : φ ⟨a, self_mem R a⟩ = ψ ⟨a, self_mem R a⟩) : φ = ψ := by
->>>>>>> d0df76bd
   refine StarAlgHomClass.ext_topologicalClosure hφ hψ fun x => ?_
   refine adjoin_induction_subtype x ?_ ?_ ?_ ?_ ?_
   exacts [fun y hy => by simpa only [Set.mem_singleton_iff.mp hy] using h, fun r => by
