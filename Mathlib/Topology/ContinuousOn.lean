/-
Copyright (c) 2019 Reid Barton. All rights reserved.
Released under Apache 2.0 license as described in the file LICENSE.
Authors: Sébastien Gouëzel
-/
import Mathlib.Topology.Constructions

/-!
# Neighborhoods and continuity relative to a subset

This file develops API on the relative versions

* `nhdsWithin`          of `nhds`
* `ContinuousOn`        of `Continuous`
* `ContinuousWithinAt`  of `ContinuousAt`

related to continuity, which are defined in previous definition files.
Their basic properties studied in this file include the relationships between
these restricted notions and the corresponding notions for the subtype
equipped with the subspace topology.

## Notation

* `𝓝 x`: the filter of neighborhoods of a point `x`;
* `𝓟 s`: the principal filter of a set `s`;
* `𝓝[s] x`: the filter `nhdsWithin x s` of neighborhoods of a point `x` within a set `s`.

-/

open Set Filter Function Topology Filter

variable {α β γ δ : Type*}
variable [TopologicalSpace α]

/-!
## Properties of the neighborhood-within filter
-/

@[simp]
theorem nhds_bind_nhdsWithin {a : α} {s : Set α} : ((𝓝 a).bind fun x => 𝓝[s] x) = 𝓝[s] a :=
  bind_inf_principal.trans <| congr_arg₂ _ nhds_bind_nhds rfl

@[simp]
theorem eventually_nhds_nhdsWithin {a : α} {s : Set α} {p : α → Prop} :
    (∀ᶠ y in 𝓝 a, ∀ᶠ x in 𝓝[s] y, p x) ↔ ∀ᶠ x in 𝓝[s] a, p x :=
  Filter.ext_iff.1 nhds_bind_nhdsWithin { x | p x }

theorem eventually_nhdsWithin_iff {a : α} {s : Set α} {p : α → Prop} :
    (∀ᶠ x in 𝓝[s] a, p x) ↔ ∀ᶠ x in 𝓝 a, x ∈ s → p x :=
  eventually_inf_principal

theorem frequently_nhdsWithin_iff {z : α} {s : Set α} {p : α → Prop} :
    (∃ᶠ x in 𝓝[s] z, p x) ↔ ∃ᶠ x in 𝓝 z, p x ∧ x ∈ s :=
  frequently_inf_principal.trans <| by simp only [and_comm]

theorem mem_closure_ne_iff_frequently_within {z : α} {s : Set α} :
    z ∈ closure (s \ {z}) ↔ ∃ᶠ x in 𝓝[≠] z, x ∈ s := by
  simp [mem_closure_iff_frequently, frequently_nhdsWithin_iff]

@[simp]
theorem eventually_eventually_nhdsWithin {a : α} {s : Set α} {p : α → Prop} :
    (∀ᶠ y in 𝓝[s] a, ∀ᶠ x in 𝓝[s] y, p x) ↔ ∀ᶠ x in 𝓝[s] a, p x := by
  refine ⟨fun h => ?_, fun h => (eventually_nhds_nhdsWithin.2 h).filter_mono inf_le_left⟩
  simp only [eventually_nhdsWithin_iff] at h ⊢
  exact h.mono fun x hx hxs => (hx hxs).self_of_nhds hxs

@[deprecated (since := "2024-10-04")]
alias eventually_nhdsWithin_nhdsWithin := eventually_eventually_nhdsWithin

@[simp]
theorem eventually_mem_nhdsWithin_iff {x : α} {s t : Set α} :
    (∀ᶠ x' in 𝓝[s] x, t ∈ 𝓝[s] x') ↔ t ∈ 𝓝[s] x :=
  eventually_eventually_nhdsWithin

theorem nhdsWithin_eq (a : α) (s : Set α) :
    𝓝[s] a = ⨅ t ∈ { t : Set α | a ∈ t ∧ IsOpen t }, 𝓟 (t ∩ s) :=
  ((nhds_basis_opens a).inf_principal s).eq_biInf

@[simp] lemma nhdsWithin_univ (a : α) : 𝓝[Set.univ] a = 𝓝 a := by
  rw [nhdsWithin, principal_univ, inf_top_eq]

theorem nhdsWithin_hasBasis {p : β → Prop} {s : β → Set α} {a : α} (h : (𝓝 a).HasBasis p s)
    (t : Set α) : (𝓝[t] a).HasBasis p fun i => s i ∩ t :=
  h.inf_principal t

theorem nhdsWithin_basis_open (a : α) (t : Set α) :
    (𝓝[t] a).HasBasis (fun u => a ∈ u ∧ IsOpen u) fun u => u ∩ t :=
  nhdsWithin_hasBasis (nhds_basis_opens a) t

theorem mem_nhdsWithin {t : Set α} {a : α} {s : Set α} :
    t ∈ 𝓝[s] a ↔ ∃ u, IsOpen u ∧ a ∈ u ∧ u ∩ s ⊆ t := by
  simpa only [and_assoc, and_left_comm] using (nhdsWithin_basis_open a s).mem_iff

theorem mem_nhdsWithin_iff_exists_mem_nhds_inter {t : Set α} {a : α} {s : Set α} :
    t ∈ 𝓝[s] a ↔ ∃ u ∈ 𝓝 a, u ∩ s ⊆ t :=
  (nhdsWithin_hasBasis (𝓝 a).basis_sets s).mem_iff

theorem diff_mem_nhdsWithin_compl {x : α} {s : Set α} (hs : s ∈ 𝓝 x) (t : Set α) :
    s \ t ∈ 𝓝[tᶜ] x :=
  diff_mem_inf_principal_compl hs t

theorem diff_mem_nhdsWithin_diff {x : α} {s t : Set α} (hs : s ∈ 𝓝[t] x) (t' : Set α) :
    s \ t' ∈ 𝓝[t \ t'] x := by
  rw [nhdsWithin, diff_eq, diff_eq, ← inf_principal, ← inf_assoc]
  exact inter_mem_inf hs (mem_principal_self _)

theorem nhds_of_nhdsWithin_of_nhds {s t : Set α} {a : α} (h1 : s ∈ 𝓝 a) (h2 : t ∈ 𝓝[s] a) :
    t ∈ 𝓝 a := by
  rcases mem_nhdsWithin_iff_exists_mem_nhds_inter.mp h2 with ⟨_, Hw, hw⟩
  exact (𝓝 a).sets_of_superset ((𝓝 a).inter_sets Hw h1) hw

theorem mem_nhdsWithin_iff_eventually {s t : Set α} {x : α} :
    t ∈ 𝓝[s] x ↔ ∀ᶠ y in 𝓝 x, y ∈ s → y ∈ t :=
  eventually_inf_principal

theorem mem_nhdsWithin_iff_eventuallyEq {s t : Set α} {x : α} :
    t ∈ 𝓝[s] x ↔ s =ᶠ[𝓝 x] (s ∩ t : Set α) := by
  simp_rw [mem_nhdsWithin_iff_eventually, eventuallyEq_set, mem_inter_iff, iff_self_and]

theorem nhdsWithin_eq_iff_eventuallyEq {s t : Set α} {x : α} : 𝓝[s] x = 𝓝[t] x ↔ s =ᶠ[𝓝 x] t :=
  set_eventuallyEq_iff_inf_principal.symm

theorem nhdsWithin_le_iff {s t : Set α} {x : α} : 𝓝[s] x ≤ 𝓝[t] x ↔ t ∈ 𝓝[s] x :=
  set_eventuallyLE_iff_inf_principal_le.symm.trans set_eventuallyLE_iff_mem_inf_principal

-- Porting note: golfed, dropped an unneeded assumption
theorem preimage_nhdsWithin_coinduced' {π : α → β} {s : Set β} {t : Set α} {a : α} (h : a ∈ t)
    (hs : s ∈ @nhds β (.coinduced (fun x : t => π x) inferInstance) (π a)) :
    π ⁻¹' s ∈ 𝓝[t] a := by
  lift a to t using h
  replace hs : (fun x : t => π x) ⁻¹' s ∈ 𝓝 a := preimage_nhds_coinduced hs
  rwa [← map_nhds_subtype_val, mem_map]

theorem mem_nhdsWithin_of_mem_nhds {s t : Set α} {a : α} (h : s ∈ 𝓝 a) : s ∈ 𝓝[t] a :=
  mem_inf_of_left h

theorem self_mem_nhdsWithin {a : α} {s : Set α} : s ∈ 𝓝[s] a :=
  mem_inf_of_right (mem_principal_self s)

theorem eventually_mem_nhdsWithin {a : α} {s : Set α} : ∀ᶠ x in 𝓝[s] a, x ∈ s :=
  self_mem_nhdsWithin

theorem inter_mem_nhdsWithin (s : Set α) {t : Set α} {a : α} (h : t ∈ 𝓝 a) : s ∩ t ∈ 𝓝[s] a :=
  inter_mem self_mem_nhdsWithin (mem_inf_of_left h)

theorem pure_le_nhdsWithin {a : α} {s : Set α} (ha : a ∈ s) : pure a ≤ 𝓝[s] a :=
  le_inf (pure_le_nhds a) (le_principal_iff.2 ha)

theorem mem_of_mem_nhdsWithin {a : α} {s t : Set α} (ha : a ∈ s) (ht : t ∈ 𝓝[s] a) : a ∈ t :=
  pure_le_nhdsWithin ha ht

theorem Filter.Eventually.self_of_nhdsWithin {p : α → Prop} {s : Set α} {x : α}
    (h : ∀ᶠ y in 𝓝[s] x, p y) (hx : x ∈ s) : p x :=
  mem_of_mem_nhdsWithin hx h

theorem tendsto_const_nhdsWithin {l : Filter β} {s : Set α} {a : α} (ha : a ∈ s) :
    Tendsto (fun _ : β => a) l (𝓝[s] a) :=
  tendsto_const_pure.mono_right <| pure_le_nhdsWithin ha

theorem nhdsWithin_restrict'' {a : α} (s : Set α) {t : Set α} (h : t ∈ 𝓝[s] a) :
    𝓝[s] a = 𝓝[s ∩ t] a :=
  le_antisymm (le_inf inf_le_left (le_principal_iff.mpr (inter_mem self_mem_nhdsWithin h)))
    (inf_le_inf_left _ (principal_mono.mpr Set.inter_subset_left))

theorem nhdsWithin_restrict' {a : α} (s : Set α) {t : Set α} (h : t ∈ 𝓝 a) : 𝓝[s] a = 𝓝[s ∩ t] a :=
  nhdsWithin_restrict'' s <| mem_inf_of_left h

theorem nhdsWithin_restrict {a : α} (s : Set α) {t : Set α} (h₀ : a ∈ t) (h₁ : IsOpen t) :
    𝓝[s] a = 𝓝[s ∩ t] a :=
  nhdsWithin_restrict' s (IsOpen.mem_nhds h₁ h₀)

theorem nhdsWithin_le_of_mem {a : α} {s t : Set α} (h : s ∈ 𝓝[t] a) : 𝓝[t] a ≤ 𝓝[s] a :=
  nhdsWithin_le_iff.mpr h

theorem nhdsWithin_le_nhds {a : α} {s : Set α} : 𝓝[s] a ≤ 𝓝 a := by
  rw [← nhdsWithin_univ]
  apply nhdsWithin_le_of_mem
  exact univ_mem

theorem nhdsWithin_eq_nhdsWithin' {a : α} {s t u : Set α} (hs : s ∈ 𝓝 a) (h₂ : t ∩ s = u ∩ s) :
    𝓝[t] a = 𝓝[u] a := by rw [nhdsWithin_restrict' t hs, nhdsWithin_restrict' u hs, h₂]

theorem nhdsWithin_eq_nhdsWithin {a : α} {s t u : Set α} (h₀ : a ∈ s) (h₁ : IsOpen s)
    (h₂ : t ∩ s = u ∩ s) : 𝓝[t] a = 𝓝[u] a := by
  rw [nhdsWithin_restrict t h₀ h₁, nhdsWithin_restrict u h₀ h₁, h₂]

@[simp] theorem nhdsWithin_eq_nhds {a : α} {s : Set α} : 𝓝[s] a = 𝓝 a ↔ s ∈ 𝓝 a :=
  inf_eq_left.trans le_principal_iff

theorem IsOpen.nhdsWithin_eq {a : α} {s : Set α} (h : IsOpen s) (ha : a ∈ s) : 𝓝[s] a = 𝓝 a :=
  nhdsWithin_eq_nhds.2 <| h.mem_nhds ha

theorem preimage_nhds_within_coinduced {π : α → β} {s : Set β} {t : Set α} {a : α} (h : a ∈ t)
    (ht : IsOpen t)
    (hs : s ∈ @nhds β (.coinduced (fun x : t => π x) inferInstance) (π a)) :
    π ⁻¹' s ∈ 𝓝 a := by
  rw [← ht.nhdsWithin_eq h]
  exact preimage_nhdsWithin_coinduced' h hs

@[simp]
theorem nhdsWithin_empty (a : α) : 𝓝[∅] a = ⊥ := by rw [nhdsWithin, principal_empty, inf_bot_eq]

theorem nhdsWithin_union (a : α) (s t : Set α) : 𝓝[s ∪ t] a = 𝓝[s] a ⊔ 𝓝[t] a := by
  delta nhdsWithin
  rw [← inf_sup_left, sup_principal]

theorem nhds_eq_nhdsWithin_sup_nhdsWithin (b : α) {I₁ I₂ : Set α} (hI : Set.univ = I₁ ∪ I₂) :
    nhds b = nhdsWithin b I₁ ⊔ nhdsWithin b I₂ := by
  rw [← nhdsWithin_univ b, hI, nhdsWithin_union]

/-- If `L` and `R` are neighborhoods of `b` within sets whose union is `Set.univ`, then
`L ∪ R` is a neighborhood of `b`. -/
theorem union_mem_nhds_of_mem_nhdsWithin {b : α}
    {I₁ I₂ : Set α} (h : Set.univ = I₁ ∪ I₂)
    {L : Set α} (hL : L ∈ nhdsWithin b I₁)
    {R : Set α} (hR : R ∈ nhdsWithin b I₂) : L ∪ R ∈ nhds b := by
  rw [← nhdsWithin_univ b, h, nhdsWithin_union]
  exact ⟨mem_of_superset hL (by simp), mem_of_superset hR (by simp)⟩


/-- Writing a punctured neighborhood filter as a sup of left and right filters. -/
lemma punctured_nhds_eq_nhdsWithin_sup_nhdsWithin [LinearOrder α] {x : α} :
    𝓝[≠] x = 𝓝[<] x ⊔ 𝓝[>] x := by
  rw [← Iio_union_Ioi, nhdsWithin_union]


/-- Obtain a "predictably-sided" neighborhood of `b` from two one-sided neighborhoods. -/
theorem nhds_of_Ici_Iic [LinearOrder α] {b : α}
    {L : Set α} (hL : L ∈ 𝓝[≤] b)
    {R : Set α} (hR : R ∈ 𝓝[≥] b) : L ∩ Iic b ∪ R ∩ Ici b ∈ 𝓝 b :=
  union_mem_nhds_of_mem_nhdsWithin Iic_union_Ici.symm
    (inter_mem hL self_mem_nhdsWithin) (inter_mem hR self_mem_nhdsWithin)

theorem nhdsWithin_biUnion {ι} {I : Set ι} (hI : I.Finite) (s : ι → Set α) (a : α) :
    𝓝[⋃ i ∈ I, s i] a = ⨆ i ∈ I, 𝓝[s i] a :=
  Set.Finite.induction_on hI (by simp) fun _ _ hT ↦ by
    simp only [hT, nhdsWithin_union, iSup_insert, biUnion_insert]

theorem nhdsWithin_sUnion {S : Set (Set α)} (hS : S.Finite) (a : α) :
    𝓝[⋃₀ S] a = ⨆ s ∈ S, 𝓝[s] a := by
  rw [sUnion_eq_biUnion, nhdsWithin_biUnion hS]

theorem nhdsWithin_iUnion {ι} [Finite ι] (s : ι → Set α) (a : α) :
    𝓝[⋃ i, s i] a = ⨆ i, 𝓝[s i] a := by
  rw [← sUnion_range, nhdsWithin_sUnion (finite_range s), iSup_range]

theorem nhdsWithin_inter (a : α) (s t : Set α) : 𝓝[s ∩ t] a = 𝓝[s] a ⊓ 𝓝[t] a := by
  delta nhdsWithin
  rw [inf_left_comm, inf_assoc, inf_principal, ← inf_assoc, inf_idem]

theorem nhdsWithin_inter' (a : α) (s t : Set α) : 𝓝[s ∩ t] a = 𝓝[s] a ⊓ 𝓟 t := by
  delta nhdsWithin
  rw [← inf_principal, inf_assoc]

theorem nhdsWithin_inter_of_mem {a : α} {s t : Set α} (h : s ∈ 𝓝[t] a) : 𝓝[s ∩ t] a = 𝓝[t] a := by
  rw [nhdsWithin_inter, inf_eq_right]
  exact nhdsWithin_le_of_mem h

theorem nhdsWithin_inter_of_mem' {a : α} {s t : Set α} (h : t ∈ 𝓝[s] a) : 𝓝[s ∩ t] a = 𝓝[s] a := by
  rw [inter_comm, nhdsWithin_inter_of_mem h]

@[simp]
theorem nhdsWithin_singleton (a : α) : 𝓝[{a}] a = pure a := by
  rw [nhdsWithin, principal_singleton, inf_eq_right.2 (pure_le_nhds a)]

@[simp]
theorem nhdsWithin_insert (a : α) (s : Set α) : 𝓝[insert a s] a = pure a ⊔ 𝓝[s] a := by
  rw [← singleton_union, nhdsWithin_union, nhdsWithin_singleton]

theorem mem_nhdsWithin_insert {a : α} {s t : Set α} : t ∈ 𝓝[insert a s] a ↔ a ∈ t ∧ t ∈ 𝓝[s] a := by
  simp

theorem insert_mem_nhdsWithin_insert {a : α} {s t : Set α} (h : t ∈ 𝓝[s] a) :
    insert a t ∈ 𝓝[insert a s] a := by simp [mem_of_superset h]

theorem insert_mem_nhds_iff {a : α} {s : Set α} : insert a s ∈ 𝓝 a ↔ s ∈ 𝓝[≠] a := by
  simp only [nhdsWithin, mem_inf_principal, mem_compl_iff, mem_singleton_iff, or_iff_not_imp_left,
    insert_def]

@[simp]
theorem nhdsWithin_compl_singleton_sup_pure (a : α) : 𝓝[≠] a ⊔ pure a = 𝓝 a := by
  rw [← nhdsWithin_singleton, ← nhdsWithin_union, compl_union_self, nhdsWithin_univ]

theorem nhdsWithin_prod {α : Type*} [TopologicalSpace α] {β : Type*} [TopologicalSpace β]
    {s u : Set α} {t v : Set β} {a : α} {b : β} (hu : u ∈ 𝓝[s] a) (hv : v ∈ 𝓝[t] b) :
    u ×ˢ v ∈ 𝓝[s ×ˢ t] (a, b) := by
  rw [nhdsWithin_prod_eq]
  exact prod_mem_prod hu hv

lemma Filter.EventuallyEq.mem_interior {x : α} {s t : Set α} (hst : s =ᶠ[𝓝 x] t)
    (h : x ∈ interior s) : x ∈ interior t := by
  rw [← nhdsWithin_eq_iff_eventuallyEq] at hst
  simpa [mem_interior_iff_mem_nhds, ← nhdsWithin_eq_nhds, hst] using h

lemma Filter.EventuallyEq.mem_interior_iff {x : α} {s t : Set α} (hst : s =ᶠ[𝓝 x] t) :
    x ∈ interior s ↔ x ∈ interior t :=
  ⟨fun h ↦ hst.mem_interior h, fun h ↦ hst.symm.mem_interior h⟩

@[deprecated (since := "2024-11-11")]
alias EventuallyEq.mem_interior_iff := Filter.EventuallyEq.mem_interior_iff

section Pi

variable {ι : Type*} {π : ι → Type*} [∀ i, TopologicalSpace (π i)]

theorem nhdsWithin_pi_eq' {I : Set ι} (hI : I.Finite) (s : ∀ i, Set (π i)) (x : ∀ i, π i) :
    𝓝[pi I s] x = ⨅ i, comap (fun x => x i) (𝓝 (x i) ⊓ ⨅ (_ : i ∈ I), 𝓟 (s i)) := by
  simp only [nhdsWithin, nhds_pi, Filter.pi, comap_inf, comap_iInf, pi_def, comap_principal, ←
    iInf_principal_finite hI, ← iInf_inf_eq]

theorem nhdsWithin_pi_eq {I : Set ι} (hI : I.Finite) (s : ∀ i, Set (π i)) (x : ∀ i, π i) :
    𝓝[pi I s] x =
      (⨅ i ∈ I, comap (fun x => x i) (𝓝[s i] x i)) ⊓
        ⨅ (i) (_ : i ∉ I), comap (fun x => x i) (𝓝 (x i)) := by
  simp only [nhdsWithin, nhds_pi, Filter.pi, pi_def, ← iInf_principal_finite hI, comap_inf,
    comap_principal, eval]
  rw [iInf_split _ fun i => i ∈ I, inf_right_comm]
  simp only [iInf_inf_eq]

theorem nhdsWithin_pi_univ_eq [Finite ι] (s : ∀ i, Set (π i)) (x : ∀ i, π i) :
    𝓝[pi univ s] x = ⨅ i, comap (fun x => x i) (𝓝[s i] x i) := by
  simpa [nhdsWithin] using nhdsWithin_pi_eq finite_univ s x

theorem nhdsWithin_pi_eq_bot {I : Set ι} {s : ∀ i, Set (π i)} {x : ∀ i, π i} :
    𝓝[pi I s] x = ⊥ ↔ ∃ i ∈ I, 𝓝[s i] x i = ⊥ := by
  simp only [nhdsWithin, nhds_pi, pi_inf_principal_pi_eq_bot]

theorem nhdsWithin_pi_neBot {I : Set ι} {s : ∀ i, Set (π i)} {x : ∀ i, π i} :
    (𝓝[pi I s] x).NeBot ↔ ∀ i ∈ I, (𝓝[s i] x i).NeBot := by
  simp [neBot_iff, nhdsWithin_pi_eq_bot]

instance instNeBotNhdsWithinUnivPi {s : ∀ i, Set (π i)} {x : ∀ i, π i}
    [∀ i, (𝓝[s i] x i).NeBot] : (𝓝[pi univ s] x).NeBot := by
  simpa [nhdsWithin_pi_neBot]

instance Pi.instNeBotNhdsWithinIio [Nonempty ι] [∀ i, Preorder (π i)] {x : ∀ i, π i}
    [∀ i, (𝓝[<] x i).NeBot] : (𝓝[<] x).NeBot :=
  have : (𝓝[pi univ fun i ↦ Iio (x i)] x).NeBot := inferInstance
  this.mono <| nhdsWithin_mono _ fun _y hy ↦ lt_of_strongLT fun i ↦ hy i trivial

instance Pi.instNeBotNhdsWithinIoi [Nonempty ι] [∀ i, Preorder (π i)] {x : ∀ i, π i}
    [∀ i, (𝓝[>] x i).NeBot] : (𝓝[>] x).NeBot :=
  Pi.instNeBotNhdsWithinIio (π := fun i ↦ (π i)ᵒᵈ) (x := fun i ↦ OrderDual.toDual (x i))

end Pi

theorem Filter.Tendsto.piecewise_nhdsWithin {f g : α → β} {t : Set α} [∀ x, Decidable (x ∈ t)]
    {a : α} {s : Set α} {l : Filter β} (h₀ : Tendsto f (𝓝[s ∩ t] a) l)
    (h₁ : Tendsto g (𝓝[s ∩ tᶜ] a) l) : Tendsto (piecewise t f g) (𝓝[s] a) l := by
  apply Tendsto.piecewise <;> rwa [← nhdsWithin_inter']

theorem Filter.Tendsto.if_nhdsWithin {f g : α → β} {p : α → Prop} [DecidablePred p] {a : α}
    {s : Set α} {l : Filter β} (h₀ : Tendsto f (𝓝[s ∩ { x | p x }] a) l)
    (h₁ : Tendsto g (𝓝[s ∩ { x | ¬p x }] a) l) :
    Tendsto (fun x => if p x then f x else g x) (𝓝[s] a) l :=
  h₀.piecewise_nhdsWithin h₁

theorem map_nhdsWithin (f : α → β) (a : α) (s : Set α) :
    map f (𝓝[s] a) = ⨅ t ∈ { t : Set α | a ∈ t ∧ IsOpen t }, 𝓟 (f '' (t ∩ s)) :=
  ((nhdsWithin_basis_open a s).map f).eq_biInf

theorem tendsto_nhdsWithin_mono_left {f : α → β} {a : α} {s t : Set α} {l : Filter β} (hst : s ⊆ t)
    (h : Tendsto f (𝓝[t] a) l) : Tendsto f (𝓝[s] a) l :=
  h.mono_left <| nhdsWithin_mono a hst

theorem tendsto_nhdsWithin_mono_right {f : β → α} {l : Filter β} {a : α} {s t : Set α} (hst : s ⊆ t)
    (h : Tendsto f l (𝓝[s] a)) : Tendsto f l (𝓝[t] a) :=
  h.mono_right (nhdsWithin_mono a hst)

theorem tendsto_nhdsWithin_of_tendsto_nhds {f : α → β} {a : α} {s : Set α} {l : Filter β}
    (h : Tendsto f (𝓝 a) l) : Tendsto f (𝓝[s] a) l :=
  h.mono_left inf_le_left

theorem eventually_mem_of_tendsto_nhdsWithin {f : β → α} {a : α} {s : Set α} {l : Filter β}
    (h : Tendsto f l (𝓝[s] a)) : ∀ᶠ i in l, f i ∈ s := by
  simp_rw [nhdsWithin_eq, tendsto_iInf, mem_setOf_eq, tendsto_principal, mem_inter_iff,
    eventually_and] at h
  exact (h univ ⟨mem_univ a, isOpen_univ⟩).2

theorem tendsto_nhds_of_tendsto_nhdsWithin {f : β → α} {a : α} {s : Set α} {l : Filter β}
    (h : Tendsto f l (𝓝[s] a)) : Tendsto f l (𝓝 a) :=
  h.mono_right nhdsWithin_le_nhds

theorem nhdsWithin_neBot_of_mem {s : Set α} {x : α} (hx : x ∈ s) : NeBot (𝓝[s] x) :=
  mem_closure_iff_nhdsWithin_neBot.1 <| subset_closure hx

theorem IsClosed.mem_of_nhdsWithin_neBot {s : Set α} (hs : IsClosed s) {x : α}
    (hx : NeBot <| 𝓝[s] x) : x ∈ s :=
  hs.closure_eq ▸ mem_closure_iff_nhdsWithin_neBot.2 hx

theorem DenseRange.nhdsWithin_neBot {ι : Type*} {f : ι → α} (h : DenseRange f) (x : α) :
    NeBot (𝓝[range f] x) :=
  mem_closure_iff_clusterPt.1 (h x)

theorem mem_closure_pi {ι : Type*} {α : ι → Type*} [∀ i, TopologicalSpace (α i)] {I : Set ι}
    {s : ∀ i, Set (α i)} {x : ∀ i, α i} : x ∈ closure (pi I s) ↔ ∀ i ∈ I, x i ∈ closure (s i) := by
  simp only [mem_closure_iff_nhdsWithin_neBot, nhdsWithin_pi_neBot]

theorem closure_pi_set {ι : Type*} {α : ι → Type*} [∀ i, TopologicalSpace (α i)] (I : Set ι)
    (s : ∀ i, Set (α i)) : closure (pi I s) = pi I fun i => closure (s i) :=
  Set.ext fun _ => mem_closure_pi

theorem dense_pi {ι : Type*} {α : ι → Type*} [∀ i, TopologicalSpace (α i)] {s : ∀ i, Set (α i)}
    (I : Set ι) (hs : ∀ i ∈ I, Dense (s i)) : Dense (pi I s) := by
  simp only [dense_iff_closure_eq, closure_pi_set, pi_congr rfl fun i hi => (hs i hi).closure_eq,
    pi_univ]

theorem eventuallyEq_nhdsWithin_iff {f g : α → β} {s : Set α} {a : α} :
    f =ᶠ[𝓝[s] a] g ↔ ∀ᶠ x in 𝓝 a, x ∈ s → f x = g x :=
  mem_inf_principal

theorem eventuallyEq_nhdsWithin_of_eqOn {f g : α → β} {s : Set α} {a : α} (h : EqOn f g s) :
    f =ᶠ[𝓝[s] a] g :=
  mem_inf_of_right h

theorem Set.EqOn.eventuallyEq_nhdsWithin {f g : α → β} {s : Set α} {a : α} (h : EqOn f g s) :
    f =ᶠ[𝓝[s] a] g :=
  eventuallyEq_nhdsWithin_of_eqOn h

theorem tendsto_nhdsWithin_congr {f g : α → β} {s : Set α} {a : α} {l : Filter β}
    (hfg : ∀ x ∈ s, f x = g x) (hf : Tendsto f (𝓝[s] a) l) : Tendsto g (𝓝[s] a) l :=
  (tendsto_congr' <| eventuallyEq_nhdsWithin_of_eqOn hfg).1 hf

theorem eventually_nhdsWithin_of_forall {s : Set α} {a : α} {p : α → Prop} (h : ∀ x ∈ s, p x) :
    ∀ᶠ x in 𝓝[s] a, p x :=
  mem_inf_of_right h

theorem tendsto_nhdsWithin_of_tendsto_nhds_of_eventually_within {a : α} {l : Filter β} {s : Set α}
    (f : β → α) (h1 : Tendsto f l (𝓝 a)) (h2 : ∀ᶠ x in l, f x ∈ s) : Tendsto f l (𝓝[s] a) :=
  tendsto_inf.2 ⟨h1, tendsto_principal.2 h2⟩

theorem tendsto_nhdsWithin_iff {a : α} {l : Filter β} {s : Set α} {f : β → α} :
    Tendsto f l (𝓝[s] a) ↔ Tendsto f l (𝓝 a) ∧ ∀ᶠ n in l, f n ∈ s :=
  ⟨fun h => ⟨tendsto_nhds_of_tendsto_nhdsWithin h, eventually_mem_of_tendsto_nhdsWithin h⟩, fun h =>
    tendsto_nhdsWithin_of_tendsto_nhds_of_eventually_within _ h.1 h.2⟩

@[simp]
theorem tendsto_nhdsWithin_range {a : α} {l : Filter β} {f : β → α} :
    Tendsto f l (𝓝[range f] a) ↔ Tendsto f l (𝓝 a) :=
  ⟨fun h => h.mono_right inf_le_left, fun h =>
    tendsto_inf.2 ⟨h, tendsto_principal.2 <| Eventually.of_forall mem_range_self⟩⟩

theorem Filter.EventuallyEq.eq_of_nhdsWithin {s : Set α} {f g : α → β} {a : α} (h : f =ᶠ[𝓝[s] a] g)
    (hmem : a ∈ s) : f a = g a :=
  h.self_of_nhdsWithin hmem

theorem eventually_nhdsWithin_of_eventually_nhds {α : Type*} [TopologicalSpace α] {s : Set α}
    {a : α} {p : α → Prop} (h : ∀ᶠ x in 𝓝 a, p x) : ∀ᶠ x in 𝓝[s] a, p x :=
  mem_nhdsWithin_of_mem_nhds h

lemma Set.MapsTo.preimage_mem_nhdsWithin {f : α → β} {s : Set α} {t : Set β} {x : α}
    (hst : MapsTo f s t) : f ⁻¹' t ∈ 𝓝[s] x :=
  Filter.mem_of_superset self_mem_nhdsWithin hst

/-!
### `nhdsWithin` and subtypes
-/

theorem mem_nhdsWithin_subtype {s : Set α} {a : { x // x ∈ s }} {t u : Set { x // x ∈ s }} :
    t ∈ 𝓝[u] a ↔ t ∈ comap ((↑) : s → α) (𝓝[(↑) '' u] a) := by
  rw [nhdsWithin, nhds_subtype, principal_subtype, ← comap_inf, ← nhdsWithin]

theorem nhdsWithin_subtype (s : Set α) (a : { x // x ∈ s }) (t : Set { x // x ∈ s }) :
    𝓝[t] a = comap ((↑) : s → α) (𝓝[(↑) '' t] a) :=
  Filter.ext fun _ => mem_nhdsWithin_subtype

theorem nhdsWithin_eq_map_subtype_coe {s : Set α} {a : α} (h : a ∈ s) :
    𝓝[s] a = map ((↑) : s → α) (𝓝 ⟨a, h⟩) :=
  (map_nhds_subtype_val ⟨a, h⟩).symm

theorem mem_nhds_subtype_iff_nhdsWithin {s : Set α} {a : s} {t : Set s} :
    t ∈ 𝓝 a ↔ (↑) '' t ∈ 𝓝[s] (a : α) := by
  rw [← map_nhds_subtype_val, image_mem_map_iff Subtype.val_injective]

theorem preimage_coe_mem_nhds_subtype {s t : Set α} {a : s} : (↑) ⁻¹' t ∈ 𝓝 a ↔ t ∈ 𝓝[s] ↑a := by
  rw [← map_nhds_subtype_val, mem_map]

theorem eventually_nhds_subtype_iff (s : Set α) (a : s) (P : α → Prop) :
    (∀ᶠ x : s in 𝓝 a, P x) ↔ ∀ᶠ x in 𝓝[s] a, P x :=
  preimage_coe_mem_nhds_subtype

theorem frequently_nhds_subtype_iff (s : Set α) (a : s) (P : α → Prop) :
    (∃ᶠ x : s in 𝓝 a, P x) ↔ ∃ᶠ x in 𝓝[s] a, P x :=
  eventually_nhds_subtype_iff s a (¬ P ·) |>.not

theorem tendsto_nhdsWithin_iff_subtype {s : Set α} {a : α} (h : a ∈ s) (f : α → β) (l : Filter β) :
    Tendsto f (𝓝[s] a) l ↔ Tendsto (s.restrict f) (𝓝 ⟨a, h⟩) l := by
  rw [nhdsWithin_eq_map_subtype_coe h, tendsto_map'_iff]; rfl

/-!
## Local continuity properties of functions
-/

variable [TopologicalSpace β] [TopologicalSpace γ] [TopologicalSpace δ]
  {f g : α → β} {s s' s₁ t : Set α} {x : α}

/-!
### `ContinuousWithinAt`
-/

/-- If a function is continuous within `s` at `x`, then it tends to `f x` within `s` by definition.
We register this fact for use with the dot notation, especially to use `Filter.Tendsto.comp` as
`ContinuousWithinAt.comp` will have a different meaning. -/
theorem ContinuousWithinAt.tendsto (h : ContinuousWithinAt f s x) :
    Tendsto f (𝓝[s] x) (𝓝 (f x)) :=
  h

theorem continuousWithinAt_univ (f : α → β) (x : α) :
    ContinuousWithinAt f Set.univ x ↔ ContinuousAt f x := by
  rw [ContinuousAt, ContinuousWithinAt, nhdsWithin_univ]

theorem continuous_iff_continuousOn_univ {f : α → β} : Continuous f ↔ ContinuousOn f univ := by
  simp [continuous_iff_continuousAt, ContinuousOn, ContinuousAt, ContinuousWithinAt,
    nhdsWithin_univ]

theorem continuousWithinAt_iff_continuousAt_restrict (f : α → β) {x : α} {s : Set α} (h : x ∈ s) :
    ContinuousWithinAt f s x ↔ ContinuousAt (s.restrict f) ⟨x, h⟩ :=
  tendsto_nhdsWithin_iff_subtype h f _

theorem ContinuousWithinAt.tendsto_nhdsWithin {t : Set β}
    (h : ContinuousWithinAt f s x) (ht : MapsTo f s t) :
    Tendsto f (𝓝[s] x) (𝓝[t] f x) :=
  tendsto_inf.2 ⟨h, tendsto_principal.2 <| mem_inf_of_right <| mem_principal.2 <| ht⟩

theorem ContinuousWithinAt.tendsto_nhdsWithin_image (h : ContinuousWithinAt f s x) :
    Tendsto f (𝓝[s] x) (𝓝[f '' s] f x) :=
  h.tendsto_nhdsWithin (mapsTo_image _ _)

theorem nhdsWithin_le_comap (ctsf : ContinuousWithinAt f s x) :
    𝓝[s] x ≤ comap f (𝓝[f '' s] f x) :=
  ctsf.tendsto_nhdsWithin_image.le_comap

theorem ContinuousWithinAt.preimage_mem_nhdsWithin {t : Set β}
    (h : ContinuousWithinAt f s x) (ht : t ∈ 𝓝 (f x)) : f ⁻¹' t ∈ 𝓝[s] x :=
  h ht

theorem ContinuousWithinAt.preimage_mem_nhdsWithin' {t : Set β}
    (h : ContinuousWithinAt f s x) (ht : t ∈ 𝓝[f '' s] f x) : f ⁻¹' t ∈ 𝓝[s] x :=
  h.tendsto_nhdsWithin (mapsTo_image _ _) ht

theorem ContinuousWithinAt.preimage_mem_nhdsWithin'' {y : β} {s t : Set β}
    (h : ContinuousWithinAt f (f ⁻¹' s) x) (ht : t ∈ 𝓝[s] y) (hxy : y = f x) :
    f ⁻¹' t ∈ 𝓝[f ⁻¹' s] x := by
  rw [hxy] at ht
  exact h.preimage_mem_nhdsWithin' (nhdsWithin_mono _ (image_preimage_subset f s) ht)

theorem continuousWithinAt_of_not_mem_closure (hx : x ∉ closure s) :
    ContinuousWithinAt f s x := by
  rw [mem_closure_iff_nhdsWithin_neBot, not_neBot] at hx
  rw [ContinuousWithinAt, hx]
  exact tendsto_bot

/-!
### `ContinuousOn`
-/

theorem continuousOn_iff :
    ContinuousOn f s ↔
      ∀ x ∈ s, ∀ t : Set β, IsOpen t → f x ∈ t → ∃ u, IsOpen u ∧ x ∈ u ∧ u ∩ s ⊆ f ⁻¹' t := by
  simp only [ContinuousOn, ContinuousWithinAt, tendsto_nhds, mem_nhdsWithin]

theorem ContinuousOn.continuousWithinAt (hf : ContinuousOn f s) (hx : x ∈ s) :
    ContinuousWithinAt f s x :=
  hf x hx

theorem continuousOn_iff_continuous_restrict :
    ContinuousOn f s ↔ Continuous (s.restrict f) := by
  rw [ContinuousOn, continuous_iff_continuousAt]; constructor
  · rintro h ⟨x, xs⟩
    exact (continuousWithinAt_iff_continuousAt_restrict f xs).mp (h x xs)
  intro h x xs
  exact (continuousWithinAt_iff_continuousAt_restrict f xs).mpr (h ⟨x, xs⟩)

-- Porting note: 2 new lemmas
alias ⟨ContinuousOn.restrict, _⟩ := continuousOn_iff_continuous_restrict

theorem ContinuousOn.restrict_mapsTo {t : Set β} (hf : ContinuousOn f s) (ht : MapsTo f s t) :
    Continuous (ht.restrict f s t) :=
  hf.restrict.codRestrict _

theorem continuousOn_iff' :
    ContinuousOn f s ↔ ∀ t : Set β, IsOpen t → ∃ u, IsOpen u ∧ f ⁻¹' t ∩ s = u ∩ s := by
  have : ∀ t, IsOpen (s.restrict f ⁻¹' t) ↔ ∃ u : Set α, IsOpen u ∧ f ⁻¹' t ∩ s = u ∩ s := by
    intro t
    rw [isOpen_induced_iff, Set.restrict_eq, Set.preimage_comp]
    simp only [Subtype.preimage_coe_eq_preimage_coe_iff]
    constructor <;>
      · rintro ⟨u, ou, useq⟩
        exact ⟨u, ou, by simpa only [Set.inter_comm, eq_comm] using useq⟩
  rw [continuousOn_iff_continuous_restrict, continuous_def]; simp only [this]

/-- If a function is continuous on a set for some topologies, then it is
continuous on the same set with respect to any finer topology on the source space. -/
theorem ContinuousOn.mono_dom {α β : Type*} {t₁ t₂ : TopologicalSpace α} {t₃ : TopologicalSpace β}
    (h₁ : t₂ ≤ t₁) {s : Set α} {f : α → β} (h₂ : @ContinuousOn α β t₁ t₃ f s) :
    @ContinuousOn α β t₂ t₃ f s := fun x hx _u hu =>
  map_mono (inf_le_inf_right _ <| nhds_mono h₁) (h₂ x hx hu)

/-- If a function is continuous on a set for some topologies, then it is
continuous on the same set with respect to any coarser topology on the target space. -/
theorem ContinuousOn.mono_rng {α β : Type*} {t₁ : TopologicalSpace α} {t₂ t₃ : TopologicalSpace β}
    (h₁ : t₂ ≤ t₃) {s : Set α} {f : α → β} (h₂ : @ContinuousOn α β t₁ t₂ f s) :
    @ContinuousOn α β t₁ t₃ f s := fun x hx _u hu =>
  h₂ x hx <| nhds_mono h₁ hu

theorem continuousOn_iff_isClosed :
    ContinuousOn f s ↔ ∀ t : Set β, IsClosed t → ∃ u, IsClosed u ∧ f ⁻¹' t ∩ s = u ∩ s := by
  have : ∀ t, IsClosed (s.restrict f ⁻¹' t) ↔ ∃ u : Set α, IsClosed u ∧ f ⁻¹' t ∩ s = u ∩ s := by
    intro t
    rw [isClosed_induced_iff, Set.restrict_eq, Set.preimage_comp]
    simp only [Subtype.preimage_coe_eq_preimage_coe_iff, eq_comm, Set.inter_comm s]
  rw [continuousOn_iff_continuous_restrict, continuous_iff_isClosed]; simp only [this]

theorem continuous_of_cover_nhds {ι : Sort*} {s : ι → Set α}
    (hs : ∀ x : α, ∃ i, s i ∈ 𝓝 x) (hf : ∀ i, ContinuousOn f (s i)) :
    Continuous f :=
  continuous_iff_continuousAt.mpr fun x ↦ let ⟨i, hi⟩ := hs x; by
    rw [ContinuousAt, ← nhdsWithin_eq_nhds.2 hi]
    exact hf _ _ (mem_of_mem_nhds hi)

@[simp] theorem continuousOn_empty (f : α → β) : ContinuousOn f ∅ := fun _ => False.elim

@[simp]
theorem continuousOn_singleton (f : α → β) (a : α) : ContinuousOn f {a} :=
  forall_eq.2 <| by
    simpa only [ContinuousWithinAt, nhdsWithin_singleton, tendsto_pure_left] using fun s =>
      mem_of_mem_nhds

theorem Set.Subsingleton.continuousOn {s : Set α} (hs : s.Subsingleton) (f : α → β) :
    ContinuousOn f s :=
  hs.induction_on (continuousOn_empty f) (continuousOn_singleton f)

theorem continuousOn_open_iff (hs : IsOpen s) :
    ContinuousOn f s ↔ ∀ t, IsOpen t → IsOpen (s ∩ f ⁻¹' t) := by
  rw [continuousOn_iff']
  constructor
  · intro h t ht
    rcases h t ht with ⟨u, u_open, hu⟩
    rw [inter_comm, hu]
    apply IsOpen.inter u_open hs
  · intro h t ht
    refine ⟨s ∩ f ⁻¹' t, h t ht, ?_⟩
    rw [@inter_comm _ s (f ⁻¹' t), inter_assoc, inter_self]

theorem ContinuousOn.isOpen_inter_preimage {t : Set β}
    (hf : ContinuousOn f s) (hs : IsOpen s) (ht : IsOpen t) : IsOpen (s ∩ f ⁻¹' t) :=
  (continuousOn_open_iff hs).1 hf t ht

theorem ContinuousOn.isOpen_preimage {t : Set β} (h : ContinuousOn f s)
    (hs : IsOpen s) (hp : f ⁻¹' t ⊆ s) (ht : IsOpen t) : IsOpen (f ⁻¹' t) := by
  convert (continuousOn_open_iff hs).mp h t ht
  rw [inter_comm, inter_eq_self_of_subset_left hp]

theorem ContinuousOn.preimage_isClosed_of_isClosed {t : Set β}
    (hf : ContinuousOn f s) (hs : IsClosed s) (ht : IsClosed t) : IsClosed (s ∩ f ⁻¹' t) := by
  rcases continuousOn_iff_isClosed.1 hf t ht with ⟨u, hu⟩
  rw [inter_comm, hu.2]
  apply IsClosed.inter hu.1 hs

theorem ContinuousOn.preimage_interior_subset_interior_preimage {t : Set β}
    (hf : ContinuousOn f s) (hs : IsOpen s) : s ∩ f ⁻¹' interior t ⊆ s ∩ interior (f ⁻¹' t) :=
  calc
    s ∩ f ⁻¹' interior t ⊆ interior (s ∩ f ⁻¹' t) :=
      interior_maximal (inter_subset_inter (Subset.refl _) (preimage_mono interior_subset))
        (hf.isOpen_inter_preimage hs isOpen_interior)
    _ = s ∩ interior (f ⁻¹' t) := by rw [interior_inter, hs.interior_eq]

theorem continuousOn_of_locally_continuousOn
    (h : ∀ x ∈ s, ∃ t, IsOpen t ∧ x ∈ t ∧ ContinuousOn f (s ∩ t)) : ContinuousOn f s := by
  intro x xs
  rcases h x xs with ⟨t, open_t, xt, ct⟩
  have := ct x ⟨xs, xt⟩
  rwa [ContinuousWithinAt, ← nhdsWithin_restrict _ xt open_t] at this

theorem continuousOn_to_generateFrom_iff {β : Type*} {T : Set (Set β)} {f : α → β} :
    @ContinuousOn α β _ (.generateFrom T) f s ↔ ∀ x ∈ s, ∀ t ∈ T, f x ∈ t → f ⁻¹' t ∈ 𝓝[s] x :=
  forall₂_congr fun x _ => by
    delta ContinuousWithinAt
    simp only [TopologicalSpace.nhds_generateFrom, tendsto_iInf, tendsto_principal, mem_setOf_eq,
      and_imp]
    exact forall_congr' fun t => forall_swap

-- Porting note: dropped an unneeded assumption
theorem continuousOn_isOpen_of_generateFrom {β : Type*} {s : Set α} {T : Set (Set β)} {f : α → β}
    (h : ∀ t ∈ T, IsOpen (s ∩ f ⁻¹' t)) :
    @ContinuousOn α β _ (.generateFrom T) f s :=
  continuousOn_to_generateFrom_iff.2 fun _x hx t ht hxt => mem_nhdsWithin.2
    ⟨_, h t ht, ⟨hx, hxt⟩, fun _y hy => hy.1.2⟩

/-!
### Congruence and monotonicity properties with respect to sets
-/

theorem ContinuousWithinAt.mono (h : ContinuousWithinAt f t x)
    (hs : s ⊆ t) : ContinuousWithinAt f s x :=
  h.mono_left (nhdsWithin_mono x hs)

theorem ContinuousWithinAt.mono_of_mem_nhdsWithin (h : ContinuousWithinAt f t x) (hs : t ∈ 𝓝[s] x) :
    ContinuousWithinAt f s x :=
  h.mono_left (nhdsWithin_le_of_mem hs)

@[deprecated (since := "2024-10-18")]
alias ContinuousWithinAt.mono_of_mem := ContinuousWithinAt.mono_of_mem_nhdsWithin

/-- If two sets coincide around `x`, then being continuous within one or the other at `x` is
equivalent. See also `continuousWithinAt_congr_set'` which requires that the sets coincide
locally away from a point `y`, in a T1 space. -/
theorem continuousWithinAt_congr_set (h : s =ᶠ[𝓝 x] t) :
    ContinuousWithinAt f s x ↔ ContinuousWithinAt f t x := by
  simp only [ContinuousWithinAt, nhdsWithin_eq_iff_eventuallyEq.mpr h]

@[deprecated (since := "2024-10-18")]
alias continuousWithinAt_congr_nhds := continuousWithinAt_congr_set

theorem ContinuousWithinAt.congr_set (hf : ContinuousWithinAt f s x) (h : s =ᶠ[𝓝 x] t) :
    ContinuousWithinAt f t x :=
  (continuousWithinAt_congr_set h).1 hf

@[deprecated (since := "2024-10-18")]
alias ContinuousWithinAt.congr_nhds := ContinuousWithinAt.congr_set

theorem continuousWithinAt_inter' (h : t ∈ 𝓝[s] x) :
    ContinuousWithinAt f (s ∩ t) x ↔ ContinuousWithinAt f s x := by
  simp [ContinuousWithinAt, nhdsWithin_restrict'' s h]

theorem continuousWithinAt_inter (h : t ∈ 𝓝 x) :
    ContinuousWithinAt f (s ∩ t) x ↔ ContinuousWithinAt f s x := by
  simp [ContinuousWithinAt, nhdsWithin_restrict' s h]

theorem continuousWithinAt_union :
    ContinuousWithinAt f (s ∪ t) x ↔ ContinuousWithinAt f s x ∧ ContinuousWithinAt f t x := by
  simp only [ContinuousWithinAt, nhdsWithin_union, tendsto_sup]

theorem ContinuousWithinAt.union (hs : ContinuousWithinAt f s x) (ht : ContinuousWithinAt f t x) :
    ContinuousWithinAt f (s ∪ t) x :=
  continuousWithinAt_union.2 ⟨hs, ht⟩

@[simp]
theorem continuousWithinAt_singleton : ContinuousWithinAt f {x} x := by
  simp only [ContinuousWithinAt, nhdsWithin_singleton, tendsto_pure_nhds]

@[simp]
theorem continuousWithinAt_insert_self :
    ContinuousWithinAt f (insert x s) x ↔ ContinuousWithinAt f s x := by
  simp only [← singleton_union, continuousWithinAt_union, continuousWithinAt_singleton, true_and]

protected alias ⟨_, ContinuousWithinAt.insert⟩ := continuousWithinAt_insert_self

@[deprecated (since := "2024-10-10")]
protected alias ContinuousWithinAt.insert_self := ContinuousWithinAt.insert

/- `continuousWithinAt_insert` gives the same equivalence but at a point `y` possibly different
from `x`. As this requires the space to be T1, and this property is not available in this file,
this is found in another file although it is part of the basic API for `continuousWithinAt`. -/

theorem ContinuousWithinAt.diff_iff
    (ht : ContinuousWithinAt f t x) : ContinuousWithinAt f (s \ t) x ↔ ContinuousWithinAt f s x :=
  ⟨fun h => (h.union ht).mono <| by simp only [diff_union_self, subset_union_left], fun h =>
    h.mono diff_subset⟩

/-- See also `continuousWithinAt_diff_singleton` for the case of `s \ {y}`, but
requiring `T1Space α. -/
@[simp]
theorem continuousWithinAt_diff_self :
    ContinuousWithinAt f (s \ {x}) x ↔ ContinuousWithinAt f s x :=
  continuousWithinAt_singleton.diff_iff

@[simp]
theorem continuousWithinAt_compl_self :
    ContinuousWithinAt f {x}ᶜ x ↔ ContinuousAt f x := by
  rw [compl_eq_univ_diff, continuousWithinAt_diff_self, continuousWithinAt_univ]

theorem ContinuousOn.mono (hf : ContinuousOn f s) (h : t ⊆ s) :
    ContinuousOn f t := fun x hx => (hf x (h hx)).mono_left (nhdsWithin_mono _ h)

theorem antitone_continuousOn {f : α → β} : Antitone (ContinuousOn f) := fun _s _t hst hf =>
  hf.mono hst

/-!
### Relation between `ContinuousAt` and `ContinuousWithinAt`
-/

theorem ContinuousAt.continuousWithinAt (h : ContinuousAt f x) :
    ContinuousWithinAt f s x :=
  ContinuousWithinAt.mono ((continuousWithinAt_univ f x).2 h) (subset_univ _)

theorem continuousWithinAt_iff_continuousAt (h : s ∈ 𝓝 x) :
    ContinuousWithinAt f s x ↔ ContinuousAt f x := by
  rw [← univ_inter s, continuousWithinAt_inter h, continuousWithinAt_univ]

theorem ContinuousWithinAt.continuousAt
    (h : ContinuousWithinAt f s x) (hs : s ∈ 𝓝 x) : ContinuousAt f x :=
  (continuousWithinAt_iff_continuousAt hs).mp h

theorem IsOpen.continuousOn_iff (hs : IsOpen s) :
    ContinuousOn f s ↔ ∀ ⦃a⦄, a ∈ s → ContinuousAt f a :=
  forall₂_congr fun _ => continuousWithinAt_iff_continuousAt ∘ hs.mem_nhds

theorem ContinuousOn.continuousAt (h : ContinuousOn f s)
    (hx : s ∈ 𝓝 x) : ContinuousAt f x :=
  (h x (mem_of_mem_nhds hx)).continuousAt hx

theorem continuousOn_of_forall_continuousAt (hcont : ∀ x ∈ s, ContinuousAt f x) :
    ContinuousOn f s := fun x hx => (hcont x hx).continuousWithinAt

@[deprecated (since := "2024-10-30")]
alias ContinuousAt.continuousOn := continuousOn_of_forall_continuousAt

@[fun_prop]
theorem Continuous.continuousOn (h : Continuous f) : ContinuousOn f s := by
  rw [continuous_iff_continuousOn_univ] at h
  exact h.mono (subset_univ _)

theorem Continuous.continuousWithinAt (h : Continuous f) :
    ContinuousWithinAt f s x :=
  h.continuousAt.continuousWithinAt


/-!
### Congruence properties with respect to functions
-/

theorem ContinuousOn.congr_mono (h : ContinuousOn f s) (h' : EqOn g f s₁) (h₁ : s₁ ⊆ s) :
    ContinuousOn g s₁ := by
  intro x hx
  unfold ContinuousWithinAt
  have A := (h x (h₁ hx)).mono h₁
  unfold ContinuousWithinAt at A
  rw [← h' hx] at A
  exact A.congr' h'.eventuallyEq_nhdsWithin.symm

theorem ContinuousOn.congr (h : ContinuousOn f s) (h' : EqOn g f s) :
    ContinuousOn g s :=
  h.congr_mono h' (Subset.refl _)

theorem continuousOn_congr (h' : EqOn g f s) :
    ContinuousOn g s ↔ ContinuousOn f s :=
  ⟨fun h => ContinuousOn.congr h h'.symm, fun h => h.congr h'⟩

theorem Filter.EventuallyEq.congr_continuousWithinAt (h : f =ᶠ[𝓝[s] x] g) (hx : f x = g x) :
    ContinuousWithinAt f s x ↔ ContinuousWithinAt g s x := by
  rw [ContinuousWithinAt, hx, tendsto_congr' h, ContinuousWithinAt]

theorem ContinuousWithinAt.congr_of_eventuallyEq
    (h : ContinuousWithinAt f s x) (h₁ : g =ᶠ[𝓝[s] x] f) (hx : g x = f x) :
    ContinuousWithinAt g s x :=
  (h₁.congr_continuousWithinAt hx).2 h

theorem ContinuousWithinAt.congr_of_eventuallyEq_of_mem
    (h : ContinuousWithinAt f s x) (h₁ : g =ᶠ[𝓝[s] x] f) (hx : x ∈ s) :
    ContinuousWithinAt g s x :=
  h.congr_of_eventuallyEq h₁ (mem_of_mem_nhdsWithin hx h₁ :)

theorem Filter.EventuallyEq.congr_continuousWithinAt_of_mem (h : f =ᶠ[𝓝[s] x] g) (hx : x ∈ s) :
    ContinuousWithinAt f s x ↔ ContinuousWithinAt g s x :=
  ⟨fun h' ↦ h'.congr_of_eventuallyEq_of_mem h.symm hx,
    fun h' ↦  h'.congr_of_eventuallyEq_of_mem h hx⟩

theorem ContinuousWithinAt.congr_of_eventuallyEq_insert
    (h : ContinuousWithinAt f s x) (h₁ : g =ᶠ[𝓝[insert x s] x] f) :
    ContinuousWithinAt g s x :=
  h.congr_of_eventuallyEq (nhdsWithin_mono _ (subset_insert _ _) h₁)
    (mem_of_mem_nhdsWithin (mem_insert _ _) h₁ :)

theorem Filter.EventuallyEq.congr_continuousWithinAt_of_insert (h : f =ᶠ[𝓝[insert x s] x] g) :
    ContinuousWithinAt f s x ↔ ContinuousWithinAt g s x :=
  ⟨fun h' ↦ h'.congr_of_eventuallyEq_insert h.symm,
    fun h' ↦  h'.congr_of_eventuallyEq_insert h⟩

theorem ContinuousWithinAt.congr (h : ContinuousWithinAt f s x)
    (h₁ : ∀ y ∈ s, g y = f y) (hx : g x = f x) : ContinuousWithinAt g s x :=
  h.congr_of_eventuallyEq (mem_of_superset self_mem_nhdsWithin h₁) hx

theorem continuousWithinAt_congr (h₁ : ∀ y ∈ s, g y = f y) (hx : g x = f x) :
    ContinuousWithinAt g s x ↔ ContinuousWithinAt f s x :=
  ⟨fun h' ↦ h'.congr (fun x hx ↦ (h₁ x hx).symm) hx.symm, fun h' ↦  h'.congr h₁ hx⟩

theorem ContinuousWithinAt.congr_of_mem (h : ContinuousWithinAt f s x)
    (h₁ : ∀ y ∈ s, g y = f y) (hx : x ∈ s) : ContinuousWithinAt g s x :=
  h.congr h₁ (h₁ x hx)

theorem continuousWithinAt_congr_of_mem (h₁ : ∀ y ∈ s, g y = f y) (hx : x ∈ s) :
    ContinuousWithinAt g s x ↔ ContinuousWithinAt f s x :=
  continuousWithinAt_congr h₁ (h₁ x hx)

theorem ContinuousWithinAt.congr_of_insert (h : ContinuousWithinAt f s x)
    (h₁ : ∀ y ∈ insert x s, g y = f y) : ContinuousWithinAt g s x :=
  h.congr (fun y hy ↦ h₁ y (mem_insert_of_mem _ hy)) (h₁ x (mem_insert _ _))

theorem continuousWithinAt_congr_of_insert
    (h₁ : ∀ y ∈ insert x s, g y = f y) :
    ContinuousWithinAt g s x ↔ ContinuousWithinAt f s x :=
  continuousWithinAt_congr (fun y hy ↦ h₁ y (mem_insert_of_mem _ hy)) (h₁ x (mem_insert _ _))

theorem ContinuousWithinAt.congr_mono
    (h : ContinuousWithinAt f s x) (h' : EqOn g f s₁) (h₁ : s₁ ⊆ s) (hx : g x = f x) :
    ContinuousWithinAt g s₁ x :=
  (h.mono h₁).congr h' hx

theorem ContinuousAt.congr_of_eventuallyEq (h : ContinuousAt f x) (hg : g =ᶠ[𝓝 x] f) :
    ContinuousAt g x := by
  simp only [← continuousWithinAt_univ] at h ⊢
  exact h.congr_of_eventuallyEq_of_mem (by rwa [nhdsWithin_univ]) (mem_univ x)

/-!
### Composition
-/

theorem ContinuousWithinAt.comp {g : β → γ} {t : Set β}
    (hg : ContinuousWithinAt g t (f x)) (hf : ContinuousWithinAt f s x) (h : MapsTo f s t) :
    ContinuousWithinAt (g ∘ f) s x :=
  hg.tendsto.comp (hf.tendsto_nhdsWithin h)

theorem ContinuousWithinAt.comp_of_eq {g : β → γ} {t : Set β} {y : β}
    (hg : ContinuousWithinAt g t y) (hf : ContinuousWithinAt f s x) (h : MapsTo f s t)
    (hy : f x = y) : ContinuousWithinAt (g ∘ f) s x := by
  subst hy; exact hg.comp hf h

theorem ContinuousWithinAt.comp_inter {g : β → γ} {t : Set β}
    (hg : ContinuousWithinAt g t (f x)) (hf : ContinuousWithinAt f s x) :
    ContinuousWithinAt (g ∘ f) (s ∩ f ⁻¹' t) x :=
  hg.comp (hf.mono inter_subset_left) inter_subset_right

@[deprecated (since := "2024-10-10")]
protected alias ContinuousWithinAt.comp' := ContinuousWithinAt.comp_inter

theorem ContinuousWithinAt.comp_inter_of_eq {g : β → γ} {t : Set β} {y : β}
    (hg : ContinuousWithinAt g t y) (hf : ContinuousWithinAt f s x) (hy : f x = y) :
    ContinuousWithinAt (g ∘ f) (s ∩ f ⁻¹' t) x := by
  subst hy; exact hg.comp_inter hf

theorem ContinuousWithinAt.comp_of_preimage_mem_nhdsWithin {g : β → γ} {t : Set β}
    (hg : ContinuousWithinAt g t (f x)) (hf : ContinuousWithinAt f s x) (h : f ⁻¹' t ∈ 𝓝[s] x) :
    ContinuousWithinAt (g ∘ f) s x :=
  hg.tendsto.comp (tendsto_nhdsWithin_of_tendsto_nhds_of_eventually_within f hf h)

theorem ContinuousWithinAt.comp_of_preimage_mem_nhdsWithin_of_eq {g : β → γ} {t : Set β} {y : β}
    (hg : ContinuousWithinAt g t y) (hf : ContinuousWithinAt f s x) (h : f ⁻¹' t ∈ 𝓝[s] x)
    (hy : f x = y) :
    ContinuousWithinAt (g ∘ f) s x := by
  subst hy; exact hg.comp_of_preimage_mem_nhdsWithin hf h

theorem ContinuousWithinAt.comp_of_mem_nhdsWithin_image {g : β → γ} {t : Set β}
    (hg : ContinuousWithinAt g t (f x)) (hf : ContinuousWithinAt f s x)
    (hs : t ∈ 𝓝[f '' s] f x) : ContinuousWithinAt (g ∘ f) s x :=
  (hg.mono_of_mem_nhdsWithin hs).comp hf (mapsTo_image f s)

theorem ContinuousWithinAt.comp_of_mem_nhdsWithin_image_of_eq {g : β → γ} {t : Set β} {y : β}
    (hg : ContinuousWithinAt g t y) (hf : ContinuousWithinAt f s x)
    (hs : t ∈ 𝓝[f '' s] y) (hy : f x = y) : ContinuousWithinAt (g ∘ f) s x := by
  subst hy; exact hg.comp_of_mem_nhdsWithin_image hf hs

theorem ContinuousAt.comp_continuousWithinAt {g : β → γ}
    (hg : ContinuousAt g (f x)) (hf : ContinuousWithinAt f s x) : ContinuousWithinAt (g ∘ f) s x :=
  hg.continuousWithinAt.comp hf (mapsTo_univ _ _)

theorem ContinuousAt.comp_continuousWithinAt_of_eq {g : β → γ} {y : β}
    (hg : ContinuousAt g y) (hf : ContinuousWithinAt f s x) (hy : f x = y) :
    ContinuousWithinAt (g ∘ f) s x := by
  subst hy; exact hg.comp_continuousWithinAt hf

/-- See also `ContinuousOn.comp'` using the form `fun y ↦ g (f y)` instead of `g ∘ f`. -/
theorem ContinuousOn.comp {g : β → γ} {t : Set β} (hg : ContinuousOn g t)
    (hf : ContinuousOn f s) (h : MapsTo f s t) : ContinuousOn (g ∘ f) s := fun x hx =>
  ContinuousWithinAt.comp (hg _ (h hx)) (hf x hx) h

/-- Variant of `ContinuousOn.comp` using the form `fun y ↦ g (f y)` instead of `g ∘ f`. -/
@[fun_prop]
theorem ContinuousOn.comp' {g : β → γ} {f : α → β} {s : Set α} {t : Set β} (hg : ContinuousOn g t)
    (hf : ContinuousOn f s) (h : Set.MapsTo f s t) : ContinuousOn (fun x => g (f x)) s :=
  ContinuousOn.comp hg hf h

@[fun_prop]
theorem ContinuousOn.comp_inter {g : β → γ} {t : Set β} (hg : ContinuousOn g t)
    (hf : ContinuousOn f s) : ContinuousOn (g ∘ f) (s ∩ f ⁻¹' t) :=
  hg.comp (hf.mono inter_subset_left) inter_subset_right

/-- See also `Continuous.comp_continuousOn'` using the form `fun y ↦ g (f y)`
instead of `g ∘ f`. -/
theorem Continuous.comp_continuousOn {g : β → γ} {f : α → β} {s : Set α} (hg : Continuous g)
    (hf : ContinuousOn f s) : ContinuousOn (g ∘ f) s :=
  hg.continuousOn.comp hf (mapsTo_univ _ _)

/-- Variant of `Continuous.comp_continuousOn` using the form `fun y ↦ g (f y)`
instead of `g ∘ f`. -/
@[fun_prop]
theorem Continuous.comp_continuousOn'
    {α β γ : Type*} [TopologicalSpace α] [TopologicalSpace β] [TopologicalSpace γ] {g : β → γ}
    {f : α → β} {s : Set α} (hg : Continuous g) (hf : ContinuousOn f s) :
    ContinuousOn (fun x ↦ g (f x)) s :=
  hg.comp_continuousOn hf

theorem ContinuousOn.comp_continuous {g : β → γ} {f : α → β} {s : Set β} (hg : ContinuousOn g s)
    (hf : Continuous f) (hs : ∀ x, f x ∈ s) : Continuous (g ∘ f) := by
  rw [continuous_iff_continuousOn_univ] at *
  exact hg.comp hf fun x _ => hs x

theorem ContinuousOn.image_comp_continuous {g : β → γ} {f : α → β} {s : Set α}
    (hg : ContinuousOn g (f '' s)) (hf : Continuous f) : ContinuousOn (g ∘ f) s :=
  hg.comp hf.continuousOn (s.mapsTo_image f)

theorem ContinuousAt.comp₂_continuousWithinAt {f : β × γ → δ} {g : α → β} {h : α → γ} {x : α}
    {s : Set α} (hf : ContinuousAt f (g x, h x)) (hg : ContinuousWithinAt g s x)
    (hh : ContinuousWithinAt h s x) :
    ContinuousWithinAt (fun x ↦ f (g x, h x)) s x :=
  ContinuousAt.comp_continuousWithinAt hf (hg.prod_mk_nhds hh)

theorem ContinuousAt.comp₂_continuousWithinAt_of_eq {f : β × γ → δ} {g : α → β}
    {h : α → γ} {x : α} {s : Set α} {y : β × γ} (hf : ContinuousAt f y)
    (hg : ContinuousWithinAt g s x) (hh : ContinuousWithinAt h s x) (e : (g x, h x) = y) :
    ContinuousWithinAt (fun x ↦ f (g x, h x)) s x := by
  rw [← e] at hf
  exact hf.comp₂_continuousWithinAt hg hh


/-!
### Image
-/

theorem ContinuousWithinAt.mem_closure_image
    (h : ContinuousWithinAt f s x) (hx : x ∈ closure s) : f x ∈ closure (f '' s) :=
  haveI := mem_closure_iff_nhdsWithin_neBot.1 hx
  mem_closure_of_tendsto h <| mem_of_superset self_mem_nhdsWithin (subset_preimage_image f s)

theorem ContinuousWithinAt.mem_closure {t : Set β}
    (h : ContinuousWithinAt f s x) (hx : x ∈ closure s) (ht : MapsTo f s t) : f x ∈ closure t :=
  closure_mono (image_subset_iff.2 ht) (h.mem_closure_image hx)

theorem Set.MapsTo.closure_of_continuousWithinAt {t : Set β}
    (h : MapsTo f s t) (hc : ∀ x ∈ closure s, ContinuousWithinAt f s x) :
    MapsTo f (closure s) (closure t) := fun x hx => (hc x hx).mem_closure hx h

theorem Set.MapsTo.closure_of_continuousOn {t : Set β} (h : MapsTo f s t)
    (hc : ContinuousOn f (closure s)) : MapsTo f (closure s) (closure t) :=
  h.closure_of_continuousWithinAt fun x hx => (hc x hx).mono subset_closure

theorem ContinuousWithinAt.image_closure
    (hf : ∀ x ∈ closure s, ContinuousWithinAt f s x) : f '' closure s ⊆ closure (f '' s) :=
  ((mapsTo_image f s).closure_of_continuousWithinAt hf).image_subset

theorem ContinuousOn.image_closure (hf : ContinuousOn f (closure s)) :
    f '' closure s ⊆ closure (f '' s) :=
  ContinuousWithinAt.image_closure fun x hx => (hf x hx).mono subset_closure

/-!
### Product
-/

theorem ContinuousWithinAt.prod_map {f : α → γ} {g : β → δ} {s : Set α} {t : Set β} {x : α} {y : β}
    (hf : ContinuousWithinAt f s x) (hg : ContinuousWithinAt g t y) :
    ContinuousWithinAt (Prod.map f g) (s ×ˢ t) (x, y) := by
  unfold ContinuousWithinAt at *
  rw [nhdsWithin_prod_eq, Prod.map, nhds_prod_eq]
  exact hf.prod_map hg

theorem continuousWithinAt_prod_of_discrete_left [DiscreteTopology α]
    {f : α × β → γ} {s : Set (α × β)} {x : α × β} :
    ContinuousWithinAt f s x ↔ ContinuousWithinAt (f ⟨x.1, ·⟩) {b | (x.1, b) ∈ s} x.2 := by
  rw [← x.eta]; simp_rw [ContinuousWithinAt, nhdsWithin, nhds_prod_eq, nhds_discrete, pure_prod,
    ← map_inf_principal_preimage]; rfl

theorem continuousWithinAt_prod_of_discrete_right [DiscreteTopology β]
    {f : α × β → γ} {s : Set (α × β)} {x : α × β} :
    ContinuousWithinAt f s x ↔ ContinuousWithinAt (f ⟨·, x.2⟩) {a | (a, x.2) ∈ s} x.1 := by
  rw [← x.eta]; simp_rw [ContinuousWithinAt, nhdsWithin, nhds_prod_eq, nhds_discrete, prod_pure,
    ← map_inf_principal_preimage]; rfl

theorem continuousAt_prod_of_discrete_left [DiscreteTopology α] {f : α × β → γ} {x : α × β} :
    ContinuousAt f x ↔ ContinuousAt (f ⟨x.1, ·⟩) x.2 := by
  simp_rw [← continuousWithinAt_univ]; exact continuousWithinAt_prod_of_discrete_left

theorem continuousAt_prod_of_discrete_right [DiscreteTopology β] {f : α × β → γ} {x : α × β} :
    ContinuousAt f x ↔ ContinuousAt (f ⟨·, x.2⟩) x.1 := by
  simp_rw [← continuousWithinAt_univ]; exact continuousWithinAt_prod_of_discrete_right

theorem continuousOn_prod_of_discrete_left [DiscreteTopology α] {f : α × β → γ} {s : Set (α × β)} :
    ContinuousOn f s ↔ ∀ a, ContinuousOn (f ⟨a, ·⟩) {b | (a, b) ∈ s} := by
  simp_rw [ContinuousOn, Prod.forall, continuousWithinAt_prod_of_discrete_left]; rfl

theorem continuousOn_prod_of_discrete_right [DiscreteTopology β] {f : α × β → γ} {s : Set (α × β)} :
    ContinuousOn f s ↔ ∀ b, ContinuousOn (f ⟨·, b⟩) {a | (a, b) ∈ s} := by
  simp_rw [ContinuousOn, Prod.forall, continuousWithinAt_prod_of_discrete_right]; apply forall_swap

/-- If a function `f a b` is such that `y ↦ f a b` is continuous for all `a`, and `a` lives in a
discrete space, then `f` is continuous, and vice versa. -/
theorem continuous_prod_of_discrete_left [DiscreteTopology α] {f : α × β → γ} :
    Continuous f ↔ ∀ a, Continuous (f ⟨a, ·⟩) := by
  simp_rw [continuous_iff_continuousOn_univ]; exact continuousOn_prod_of_discrete_left

theorem continuous_prod_of_discrete_right [DiscreteTopology β] {f : α × β → γ} :
    Continuous f ↔ ∀ b, Continuous (f ⟨·, b⟩) := by
  simp_rw [continuous_iff_continuousOn_univ]; exact continuousOn_prod_of_discrete_right

theorem isOpenMap_prod_of_discrete_left [DiscreteTopology α] {f : α × β → γ} :
    IsOpenMap f ↔ ∀ a, IsOpenMap (f ⟨a, ·⟩) := by
  simp_rw [isOpenMap_iff_nhds_le, Prod.forall, nhds_prod_eq, nhds_discrete, pure_prod, map_map]
  rfl

theorem isOpenMap_prod_of_discrete_right [DiscreteTopology β] {f : α × β → γ} :
    IsOpenMap f ↔ ∀ b, IsOpenMap (f ⟨·, b⟩) := by
  simp_rw [isOpenMap_iff_nhds_le, Prod.forall, forall_swap (α := α) (β := β), nhds_prod_eq,
    nhds_discrete, prod_pure, map_map]; rfl

theorem ContinuousOn.prod_map {f : α → γ} {g : β → δ} {s : Set α} {t : Set β}
    (hf : ContinuousOn f s) (hg : ContinuousOn g t) : ContinuousOn (Prod.map f g) (s ×ˢ t) :=
  fun ⟨x, y⟩ ⟨hx, hy⟩ => ContinuousWithinAt.prod_map (hf x hx) (hg y hy)

theorem ContinuousWithinAt.prod {f : α → β} {g : α → γ} {s : Set α} {x : α}
    (hf : ContinuousWithinAt f s x) (hg : ContinuousWithinAt g s x) :
    ContinuousWithinAt (fun x => (f x, g x)) s x :=
  hf.prod_mk_nhds hg

@[fun_prop]
theorem ContinuousOn.prod {f : α → β} {g : α → γ} {s : Set α} (hf : ContinuousOn f s)
    (hg : ContinuousOn g s) : ContinuousOn (fun x => (f x, g x)) s := fun x hx =>
  ContinuousWithinAt.prod (hf x hx) (hg x hx)

theorem continuousOn_fst {s : Set (α × β)} : ContinuousOn Prod.fst s :=
  continuous_fst.continuousOn

theorem continuousWithinAt_fst {s : Set (α × β)} {p : α × β} : ContinuousWithinAt Prod.fst s p :=
  continuous_fst.continuousWithinAt

@[fun_prop]
theorem ContinuousOn.fst {f : α → β × γ} {s : Set α} (hf : ContinuousOn f s) :
    ContinuousOn (fun x => (f x).1) s :=
  continuous_fst.comp_continuousOn hf

theorem ContinuousWithinAt.fst {f : α → β × γ} {s : Set α} {a : α} (h : ContinuousWithinAt f s a) :
    ContinuousWithinAt (fun x => (f x).fst) s a :=
  continuousAt_fst.comp_continuousWithinAt h

theorem continuousOn_snd {s : Set (α × β)} : ContinuousOn Prod.snd s :=
  continuous_snd.continuousOn

theorem continuousWithinAt_snd {s : Set (α × β)} {p : α × β} : ContinuousWithinAt Prod.snd s p :=
  continuous_snd.continuousWithinAt

@[fun_prop]
theorem ContinuousOn.snd {f : α → β × γ} {s : Set α} (hf : ContinuousOn f s) :
    ContinuousOn (fun x => (f x).2) s :=
  continuous_snd.comp_continuousOn hf

theorem ContinuousWithinAt.snd {f : α → β × γ} {s : Set α} {a : α} (h : ContinuousWithinAt f s a) :
    ContinuousWithinAt (fun x => (f x).snd) s a :=
  continuousAt_snd.comp_continuousWithinAt h

theorem continuousWithinAt_prod_iff {f : α → β × γ} {s : Set α} {x : α} :
    ContinuousWithinAt f s x ↔
      ContinuousWithinAt (Prod.fst ∘ f) s x ∧ ContinuousWithinAt (Prod.snd ∘ f) s x :=
  ⟨fun h => ⟨h.fst, h.snd⟩, fun ⟨h1, h2⟩ => h1.prod h2⟩

/-!
### Pi
-/

theorem continuousWithinAt_pi {ι : Type*} {π : ι → Type*} [∀ i, TopologicalSpace (π i)]
    {f : α → ∀ i, π i} {s : Set α} {x : α} :
    ContinuousWithinAt f s x ↔ ∀ i, ContinuousWithinAt (fun y => f y i) s x :=
  tendsto_pi_nhds

theorem continuousOn_pi {ι : Type*} {π : ι → Type*} [∀ i, TopologicalSpace (π i)]
    {f : α → ∀ i, π i} {s : Set α} : ContinuousOn f s ↔ ∀ i, ContinuousOn (fun y => f y i) s :=
  ⟨fun h i x hx => tendsto_pi_nhds.1 (h x hx) i, fun h x hx => tendsto_pi_nhds.2 fun i => h i x hx⟩

@[fun_prop]
theorem continuousOn_pi' {ι : Type*} {π : ι → Type*} [∀ i, TopologicalSpace (π i)]
    {f : α → ∀ i, π i} {s : Set α} (hf : ∀ i, ContinuousOn (fun y => f y i) s) :
    ContinuousOn f s :=
  continuousOn_pi.2 hf

@[fun_prop]
theorem continuousOn_apply {ι : Type*} {π : ι → Type*} [∀ i, TopologicalSpace (π i)]
    (i : ι) (s) : ContinuousOn (fun p : ∀ i, π i => p i) s :=
  Continuous.continuousOn (continuous_apply i)


/-!
### Specific functions
-/

@[fun_prop]
theorem continuousOn_const {s : Set α} {c : β} : ContinuousOn (fun _ => c) s :=
  continuous_const.continuousOn

theorem continuousWithinAt_const {b : β} {s : Set α} {x : α} :
    ContinuousWithinAt (fun _ : α => b) s x :=
  continuous_const.continuousWithinAt

theorem continuousOn_id {s : Set α} : ContinuousOn id s :=
  continuous_id.continuousOn

@[fun_prop]
theorem continuousOn_id' (s : Set α) : ContinuousOn (fun x : α => x) s := continuousOn_id

theorem continuousWithinAt_id {s : Set α} {x : α} : ContinuousWithinAt id s x :=
  continuous_id.continuousWithinAt

protected theorem ContinuousOn.iterate {f : α → α} {s : Set α} (hcont : ContinuousOn f s)
    (hmaps : MapsTo f s s) : ∀ n, ContinuousOn (f^[n]) s
  | 0 => continuousOn_id
  | (n + 1) => (hcont.iterate hmaps n).comp hcont hmaps

section Fin
variable {n : ℕ} {π : Fin (n + 1) → Type*} [∀ i, TopologicalSpace (π i)]

theorem ContinuousWithinAt.finCons
    {f : α → π 0} {g : α → ∀ j : Fin n, π (Fin.succ j)} {a : α} {s : Set α}
    (hf : ContinuousWithinAt f s a) (hg : ContinuousWithinAt g s a) :
    ContinuousWithinAt (fun a => Fin.cons (f a) (g a)) s a :=
  hf.tendsto.finCons hg

theorem ContinuousOn.finCons {f : α → π 0} {s : Set α} {g : α → ∀ j : Fin n, π (Fin.succ j)}
    (hf : ContinuousOn f s) (hg : ContinuousOn g s) :
    ContinuousOn (fun a => Fin.cons (f a) (g a)) s := fun a ha =>
  (hf a ha).finCons (hg a ha)

theorem ContinuousWithinAt.matrixVecCons {f : α → β} {g : α → Fin n → β} {a : α} {s : Set α}
    (hf : ContinuousWithinAt f s a) (hg : ContinuousWithinAt g s a) :
    ContinuousWithinAt (fun a => Matrix.vecCons (f a) (g a)) s a :=
  hf.tendsto.matrixVecCons hg

theorem ContinuousOn.matrixVecCons {f : α → β} {g : α → Fin n → β} {s : Set α}
    (hf : ContinuousOn f s) (hg : ContinuousOn g s) :
    ContinuousOn (fun a => Matrix.vecCons (f a) (g a)) s := fun a ha =>
  (hf a ha).matrixVecCons (hg a ha)

theorem ContinuousWithinAt.finSnoc
    {f : α → ∀ j : Fin n, π (Fin.castSucc j)} {g : α → π (Fin.last _)} {a : α} {s : Set α}
    (hf : ContinuousWithinAt f s a) (hg : ContinuousWithinAt g s a) :
    ContinuousWithinAt (fun a => Fin.snoc (f a) (g a)) s a :=
  hf.tendsto.finSnoc hg

theorem ContinuousOn.finSnoc
    {f : α → ∀ j : Fin n, π (Fin.castSucc j)} {g : α → π (Fin.last _)} {s : Set α}
    (hf : ContinuousOn f s) (hg : ContinuousOn g s) :
    ContinuousOn (fun a => Fin.snoc (f a) (g a)) s := fun a ha =>
  (hf a ha).finSnoc (hg a ha)

theorem ContinuousWithinAt.finInsertNth
    (i : Fin (n + 1)) {f : α → π i} {g : α → ∀ j : Fin n, π (i.succAbove j)} {a : α} {s : Set α}
    (hf : ContinuousWithinAt f s a) (hg : ContinuousWithinAt g s a) :
    ContinuousWithinAt (fun a => i.insertNth (f a) (g a)) s a :=
  hf.tendsto.finInsertNth i hg

@[deprecated (since := "2025-01-02")]
alias ContinuousWithinAt.fin_insertNth := ContinuousWithinAt.finInsertNth

theorem ContinuousOn.finInsertNth
    (i : Fin (n + 1)) {f : α → π i} {g : α → ∀ j : Fin n, π (i.succAbove j)} {s : Set α}
    (hf : ContinuousOn f s) (hg : ContinuousOn g s) :
    ContinuousOn (fun a => i.insertNth (f a) (g a)) s := fun a ha =>
  (hf a ha).finInsertNth i (hg a ha)

@[deprecated (since := "2025-01-02")]
alias ContinuousOn.fin_insertNth := ContinuousOn.finInsertNth

end Fin

theorem Set.LeftInvOn.map_nhdsWithin_eq {f : α → β} {g : β → α} {x : β} {s : Set β}
    (h : LeftInvOn f g s) (hx : f (g x) = x) (hf : ContinuousWithinAt f (g '' s) (g x))
    (hg : ContinuousWithinAt g s x) : map g (𝓝[s] x) = 𝓝[g '' s] g x := by
  apply le_antisymm
  · exact hg.tendsto_nhdsWithin (mapsTo_image _ _)
  · have A : g ∘ f =ᶠ[𝓝[g '' s] g x] id :=
      h.rightInvOn_image.eqOn.eventuallyEq_of_mem self_mem_nhdsWithin
    refine le_map_of_right_inverse A ?_
    simpa only [hx] using hf.tendsto_nhdsWithin (h.mapsTo (surjOn_image _ _))

theorem Function.LeftInverse.map_nhds_eq {f : α → β} {g : β → α} {x : β}
    (h : Function.LeftInverse f g) (hf : ContinuousWithinAt f (range g) (g x))
    (hg : ContinuousAt g x) : map g (𝓝 x) = 𝓝[range g] g x := by
  simpa only [nhdsWithin_univ, image_univ] using
    (h.leftInvOn univ).map_nhdsWithin_eq (h x) (by rwa [image_univ]) hg.continuousWithinAt

lemma Topology.IsInducing.continuousWithinAt_iff {f : α → β} {g : β → γ} (hg : IsInducing g)
    {s : Set α} {x : α} : ContinuousWithinAt f s x ↔ ContinuousWithinAt (g ∘ f) s x := by
  simp_rw [ContinuousWithinAt, hg.tendsto_nhds_iff]; rfl

@[deprecated (since := "2024-10-28")]
alias Inducing.continuousWithinAt_iff := IsInducing.continuousWithinAt_iff

lemma Topology.IsInducing.continuousOn_iff {f : α → β} {g : β → γ} (hg : IsInducing g)
    {s : Set α} : ContinuousOn f s ↔ ContinuousOn (g ∘ f) s := by
  simp_rw [ContinuousOn, hg.continuousWithinAt_iff]

@[deprecated (since := "2024-10-28")] alias Inducing.continuousOn_iff := IsInducing.continuousOn_iff

lemma Topology.IsEmbedding.continuousOn_iff {f : α → β} {g : β → γ} (hg : IsEmbedding g)
    {s : Set α} : ContinuousOn f s ↔ ContinuousOn (g ∘ f) s :=
  hg.isInducing.continuousOn_iff

@[deprecated (since := "2024-10-26")]
alias Embedding.continuousOn_iff := IsEmbedding.continuousOn_iff

lemma Topology.IsEmbedding.map_nhdsWithin_eq {f : α → β} (hf : IsEmbedding f) (s : Set α) (x : α) :
    map f (𝓝[s] x) = 𝓝[f '' s] f x := by
  rw [nhdsWithin, Filter.map_inf hf.injective, hf.map_nhds_eq, map_principal, ← nhdsWithin_inter',
    inter_eq_self_of_subset_right (image_subset_range _ _)]

@[deprecated (since := "2024-10-26")]
alias Embedding.map_nhdsWithin_eq := IsEmbedding.map_nhdsWithin_eq

theorem Topology.IsOpenEmbedding.map_nhdsWithin_preimage_eq {f : α → β} (hf : IsOpenEmbedding f)
    (s : Set β) (x : α) : map f (𝓝[f ⁻¹' s] x) = 𝓝[s] f x := by
  rw [hf.isEmbedding.map_nhdsWithin_eq, image_preimage_eq_inter_range]
  apply nhdsWithin_eq_nhdsWithin (mem_range_self _) hf.isOpen_range
  rw [inter_assoc, inter_self]

@[deprecated (since := "2024-10-18")]
alias OpenEmbedding.map_nhdsWithin_preimage_eq := IsOpenEmbedding.map_nhdsWithin_preimage_eq

theorem Topology.IsQuotientMap.continuousOn_isOpen_iff {f : α → β} {g : β → γ} (h : IsQuotientMap f)
    {s : Set β} (hs : IsOpen s) : ContinuousOn g s ↔ ContinuousOn (g ∘ f) (f ⁻¹' s) := by
  simp only [continuousOn_iff_continuous_restrict, (h.restrictPreimage_isOpen hs).continuous_iff]
  rfl

@[deprecated (since := "2024-10-22")]
alias QuotientMap.continuousOn_isOpen_iff := IsQuotientMap.continuousOn_isOpen_iff

theorem IsOpenMap.continuousOn_image_of_leftInvOn {f : α → β} {s : Set α}
    (h : IsOpenMap (s.restrict f)) {finv : β → α} (hleft : LeftInvOn finv f s) :
    ContinuousOn finv (f '' s) := by
  refine continuousOn_iff'.2 fun t ht => ⟨f '' (t ∩ s), ?_, ?_⟩
  · rw [← image_restrict]
    exact h _ (ht.preimage continuous_subtype_val)
  · rw [inter_eq_self_of_subset_left (image_subset f inter_subset_right), hleft.image_inter']

theorem IsOpenMap.continuousOn_range_of_leftInverse {f : α → β} (hf : IsOpenMap f) {finv : β → α}
    (hleft : Function.LeftInverse finv f) : ContinuousOn finv (range f) := by
  rw [← image_univ]
  exact (hf.restrict isOpen_univ).continuousOn_image_of_leftInvOn fun x _ => hleft x

/-!
### Continuity of piecewise defined functions
-/

@[simp]
theorem continuousWithinAt_update_same [DecidableEq α] {y : β} :
    ContinuousWithinAt (update f x y) s x ↔ Tendsto f (𝓝[s \ {x}] x) (𝓝 y) :=
  calc
    ContinuousWithinAt (update f x y) s x ↔ Tendsto (update f x y) (𝓝[s \ {x}] x) (𝓝 y) := by
    { rw [← continuousWithinAt_diff_self, ContinuousWithinAt, update_self] }
    _ ↔ Tendsto f (𝓝[s \ {x}] x) (𝓝 y) :=
      tendsto_congr' <| eventually_nhdsWithin_iff.2 <| Eventually.of_forall
        fun _ hz => update_of_ne hz.2 ..

@[simp]
theorem continuousAt_update_same [DecidableEq α] {y : β} :
    ContinuousAt (Function.update f x y) x ↔ Tendsto f (𝓝[≠] x) (𝓝 y) := by
  rw [← continuousWithinAt_univ, continuousWithinAt_update_same, compl_eq_univ_diff]

theorem ContinuousOn.if' {s : Set α} {p : α → Prop} {f g : α → β} [∀ a, Decidable (p a)]
    (hpf : ∀ a ∈ s ∩ frontier { a | p a },
      Tendsto f (𝓝[s ∩ { a | p a }] a) (𝓝 <| if p a then f a else g a))
    (hpg :
      ∀ a ∈ s ∩ frontier { a | p a },
        Tendsto g (𝓝[s ∩ { a | ¬p a }] a) (𝓝 <| if p a then f a else g a))
    (hf : ContinuousOn f <| s ∩ { a | p a }) (hg : ContinuousOn g <| s ∩ { a | ¬p a }) :
    ContinuousOn (fun a => if p a then f a else g a) s := by
  intro x hx
  by_cases hx' : x ∈ frontier { a | p a }
  · exact (hpf x ⟨hx, hx'⟩).piecewise_nhdsWithin (hpg x ⟨hx, hx'⟩)
  · rw [← inter_univ s, ← union_compl_self { a | p a }, inter_union_distrib_left] at hx ⊢
    cases' hx with hx hx
    · apply ContinuousWithinAt.union
      · exact (hf x hx).congr (fun y hy => if_pos hy.2) (if_pos hx.2)
      · have : x ∉ closure { a | p a }ᶜ := fun h => hx' ⟨subset_closure hx.2, by
          rwa [closure_compl] at h⟩
        exact continuousWithinAt_of_not_mem_closure fun h =>
          this (closure_inter_subset_inter_closure _ _ h).2
    · apply ContinuousWithinAt.union
      · have : x ∉ closure { a | p a } := fun h =>
          hx' ⟨h, fun h' : x ∈ interior { a | p a } => hx.2 (interior_subset h')⟩
        exact continuousWithinAt_of_not_mem_closure fun h =>
          this (closure_inter_subset_inter_closure _ _ h).2
      · exact (hg x hx).congr (fun y hy => if_neg hy.2) (if_neg hx.2)

theorem ContinuousOn.piecewise' [∀ a, Decidable (a ∈ t)]
    (hpf : ∀ a ∈ s ∩ frontier t, Tendsto f (𝓝[s ∩ t] a) (𝓝 (piecewise t f g a)))
    (hpg : ∀ a ∈ s ∩ frontier t, Tendsto g (𝓝[s ∩ tᶜ] a) (𝓝 (piecewise t f g a)))
    (hf : ContinuousOn f <| s ∩ t) (hg : ContinuousOn g <| s ∩ tᶜ) :
    ContinuousOn (piecewise t f g) s :=
  hf.if' hpf hpg hg

theorem ContinuousOn.if {p : α → Prop} [∀ a, Decidable (p a)]
    (hp : ∀ a ∈ s ∩ frontier { a | p a }, f a = g a)
    (hf : ContinuousOn f <| s ∩ closure { a | p a })
    (hg : ContinuousOn g <| s ∩ closure { a | ¬p a }) :
    ContinuousOn (fun a => if p a then f a else g a) s := by
  apply ContinuousOn.if'
  · rintro a ha
    simp only [← hp a ha, ite_self]
    apply tendsto_nhdsWithin_mono_left (inter_subset_inter_right s subset_closure)
    exact hf a ⟨ha.1, ha.2.1⟩
  · rintro a ha
    simp only [hp a ha, ite_self]
    apply tendsto_nhdsWithin_mono_left (inter_subset_inter_right s subset_closure)
    rcases ha with ⟨has, ⟨_, ha⟩⟩
    rw [← mem_compl_iff, ← closure_compl] at ha
    apply hg a ⟨has, ha⟩
  · exact hf.mono (inter_subset_inter_right s subset_closure)
  · exact hg.mono (inter_subset_inter_right s subset_closure)

theorem ContinuousOn.piecewise [∀ a, Decidable (a ∈ t)]
    (ht : ∀ a ∈ s ∩ frontier t, f a = g a) (hf : ContinuousOn f <| s ∩ closure t)
    (hg : ContinuousOn g <| s ∩ closure tᶜ) : ContinuousOn (piecewise t f g) s :=
  hf.if ht hg

theorem continuous_if' {p : α → Prop} [∀ a, Decidable (p a)]
    (hpf : ∀ a ∈ frontier { x | p x }, Tendsto f (𝓝[{ x | p x }] a) (𝓝 <| ite (p a) (f a) (g a)))
    (hpg : ∀ a ∈ frontier { x | p x }, Tendsto g (𝓝[{ x | ¬p x }] a) (𝓝 <| ite (p a) (f a) (g a)))
    (hf : ContinuousOn f { x | p x }) (hg : ContinuousOn g { x | ¬p x }) :
    Continuous fun a => ite (p a) (f a) (g a) := by
  rw [continuous_iff_continuousOn_univ]
  apply ContinuousOn.if' <;> simp [*] <;> assumption

theorem continuous_if {p : α → Prop} [∀ a, Decidable (p a)]
    (hp : ∀ a ∈ frontier { x | p x }, f a = g a) (hf : ContinuousOn f (closure { x | p x }))
    (hg : ContinuousOn g (closure { x | ¬p x })) :
    Continuous fun a => if p a then f a else g a := by
  rw [continuous_iff_continuousOn_univ]
  apply ContinuousOn.if <;> simpa

theorem Continuous.if {p : α → Prop} [∀ a, Decidable (p a)]
    (hp : ∀ a ∈ frontier { x | p x }, f a = g a) (hf : Continuous f) (hg : Continuous g) :
    Continuous fun a => if p a then f a else g a :=
  continuous_if hp hf.continuousOn hg.continuousOn

theorem continuous_if_const (p : Prop) [Decidable p] (hf : p → Continuous f)
    (hg : ¬p → Continuous g) : Continuous fun a => if p then f a else g a := by
  split_ifs with h
  exacts [hf h, hg h]

theorem Continuous.if_const (p : Prop) [Decidable p] (hf : Continuous f)
    (hg : Continuous g) : Continuous fun a => if p then f a else g a :=
  continuous_if_const p (fun _ => hf) fun _ => hg

theorem continuous_piecewise [∀ a, Decidable (a ∈ s)]
    (hs : ∀ a ∈ frontier s, f a = g a) (hf : ContinuousOn f (closure s))
    (hg : ContinuousOn g (closure sᶜ)) : Continuous (piecewise s f g) :=
  continuous_if hs hf hg

theorem Continuous.piecewise [∀ a, Decidable (a ∈ s)]
    (hs : ∀ a ∈ frontier s, f a = g a) (hf : Continuous f) (hg : Continuous g) :
    Continuous (piecewise s f g) :=
  hf.if hs hg

<<<<<<< HEAD
section Indicator
variable [One β]

@[to_additive]
lemma continuous_mulIndicator (hs : ∀ a ∈ frontier s, f a = 1) (hf : ContinuousOn f (closure s)) :
    Continuous (mulIndicator s f) := by
  classical exact continuous_piecewise hs hf continuousOn_const

@[to_additive]
protected lemma Continuous.mulIndicator (hs : ∀ a ∈ frontier s, f a = 1) (hf : Continuous f) :
    Continuous (mulIndicator s f) := by
  classical exact hf.piecewise hs continuous_const

@[to_additive]
theorem ContinuousOn.continuousAt_mulIndicator (hf : ContinuousOn f (interior s)) {x : α}
    (hx : x ∉ frontier s) :
    ContinuousAt (s.mulIndicator f) x := by
  rw [← Set.not_mem_compl_iff, Set.not_not_mem, compl_frontier_eq_union_interior] at hx
  obtain h | h := hx
  · have hs : interior s ∈ 𝓝 x := mem_interior_iff_mem_nhds.mp (by rwa [interior_interior])
    exact ContinuousAt.congr (hf.continuousAt hs) <| Filter.eventuallyEq_iff_exists_mem.mpr
      ⟨interior s, hs, Set.eqOn_mulIndicator.symm.mono interior_subset⟩
  · exact ContinuousAt.congr continuousAt_const <| Filter.eventuallyEq_iff_exists_mem.mpr
      ⟨sᶜ, mem_interior_iff_mem_nhds.mp h, Set.eqOn_mulIndicator'.symm⟩

end Indicator

=======
>>>>>>> f5531f23
theorem IsOpen.ite' (hs : IsOpen s) (hs' : IsOpen s')
    (ht : ∀ x ∈ frontier t, x ∈ s ↔ x ∈ s') : IsOpen (t.ite s s') := by
  classical
    simp only [isOpen_iff_continuous_mem, Set.ite] at *
    convert
      continuous_piecewise (fun x hx => propext (ht x hx)) hs.continuousOn hs'.continuousOn using 2
    rename_i x
    by_cases hx : x ∈ t <;> simp [hx]

theorem IsOpen.ite (hs : IsOpen s) (hs' : IsOpen s')
    (ht : s ∩ frontier t = s' ∩ frontier t) : IsOpen (t.ite s s') :=
  hs.ite' hs' fun x hx => by simpa [hx] using Set.ext_iff.1 ht x

theorem ite_inter_closure_eq_of_inter_frontier_eq
    (ht : s ∩ frontier t = s' ∩ frontier t) : t.ite s s' ∩ closure t = s ∩ closure t := by
  rw [closure_eq_self_union_frontier, inter_union_distrib_left, inter_union_distrib_left,
    ite_inter_self, ite_inter_of_inter_eq _ ht]

theorem ite_inter_closure_compl_eq_of_inter_frontier_eq
    (ht : s ∩ frontier t = s' ∩ frontier t) : t.ite s s' ∩ closure tᶜ = s' ∩ closure tᶜ := by
  rw [← ite_compl, ite_inter_closure_eq_of_inter_frontier_eq]
  rwa [frontier_compl, eq_comm]

theorem continuousOn_piecewise_ite' [∀ x, Decidable (x ∈ t)]
    (h : ContinuousOn f (s ∩ closure t)) (h' : ContinuousOn g (s' ∩ closure tᶜ))
    (H : s ∩ frontier t = s' ∩ frontier t) (Heq : EqOn f g (s ∩ frontier t)) :
    ContinuousOn (t.piecewise f g) (t.ite s s') := by
  apply ContinuousOn.piecewise
  · rwa [ite_inter_of_inter_eq _ H]
  · rwa [ite_inter_closure_eq_of_inter_frontier_eq H]
  · rwa [ite_inter_closure_compl_eq_of_inter_frontier_eq H]

theorem continuousOn_piecewise_ite [∀ x, Decidable (x ∈ t)]
    (h : ContinuousOn f s) (h' : ContinuousOn g s') (H : s ∩ frontier t = s' ∩ frontier t)
    (Heq : EqOn f g (s ∩ frontier t)) : ContinuousOn (t.piecewise f g) (t.ite s s') :=
  continuousOn_piecewise_ite' (h.mono inter_subset_left) (h'.mono inter_subset_left) H Heq


/-- If `f` is continuous on an open set `s` and continuous at each point of another
set `t` then `f` is continuous on `s ∪ t`. -/
lemma ContinuousOn.union_continuousAt
    {X Y : Type*} [TopologicalSpace X] [TopologicalSpace Y]
    {s t : Set X} {f : X → Y} (s_op : IsOpen s)
    (hs : ContinuousOn f s) (ht : ∀ x ∈ t, ContinuousAt f x) :
    ContinuousOn f (s ∪ t) :=
  continuousOn_of_forall_continuousAt <| fun _ hx => hx.elim
  (fun h => ContinuousWithinAt.continuousAt (continuousWithinAt hs h) <| IsOpen.mem_nhds s_op h)
  (ht _)

/-- If `f` is continuous on some neighbourhood `s'` of `s` and `f` maps `s` to `t`,
the preimage of a set neighbourhood of `t` is a set neighbourhood of `s`. -/
-- See `Continuous.tendsto_nhdsSet` for a special case.
theorem ContinuousOn.tendsto_nhdsSet {f : α → β} {s s' : Set α} {t : Set β}
    (hf : ContinuousOn f s') (hs' : s' ∈ 𝓝ˢ s) (hst : MapsTo f s t) : Tendsto f (𝓝ˢ s) (𝓝ˢ t) := by
  obtain ⟨V, hV, hsV, hVs'⟩ := mem_nhdsSet_iff_exists.mp hs'
  refine ((hasBasis_nhdsSet s).tendsto_iff (hasBasis_nhdsSet t)).mpr fun U hU ↦
    ⟨V ∩ f ⁻¹' U, ?_, fun _ ↦ ?_⟩
  · exact ⟨(hf.mono hVs').isOpen_inter_preimage hV hU.1,
      subset_inter hsV (hst.mono Subset.rfl hU.2)⟩
  · intro h
    rw [← mem_preimage]
    exact mem_of_mem_inter_right h

/-- Preimage of a set neighborhood of `t` under a continuous map `f` is a set neighborhood of `s`
provided that `f` maps `s` to `t`. -/
theorem Continuous.tendsto_nhdsSet {f : α → β} {t : Set β} (hf : Continuous f)
    (hst : MapsTo f s t) : Tendsto f (𝓝ˢ s) (𝓝ˢ t) :=
  hf.continuousOn.tendsto_nhdsSet univ_mem hst

lemma Continuous.tendsto_nhdsSet_nhds
    {b : β} {f : α → β} (h : Continuous f) (h' : EqOn f (fun _ ↦ b) s) :
    Tendsto f (𝓝ˢ s) (𝓝 b) := by
  rw [← nhdsSet_singleton]
  exact h.tendsto_nhdsSet h'

set_option linter.style.longFile 1700<|MERGE_RESOLUTION|>--- conflicted
+++ resolved
@@ -1446,36 +1446,6 @@
     Continuous (piecewise s f g) :=
   hf.if hs hg
 
-<<<<<<< HEAD
-section Indicator
-variable [One β]
-
-@[to_additive]
-lemma continuous_mulIndicator (hs : ∀ a ∈ frontier s, f a = 1) (hf : ContinuousOn f (closure s)) :
-    Continuous (mulIndicator s f) := by
-  classical exact continuous_piecewise hs hf continuousOn_const
-
-@[to_additive]
-protected lemma Continuous.mulIndicator (hs : ∀ a ∈ frontier s, f a = 1) (hf : Continuous f) :
-    Continuous (mulIndicator s f) := by
-  classical exact hf.piecewise hs continuous_const
-
-@[to_additive]
-theorem ContinuousOn.continuousAt_mulIndicator (hf : ContinuousOn f (interior s)) {x : α}
-    (hx : x ∉ frontier s) :
-    ContinuousAt (s.mulIndicator f) x := by
-  rw [← Set.not_mem_compl_iff, Set.not_not_mem, compl_frontier_eq_union_interior] at hx
-  obtain h | h := hx
-  · have hs : interior s ∈ 𝓝 x := mem_interior_iff_mem_nhds.mp (by rwa [interior_interior])
-    exact ContinuousAt.congr (hf.continuousAt hs) <| Filter.eventuallyEq_iff_exists_mem.mpr
-      ⟨interior s, hs, Set.eqOn_mulIndicator.symm.mono interior_subset⟩
-  · exact ContinuousAt.congr continuousAt_const <| Filter.eventuallyEq_iff_exists_mem.mpr
-      ⟨sᶜ, mem_interior_iff_mem_nhds.mp h, Set.eqOn_mulIndicator'.symm⟩
-
-end Indicator
-
-=======
->>>>>>> f5531f23
 theorem IsOpen.ite' (hs : IsOpen s) (hs' : IsOpen s')
     (ht : ∀ x ∈ frontier t, x ∈ s ↔ x ∈ s') : IsOpen (t.ite s s') := by
   classical
