--- conflicted
+++ resolved
@@ -9,111 +9,9 @@
 
 # Explicit limits and colimits
 
-<<<<<<< HEAD
-## Overview
-
-We define explicit finite coproducts in `Stonean` as sigma types (disjoint unions) and explicit
-pullbacks where one of the maps is an open embedding
-
--/
-
-set_option autoImplicit true
-
-open CategoryTheory
-
-namespace Stonean
-
-/-!
-This section defines the finite Coproduct of a finite family
-of profinite spaces `X : α → Stonean.{u}`
-
-Notes: The content is mainly copied from
-`Mathlib/Topology/Category/CompHaus/Limits.lean`
--/
-section FiniteCoproducts
-
-open Limits
-
-variable {α : Type} [Finite α] {B : Stonean.{u}}
-  (X : α → Stonean.{u})
-
-/--
-The coproduct of a finite family of objects in `Stonean`, constructed as the disjoint
-union with its usual topology.
--/
-def finiteCoproduct : Stonean := Stonean.of <| Σ (a : α), X a
-
-/-- The inclusion of one of the factors into the explicit finite coproduct. -/
-def finiteCoproduct.ι (a : α) : X a ⟶ finiteCoproduct X where
-  toFun := fun x => ⟨a,x⟩
-  continuous_toFun := continuous_sigmaMk (σ := fun a => X a)
-
-/--
-To construct a morphism from the explicit finite coproduct, it suffices to
-specify a morphism from each of its factors.
-This is essentially the universal property of the coproduct.
--/
-def finiteCoproduct.desc {B : Stonean.{u}} (e : (a : α) → (X a ⟶ B)) :
-    finiteCoproduct X ⟶ B where
-  toFun := fun ⟨a,x⟩ => e a x
-  continuous_toFun := by
-    apply continuous_sigma
-    intro a; exact (e a).continuous
-
-@[reassoc (attr := simp)]
-lemma finiteCoproduct.ι_desc {B : Stonean.{u}} (e : (a : α) → (X a ⟶ B)) (a : α) :
-    finiteCoproduct.ι X a ≫ finiteCoproduct.desc X e = e a := rfl
-
-lemma finiteCoproduct.hom_ext {B : Stonean.{u}} (f g : finiteCoproduct X ⟶ B)
-    (h : ∀ a : α, finiteCoproduct.ι X a ≫ f = finiteCoproduct.ι X a ≫ g) : f = g := by
-  ext ⟨a, x⟩
-  specialize h a
-  apply_fun (fun q => q x) at h
-  exact h
-
-/-- The coproduct cocone associated to the explicit finite coproduct. -/
-abbrev finiteCoproduct.cofan : Limits.Cofan X :=
-  Cofan.mk (finiteCoproduct X) (finiteCoproduct.ι X)
-
-/-- The explicit finite coproduct cocone is a colimit cocone. -/
-def finiteCoproduct.isColimit : Limits.IsColimit (finiteCoproduct.cofan X) :=
-  mkCofanColimit _
-    (fun s ↦ desc _ fun a ↦ s.inj a)
-    (fun s a ↦ ι_desc _ _ _)
-    fun s m hm ↦ finiteCoproduct.hom_ext _ _ _ fun a ↦
-      (by ext t; exact congrFun (congrArg DFunLike.coe (hm a)) t)
-
-instance (n : ℕ) (F : Discrete (Fin n) ⥤ Stonean) :
-    HasColimit (Discrete.functor (F.obj ∘ Discrete.mk) : Discrete (Fin n) ⥤ Stonean) where
-  exists_colimit := ⟨⟨finiteCoproduct.cofan _, finiteCoproduct.isColimit _⟩⟩
-
-instance : HasFiniteCoproducts Stonean where
-  out _ := { has_colimit := fun _ ↦ hasColimitOfIso Discrete.natIsoFunctor }
-
-/-- The isomorphism from the explicit finite coproducts to the abstract coproduct. -/
-noncomputable
-def coproductIsoCoproduct : finiteCoproduct X ≅ ∐ X :=
-Limits.IsColimit.coconePointUniqueUpToIso
-  (finiteCoproduct.isColimit X) (Limits.colimit.isColimit _)
-
-/-- The inclusion maps into the explicit finite coproduct are open embeddings. -/
-lemma finiteCoproduct.openEmbedding_ι {α : Type} [Finite α] (Z : α → Stonean.{u}) (a : α) :
-    OpenEmbedding (finiteCoproduct.ι Z a) :=
-  openEmbedding_sigmaMk (σ := fun a => (Z a))
-
-/-- The inclusion maps into the abstract finite coproduct are open embeddings. -/
-lemma Sigma.openEmbedding_ι {α : Type} [Finite α] (Z : α → Stonean.{u}) (a : α) :
-    OpenEmbedding (Sigma.ι Z a) := by
-  refine' OpenEmbedding.of_comp _ (homeoOfIso (coproductIsoCoproduct Z).symm).openEmbedding _
-  convert finiteCoproduct.openEmbedding_ι Z a
-  ext x
-  change ((Sigma.ι Z a) ≫ (coproductIsoCoproduct Z).inv) x = _
-  simp [coproductIsoCoproduct]
-=======
 This file applies the general API for explicit limits and colimits in `CompHausLike P` (see
 the file `Mathlib.Topology.Category.CompHausLike.Limits`) to the special case of `Stonean`.
 -/
->>>>>>> 99508fb5
 
 universe w u
 
