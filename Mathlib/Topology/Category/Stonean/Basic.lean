/-
Copyright (c) 2023 Adam Topaz. All rights reserved.
Released under Apache 2.0 license as described in the file LICENSE.
Authors: Adam Topaz
-/
import Mathlib.Topology.ExtremallyDisconnected
import Mathlib.Topology.Category.CompHaus.Projective
import Mathlib.Topology.Category.Profinite.Basic
/-!
# Extremally disconnected sets

This file develops some of the basic theory of extremally disconnected compact Hausdorff spaces.

## Overview

This file defines the type `Stonean` of all extremally (note: not "extremely"!)
disconnected compact Hausdorff spaces, gives it the structure of a large category,
and proves some basic observations about this category and various functors from it.

The Lean implementation: a term of type `Stonean` is a pair, considering of
a term of type `CompHaus` (i.e. a compact Hausdorff topological space) plus
a proof that the space is extremally disconnected.
This is equivalent to the assertion that the term is projective in `CompHaus`,
in the sense of category theory (i.e., such that morphisms out of the object
can be lifted along epimorphisms).

## Main definitions

* `Stonean` : the category of extremally disconnected compact Hausdorff spaces.
* `Stonean.toCompHaus` : the forgetful functor `Stonean ⥤ CompHaus` from Stonean
  spaces to compact Hausdorff spaces
* `Stonean.toProfinite` : the functor from Stonean spaces to profinite spaces.

-/
universe u

open CategoryTheory
open scoped Topology

-- This was a global instance prior to #13170. We may experiment with removing it.
attribute [local instance] ConcreteCategory.instFunLike

/-- `Stonean` is the category of extremally disconnected compact Hausdorff spaces. -/
structure Stonean where
  /-- The underlying compact Hausdorff space of a Stonean space. -/
  compHaus : CompHaus.{u}
  /-- A Stonean space is extremally disconnected -/
  [extrDisc : ExtremallyDisconnected compHaus]

namespace CompHaus

/-- `Projective` implies `ExtremallyDisconnected`. -/
instance (X : CompHaus.{u}) [Projective X] : ExtremallyDisconnected X := by
  apply CompactT2.Projective.extremallyDisconnected
  intro A B _ _ _ _ _ _ f g hf hg hsurj
  have : CompactSpace (TopCat.of A) := by assumption
  have : T2Space (TopCat.of A) := by assumption
  have : CompactSpace (TopCat.of B) := by assumption
  have : T2Space (TopCat.of B) := by assumption
  let A' : CompHaus := ⟨TopCat.of A, trivial⟩
  let B' : CompHaus := ⟨TopCat.of B, trivial⟩
  let f' : X ⟶ B' := ⟨f, hf⟩
  let g' : A' ⟶ B' := ⟨g,hg⟩
  have : Epi g' := by
    rw [CompHaus.epi_iff_surjective]
    assumption
  obtain ⟨h, hh⟩ := Projective.factors f' g'
  refine ⟨h, h.2, ?_⟩
  ext t
  apply_fun (fun e => e t) at hh
  exact hh

/-- `Projective` implies `Stonean`. -/
@[simps!]
def toStonean (X : CompHaus.{u}) [Projective X] :
    Stonean where
  compHaus := X

end CompHaus

namespace Stonean

/-- Stonean spaces form a large category. -/
instance : LargeCategory Stonean.{u} :=
  show Category (InducedCategory CompHaus (·.compHaus)) from inferInstance

/-- The (forgetful) functor from Stonean spaces to compact Hausdorff spaces. -/
@[simps!]
def toCompHaus : Stonean.{u} ⥤ CompHaus.{u} :=
  inducedFunctor _

/-- The forgetful functor `Stonean ⥤ CompHaus` is fully faithful. -/
def fullyFaithfulToCompHaus : toCompHaus.FullyFaithful  :=
  fullyFaithfulInducedFunctor _

/-- Construct a term of `Stonean` from a type endowed with the structure of a
compact, Hausdorff and extremally disconnected topological space.
-/
def of (X : Type*) [TopologicalSpace X] [CompactSpace X] [T2Space X]
    [ExtremallyDisconnected X] : Stonean :=
  ⟨⟨X, inferInstance⟩, trivial⟩

/-- The forgetful functor `Stonean ⥤ CompHaus` is full. -/
<<<<<<< HEAD
instance : toCompHaus.Full where
  preimage := fun f => f

/-- The forgetful functor `Stonean ⥤ CompHaus` is faithful. -/
instance : toCompHaus.Faithful := {}
=======
instance : toCompHaus.Full := fullyFaithfulToCompHaus.full

/-- The forgetful functor `Stonean ⥤ CompHaus` is faithful. -/
instance : toCompHaus.Faithful := fullyFaithfulToCompHaus.faithful
>>>>>>> 59de845a

/-- Stonean spaces are a concrete category. -/
instance : ConcreteCategory Stonean where
  forget := toCompHaus ⋙ forget _

instance : CoeSort Stonean.{u} (Type u) := ConcreteCategory.hasCoeToSort _
instance {X Y : Stonean.{u}} : FunLike (X ⟶ Y) X Y := ConcreteCategory.instFunLike

/-- Stonean spaces are topological spaces. -/
instance instTopologicalSpace (X : Stonean.{u}) : TopologicalSpace X :=
  show TopologicalSpace X.compHaus from inferInstance

/-- Stonean spaces are compact. -/
instance (X : Stonean.{u}) : CompactSpace X :=
  show CompactSpace X.compHaus from inferInstance

/-- Stonean spaces are Hausdorff. -/
instance (X : Stonean.{u}) : T2Space X :=
  show T2Space X.compHaus from inferInstance

instance (X : Stonean.{u}) : ExtremallyDisconnected X :=
  X.2

/-- The functor from Stonean spaces to profinite spaces. -/
@[simps]
def toProfinite : Stonean.{u} ⥤ Profinite.{u} where
  obj X :=
    { toTop := X.compHaus.toTop,
      prop := show TotallyDisconnectedSpace X from inferInstance }
  map f := f

/-- The functor from Stonean spaces to profinite spaces is full. -/
instance : toProfinite.Full where
<<<<<<< HEAD
  preimage f := f
=======
  map_surjective f := ⟨f, rfl⟩
>>>>>>> 59de845a

/-- The functor from Stonean spaces to profinite spaces is faithful. -/
instance : toProfinite.Faithful := {}

/-- The functor from Stonean spaces to compact Hausdorff spaces
    factors through profinite spaces. -/
example : toProfinite ⋙ profiniteToCompHaus = toCompHaus :=
  rfl

/-- Construct an isomorphism from a homeomorphism. -/
@[simps! hom inv]
noncomputable
def isoOfHomeo {X Y : Stonean} (f : X ≃ₜ Y) : X ≅ Y :=
  @asIso _ _ _ _ ⟨f, f.continuous⟩
  (@isIso_of_reflects_iso _ _ _ _ _ _ _ toCompHaus (CompHausLike.isoOfHomeo f).isIso_hom _)

/-- Construct a homeomorphism from an isomorphism. -/
@[simps!]
def homeoOfIso {X Y : Stonean} (f : X ≅ Y) : X ≃ₜ Y := CompHausLike.homeoOfIso (toCompHaus.mapIso f)

/-- The equivalence between isomorphisms in `Stonean` and homeomorphisms
of topological spaces. -/
@[simps!]
noncomputable
def isoEquivHomeo {X Y : Stonean} : (X ≅ Y) ≃ (X ≃ₜ Y) where
  toFun := homeoOfIso
  invFun := isoOfHomeo
  left_inv f := by ext; rfl
  right_inv f := by ext; rfl

/--
A finite discrete space as a Stonean space.
-/
def mkFinite (X : Type*) [Finite X] [TopologicalSpace X] [DiscreteTopology X] : Stonean where
  compHaus := CompHaus.of X
  extrDisc := by
    dsimp
    constructor
    intro U _
    apply isOpen_discrete (closure U)

/--
A morphism in `Stonean` is an epi iff it is surjective.
-/
lemma epi_iff_surjective {X Y : Stonean} (f : X ⟶ Y) :
    Epi f ↔ Function.Surjective f := by
  refine ⟨?_, ConcreteCategory.epi_of_surjective _⟩
  dsimp [Function.Surjective]
  intro h y
  by_contra! hy
  let C := Set.range f
  have hC : IsClosed C := (isCompact_range f.continuous).isClosed
  let U := Cᶜ
  have hUy : U ∈ 𝓝 y := by
    simp only [C, Set.mem_range, hy, exists_false, not_false_eq_true, hC.compl_mem_nhds]
  obtain ⟨V, hV, hyV, hVU⟩ := isTopologicalBasis_isClopen.mem_nhds_iff.mp hUy
  classical
  let g : Y ⟶ mkFinite (ULift (Fin 2)) :=
    ⟨(LocallyConstant.ofIsClopen hV).map ULift.up, LocallyConstant.continuous _⟩
  let h : Y ⟶ mkFinite (ULift (Fin 2)) := ⟨fun _ => ⟨1⟩, continuous_const⟩
  have H : h = g := by
    rw [← cancel_epi f]
    ext x
    apply ULift.ext -- why is `ext` not doing this automatically?
    change 1 = ite _ _ _ -- why is `dsimp` not getting me here?
    rw [if_neg]
    refine mt (hVU ·) ?_ -- what would be an idiomatic tactic for this step?
    simpa only [U, Set.mem_compl_iff, Set.mem_range, not_exists, not_forall, not_not]
      using exists_apply_eq_apply f x
  apply_fun fun e => (e y).down at H
  change 1 = ite _ _ _ at H -- why is `dsimp at H` not getting me here?
  rw [if_pos hyV] at H
  exact one_ne_zero H

instance {X Y : Stonean} (f : X ⟶ Y) [Epi f] : @Epi CompHaus _ _ _ f := by
  rw [CompHaus.epi_iff_surjective]
  rwa [Stonean.epi_iff_surjective] at *

instance {X Y : Stonean} (f : X ⟶ Y) [@Epi CompHaus _ _ _ f] : Epi f := by
  rw [Stonean.epi_iff_surjective]
  rwa [CompHaus.epi_iff_surjective] at *

/-- Every Stonean space is projective in `CompHaus` -/
instance instProjectiveCompHausCompHaus (X : Stonean) : Projective X.compHaus where
  factors := by
    intro B C φ f _
    haveI : ExtremallyDisconnected X.compHaus.toTop := X.extrDisc
    have hf : Function.Surjective f := by rwa [← CompHaus.epi_iff_surjective]
    obtain ⟨f', h⟩ := CompactT2.ExtremallyDisconnected.projective φ.continuous f.continuous hf
    use ⟨f', h.left⟩
    ext
    exact congr_fun h.right _

/-- Every Stonean space is projective in `Profinite` -/
instance (X : Stonean) : Projective (toProfinite.obj X) where
  factors := by
    intro B C φ f _
    haveI : ExtremallyDisconnected (toProfinite.obj X) := X.extrDisc
    have hf : Function.Surjective f := by rwa [← Profinite.epi_iff_surjective]
    obtain ⟨f', h⟩ := CompactT2.ExtremallyDisconnected.projective φ.continuous f.continuous hf
    use ⟨f', h.left⟩
    ext
    exact congr_fun h.right _

/-- Every Stonean space is projective in `Stonean`. -/
instance (X : Stonean) : Projective X where
  factors := by
    intro B C φ f _
    haveI : ExtremallyDisconnected X.compHaus.toTop := X.extrDisc
    have hf : Function.Surjective f := by rwa [← Stonean.epi_iff_surjective]
    obtain ⟨f', h⟩ := CompactT2.ExtremallyDisconnected.projective φ.continuous f.continuous hf
    use ⟨f', h.left⟩
    ext
    exact congr_fun h.right _

end Stonean

namespace CompHaus

/-- If `X` is compact Hausdorff, `presentation X` is a Stonean space equipped with an epimorphism
  down to `X` (see `CompHaus.presentation.π` and `CompHaus.presentation.epi_π`). It is a
  "constructive" witness to the fact that `CompHaus` has enough projectives. -/
noncomputable
def presentation (X : CompHaus) : Stonean where
  compHaus := (projectivePresentation X).p
  extrDisc := by
    refine CompactT2.Projective.extremallyDisconnected
      (@fun Y Z _ _ _ _ _ _ f g hfcont hgcont hgsurj => ?_)
    let g₁ : (CompHaus.of Y) ⟶ (CompHaus.of Z) := ⟨g, hgcont⟩
    let f₁ : (projectivePresentation X).p ⟶ (CompHaus.of Z) := ⟨f, hfcont⟩
    have hg₁ : Epi g₁ := (epi_iff_surjective _).2 hgsurj
    refine ⟨Projective.factorThru f₁ g₁, (Projective.factorThru f₁ g₁).2, funext (fun _ => ?_)⟩
    change (Projective.factorThru f₁ g₁ ≫ g₁) _ = f _
    rw [Projective.factorThru_comp]
    rfl

/-- The morphism from `presentation X` to `X`. -/
noncomputable
def presentation.π (X : CompHaus) : X.presentation.compHaus ⟶ X :=
  (projectivePresentation X).f

/-- The morphism from `presentation X` to `X` is an epimorphism. -/
noncomputable
instance presentation.epi_π (X : CompHaus) : Epi (π X) :=
  (projectivePresentation X).epi

/--
```
               X
               |
              (f)
               |
               \/
  Z ---(e)---> Y
```
If `Z` is a Stonean space, `f : X ⟶ Y` an epi in `CompHaus` and `e : Z ⟶ Y` is arbitrary, then
`lift e f` is a fixed (but arbitrary) lift of `e` to a morphism `Z ⟶ X`. It exists because
`Z` is a projective object in `CompHaus`.
-/
noncomputable
def lift {X Y : CompHaus} {Z : Stonean} (e : Z.compHaus ⟶ Y) (f : X ⟶ Y) [Epi f] :
    Z.compHaus ⟶ X :=
  Projective.factorThru e f

@[simp, reassoc]
lemma lift_lifts {X Y : CompHaus} {Z : Stonean} (e : Z.compHaus ⟶ Y) (f : X ⟶ Y) [Epi f] :
    lift e f ≫ f = e := by simp [lift]

lemma Gleason (X : CompHaus.{u}) :
    Projective X ↔ ExtremallyDisconnected X := by
  constructor
  · intro h
    show ExtremallyDisconnected X.toStonean
    infer_instance
  · intro h
    let X' : Stonean := ⟨X⟩
    show Projective X'.compHaus
    apply Stonean.instProjectiveCompHausCompHaus

end CompHaus

namespace Profinite

/-- If `X` is profinite, `presentation X` is a Stonean space equipped with an epimorphism down to
    `X` (see `Profinite.presentation.π` and `Profinite.presentation.epi_π`). -/
noncomputable
def presentation (X : Profinite) : Stonean where
  compHaus := (profiniteToCompHaus.obj X).projectivePresentation.p
  extrDisc := (profiniteToCompHaus.obj X).presentation.extrDisc

/-- The morphism from `presentation X` to `X`. -/
noncomputable
def presentation.π (X : Profinite) : Stonean.toProfinite.obj X.presentation ⟶ X :=
  (profiniteToCompHaus.obj X).projectivePresentation.f

/-- The morphism from `presentation X` to `X` is an epimorphism. -/
noncomputable
instance presentation.epi_π (X : Profinite) : Epi (π X) := by
  have := (profiniteToCompHaus.obj X).projectivePresentation.epi
  rw [CompHaus.epi_iff_surjective] at this
  rw [epi_iff_surjective]
  exact this

/--
```
               X
               |
              (f)
               |
               \/
  Z ---(e)---> Y
```
If `Z` is a Stonean space, `f : X ⟶ Y` an epi in `Profinite` and `e : Z ⟶ Y` is arbitrary,
then `lift e f` is a fixed (but arbitrary) lift of `e` to a morphism `Z ⟶ X`. It is
`CompHaus.lift e f` as a morphism in `Profinite`.
-/
noncomputable
def lift {X Y : Profinite} {Z : Stonean} (e : Stonean.toProfinite.obj Z ⟶ Y) (f : X ⟶ Y) [Epi f] :
    Stonean.toProfinite.obj Z ⟶ X :=
  let e' : Z.compHaus ⟶ (profiniteToCompHaus.obj Y) := ⟨e, e.continuous⟩
  have : Epi (profiniteToCompHaus.map f) := by
    simp only [CompHaus.epi_iff_surjective, CompHausLike.toCompHausLike_obj,
      CompHausLike.toCompHausLike_map]
    exact (Profinite.epi_iff_surjective f).mp inferInstance
  CompHaus.lift e' (profiniteToCompHaus.map f)
  -- this proof is temporarily uglified because of the refactor.

@[simp, reassoc]
lemma lift_lifts {X Y : Profinite} {Z : Stonean} (e : Stonean.toProfinite.obj Z ⟶ Y) (f : X ⟶ Y)
    [Epi f] : lift e f ≫ f = e :=
  haveI : Epi (profiniteToCompHaus.map f) := by
  -- `haveI` because otherwise the linter thinks it's unused.
    simp only [CompHaus.epi_iff_surjective, CompHausLike.toCompHausLike_obj,
      CompHausLike.toCompHausLike_map]
    exact (Profinite.epi_iff_surjective f).mp inferInstance
  CompHaus.lift_lifts _ _
  -- this proof is temporarily uglified because of the refactor.

lemma projective_of_extrDisc {X : Profinite.{u}} (hX : ExtremallyDisconnected X) :
    Projective X := by
  have : ExtremallyDisconnected (profiniteToCompHaus.obj X) := hX
  show Projective (Stonean.toProfinite.obj ⟨profiniteToCompHaus.obj X⟩)
  exact inferInstance

end Profinite<|MERGE_RESOLUTION|>--- conflicted
+++ resolved
@@ -101,18 +101,10 @@
   ⟨⟨X, inferInstance⟩, trivial⟩
 
 /-- The forgetful functor `Stonean ⥤ CompHaus` is full. -/
-<<<<<<< HEAD
-instance : toCompHaus.Full where
-  preimage := fun f => f
-
-/-- The forgetful functor `Stonean ⥤ CompHaus` is faithful. -/
-instance : toCompHaus.Faithful := {}
-=======
 instance : toCompHaus.Full := fullyFaithfulToCompHaus.full
 
 /-- The forgetful functor `Stonean ⥤ CompHaus` is faithful. -/
 instance : toCompHaus.Faithful := fullyFaithfulToCompHaus.faithful
->>>>>>> 59de845a
 
 /-- Stonean spaces are a concrete category. -/
 instance : ConcreteCategory Stonean where
@@ -146,11 +138,7 @@
 
 /-- The functor from Stonean spaces to profinite spaces is full. -/
 instance : toProfinite.Full where
-<<<<<<< HEAD
-  preimage f := f
-=======
   map_surjective f := ⟨f, rfl⟩
->>>>>>> 59de845a
 
 /-- The functor from Stonean spaces to profinite spaces is faithful. -/
 instance : toProfinite.Faithful := {}
