--- conflicted
+++ resolved
@@ -122,11 +122,6 @@
 noncomputable instance compHausToTop.reflective : Reflective compHausToTop where
   L := topToCompHaus
   adj := Adjunction.adjunctionOfEquivLeft _ _
-<<<<<<< HEAD
-set_option linter.uppercaseLean3 false in
-#align CompHaus_to_Top.reflective compHausToTop.reflective
-=======
->>>>>>> 99508fb5
 
 noncomputable instance compHausToTop.createsLimits : CreatesLimits compHausToTop :=
   monadicCreatesLimits _
@@ -227,12 +222,8 @@
   · rw [← CategoryTheory.epi_iff_surjective]
     apply (forget CompHaus).epi_of_epi_map
 
-<<<<<<< HEAD
-end CompHaus
-=======
 end CompHaus
 
 /-- Every `CompHausLike` admits a functor to `CompHaus`. -/
 abbrev compHausLikeToCompHaus (P : TopCat → Prop) : CompHausLike P ⥤ CompHaus :=
-  CompHausLike.toCompHausLike (by simp only [implies_true])
->>>>>>> 99508fb5
+  CompHausLike.toCompHausLike (by simp only [implies_true])