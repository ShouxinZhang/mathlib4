--- conflicted
+++ resolved
@@ -26,11 +26,7 @@
 
 open CategoryTheory Limits
 
-<<<<<<< HEAD
--- This was a global instance prior to #13170. We may experiment with removing it.
-=======
 -- This was a global instance prior to https://github.com/leanprover-community/mathlib4/pull/13170. We may experiment with removing it.
->>>>>>> d0df76bd
 attribute [local instance] ConcreteCategory.instFunLike
 
 universe u v
