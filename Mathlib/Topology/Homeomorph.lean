/-
Copyright (c) 2019 Reid Barton. All rights reserved.
Released under Apache 2.0 license as described in the file LICENSE.
Authors: Johannes Hölzl, Patrick Massot, Sébastien Gouëzel, Zhouhang Zhou, Reid Barton
-/
import Mathlib.Logic.Equiv.Fin
<<<<<<< HEAD
import Mathlib.Topology.Connected.LocallyConnected
import Mathlib.Topology.ContinuousMap.Defs
import Mathlib.Topology.DenseEmbedding
import Mathlib.Topology.Support
=======
import Mathlib.Topology.Algebra.Support
import Mathlib.Topology.Connected.LocallyConnected
import Mathlib.Topology.ContinuousMap.Defs
import Mathlib.Topology.DenseEmbedding
>>>>>>> 62fd5798

/-!
# Homeomorphisms

This file defines homeomorphisms between two topological spaces. They are bijections with both
directions continuous. We denote homeomorphisms with the notation `≃ₜ`.

# Main definitions

* `Homeomorph X Y`: The type of homeomorphisms from `X` to `Y`.
  This type can be denoted using the following notation: `X ≃ₜ Y`.

# Main results

* Pretty much every topological property is preserved under homeomorphisms.
* `Homeomorph.homeomorphOfContinuousOpen`: A continuous bijection that is
  an open map is a homeomorphism.

-/

open Filter Function Set Topology

variable {X Y W Z : Type*}

-- not all spaces are homeomorphic to each other
/-- Homeomorphism between `X` and `Y`, also called topological isomorphism -/
structure Homeomorph (X : Type*) (Y : Type*) [TopologicalSpace X] [TopologicalSpace Y]
    extends X ≃ Y where
  /-- The forward map of a homeomorphism is a continuous function. -/
  continuous_toFun : Continuous toFun := by continuity
  /-- The inverse map of a homeomorphism is a continuous function. -/
  continuous_invFun : Continuous invFun := by continuity

@[inherit_doc]
infixl:25 " ≃ₜ " => Homeomorph

namespace Homeomorph

variable [TopologicalSpace X] [TopologicalSpace Y] [TopologicalSpace W] [TopologicalSpace Z]
  {X' Y' : Type*} [TopologicalSpace X'] [TopologicalSpace Y']

theorem toEquiv_injective : Function.Injective (toEquiv : X ≃ₜ Y → X ≃ Y)
  | ⟨_, _, _⟩, ⟨_, _, _⟩, rfl => rfl

instance : EquivLike (X ≃ₜ Y) X Y where
  coe h := h.toEquiv
  inv h := h.toEquiv.symm
  left_inv h := h.left_inv
  right_inv h := h.right_inv
  coe_injective' _ _ H _ := toEquiv_injective <| DFunLike.ext' H

@[simp] theorem homeomorph_mk_coe (a : X ≃ Y) (b c) : (Homeomorph.mk a b c : X → Y) = a :=
  rfl

/-- The unique homeomorphism between two empty types. -/
protected def empty [IsEmpty X] [IsEmpty Y] : X ≃ₜ Y where
  __ := Equiv.equivOfIsEmpty X Y

/-- Inverse of a homeomorphism. -/
@[symm]
protected def symm (h : X ≃ₜ Y) : Y ≃ₜ X where
  continuous_toFun := h.continuous_invFun
  continuous_invFun := h.continuous_toFun
  toEquiv := h.toEquiv.symm

@[simp] theorem symm_symm (h : X ≃ₜ Y) : h.symm.symm = h := rfl

theorem symm_bijective : Function.Bijective (Homeomorph.symm : (X ≃ₜ Y) → Y ≃ₜ X) :=
  Function.bijective_iff_has_inverse.mpr ⟨_, symm_symm, symm_symm⟩

/-- See Note [custom simps projection] -/
def Simps.symm_apply (h : X ≃ₜ Y) : Y → X :=
  h.symm

initialize_simps_projections Homeomorph (toFun → apply, invFun → symm_apply)

@[simp]
theorem coe_toEquiv (h : X ≃ₜ Y) : ⇑h.toEquiv = h :=
  rfl

@[simp]
theorem coe_symm_toEquiv (h : X ≃ₜ Y) : ⇑h.toEquiv.symm = h.symm :=
  rfl

@[ext]
theorem ext {h h' : X ≃ₜ Y} (H : ∀ x, h x = h' x) : h = h' :=
  DFunLike.ext _ _ H

/-- Identity map as a homeomorphism. -/
@[simps! (config := .asFn) apply]
protected def refl (X : Type*) [TopologicalSpace X] : X ≃ₜ X where
  continuous_toFun := continuous_id
  continuous_invFun := continuous_id
  toEquiv := Equiv.refl X

/-- Composition of two homeomorphisms. -/
@[trans]
protected def trans (h₁ : X ≃ₜ Y) (h₂ : Y ≃ₜ Z) : X ≃ₜ Z where
  continuous_toFun := h₂.continuous_toFun.comp h₁.continuous_toFun
  continuous_invFun := h₁.continuous_invFun.comp h₂.continuous_invFun
  toEquiv := Equiv.trans h₁.toEquiv h₂.toEquiv

@[simp]
theorem trans_apply (h₁ : X ≃ₜ Y) (h₂ : Y ≃ₜ Z) (x : X) : h₁.trans h₂ x = h₂ (h₁ x) :=
  rfl

@[simp]
theorem symm_trans_apply (f : X ≃ₜ Y) (g : Y ≃ₜ Z) (z : Z) :
    (f.trans g).symm z = f.symm (g.symm z) := rfl

@[simp]
theorem homeomorph_mk_coe_symm (a : X ≃ Y) (b c) :
    ((Homeomorph.mk a b c).symm : Y → X) = a.symm :=
  rfl

@[simp]
theorem refl_symm : (Homeomorph.refl X).symm = Homeomorph.refl X :=
  rfl

@[continuity, fun_prop]
protected theorem continuous (h : X ≃ₜ Y) : Continuous h :=
  h.continuous_toFun

-- otherwise `by continuity` can't prove continuity of `h.to_equiv.symm`
@[continuity]
protected theorem continuous_symm (h : X ≃ₜ Y) : Continuous h.symm :=
  h.continuous_invFun

@[simp]
theorem apply_symm_apply (h : X ≃ₜ Y) (y : Y) : h (h.symm y) = y :=
  h.toEquiv.apply_symm_apply y

@[simp]
theorem symm_apply_apply (h : X ≃ₜ Y) (x : X) : h.symm (h x) = x :=
  h.toEquiv.symm_apply_apply x

@[simp]
theorem self_trans_symm (h : X ≃ₜ Y) : h.trans h.symm = Homeomorph.refl X := by
  ext
  apply symm_apply_apply

@[simp]
theorem symm_trans_self (h : X ≃ₜ Y) : h.symm.trans h = Homeomorph.refl Y := by
  ext
  apply apply_symm_apply

protected theorem bijective (h : X ≃ₜ Y) : Function.Bijective h :=
  h.toEquiv.bijective

protected theorem injective (h : X ≃ₜ Y) : Function.Injective h :=
  h.toEquiv.injective

protected theorem surjective (h : X ≃ₜ Y) : Function.Surjective h :=
  h.toEquiv.surjective

/-- Change the homeomorphism `f` to make the inverse function definitionally equal to `g`. -/
def changeInv (f : X ≃ₜ Y) (g : Y → X) (hg : Function.RightInverse g f) : X ≃ₜ Y :=
  haveI : g = f.symm := (f.left_inv.eq_rightInverse hg).symm
  { toFun := f
    invFun := g
    left_inv := by convert f.left_inv
    right_inv := by convert f.right_inv using 1
    continuous_toFun := f.continuous
    continuous_invFun := by convert f.symm.continuous }

@[simp]
theorem symm_comp_self (h : X ≃ₜ Y) : h.symm ∘ h = id :=
  funext h.symm_apply_apply

@[simp]
theorem self_comp_symm (h : X ≃ₜ Y) : h ∘ h.symm = id :=
  funext h.apply_symm_apply

@[simp]
theorem range_coe (h : X ≃ₜ Y) : range h = univ :=
  h.surjective.range_eq

theorem image_symm (h : X ≃ₜ Y) : image h.symm = preimage h :=
  funext h.symm.toEquiv.image_eq_preimage

theorem preimage_symm (h : X ≃ₜ Y) : preimage h.symm = image h :=
  (funext h.toEquiv.image_eq_preimage).symm

@[simp]
theorem image_preimage (h : X ≃ₜ Y) (s : Set Y) : h '' (h ⁻¹' s) = s :=
  h.toEquiv.image_preimage s

@[simp]
theorem preimage_image (h : X ≃ₜ Y) (s : Set X) : h ⁻¹' (h '' s) = s :=
  h.toEquiv.preimage_image s

theorem image_eq_preimage (h : X ≃ₜ Y) (s : Set X) : h '' s = h.symm ⁻¹' s :=
  h.toEquiv.image_eq_preimage s

lemma image_compl (h : X ≃ₜ Y) (s : Set X) : h '' (sᶜ) = (h '' s)ᶜ :=
  h.toEquiv.image_compl s

lemma isInducing (h : X ≃ₜ Y) : IsInducing h :=
  .of_comp h.continuous h.symm.continuous <| by simp only [symm_comp_self, IsInducing.id]

@[deprecated (since := "2024-10-28")] alias inducing := isInducing

theorem induced_eq (h : X ≃ₜ Y) : TopologicalSpace.induced h ‹_› = ‹_› := h.isInducing.1.symm

theorem isQuotientMap (h : X ≃ₜ Y) : IsQuotientMap h :=
  IsQuotientMap.of_comp h.symm.continuous h.continuous <| by
    simp only [self_comp_symm, IsQuotientMap.id]

@[deprecated (since := "2024-10-22")]
alias quotientMap := isQuotientMap

theorem coinduced_eq (h : X ≃ₜ Y) : TopologicalSpace.coinduced h ‹_› = ‹_› :=
  h.isQuotientMap.2.symm

theorem isEmbedding (h : X ≃ₜ Y) : IsEmbedding h := ⟨h.isInducing, h.injective⟩

@[deprecated (since := "2024-10-26")]
alias embedding := isEmbedding

/-- Homeomorphism given an embedding. -/
noncomputable def ofIsEmbedding (f : X → Y) (hf : IsEmbedding f) : X ≃ₜ Set.range f where
  continuous_toFun := hf.continuous.subtype_mk _
  continuous_invFun := hf.continuous_iff.2 <| by simp [continuous_subtype_val]
  toEquiv := Equiv.ofInjective f hf.injective

@[deprecated (since := "2024-10-26")]
alias ofEmbedding := ofIsEmbedding

protected theorem secondCountableTopology [SecondCountableTopology Y]
    (h : X ≃ₜ Y) : SecondCountableTopology X :=
  h.isInducing.secondCountableTopology

/-- If `h : X → Y` is a homeomorphism, `h(s)` is compact iff `s` is. -/
@[simp]
theorem isCompact_image {s : Set X} (h : X ≃ₜ Y) : IsCompact (h '' s) ↔ IsCompact s :=
  h.isEmbedding.isCompact_iff.symm

/-- If `h : X → Y` is a homeomorphism, `h⁻¹(s)` is compact iff `s` is. -/
@[simp]
theorem isCompact_preimage {s : Set Y} (h : X ≃ₜ Y) : IsCompact (h ⁻¹' s) ↔ IsCompact s := by
  rw [← image_symm]; exact h.symm.isCompact_image

/-- If `h : X → Y` is a homeomorphism, `s` is σ-compact iff `h(s)` is. -/
@[simp]
theorem isSigmaCompact_image {s : Set X} (h : X ≃ₜ Y) :
    IsSigmaCompact (h '' s) ↔ IsSigmaCompact s :=
  h.isEmbedding.isSigmaCompact_iff.symm

/-- If `h : X → Y` is a homeomorphism, `h⁻¹(s)` is σ-compact iff `s` is. -/
@[simp]
theorem isSigmaCompact_preimage {s : Set Y} (h : X ≃ₜ Y) :
    IsSigmaCompact (h ⁻¹' s) ↔ IsSigmaCompact s := by
  rw [← image_symm]; exact h.symm.isSigmaCompact_image

@[simp]
theorem isPreconnected_image {s : Set X} (h : X ≃ₜ Y) :
    IsPreconnected (h '' s) ↔ IsPreconnected s :=
  ⟨fun hs ↦ by simpa only [image_symm, preimage_image]
    using hs.image _ h.symm.continuous.continuousOn,
    fun hs ↦ hs.image _ h.continuous.continuousOn⟩

@[simp]
theorem isPreconnected_preimage {s : Set Y} (h : X ≃ₜ Y) :
    IsPreconnected (h ⁻¹' s) ↔ IsPreconnected s := by
  rw [← image_symm, isPreconnected_image]

@[simp]
theorem isConnected_image {s : Set X} (h : X ≃ₜ Y) :
    IsConnected (h '' s) ↔ IsConnected s :=
  image_nonempty.and h.isPreconnected_image

@[simp]
theorem isConnected_preimage {s : Set Y} (h : X ≃ₜ Y) :
    IsConnected (h ⁻¹' s) ↔ IsConnected s := by
  rw [← image_symm, isConnected_image]

theorem image_connectedComponentIn {s : Set X} (h : X ≃ₜ Y) {x : X} (hx : x ∈ s) :
    h '' connectedComponentIn s x = connectedComponentIn (h '' s) (h x) := by
  refine (h.continuous.image_connectedComponentIn_subset hx).antisymm ?_
  have := h.symm.continuous.image_connectedComponentIn_subset (mem_image_of_mem h hx)
  rwa [image_subset_iff, h.preimage_symm, h.image_symm, h.preimage_image, h.symm_apply_apply]
    at this

@[simp]
theorem comap_cocompact (h : X ≃ₜ Y) : comap h (cocompact Y) = cocompact X :=
  (comap_cocompact_le h.continuous).antisymm <|
    (hasBasis_cocompact.le_basis_iff (hasBasis_cocompact.comap h)).2 fun K hK =>
      ⟨h ⁻¹' K, h.isCompact_preimage.2 hK, Subset.rfl⟩

@[simp]
theorem map_cocompact (h : X ≃ₜ Y) : map h (cocompact X) = cocompact Y := by
  rw [← h.comap_cocompact, map_comap_of_surjective h.surjective]

protected theorem compactSpace [CompactSpace X] (h : X ≃ₜ Y) : CompactSpace Y where
  isCompact_univ := h.symm.isCompact_preimage.2 isCompact_univ

protected theorem t0Space [T0Space X] (h : X ≃ₜ Y) : T0Space Y := h.symm.isEmbedding.t0Space
protected theorem t1Space [T1Space X] (h : X ≃ₜ Y) : T1Space Y := h.symm.isEmbedding.t1Space
protected theorem t2Space [T2Space X] (h : X ≃ₜ Y) : T2Space Y := h.symm.isEmbedding.t2Space
protected theorem t25Space [T25Space X] (h : X ≃ₜ Y) : T25Space Y := h.symm.isEmbedding.t25Space
protected theorem t3Space [T3Space X] (h : X ≃ₜ Y) : T3Space Y := h.symm.isEmbedding.t3Space

theorem isDenseEmbedding (h : X ≃ₜ Y) : IsDenseEmbedding h :=
  { h.isEmbedding with dense := h.surjective.denseRange }

@[deprecated (since := "2024-09-30")]
alias denseEmbedding := isDenseEmbedding

@[simp]
theorem isOpen_preimage (h : X ≃ₜ Y) {s : Set Y} : IsOpen (h ⁻¹' s) ↔ IsOpen s :=
  h.isQuotientMap.isOpen_preimage

@[simp]
theorem isOpen_image (h : X ≃ₜ Y) {s : Set X} : IsOpen (h '' s) ↔ IsOpen s := by
  rw [← preimage_symm, isOpen_preimage]

protected theorem isOpenMap (h : X ≃ₜ Y) : IsOpenMap h := fun _ => h.isOpen_image.2

@[simp]
theorem isClosed_preimage (h : X ≃ₜ Y) {s : Set Y} : IsClosed (h ⁻¹' s) ↔ IsClosed s := by
  simp only [← isOpen_compl_iff, ← preimage_compl, isOpen_preimage]

@[simp]
theorem isClosed_image (h : X ≃ₜ Y) {s : Set X} : IsClosed (h '' s) ↔ IsClosed s := by
  rw [← preimage_symm, isClosed_preimage]

protected theorem isClosedMap (h : X ≃ₜ Y) : IsClosedMap h := fun _ => h.isClosed_image.2

theorem isOpenEmbedding (h : X ≃ₜ Y) : IsOpenEmbedding h :=
  .of_isEmbedding_isOpenMap h.isEmbedding h.isOpenMap

@[deprecated (since := "2024-10-18")]
alias openEmbedding := isOpenEmbedding

theorem isClosedEmbedding (h : X ≃ₜ Y) : IsClosedEmbedding h :=
  .of_isEmbedding_isClosedMap h.isEmbedding h.isClosedMap

@[deprecated (since := "2024-10-20")]
alias closedEmbedding := isClosedEmbedding

protected theorem normalSpace [NormalSpace X] (h : X ≃ₜ Y) : NormalSpace Y :=
  h.symm.isClosedEmbedding.normalSpace

protected theorem t4Space [T4Space X] (h : X ≃ₜ Y) : T4Space Y := h.symm.isClosedEmbedding.t4Space
protected theorem t5Space [T5Space X] (h : X ≃ₜ Y) : T5Space Y := h.symm.isClosedEmbedding.t5Space

theorem preimage_closure (h : X ≃ₜ Y) (s : Set Y) : h ⁻¹' closure s = closure (h ⁻¹' s) :=
  h.isOpenMap.preimage_closure_eq_closure_preimage h.continuous _

theorem image_closure (h : X ≃ₜ Y) (s : Set X) : h '' closure s = closure (h '' s) := by
  rw [← preimage_symm, preimage_closure]

theorem preimage_interior (h : X ≃ₜ Y) (s : Set Y) : h ⁻¹' interior s = interior (h ⁻¹' s) :=
  h.isOpenMap.preimage_interior_eq_interior_preimage h.continuous _

theorem image_interior (h : X ≃ₜ Y) (s : Set X) : h '' interior s = interior (h '' s) := by
  rw [← preimage_symm, preimage_interior]

theorem preimage_frontier (h : X ≃ₜ Y) (s : Set Y) : h ⁻¹' frontier s = frontier (h ⁻¹' s) :=
  h.isOpenMap.preimage_frontier_eq_frontier_preimage h.continuous _

theorem image_frontier (h : X ≃ₜ Y) (s : Set X) : h '' frontier s = frontier (h '' s) := by
  rw [← preimage_symm, preimage_frontier]

@[to_additive]
theorem _root_.HasCompactMulSupport.comp_homeomorph {M} [One M] {f : Y → M}
    (hf : HasCompactMulSupport f) (φ : X ≃ₜ Y) : HasCompactMulSupport (f ∘ φ) :=
  hf.comp_isClosedEmbedding φ.isClosedEmbedding

@[simp]
theorem map_nhds_eq (h : X ≃ₜ Y) (x : X) : map h (𝓝 x) = 𝓝 (h x) :=
  h.isEmbedding.map_nhds_of_mem _ (by simp)

@[simp]
theorem map_punctured_nhds_eq (h : X ≃ₜ Y) (x : X) : map h (𝓝[≠] x) = 𝓝[≠] (h x) := by
  convert h.isEmbedding.map_nhdsWithin_eq ({x}ᶜ) x
  rw [h.image_compl, Set.image_singleton]

theorem symm_map_nhds_eq (h : X ≃ₜ Y) (x : X) : map h.symm (𝓝 (h x)) = 𝓝 x := by
  rw [h.symm.map_nhds_eq, h.symm_apply_apply]

theorem nhds_eq_comap (h : X ≃ₜ Y) (x : X) : 𝓝 x = comap h (𝓝 (h x)) :=
  h.isInducing.nhds_eq_comap x

@[simp]
theorem comap_nhds_eq (h : X ≃ₜ Y) (y : Y) : comap h (𝓝 y) = 𝓝 (h.symm y) := by
  rw [h.nhds_eq_comap, h.apply_symm_apply]

@[simp]
theorem comap_coclosedCompact (h : X ≃ₜ Y) : comap h (coclosedCompact Y) = coclosedCompact X :=
  (hasBasis_coclosedCompact.comap h).eq_of_same_basis <| by
    simpa [comp_def] using hasBasis_coclosedCompact.comp_surjective h.injective.preimage_surjective

@[simp]
theorem map_coclosedCompact (h : X ≃ₜ Y) : map h (coclosedCompact X) = coclosedCompact Y := by
  rw [← h.comap_coclosedCompact, map_comap_of_surjective h.surjective]

/-- If the codomain of a homeomorphism is a locally connected space, then the domain is also
a locally connected space. -/
theorem locallyConnectedSpace [i : LocallyConnectedSpace Y] (h : X ≃ₜ Y) :
    LocallyConnectedSpace X := by
  have : ∀ x, (𝓝 x).HasBasis (fun s ↦ IsOpen s ∧ h x ∈ s ∧ IsConnected s)
      (h.symm '' ·) := fun x ↦ by
    rw [← h.symm_map_nhds_eq]
    exact (i.1 _).map _
  refine locallyConnectedSpace_of_connected_bases _ _ this fun _ _ hs ↦ ?_
  exact hs.2.2.2.image _ h.symm.continuous.continuousOn

/-- The codomain of a homeomorphism is a locally compact space if and only if
the domain is a locally compact space. -/
theorem locallyCompactSpace_iff (h : X ≃ₜ Y) :
    LocallyCompactSpace X ↔ LocallyCompactSpace Y := by
  exact ⟨fun _ => h.symm.isOpenEmbedding.locallyCompactSpace,
    fun _ => h.isClosedEmbedding.locallyCompactSpace⟩

/-- If a bijective map `e : X ≃ Y` is continuous and open, then it is a homeomorphism. -/
@[simps toEquiv]
def homeomorphOfContinuousOpen (e : X ≃ Y) (h₁ : Continuous e) (h₂ : IsOpenMap e) : X ≃ₜ Y where
  continuous_toFun := h₁
  continuous_invFun := by
    rw [continuous_def]
    intro s hs
    convert ← h₂ s hs using 1
    apply e.image_eq_preimage
  toEquiv := e

/-- If a bijective map `e : X ≃ Y` is continuous and closed, then it is a homeomorphism. -/
def homeomorphOfContinuousClosed (e : X ≃ Y) (h₁ : Continuous e) (h₂ : IsClosedMap e) : X ≃ₜ Y where
  continuous_toFun := h₁
  continuous_invFun := by
    rw [continuous_iff_isClosed]
    intro s hs
    convert ← h₂ s hs using 1
    apply e.image_eq_preimage
  toEquiv := e

@[simp]
theorem homeomorphOfContinuousOpen_apply (e : X ≃ Y) (h₁ : Continuous e) (h₂ : IsOpenMap e) :
    ⇑(homeomorphOfContinuousOpen e h₁ h₂) = e := rfl

@[simp]
theorem homeomorphOfContinuousOpen_symm_apply (e : X ≃ Y) (h₁ : Continuous e) (h₂ : IsOpenMap e) :
    ⇑(homeomorphOfContinuousOpen e h₁ h₂).symm = e.symm := rfl

@[simp]
theorem comp_continuousOn_iff (h : X ≃ₜ Y) (f : Z → X) (s : Set Z) :
    ContinuousOn (h ∘ f) s ↔ ContinuousOn f s :=
  h.isInducing.continuousOn_iff.symm

@[simp]
theorem comp_continuous_iff (h : X ≃ₜ Y) {f : Z → X} : Continuous (h ∘ f) ↔ Continuous f :=
  h.isInducing.continuous_iff.symm

@[simp]
theorem comp_continuous_iff' (h : X ≃ₜ Y) {f : Y → Z} : Continuous (f ∘ h) ↔ Continuous f :=
  h.isQuotientMap.continuous_iff.symm

theorem comp_continuousAt_iff (h : X ≃ₜ Y) (f : Z → X) (z : Z) :
    ContinuousAt (h ∘ f) z ↔ ContinuousAt f z :=
  h.isInducing.continuousAt_iff.symm

theorem comp_continuousAt_iff' (h : X ≃ₜ Y) (f : Y → Z) (x : X) :
    ContinuousAt (f ∘ h) x ↔ ContinuousAt f (h x) :=
  h.isInducing.continuousAt_iff' (by simp)

theorem comp_continuousWithinAt_iff (h : X ≃ₜ Y) (f : Z → X) (s : Set Z) (z : Z) :
    ContinuousWithinAt f s z ↔ ContinuousWithinAt (h ∘ f) s z :=
  h.isInducing.continuousWithinAt_iff

@[simp]
theorem comp_isOpenMap_iff (h : X ≃ₜ Y) {f : Z → X} : IsOpenMap (h ∘ f) ↔ IsOpenMap f := by
  refine ⟨?_, fun hf => h.isOpenMap.comp hf⟩
  intro hf
  rw [← Function.id_comp f, ← h.symm_comp_self, Function.comp_assoc]
  exact h.symm.isOpenMap.comp hf

@[simp]
theorem comp_isOpenMap_iff' (h : X ≃ₜ Y) {f : Y → Z} : IsOpenMap (f ∘ h) ↔ IsOpenMap f := by
  refine ⟨?_, fun hf => hf.comp h.isOpenMap⟩
  intro hf
  rw [← Function.comp_id f, ← h.self_comp_symm, ← Function.comp_assoc]
  exact hf.comp h.symm.isOpenMap

/-- A homeomorphism `h : X ≃ₜ Y` lifts to a homeomorphism between subtypes corresponding to
predicates `p : X → Prop` and `q : Y → Prop` so long as `p = q ∘ h`. -/
@[simps!]
def subtype {p : X → Prop} {q : Y → Prop} (h : X ≃ₜ Y) (h_iff : ∀ x, p x ↔ q (h x)) :
    {x // p x} ≃ₜ {y // q y} where
  continuous_toFun := by simpa [Equiv.coe_subtypeEquiv_eq_map] using h.continuous.subtype_map _
  continuous_invFun := by simpa [Equiv.coe_subtypeEquiv_eq_map] using
    h.symm.continuous.subtype_map _
  __ := h.subtypeEquiv h_iff

@[simp]
lemma subtype_toEquiv {p : X → Prop} {q : Y → Prop} (h : X ≃ₜ Y) (h_iff : ∀ x, p x ↔ q (h x)) :
    (h.subtype h_iff).toEquiv = h.toEquiv.subtypeEquiv h_iff :=
  rfl

/-- A homeomorphism `h : X ≃ₜ Y` lifts to a homeomorphism between sets `s : Set X` and `t : Set Y`
whenever `h` maps `s` onto `t`. -/
abbrev sets {s : Set X} {t : Set Y} (h : X ≃ₜ Y) (h_eq : s = h ⁻¹' t) : s ≃ₜ t :=
  h.subtype <| Set.ext_iff.mp h_eq

/-- If two sets are equal, then they are homeomorphic. -/
def setCongr {s t : Set X} (h : s = t) : s ≃ₜ t where
  continuous_toFun := continuous_inclusion h.subset
  continuous_invFun := continuous_inclusion h.symm.subset
  toEquiv := Equiv.setCongr h

/-- Sum of two homeomorphisms. -/
def sumCongr (h₁ : X ≃ₜ X') (h₂ : Y ≃ₜ Y') : X ⊕ Y ≃ₜ X' ⊕ Y' where
  continuous_toFun := h₁.continuous.sum_map h₂.continuous
  continuous_invFun := h₁.symm.continuous.sum_map h₂.symm.continuous
  toEquiv := h₁.toEquiv.sumCongr h₂.toEquiv

/-- Product of two homeomorphisms. -/
def prodCongr (h₁ : X ≃ₜ X') (h₂ : Y ≃ₜ Y') : X × Y ≃ₜ X' × Y' where
  toEquiv := h₁.toEquiv.prodCongr h₂.toEquiv

@[simp]
theorem prodCongr_symm (h₁ : X ≃ₜ X') (h₂ : Y ≃ₜ Y') :
    (h₁.prodCongr h₂).symm = h₁.symm.prodCongr h₂.symm :=
  rfl

@[simp]
theorem coe_prodCongr (h₁ : X ≃ₜ X') (h₂ : Y ≃ₜ Y') : ⇑(h₁.prodCongr h₂) = Prod.map h₁ h₂ :=
  rfl

-- Commutativity and associativity of the disjoint union of topological spaces,
-- and the sum with an empty space.
section sum

variable (X Y W Z)

/-- `X ⊕ Y` is homeomorphic to `Y ⊕ X`. -/
def sumComm : X ⊕ Y ≃ₜ Y ⊕ X where
  toEquiv := Equiv.sumComm X Y
  continuous_toFun := continuous_sum_swap
  continuous_invFun := continuous_sum_swap

@[simp]
theorem sumComm_symm : (sumComm X Y).symm = sumComm Y X :=
  rfl

@[simp]
theorem coe_sumComm : ⇑(sumComm X Y) = Sum.swap :=
  rfl

@[continuity, fun_prop]
lemma continuous_sumAssoc : Continuous (Equiv.sumAssoc X Y Z) :=
  Continuous.sum_elim (by fun_prop) (by fun_prop)

@[continuity, fun_prop]
lemma continuous_sumAssoc_symm : Continuous (Equiv.sumAssoc X Y Z).symm :=
  Continuous.sum_elim (by fun_prop) (by fun_prop)

/-- `(X ⊕ Y) ⊕ Z` is homeomorphic to `X ⊕ (Y ⊕ Z)`. -/
def sumAssoc : (X ⊕ Y) ⊕ Z ≃ₜ X ⊕ Y ⊕ Z where
  toEquiv := Equiv.sumAssoc X Y Z
  continuous_toFun := continuous_sumAssoc X Y Z
  continuous_invFun := continuous_sumAssoc_symm X Y Z

@[simp]
lemma sumAssoc_toEquiv : (sumAssoc X Y Z).toEquiv = Equiv.sumAssoc X Y Z := rfl

/-- Four-way commutativity of the disjoint union. The name matches `add_add_add_comm`. -/
def sumSumSumComm : (X ⊕ Y) ⊕ W ⊕ Z ≃ₜ (X ⊕ W) ⊕ Y ⊕ Z where
  toEquiv := Equiv.sumSumSumComm X Y W Z
  continuous_toFun := by
    unfold Equiv.sumSumSumComm
    dsimp only
    have : Continuous (Sum.map (Sum.map (@id X) ⇑(Equiv.sumComm Y W)) (@id Z)) := by continuity
    fun_prop
  continuous_invFun := by
    unfold Equiv.sumSumSumComm
    dsimp only
    have : Continuous (Sum.map (Sum.map (@id X) (Equiv.sumComm Y W).symm) (@id Z)) := by continuity
    fun_prop

@[simp]
lemma sumSumSumComm_toEquiv : (sumSumSumComm X Y W Z).toEquiv = (Equiv.sumSumSumComm X Y W Z) := rfl

@[simp]
lemma sumSumSumComm_symm : (sumSumSumComm X Y W Z).symm = (sumSumSumComm X W Y Z) := rfl

/-- The sum of `X` with any empty topological space is homeomorphic to `X`. -/
@[simps! (config := .asFn) apply]
def sumEmpty [IsEmpty Y] : X ⊕ Y ≃ₜ X where
  toEquiv := Equiv.sumEmpty X Y
  continuous_toFun := Continuous.sum_elim continuous_id (by fun_prop)
  continuous_invFun := continuous_inl

/-- The sum of `X` with any empty topological space is homeomorphic to `X`. -/
def emptySum [IsEmpty Y] : Y ⊕ X ≃ₜ X := (sumComm Y X).trans (sumEmpty X Y)

@[simp] theorem coe_emptySum [IsEmpty Y] : (emptySum X Y).toEquiv = Equiv.emptySum Y X := rfl

end sum

-- Commutativity and associativity of the product of top. spaces, and the product with `PUnit`.
section prod

variable (X Y W Z)

/-- `X × Y` is homeomorphic to `Y × X`. -/
def prodComm : X × Y ≃ₜ Y × X where
  continuous_toFun := continuous_snd.prod_mk continuous_fst
  continuous_invFun := continuous_snd.prod_mk continuous_fst
  toEquiv := Equiv.prodComm X Y

@[simp]
theorem prodComm_symm : (prodComm X Y).symm = prodComm Y X :=
  rfl

@[simp]
theorem coe_prodComm : ⇑(prodComm X Y) = Prod.swap :=
  rfl

/-- `(X × Y) × Z` is homeomorphic to `X × (Y × Z)`. -/
def prodAssoc : (X × Y) × Z ≃ₜ X × Y × Z where
  continuous_toFun := continuous_fst.fst.prod_mk (continuous_fst.snd.prod_mk continuous_snd)
  continuous_invFun := (continuous_fst.prod_mk continuous_snd.fst).prod_mk continuous_snd.snd
  toEquiv := Equiv.prodAssoc X Y Z

@[simp]
lemma prodAssoc_toEquiv : (prodAssoc X Y Z).toEquiv = Equiv.prodAssoc X Y Z := rfl

/-- Four-way commutativity of `prod`. The name matches `mul_mul_mul_comm`. -/
def prodProdProdComm : (X × Y) × W × Z ≃ₜ (X × W) × Y × Z where
  toEquiv := Equiv.prodProdProdComm X Y W Z
  continuous_toFun := by
    unfold Equiv.prodProdProdComm
    dsimp only
    fun_prop
  continuous_invFun := by
    unfold Equiv.prodProdProdComm
    dsimp only
    fun_prop

@[simp]
theorem prodProdProdComm_symm : (prodProdProdComm X Y W Z).symm = prodProdProdComm X W Y Z :=
  rfl

/-- `X × {*}` is homeomorphic to `X`. -/
@[simps! (config := .asFn) apply]
def prodPUnit : X × PUnit ≃ₜ X where
  toEquiv := Equiv.prodPUnit X
  continuous_toFun := continuous_fst
  continuous_invFun := continuous_id.prod_mk continuous_const

/-- `{*} × X` is homeomorphic to `X`. -/
def punitProd : PUnit × X ≃ₜ X :=
  (prodComm _ _).trans (prodPUnit _)

@[simp] theorem coe_punitProd : ⇑(punitProd X) = Prod.snd := rfl

/-- If both `X` and `Y` have a unique element, then `X ≃ₜ Y`. -/
@[simps!]
def homeomorphOfUnique [Unique X] [Unique Y] : X ≃ₜ Y :=
  { Equiv.equivOfUnique X Y with
    continuous_toFun := continuous_const
    continuous_invFun := continuous_const }

end prod

/-- `Equiv.piCongrLeft` as a homeomorphism: this is the natural homeomorphism
`Π i, Y (e i) ≃ₜ Π j, Y j` obtained from a bijection `ι ≃ ι'`. -/
@[simps! apply toEquiv]
def piCongrLeft {ι ι' : Type*} {Y : ι' → Type*} [∀ j, TopologicalSpace (Y j)]
    (e : ι ≃ ι') : (∀ i, Y (e i)) ≃ₜ ∀ j, Y j where
  continuous_toFun := continuous_pi <| e.forall_congr_right.mp fun i ↦ by
    simpa only [Equiv.toFun_as_coe, Equiv.piCongrLeft_apply_apply] using continuous_apply i
  continuous_invFun := Pi.continuous_precomp' e
  toEquiv := Equiv.piCongrLeft _ e

/-- `Equiv.piCongrRight` as a homeomorphism: this is the natural homeomorphism
`Π i, Y₁ i ≃ₜ Π j, Y₂ i` obtained from homeomorphisms `Y₁ i ≃ₜ Y₂ i` for each `i`. -/
@[simps! apply toEquiv]
def piCongrRight {ι : Type*} {Y₁ Y₂ : ι → Type*} [∀ i, TopologicalSpace (Y₁ i)]
    [∀ i, TopologicalSpace (Y₂ i)] (F : ∀ i, Y₁ i ≃ₜ Y₂ i) : (∀ i, Y₁ i) ≃ₜ ∀ i, Y₂ i where
  continuous_toFun := Pi.continuous_postcomp' fun i ↦ (F i).continuous
  continuous_invFun := Pi.continuous_postcomp' fun i ↦ (F i).symm.continuous
  toEquiv := Equiv.piCongrRight fun i => (F i).toEquiv

@[simp]
theorem piCongrRight_symm {ι : Type*} {Y₁ Y₂ : ι → Type*} [∀ i, TopologicalSpace (Y₁ i)]
    [∀ i, TopologicalSpace (Y₂ i)] (F : ∀ i, Y₁ i ≃ₜ Y₂ i) :
    (piCongrRight F).symm = piCongrRight fun i => (F i).symm :=
  rfl

/-- `Equiv.piCongr` as a homeomorphism: this is the natural homeomorphism
`Π i₁, Y₁ i ≃ₜ Π i₂, Y₂ i₂` obtained from a bijection `ι₁ ≃ ι₂` and homeomorphisms
`Y₁ i₁ ≃ₜ Y₂ (e i₁)` for each `i₁ : ι₁`. -/
@[simps! apply toEquiv]
def piCongr {ι₁ ι₂ : Type*} {Y₁ : ι₁ → Type*} {Y₂ : ι₂ → Type*}
    [∀ i₁, TopologicalSpace (Y₁ i₁)] [∀ i₂, TopologicalSpace (Y₂ i₂)]
    (e : ι₁ ≃ ι₂) (F : ∀ i₁, Y₁ i₁ ≃ₜ Y₂ (e i₁)) : (∀ i₁, Y₁ i₁) ≃ₜ ∀ i₂, Y₂ i₂ :=
  (Homeomorph.piCongrRight F).trans (Homeomorph.piCongrLeft e)

-- Porting note (https://github.com/leanprover-community/mathlib4/issues/11215): TODO: align the order of universes with `Equiv.ulift`
/-- `ULift X` is homeomorphic to `X`. -/
def ulift.{u, v} {X : Type u} [TopologicalSpace X] : ULift.{v, u} X ≃ₜ X where
  continuous_toFun := continuous_uLift_down
  continuous_invFun := continuous_uLift_up
  toEquiv := Equiv.ulift

/-- The natural homeomorphism `(ι ⊕ ι' → X) ≃ₜ (ι → X) × (ι' → X)`.
`Equiv.sumArrowEquivProdArrow` as a homeomorphism. -/
@[simps!]
def sumArrowHomeomorphProdArrow {ι ι' : Type*} : (ι ⊕ ι' → X) ≃ₜ (ι → X) × (ι' → X)  where
  toEquiv := Equiv.sumArrowEquivProdArrow _ _ _
  continuous_toFun := by
    simp only [Equiv.sumArrowEquivProdArrow, Equiv.coe_fn_mk, continuous_prod_mk]
    continuity
  continuous_invFun := continuous_pi fun i ↦ match i with
    | .inl i => by apply (continuous_apply _).comp' continuous_fst
    | .inr i => by apply (continuous_apply _).comp' continuous_snd

private theorem _root_.Fin.appendEquiv_eq_Homeomorph (m n : ℕ) : Fin.appendEquiv m n =
    ((sumArrowHomeomorphProdArrow).symm.trans
    (piCongrLeft (Y := fun _ ↦ X) finSumFinEquiv)).toEquiv := by
  ext ⟨x1, x2⟩ l
  simp only [sumArrowHomeomorphProdArrow, Equiv.sumArrowEquivProdArrow,
    finSumFinEquiv, Fin.addCases, Fin.appendEquiv, Fin.append, Equiv.coe_fn_mk]
  by_cases h : l < m
  · simp [h]
  · simp [h]

theorem _root_.Fin.continuous_append (m n : ℕ) :
    Continuous fun (p : (Fin m → X) × (Fin n → X)) ↦ Fin.append p.1 p.2 := by
  suffices Continuous (Fin.appendEquiv m n) by exact this
  rw [Fin.appendEquiv_eq_Homeomorph]
  exact Homeomorph.continuous_toFun _

/-- The natural homeomorphism between `(Fin m → X) × (Fin n → X)` and `Fin (m + n) → X`.
`Fin.appendEquiv` as a homeomorphism.-/
@[simps!]
def _root_.Fin.appendHomeomorph (m n : ℕ) : (Fin m → X) × (Fin n → X) ≃ₜ (Fin (m + n) → X) where
  toEquiv := Fin.appendEquiv m n
  continuous_toFun := Fin.continuous_append m n
  continuous_invFun := by
    rw [Fin.appendEquiv_eq_Homeomorph]
    exact Homeomorph.continuous_invFun _

@[simp]
theorem _root_.Fin.appendHomeomorph_toEquiv (m n : ℕ) :
    (Fin.appendHomeomorph (X := X) m n).toEquiv = Fin.appendEquiv m n :=
  rfl

section Distrib

/-- `(X ⊕ Y) × Z` is homeomorphic to `X × Z ⊕ Y × Z`. -/
@[simps!]
def sumProdDistrib : (X ⊕ Y) × Z ≃ₜ (X × Z) ⊕ (Y × Z) :=
  Homeomorph.symm <|
    homeomorphOfContinuousOpen (Equiv.sumProdDistrib X Y Z).symm
        ((continuous_inl.prodMap continuous_id).sum_elim
          (continuous_inr.prodMap continuous_id)) <|
      (isOpenMap_inl.prodMap IsOpenMap.id).sum_elim (isOpenMap_inr.prodMap IsOpenMap.id)

/-- `X × (Y ⊕ Z)` is homeomorphic to `X × Y ⊕ X × Z`. -/
def prodSumDistrib : X × (Y ⊕ Z) ≃ₜ (X × Y) ⊕ (X × Z) :=
  (prodComm _ _).trans <| sumProdDistrib.trans <| sumCongr (prodComm _ _) (prodComm _ _)

variable {ι : Type*} {X : ι → Type*} [∀ i, TopologicalSpace (X i)]

/-- `(Σ i, X i) × Y` is homeomorphic to `Σ i, (X i × Y)`. -/
@[simps! apply symm_apply toEquiv]
def sigmaProdDistrib : (Σ i, X i) × Y ≃ₜ Σ i, X i × Y :=
  Homeomorph.symm <|
    homeomorphOfContinuousOpen (Equiv.sigmaProdDistrib X Y).symm
      (continuous_sigma fun _ => continuous_sigmaMk.fst'.prod_mk continuous_snd)
      (isOpenMap_sigma.2 fun _ => isOpenMap_sigmaMk.prodMap IsOpenMap.id)

end Distrib

/-- If `ι` has a unique element, then `ι → X` is homeomorphic to `X`. -/
@[simps! (config := .asFn)]
def funUnique (ι X : Type*) [Unique ι] [TopologicalSpace X] : (ι → X) ≃ₜ X where
  toEquiv := Equiv.funUnique ι X
  continuous_toFun := continuous_apply _
  continuous_invFun := continuous_pi fun _ => continuous_id

/-- Homeomorphism between dependent functions `Π i : Fin 2, X i` and `X 0 × X 1`. -/
@[simps! (config := .asFn)]
def piFinTwo.{u} (X : Fin 2 → Type u) [∀ i, TopologicalSpace (X i)] : (∀ i, X i) ≃ₜ X 0 × X 1 where
  toEquiv := piFinTwoEquiv X
  continuous_toFun := (continuous_apply 0).prod_mk (continuous_apply 1)
  continuous_invFun := continuous_pi <| Fin.forall_fin_two.2 ⟨continuous_fst, continuous_snd⟩

/-- Homeomorphism between `X² = Fin 2 → X` and `X × X`. -/
@[simps! (config := .asFn)]
def finTwoArrow : (Fin 2 → X) ≃ₜ X × X :=
  { piFinTwo fun _ => X with toEquiv := finTwoArrowEquiv X }

/-- A subset of a topological space is homeomorphic to its image under a homeomorphism.
-/
@[simps!]
def image (e : X ≃ₜ Y) (s : Set X) : s ≃ₜ e '' s where
  -- Porting note (https://github.com/leanprover-community/mathlib4/issues/11215): TODO: by continuity!
  continuous_toFun := e.continuous.continuousOn.restrict_mapsTo (mapsTo_image _ _)
  continuous_invFun := (e.symm.continuous.comp continuous_subtype_val).codRestrict _
  toEquiv := e.toEquiv.image s

/-- `Set.univ X` is homeomorphic to `X`. -/
@[simps! (config := .asFn)]
def Set.univ (X : Type*) [TopologicalSpace X] : (univ : Set X) ≃ₜ X where
  toEquiv := Equiv.Set.univ X
  continuous_toFun := continuous_subtype_val
  continuous_invFun := continuous_id.subtype_mk _

/-- `s ×ˢ t` is homeomorphic to `s × t`. -/
@[simps!]
def Set.prod (s : Set X) (t : Set Y) : ↥(s ×ˢ t) ≃ₜ s × t where
  toEquiv := Equiv.Set.prod s t
  continuous_toFun :=
    (continuous_subtype_val.fst.subtype_mk _).prod_mk (continuous_subtype_val.snd.subtype_mk _)
  continuous_invFun :=
    (continuous_subtype_val.fst'.prod_mk continuous_subtype_val.snd').subtype_mk _

section

variable {ι : Type*}

/-- The topological space `Π i, Y i` can be split as a product by separating the indices in ι
  depending on whether they satisfy a predicate p or not. -/
@[simps!]
def piEquivPiSubtypeProd (p : ι → Prop) (Y : ι → Type*) [∀ i, TopologicalSpace (Y i)]
    [DecidablePred p] : (∀ i, Y i) ≃ₜ (∀ i : { x // p x }, Y i) × ∀ i : { x // ¬p x }, Y i where
  toEquiv := Equiv.piEquivPiSubtypeProd p Y
  continuous_toFun := by
    apply Continuous.prod_mk <;> exact continuous_pi fun j => continuous_apply j.1
  continuous_invFun :=
    continuous_pi fun j => by
      dsimp only [Equiv.piEquivPiSubtypeProd]; split_ifs
      exacts [(continuous_apply _).comp continuous_fst, (continuous_apply _).comp continuous_snd]

variable [DecidableEq ι] (i : ι)

/-- A product of topological spaces can be split as the binary product of one of the spaces and
  the product of all the remaining spaces. -/
@[simps!]
def piSplitAt (Y : ι → Type*) [∀ j, TopologicalSpace (Y j)] :
    (∀ j, Y j) ≃ₜ Y i × ∀ j : { j // j ≠ i }, Y j where
  toEquiv := Equiv.piSplitAt i Y
  continuous_toFun := (continuous_apply i).prod_mk (continuous_pi fun j => continuous_apply j.1)
  continuous_invFun :=
    continuous_pi fun j => by
      dsimp only [Equiv.piSplitAt]
      split_ifs with h
      · subst h
        exact continuous_fst
      · exact (continuous_apply _).comp continuous_snd

variable (Y)

/-- A product of copies of a topological space can be split as the binary product of one copy and
  the product of all the remaining copies. -/
@[simps!]
def funSplitAt : (ι → Y) ≃ₜ Y × ({ j // j ≠ i } → Y) :=
  piSplitAt i _

end

end Homeomorph

namespace Equiv
variable {Z : Type*} [TopologicalSpace X] [TopologicalSpace Y] [TopologicalSpace Z]

/-- An equiv between topological spaces respecting openness is a homeomorphism. -/
@[simps toEquiv]
def toHomeomorph (e : X ≃ Y) (he : ∀ s, IsOpen (e ⁻¹' s) ↔ IsOpen s) : X ≃ₜ Y where
  toEquiv := e
  continuous_toFun := continuous_def.2 fun _ ↦ (he _).2
  continuous_invFun := continuous_def.2 fun s ↦ by convert (he _).1; simp

@[simp] lemma coe_toHomeomorph (e : X ≃ Y) (he) : ⇑(e.toHomeomorph he) = e := rfl
lemma toHomeomorph_apply (e : X ≃ Y) (he) (x : X) : e.toHomeomorph he x = e x := rfl

@[simp] lemma toHomeomorph_refl :
  (Equiv.refl X).toHomeomorph (fun _s ↦ Iff.rfl) = Homeomorph.refl _ := rfl

@[simp] lemma toHomeomorph_symm (e : X ≃ Y) (he) :
  (e.toHomeomorph he).symm = e.symm.toHomeomorph fun s ↦ by convert (he _).symm; simp := rfl

lemma toHomeomorph_trans (e : X ≃ Y) (f : Y ≃ Z) (he hf) :
    (e.trans f).toHomeomorph (fun _s ↦ (he _).trans (hf _)) =
    (e.toHomeomorph he).trans (f.toHomeomorph hf) := rfl

/-- An inducing equiv between topological spaces is a homeomorphism. -/
@[simps toEquiv] -- Porting note (https://github.com/leanprover-community/mathlib4/issues/11215): TODO: was `@[simps]`
def toHomeomorphOfIsInducing (f : X ≃ Y) (hf : IsInducing f) : X ≃ₜ Y :=
  { f with
    continuous_toFun := hf.continuous
    continuous_invFun := hf.continuous_iff.2 <| by simpa using continuous_id }

@[deprecated (since := "2024-10-28")] alias toHomeomorphOfInducing := toHomeomorphOfIsInducing

end Equiv

namespace Continuous

variable [TopologicalSpace X] [TopologicalSpace Y]

theorem continuous_symm_of_equiv_compact_to_t2 [CompactSpace X] [T2Space Y] {f : X ≃ Y}
    (hf : Continuous f) : Continuous f.symm := by
  rw [continuous_iff_isClosed]
  intro C hC
  have hC' : IsClosed (f '' C) := (hC.isCompact.image hf).isClosed
  rwa [Equiv.image_eq_preimage] at hC'

/-- Continuous equivalences from a compact space to a T2 space are homeomorphisms.

This is not true when T2 is weakened to T1
(see `Continuous.homeoOfEquivCompactToT2.t1_counterexample`). -/
@[simps toEquiv] -- Porting note: was `@[simps]`
def homeoOfEquivCompactToT2 [CompactSpace X] [T2Space Y] {f : X ≃ Y} (hf : Continuous f) : X ≃ₜ Y :=
  { f with
    continuous_toFun := hf
    continuous_invFun := hf.continuous_symm_of_equiv_compact_to_t2 }

end Continuous

variable [TopologicalSpace X] [TopologicalSpace Y] [TopologicalSpace Z]
  {W : Type*} [TopologicalSpace W] {f : X → Y}

/-- Predicate saying that `f` is a homeomorphism.

This should be used only when `f` is a concrete function whose continuous inverse is not easy to
write down. Otherwise, `Homeomorph` should be preferred as it bundles the continuous inverse.

Having both `Homeomorph` and `IsHomeomorph` is justified by the fact that so many function
properties are unbundled in the topology part of the library, and by the fact that a homeomorphism
is not merely a continuous bijection, that is `IsHomeomorph f` is not equivalent to
`Continuous f ∧ Bijective f` but to `Continuous f ∧ Bijective f ∧ IsOpenMap f`. -/
structure IsHomeomorph (f : X → Y) : Prop where
  continuous : Continuous f
  isOpenMap : IsOpenMap f
  bijective : Bijective f

protected theorem Homeomorph.isHomeomorph (h : X ≃ₜ Y) : IsHomeomorph h :=
  ⟨h.continuous, h.isOpenMap, h.bijective⟩

namespace IsHomeomorph
variable (hf : IsHomeomorph f)
include hf

protected lemma injective : Function.Injective f := hf.bijective.injective
protected lemma surjective : Function.Surjective f := hf.bijective.surjective

variable (f) in
/-- Bundled homeomorphism constructed from a map that is a homeomorphism. -/
@[simps! toEquiv apply symm_apply]
noncomputable def homeomorph : X ≃ₜ Y where
  continuous_toFun := hf.1
  continuous_invFun := by
    rw [continuous_iff_continuousOn_univ, ← hf.bijective.2.range_eq]
    exact hf.isOpenMap.continuousOn_range_of_leftInverse (leftInverse_surjInv hf.bijective)
  toEquiv := Equiv.ofBijective f hf.bijective

protected lemma isClosedMap : IsClosedMap f := (hf.homeomorph f).isClosedMap
lemma isInducing : IsInducing f := (hf.homeomorph f).isInducing
lemma isQuotientMap : IsQuotientMap f := (hf.homeomorph f).isQuotientMap
lemma isEmbedding : IsEmbedding f := (hf.homeomorph f).isEmbedding
lemma isOpenEmbedding : IsOpenEmbedding f := (hf.homeomorph f).isOpenEmbedding
lemma isClosedEmbedding : IsClosedEmbedding f := (hf.homeomorph f).isClosedEmbedding
lemma isDenseEmbedding : IsDenseEmbedding f := (hf.homeomorph f).isDenseEmbedding

@[deprecated (since := "2024-10-28")] alias inducing := isInducing

@[deprecated (since := "2024-10-26")]
alias embedding := isEmbedding

@[deprecated (since := "2024-10-22")]
alias quotientMap := isQuotientMap

@[deprecated (since := "2024-10-20")] alias closedEmbedding := isClosedEmbedding
@[deprecated (since := "2024-10-18")]
alias openEmbedding := isOpenEmbedding

@[deprecated (since := "2024-09-30")]
alias denseEmbedding := isDenseEmbedding

end IsHomeomorph

/-- A map is a homeomorphism iff it is the map underlying a bundled homeomorphism `h : X ≃ₜ Y`. -/
lemma isHomeomorph_iff_exists_homeomorph : IsHomeomorph f ↔ ∃ h : X ≃ₜ Y, h = f :=
  ⟨fun hf => ⟨hf.homeomorph f, rfl⟩, fun ⟨h, h'⟩ => h' ▸ h.isHomeomorph⟩

/-- A map is a homeomorphism iff it is continuous and has a continuous inverse. -/
lemma isHomeomorph_iff_exists_inverse : IsHomeomorph f ↔ Continuous f ∧ ∃ g : Y → X,
    LeftInverse g f ∧ RightInverse g f ∧ Continuous g := by
  refine ⟨fun hf ↦ ⟨hf.continuous, ?_⟩, fun ⟨hf, g, hg⟩ ↦ ?_⟩
  · let h := hf.homeomorph f
    exact ⟨h.symm, h.left_inv, h.right_inv, h.continuous_invFun⟩
  · exact (Homeomorph.mk ⟨f, g, hg.1, hg.2.1⟩ hf hg.2.2).isHomeomorph

/-- A map is a homeomorphism iff it is a surjective embedding. -/
lemma isHomeomorph_iff_isEmbedding_surjective : IsHomeomorph f ↔ IsEmbedding f ∧ Surjective f where
  mp hf := ⟨hf.isEmbedding, hf.surjective⟩
  mpr h := ⟨h.1.continuous, ((isOpenEmbedding_iff f).2 ⟨h.1, h.2.range_eq ▸ isOpen_univ⟩).isOpenMap,
    h.1.injective, h.2⟩

@[deprecated (since := "2024-10-26")]
alias isHomeomorph_iff_embedding_surjective := isHomeomorph_iff_isEmbedding_surjective

/-- A map is a homeomorphism iff it is continuous, closed and bijective. -/
lemma isHomeomorph_iff_continuous_isClosedMap_bijective  : IsHomeomorph f ↔
    Continuous f ∧ IsClosedMap f ∧ Function.Bijective f :=
  ⟨fun hf => ⟨hf.continuous, hf.isClosedMap, hf.bijective⟩, fun ⟨hf, hf', hf''⟩ =>
    ⟨hf, fun _ hu => isClosed_compl_iff.1 (image_compl_eq hf'' ▸ hf' _ hu.isClosed_compl), hf''⟩⟩

/-- A map from a compact space to a T2 space is a homeomorphism iff it is continuous and
  bijective. -/
lemma isHomeomorph_iff_continuous_bijective [CompactSpace X] [T2Space Y] :
    IsHomeomorph f ↔ Continuous f ∧ Bijective f := by
  rw [isHomeomorph_iff_continuous_isClosedMap_bijective]
  refine and_congr_right fun hf ↦ ?_
  rw [eq_true hf.isClosedMap, true_and]

protected lemma IsHomeomorph.id : IsHomeomorph (@id X) := ⟨continuous_id, .id, bijective_id⟩

lemma IsHomeomorph.comp {g : Y → Z} (hg : IsHomeomorph g) (hf : IsHomeomorph f) :
    IsHomeomorph (g ∘ f) := ⟨hg.1.comp hf.1, hg.2.comp hf.2, hg.3.comp hf.3⟩

lemma IsHomeomorph.sumMap {g : Z → W} (hf : IsHomeomorph f) (hg : IsHomeomorph g) :
    IsHomeomorph (Sum.map f g) := ⟨hf.1.sum_map hg.1, hf.2.sumMap hg.2, hf.3.sum_map hg.3⟩

lemma IsHomeomorph.prodMap {g : Z → W} (hf : IsHomeomorph f) (hg : IsHomeomorph g) :
    IsHomeomorph (Prod.map f g) := ⟨hf.1.prodMap hg.1, hf.2.prodMap hg.2, hf.3.prodMap hg.3⟩

lemma IsHomeomorph.sigmaMap {ι κ : Type*} {X : ι → Type*} {Y : κ → Type*}
    [∀ i, TopologicalSpace (X i)] [∀ i, TopologicalSpace (Y i)] {f : ι → κ}
    (hf : Bijective f) {g : (i : ι) → X i → Y (f i)} (hg : ∀ i, IsHomeomorph (g i)) :
    IsHomeomorph (Sigma.map f g) := by
  simp_rw [isHomeomorph_iff_isEmbedding_surjective,] at hg ⊢
  exact ⟨(isEmbedding_sigmaMap hf.1).2 fun i ↦ (hg i).1, hf.2.sigma_map fun i ↦ (hg i).2⟩

lemma IsHomeomorph.pi_map {ι : Type*} {X Y : ι → Type*} [∀ i, TopologicalSpace (X i)]
    [∀ i, TopologicalSpace (Y i)] {f : (i : ι) → X i → Y i} (h : ∀ i, IsHomeomorph (f i)) :
    IsHomeomorph (fun (x : ∀ i, X i) i ↦ f i (x i)) :=
  (Homeomorph.piCongrRight fun i ↦ (h i).homeomorph (f i)).isHomeomorph

/-- `HomeomorphClass F A B` states that `F` is a type of homeomorphisms.-/
class HomeomorphClass (F : Type*) (A B : outParam Type*)
    [TopologicalSpace A] [TopologicalSpace B] [h : EquivLike F A B] : Prop where
  map_continuous : ∀ (f : F), Continuous f
  inv_continuous : ∀ (f : F), Continuous (h.inv f)

namespace HomeomorphClass

variable {F α β : Type*} [TopologicalSpace α] [TopologicalSpace β] [EquivLike F α β]

<<<<<<< HEAD
instance [HomeomorphClass F α β] : ContinuousMapClass F α β where
  map_continuous := map_continuous

=======
>>>>>>> 62fd5798
/-- Turn an element of a type `F` satisfying `HomeomorphClass F α β` into an actual
`Homeomorph`. This is declared as the default coercion from `F` to `α ≃ₜ β`. -/
@[coe]
def toHomeomorph [h : HomeomorphClass F α β] (f : F) : α ≃ₜ β :=
  {(f : α ≃ β) with
  continuous_toFun := h.map_continuous f
  continuous_invFun := h.inv_continuous f }

@[simp]
theorem coe_coe [h : HomeomorphClass F α β] (f : F) : ⇑(h.toHomeomorph f) = ⇑f := rfl

<<<<<<< HEAD
instance [HomeomorphClass F α β] : CoeTC F (α ≃ₜ β) :=
=======
instance [HomeomorphClass F α β] : CoeOut F (α ≃ₜ β) :=
>>>>>>> 62fd5798
  ⟨HomeomorphClass.toHomeomorph⟩

theorem toHomeomorph_injective [HomeomorphClass F α β] : Function.Injective ((↑) : F → α ≃ₜ β) :=
  fun _ _ e ↦ DFunLike.ext _ _ fun a ↦ congr_arg (fun e : α ≃ₜ β ↦ e.toFun a) e

<<<<<<< HEAD
=======
instance [HomeomorphClass F α β] : ContinuousMapClass F α β where
  map_continuous  f := map_continuous f

>>>>>>> 62fd5798
instance : HomeomorphClass (α ≃ₜ β) α β where
  map_continuous e := e.continuous_toFun
  inv_continuous e := e.continuous_invFun

end HomeomorphClass<|MERGE_RESOLUTION|>--- conflicted
+++ resolved
@@ -4,17 +4,10 @@
 Authors: Johannes Hölzl, Patrick Massot, Sébastien Gouëzel, Zhouhang Zhou, Reid Barton
 -/
 import Mathlib.Logic.Equiv.Fin
-<<<<<<< HEAD
-import Mathlib.Topology.Connected.LocallyConnected
-import Mathlib.Topology.ContinuousMap.Defs
-import Mathlib.Topology.DenseEmbedding
-import Mathlib.Topology.Support
-=======
 import Mathlib.Topology.Algebra.Support
 import Mathlib.Topology.Connected.LocallyConnected
 import Mathlib.Topology.ContinuousMap.Defs
 import Mathlib.Topology.DenseEmbedding
->>>>>>> 62fd5798
 
 /-!
 # Homeomorphisms
@@ -1068,12 +1061,6 @@
 
 variable {F α β : Type*} [TopologicalSpace α] [TopologicalSpace β] [EquivLike F α β]
 
-<<<<<<< HEAD
-instance [HomeomorphClass F α β] : ContinuousMapClass F α β where
-  map_continuous := map_continuous
-
-=======
->>>>>>> 62fd5798
 /-- Turn an element of a type `F` satisfying `HomeomorphClass F α β` into an actual
 `Homeomorph`. This is declared as the default coercion from `F` to `α ≃ₜ β`. -/
 @[coe]
@@ -1085,22 +1072,15 @@
 @[simp]
 theorem coe_coe [h : HomeomorphClass F α β] (f : F) : ⇑(h.toHomeomorph f) = ⇑f := rfl
 
-<<<<<<< HEAD
-instance [HomeomorphClass F α β] : CoeTC F (α ≃ₜ β) :=
-=======
 instance [HomeomorphClass F α β] : CoeOut F (α ≃ₜ β) :=
->>>>>>> 62fd5798
   ⟨HomeomorphClass.toHomeomorph⟩
 
 theorem toHomeomorph_injective [HomeomorphClass F α β] : Function.Injective ((↑) : F → α ≃ₜ β) :=
   fun _ _ e ↦ DFunLike.ext _ _ fun a ↦ congr_arg (fun e : α ≃ₜ β ↦ e.toFun a) e
 
-<<<<<<< HEAD
-=======
 instance [HomeomorphClass F α β] : ContinuousMapClass F α β where
   map_continuous  f := map_continuous f
 
->>>>>>> 62fd5798
 instance : HomeomorphClass (α ≃ₜ β) α β where
   map_continuous e := e.continuous_toFun
   inv_continuous e := e.continuous_invFun
