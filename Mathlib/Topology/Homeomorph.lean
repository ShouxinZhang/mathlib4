--- conflicted
+++ resolved
@@ -57,11 +57,6 @@
   left_inv h := h.left_inv
   right_inv h := h.right_inv
   coe_injective' _ _ H _ := toEquiv_injective <| DFunLike.ext' H
-<<<<<<< HEAD
-
-instance : CoeFun (X ≃ₜ Y) fun _ ↦ X → Y := ⟨DFunLike.coe⟩
-=======
->>>>>>> 3b9c3221
 
 @[simp] theorem homeomorph_mk_coe (a : X ≃ Y) (b c) : (Homeomorph.mk a b c : X → Y) = a :=
   rfl
