--- conflicted
+++ resolved
@@ -527,31 +527,20 @@
 
 open NNReal
 
-<<<<<<< HEAD
-/-- The nonnegative part of a bounded continuous `ℝ`-valued function as a bounded
-continuous `ℝ≥0`-valued function. -/
-noncomputable def nnrealPartCompactlySupported (f : C_c(α, ℝ)) : C_c(α, ℝ≥0) where
-=======
 namespace CompactlySupportedContinuousMap
 
 /-- The nonnegative part of a bounded continuous `ℝ`-valued function as a bounded
 continuous `ℝ≥0`-valued function. -/
 noncomputable def nnrealPart (f : C_c(α, ℝ)) : C_c(α, ℝ≥0) where
->>>>>>> b18fc8a8
   toFun := Real.toNNReal.comp f.toFun
   continuous_toFun := Continuous.comp continuous_real_toNNReal f.continuous
   hasCompactSupport' := by
     apply HasCompactSupport.comp_left f.hasCompactSupport' Real.toNNReal_zero
 
 @[simp]
-<<<<<<< HEAD
-lemma nnrealPartCompactlySupported_apply (f : C_c(α, ℝ)) (x : α) :
-    (nnrealPartCompactlySupported f) x = Real.toNNReal (f x) := rfl
-=======
 lemma nnrealPart_apply (f : C_c(α, ℝ)) (x : α) :
     f.nnrealPart x = Real.toNNReal (f x) := rfl
 
 end CompactlySupportedContinuousMap
->>>>>>> b18fc8a8
 
 end NonnegativePart