--- conflicted
+++ resolved
@@ -644,26 +644,7 @@
 
 section add
 
-<<<<<<< HEAD
-/- In this section, if `β` is an `AddMonoid` whose addition operation is Lipschitz, then we show
-that the space of bounded continuous functions from `α` to `β` inherits a topological `AddMonoid`
-structure, by using pointwise operations and checking that they are compatible with the uniform
-distance.
-
-Implementation note: The material in this section could have been written for `LipschitzMul`
-and transported by `@[to_additive]`. We choose not to do this because this causes a few lemma
-names (for example, `coe_mul`) to conflict with later lemma names for normed rings; this is only a
-trivial inconvenience, but in any case there are no obvious applications of the multiplicative
-version.
-
-TODO: For consistency and possible generalizations, introduce `BoundedAdd`
-in `Mathlib.Topology.Bornology.BoundedOperation` and and use `BoundedAdd β` & `ContinuousAdd β`
-here instead of `LipschitzAdd β`. -/
-variable [TopologicalSpace α] [PseudoMetricSpace β] [AddMonoid β]
-variable [LipschitzAdd β]
-=======
 variable [TopologicalSpace α] [PseudoMetricSpace β] [AddMonoid β] [BoundedAdd β] [ContinuousAdd β]
->>>>>>> 20c42930
 variable (f g : α →ᵇ β) {x : α} {C : ℝ}
 
 /-- The pointwise sum of two bounded continuous functions is again bounded continuous. -/
@@ -870,12 +851,8 @@
   __ := instMonoid
   mul_comm f g := by ext x; simp [mul_apply, mul_comm]
 
-<<<<<<< HEAD
-instance instSemiring [Semiring R] [BoundedMul R] [ContinuousMul R] [LipschitzAdd R] :
-=======
 instance instSemiring [Semiring R] [BoundedMul R] [ContinuousMul R]
     [BoundedAdd R] [ContinuousAdd R] :
->>>>>>> 20c42930
     Semiring (α →ᵇ R) :=
   Injective.semiring (↑) DFunLike.coe_injective'
     rfl rfl (fun _ _ ↦ rfl) (fun _ _ ↦ rfl) (fun _ _ ↦ rfl) (fun _ _ ↦ rfl) (fun _ ↦ rfl)
