--- conflicted
+++ resolved
@@ -44,10 +44,7 @@
   map_bounded' : ∃ C, ∀ x y, dist (toFun x) (toFun y) ≤ C
 #align bounded_continuous_function BoundedContinuousFunction
 
-<<<<<<< HEAD
 @[inherit_doc]
-=======
->>>>>>> 8a48cc6b
 scoped[BoundedContinuousFunction] infixr:25 " →ᵇ " => BoundedContinuousFunction
 
 section
