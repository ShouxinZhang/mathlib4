/-
Copyright (c) 2018 Sébastien Gouëzel. All rights reserved.
Released under Apache 2.0 license as described in the file LICENSE.
Authors: Sébastien Gouëzel, Mario Carneiro, Yury Kudryashov, Heather Macbeth
-/
import Mathlib.Algebra.Module.MinimalAxioms
import Mathlib.Topology.ContinuousFunction.Algebra
import Mathlib.Analysis.Normed.Order.Lattice
import Mathlib.Analysis.NormedSpace.OperatorNorm.Basic
import Mathlib.Analysis.NormedSpace.Star.Basic
import Mathlib.Analysis.NormedSpace.ContinuousLinearMap
import Mathlib.Topology.Bornology.BoundedOperation

/-!
# Bounded continuous functions

The type of bounded continuous functions taking values in a metric space, with
the uniform distance.

-/


noncomputable section

open scoped Classical
open Topology Bornology NNReal uniformity UniformConvergence

open Set Filter Metric Function

universe u v w

variable {F : Type*} {α : Type u} {β : Type v} {γ : Type w}

/-- `α →ᵇ β` is the type of bounded continuous functions `α → β` from a topological space to a
metric space.

When possible, instead of parametrizing results over `(f : α →ᵇ β)`,
you should parametrize over `(F : Type*) [BoundedContinuousMapClass F α β] (f : F)`.

When you extend this structure, make sure to extend `BoundedContinuousMapClass`. -/
structure BoundedContinuousFunction (α : Type u) (β : Type v) [TopologicalSpace α]
    [PseudoMetricSpace β] extends ContinuousMap α β : Type max u v where
  map_bounded' : ∃ C, ∀ x y, dist (toFun x) (toFun y) ≤ C

scoped[BoundedContinuousFunction] infixr:25 " →ᵇ " => BoundedContinuousFunction

section

-- Porting note: Changed type of `α β` from `Type*` to `outParam Type*`.
/-- `BoundedContinuousMapClass F α β` states that `F` is a type of bounded continuous maps.

You should also extend this typeclass when you extend `BoundedContinuousFunction`. -/
class BoundedContinuousMapClass (F : Type*) (α β : outParam Type*) [TopologicalSpace α]
    [PseudoMetricSpace β] [FunLike F α β] extends ContinuousMapClass F α β : Prop where
  map_bounded (f : F) : ∃ C, ∀ x y, dist (f x) (f y) ≤ C

end

export BoundedContinuousMapClass (map_bounded)

namespace BoundedContinuousFunction

section Basics

variable [TopologicalSpace α] [PseudoMetricSpace β] [PseudoMetricSpace γ]
variable {f g : α →ᵇ β} {x : α} {C : ℝ}

instance instFunLike : FunLike (α →ᵇ β) α β where
  coe f := f.toFun
  coe_injective' f g h := by
    obtain ⟨⟨_, _⟩, _⟩ := f
    obtain ⟨⟨_, _⟩, _⟩ := g
    congr

instance instBoundedContinuousMapClass : BoundedContinuousMapClass (α →ᵇ β) α β where
  map_continuous f := f.continuous_toFun
  map_bounded f := f.map_bounded'

instance instCoeTC [FunLike F α β] [BoundedContinuousMapClass F α β] : CoeTC F (α →ᵇ β) :=
  ⟨fun f =>
    { toFun := f
      continuous_toFun := map_continuous f
      map_bounded' := map_bounded f }⟩

@[simp]
theorem coe_to_continuous_fun (f : α →ᵇ β) : (f.toContinuousMap : α → β) = f := rfl

/-- See Note [custom simps projection]. We need to specify this projection explicitly in this case,
  because it is a composition of multiple projections. -/
def Simps.apply (h : α →ᵇ β) : α → β := h

initialize_simps_projections BoundedContinuousFunction (toContinuousMap_toFun → apply)

protected theorem bounded (f : α →ᵇ β) : ∃ C, ∀ x y : α, dist (f x) (f y) ≤ C :=
  f.map_bounded'

protected theorem continuous (f : α →ᵇ β) : Continuous f :=
  f.toContinuousMap.continuous

@[ext]
theorem ext (h : ∀ x, f x = g x) : f = g :=
  DFunLike.ext _ _ h

theorem isBounded_range (f : α →ᵇ β) : IsBounded (range f) :=
  isBounded_range_iff.2 f.bounded

theorem isBounded_image (f : α →ᵇ β) (s : Set α) : IsBounded (f '' s) :=
  f.isBounded_range.subset <| image_subset_range _ _

theorem eq_of_empty [h : IsEmpty α] (f g : α →ᵇ β) : f = g :=
  ext <| h.elim

/-- A continuous function with an explicit bound is a bounded continuous function. -/
def mkOfBound (f : C(α, β)) (C : ℝ) (h : ∀ x y : α, dist (f x) (f y) ≤ C) : α →ᵇ β :=
  ⟨f, ⟨C, h⟩⟩

@[simp]
theorem mkOfBound_coe {f} {C} {h} : (mkOfBound f C h : α → β) = (f : α → β) := rfl

/-- A continuous function on a compact space is automatically a bounded continuous function. -/
def mkOfCompact [CompactSpace α] (f : C(α, β)) : α →ᵇ β :=
  ⟨f, isBounded_range_iff.1 (isCompact_range f.continuous).isBounded⟩

@[simp]
theorem mkOfCompact_apply [CompactSpace α] (f : C(α, β)) (a : α) : mkOfCompact f a = f a := rfl

/-- If a function is bounded on a discrete space, it is automatically continuous,
and therefore gives rise to an element of the type of bounded continuous functions. -/
@[simps]
def mkOfDiscrete [DiscreteTopology α] (f : α → β) (C : ℝ) (h : ∀ x y : α, dist (f x) (f y) ≤ C) :
    α →ᵇ β :=
  ⟨⟨f, continuous_of_discreteTopology⟩, ⟨C, h⟩⟩

/-- The uniform distance between two bounded continuous functions. -/
instance instDist : Dist (α →ᵇ β) :=
  ⟨fun f g => sInf { C | 0 ≤ C ∧ ∀ x : α, dist (f x) (g x) ≤ C }⟩

theorem dist_eq : dist f g = sInf { C | 0 ≤ C ∧ ∀ x : α, dist (f x) (g x) ≤ C } := rfl

theorem dist_set_exists : ∃ C, 0 ≤ C ∧ ∀ x : α, dist (f x) (g x) ≤ C := by
  rcases isBounded_iff.1 (f.isBounded_range.union g.isBounded_range) with ⟨C, hC⟩
  refine ⟨max 0 C, le_max_left _ _, fun x => (hC ?_ ?_).trans (le_max_right _ _)⟩
    <;> [left; right]
    <;> apply mem_range_self

/-- The pointwise distance is controlled by the distance between functions, by definition. -/
theorem dist_coe_le_dist (x : α) : dist (f x) (g x) ≤ dist f g :=
  le_csInf dist_set_exists fun _ hb => hb.2 x

/- This lemma will be needed in the proof of the metric space instance, but it will become
useless afterwards as it will be superseded by the general result that the distance is nonnegative
in metric spaces. -/
private theorem dist_nonneg' : 0 ≤ dist f g :=
  le_csInf dist_set_exists fun _ => And.left

/-- The distance between two functions is controlled by the supremum of the pointwise distances. -/
theorem dist_le (C0 : (0 : ℝ) ≤ C) : dist f g ≤ C ↔ ∀ x : α, dist (f x) (g x) ≤ C :=
  ⟨fun h x => le_trans (dist_coe_le_dist x) h, fun H => csInf_le ⟨0, fun _ => And.left⟩ ⟨C0, H⟩⟩

theorem dist_le_iff_of_nonempty [Nonempty α] : dist f g ≤ C ↔ ∀ x, dist (f x) (g x) ≤ C :=
  ⟨fun h x => le_trans (dist_coe_le_dist x) h,
    fun w => (dist_le (le_trans dist_nonneg (w (Nonempty.some ‹_›)))).mpr w⟩

theorem dist_lt_of_nonempty_compact [Nonempty α] [CompactSpace α]
    (w : ∀ x : α, dist (f x) (g x) < C) : dist f g < C := by
  have c : Continuous fun x => dist (f x) (g x) := by continuity
  obtain ⟨x, -, le⟩ :=
    IsCompact.exists_isMaxOn isCompact_univ Set.univ_nonempty (Continuous.continuousOn c)
  exact lt_of_le_of_lt (dist_le_iff_of_nonempty.mpr fun y => le trivial) (w x)

theorem dist_lt_iff_of_compact [CompactSpace α] (C0 : (0 : ℝ) < C) :
    dist f g < C ↔ ∀ x : α, dist (f x) (g x) < C := by
  fconstructor
  · intro w x
    exact lt_of_le_of_lt (dist_coe_le_dist x) w
  · by_cases h : Nonempty α
    · exact dist_lt_of_nonempty_compact
    · rintro -
      convert C0
      apply le_antisymm _ dist_nonneg'
      rw [dist_eq]
      exact csInf_le ⟨0, fun C => And.left⟩ ⟨le_rfl, fun x => False.elim (h (Nonempty.intro x))⟩

theorem dist_lt_iff_of_nonempty_compact [Nonempty α] [CompactSpace α] :
    dist f g < C ↔ ∀ x : α, dist (f x) (g x) < C :=
  ⟨fun w x => lt_of_le_of_lt (dist_coe_le_dist x) w, dist_lt_of_nonempty_compact⟩

/-- The type of bounded continuous functions, with the uniform distance, is a pseudometric space. -/
instance instPseudoMetricSpace : PseudoMetricSpace (α →ᵇ β) where
  dist_self f := le_antisymm ((dist_le le_rfl).2 fun x => by simp) dist_nonneg'
  dist_comm f g := by simp [dist_eq, dist_comm]
  dist_triangle f g h := (dist_le (add_nonneg dist_nonneg' dist_nonneg')).2
    fun x => le_trans (dist_triangle _ _ _) (add_le_add (dist_coe_le_dist _) (dist_coe_le_dist _))
  -- Porting note (#10888): added proof for `edist_dist`
  edist_dist x y := by dsimp; congr; simp [dist_nonneg']

/-- The type of bounded continuous functions, with the uniform distance, is a metric space. -/
instance instMetricSpace {β} [MetricSpace β] : MetricSpace (α →ᵇ β) where
  eq_of_dist_eq_zero hfg := by
    ext x
    exact eq_of_dist_eq_zero (le_antisymm (hfg ▸ dist_coe_le_dist _) dist_nonneg)

theorem nndist_eq : nndist f g = sInf { C | ∀ x : α, nndist (f x) (g x) ≤ C } :=
  Subtype.ext <| dist_eq.trans <| by
    rw [val_eq_coe, coe_sInf, coe_image]
    simp_rw [mem_setOf_eq, ← NNReal.coe_le_coe, coe_mk, exists_prop, coe_nndist]

theorem nndist_set_exists : ∃ C, ∀ x : α, nndist (f x) (g x) ≤ C :=
  Subtype.exists.mpr <| dist_set_exists.imp fun _ ⟨ha, h⟩ => ⟨ha, h⟩

theorem nndist_coe_le_nndist (x : α) : nndist (f x) (g x) ≤ nndist f g :=
  dist_coe_le_dist x

/-- On an empty space, bounded continuous functions are at distance 0. -/
theorem dist_zero_of_empty [IsEmpty α] : dist f g = 0 := by
  rw [(ext isEmptyElim : f = g), dist_self]

theorem dist_eq_iSup : dist f g = ⨆ x : α, dist (f x) (g x) := by
  cases isEmpty_or_nonempty α
  · rw [iSup_of_empty', Real.sSup_empty, dist_zero_of_empty]
  refine (dist_le_iff_of_nonempty.mpr <| le_ciSup ?_).antisymm (ciSup_le dist_coe_le_dist)
  exact dist_set_exists.imp fun C hC => forall_mem_range.2 hC.2

theorem nndist_eq_iSup : nndist f g = ⨆ x : α, nndist (f x) (g x) :=
  Subtype.ext <| dist_eq_iSup.trans <| by simp_rw [val_eq_coe, coe_iSup, coe_nndist]

theorem tendsto_iff_tendstoUniformly {ι : Type*} {F : ι → α →ᵇ β} {f : α →ᵇ β} {l : Filter ι} :
    Tendsto F l (𝓝 f) ↔ TendstoUniformly (fun i => F i) f l :=
  Iff.intro
    (fun h =>
      tendstoUniformly_iff.2 fun ε ε0 =>
        (Metric.tendsto_nhds.mp h ε ε0).mp
          (eventually_of_forall fun n hn x =>
            lt_of_le_of_lt (dist_coe_le_dist x) (dist_comm (F n) f ▸ hn)))
    fun h =>
    Metric.tendsto_nhds.mpr fun _ ε_pos =>
      (h _ (dist_mem_uniformity <| half_pos ε_pos)).mp
        (eventually_of_forall fun n hn =>
          lt_of_le_of_lt
            ((dist_le (half_pos ε_pos).le).mpr fun x => dist_comm (f x) (F n x) ▸ le_of_lt (hn x))
            (half_lt_self ε_pos))

/-- The topology on `α →ᵇ β` is exactly the topology induced by the natural map to `α →ᵤ β`. -/
theorem inducing_coeFn : Inducing (UniformFun.ofFun ∘ (⇑) : (α →ᵇ β) → α →ᵤ β) := by
  rw [inducing_iff_nhds]
  refine fun f => eq_of_forall_le_iff fun l => ?_
  rw [← tendsto_iff_comap, ← tendsto_id', tendsto_iff_tendstoUniformly,
    UniformFun.tendsto_iff_tendstoUniformly]
  simp [comp_def]

-- TODO: upgrade to a `UniformEmbedding`
theorem embedding_coeFn : Embedding (UniformFun.ofFun ∘ (⇑) : (α →ᵇ β) → α →ᵤ β) :=
  ⟨inducing_coeFn, fun _ _ h => ext fun x => congr_fun h x⟩

variable (α)

/-- Constant as a continuous bounded function. -/
@[simps! (config := .asFn)] -- Porting note: Changed `simps` to `simps!`
def const (b : β) : α →ᵇ β :=
  ⟨ContinuousMap.const α b, 0, by simp⟩

variable {α}

theorem const_apply' (a : α) (b : β) : (const α b : α → β) a = b := rfl

/-- If the target space is inhabited, so is the space of bounded continuous functions. -/
instance [Inhabited β] : Inhabited (α →ᵇ β) :=
  ⟨const α default⟩

theorem lipschitz_evalx (x : α) : LipschitzWith 1 fun f : α →ᵇ β => f x :=
  LipschitzWith.mk_one fun _ _ => dist_coe_le_dist x

theorem uniformContinuous_coe : @UniformContinuous (α →ᵇ β) (α → β) _ _ (⇑) :=
  uniformContinuous_pi.2 fun x => (lipschitz_evalx x).uniformContinuous

theorem continuous_coe : Continuous fun (f : α →ᵇ β) x => f x :=
  UniformContinuous.continuous uniformContinuous_coe

/-- When `x` is fixed, `(f : α →ᵇ β) ↦ f x` is continuous. -/
@[continuity]
theorem continuous_eval_const {x : α} : Continuous fun f : α →ᵇ β => f x :=
  (continuous_apply x).comp continuous_coe

/-- The evaluation map is continuous, as a joint function of `u` and `x`. -/
@[continuity]
theorem continuous_eval : Continuous fun p : (α →ᵇ β) × α => p.1 p.2 :=
  (continuous_prod_of_continuous_lipschitzWith _ 1 fun f => f.continuous) <| lipschitz_evalx

/-- Bounded continuous functions taking values in a complete space form a complete space. -/
instance instCompleteSpace [CompleteSpace β] : CompleteSpace (α →ᵇ β) :=
  complete_of_cauchySeq_tendsto fun (f : ℕ → α →ᵇ β) (hf : CauchySeq f) => by
    /- We have to show that `f n` converges to a bounded continuous function.
      For this, we prove pointwise convergence to define the limit, then check
      it is a continuous bounded function, and then check the norm convergence. -/
    rcases cauchySeq_iff_le_tendsto_0.1 hf with ⟨b, b0, b_bound, b_lim⟩
    have f_bdd := fun x n m N hn hm => le_trans (dist_coe_le_dist x) (b_bound n m N hn hm)
    have fx_cau : ∀ x, CauchySeq fun n => f n x :=
      fun x => cauchySeq_iff_le_tendsto_0.2 ⟨b, b0, f_bdd x, b_lim⟩
    choose F hF using fun x => cauchySeq_tendsto_of_complete (fx_cau x)
    /- `F : α → β`, `hF : ∀ (x : α), Tendsto (fun n ↦ ↑(f n) x) atTop (𝓝 (F x))`
      `F` is the desired limit function. Check that it is uniformly approximated by `f N`. -/
    have fF_bdd : ∀ x N, dist (f N x) (F x) ≤ b N :=
      fun x N => le_of_tendsto (tendsto_const_nhds.dist (hF x))
        (Filter.eventually_atTop.2 ⟨N, fun n hn => f_bdd x N n N (le_refl N) hn⟩)
    refine ⟨⟨⟨F, ?_⟩, ?_⟩, ?_⟩
    · -- Check that `F` is continuous, as a uniform limit of continuous functions
      have : TendstoUniformly (fun n x => f n x) F atTop := by
        refine Metric.tendstoUniformly_iff.2 fun ε ε0 => ?_
        refine ((tendsto_order.1 b_lim).2 ε ε0).mono fun n hn x => ?_
        rw [dist_comm]
        exact lt_of_le_of_lt (fF_bdd x n) hn
      exact this.continuous (eventually_of_forall fun N => (f N).continuous)
    · -- Check that `F` is bounded
      rcases (f 0).bounded with ⟨C, hC⟩
      refine ⟨C + (b 0 + b 0), fun x y => ?_⟩
      calc
        dist (F x) (F y) ≤ dist (f 0 x) (f 0 y) + (dist (f 0 x) (F x) + dist (f 0 y) (F y)) :=
          dist_triangle4_left _ _ _ _
        _ ≤ C + (b 0 + b 0) := by mono
    · -- Check that `F` is close to `f N` in distance terms
      refine tendsto_iff_dist_tendsto_zero.2 (squeeze_zero (fun _ => dist_nonneg) ?_ b_lim)
      exact fun N => (dist_le (b0 _)).2 fun x => fF_bdd x N

/-- Composition of a bounded continuous function and a continuous function. -/
def compContinuous {δ : Type*} [TopologicalSpace δ] (f : α →ᵇ β) (g : C(δ, α)) : δ →ᵇ β where
  toContinuousMap := f.1.comp g
  map_bounded' := f.map_bounded'.imp fun _ hC _ _ => hC _ _

@[simp]
theorem coe_compContinuous {δ : Type*} [TopologicalSpace δ] (f : α →ᵇ β) (g : C(δ, α)) :
    ⇑(f.compContinuous g) = f ∘ g := rfl

@[simp]
theorem compContinuous_apply {δ : Type*} [TopologicalSpace δ] (f : α →ᵇ β) (g : C(δ, α)) (x : δ) :
    f.compContinuous g x = f (g x) := rfl

theorem lipschitz_compContinuous {δ : Type*} [TopologicalSpace δ] (g : C(δ, α)) :
    LipschitzWith 1 fun f : α →ᵇ β => f.compContinuous g :=
  LipschitzWith.mk_one fun _ _ => (dist_le dist_nonneg).2 fun x => dist_coe_le_dist (g x)

theorem continuous_compContinuous {δ : Type*} [TopologicalSpace δ] (g : C(δ, α)) :
    Continuous fun f : α →ᵇ β => f.compContinuous g :=
  (lipschitz_compContinuous g).continuous

/-- Restrict a bounded continuous function to a set. -/
def restrict (f : α →ᵇ β) (s : Set α) : s →ᵇ β :=
  f.compContinuous <| (ContinuousMap.id _).restrict s

@[simp]
theorem coe_restrict (f : α →ᵇ β) (s : Set α) : ⇑(f.restrict s) = f ∘ (↑) := rfl

@[simp]
theorem restrict_apply (f : α →ᵇ β) (s : Set α) (x : s) : f.restrict s x = f x := rfl

/-- Composition (in the target) of a bounded continuous function with a Lipschitz map again
gives a bounded continuous function. -/
def comp (G : β → γ) {C : ℝ≥0} (H : LipschitzWith C G) (f : α →ᵇ β) : α →ᵇ γ :=
  ⟨⟨fun x => G (f x), H.continuous.comp f.continuous⟩,
    let ⟨D, hD⟩ := f.bounded
    ⟨max C 0 * D, fun x y =>
      calc
        dist (G (f x)) (G (f y)) ≤ C * dist (f x) (f y) := H.dist_le_mul _ _
        _ ≤ max C 0 * dist (f x) (f y) := by gcongr; apply le_max_left
        _ ≤ max C 0 * D := by gcongr; apply hD
        ⟩⟩

/-- The composition operator (in the target) with a Lipschitz map is Lipschitz. -/
theorem lipschitz_comp {G : β → γ} {C : ℝ≥0} (H : LipschitzWith C G) :
    LipschitzWith C (comp G H : (α →ᵇ β) → α →ᵇ γ) :=
  LipschitzWith.of_dist_le_mul fun f g =>
    (dist_le (mul_nonneg C.2 dist_nonneg)).2 fun x =>
      calc
        dist (G (f x)) (G (g x)) ≤ C * dist (f x) (g x) := H.dist_le_mul _ _
        _ ≤ C * dist f g := by gcongr; apply dist_coe_le_dist

/-- The composition operator (in the target) with a Lipschitz map is uniformly continuous. -/
theorem uniformContinuous_comp {G : β → γ} {C : ℝ≥0} (H : LipschitzWith C G) :
    UniformContinuous (comp G H : (α →ᵇ β) → α →ᵇ γ) :=
  (lipschitz_comp H).uniformContinuous

/-- The composition operator (in the target) with a Lipschitz map is continuous. -/
theorem continuous_comp {G : β → γ} {C : ℝ≥0} (H : LipschitzWith C G) :
    Continuous (comp G H : (α →ᵇ β) → α →ᵇ γ) :=
  (lipschitz_comp H).continuous

/-- Restriction (in the target) of a bounded continuous function taking values in a subset. -/
def codRestrict (s : Set β) (f : α →ᵇ β) (H : ∀ x, f x ∈ s) : α →ᵇ s :=
  ⟨⟨s.codRestrict f H, f.continuous.subtype_mk _⟩, f.bounded⟩

section Extend

variable {δ : Type*} [TopologicalSpace δ] [DiscreteTopology δ]

/-- A version of `Function.extend` for bounded continuous maps. We assume that the domain has
discrete topology, so we only need to verify boundedness. -/
nonrec def extend (f : α ↪ δ) (g : α →ᵇ β) (h : δ →ᵇ β) : δ →ᵇ β where
  toFun := extend f g h
  continuous_toFun := continuous_of_discreteTopology
  map_bounded' := by
    rw [← isBounded_range_iff, range_extend f.injective]
    exact g.isBounded_range.union (h.isBounded_image _)

@[simp]
theorem extend_apply (f : α ↪ δ) (g : α →ᵇ β) (h : δ →ᵇ β) (x : α) : extend f g h (f x) = g x :=
  f.injective.extend_apply _ _ _

@[simp]
nonrec theorem extend_comp (f : α ↪ δ) (g : α →ᵇ β) (h : δ →ᵇ β) : extend f g h ∘ f = g :=
  extend_comp f.injective _ _

nonrec theorem extend_apply' {f : α ↪ δ} {x : δ} (hx : x ∉ range f) (g : α →ᵇ β) (h : δ →ᵇ β) :
    extend f g h x = h x :=
  extend_apply' _ _ _ hx

theorem extend_of_empty [IsEmpty α] (f : α ↪ δ) (g : α →ᵇ β) (h : δ →ᵇ β) : extend f g h = h :=
  DFunLike.coe_injective <| Function.extend_of_isEmpty f g h

@[simp]
theorem dist_extend_extend (f : α ↪ δ) (g₁ g₂ : α →ᵇ β) (h₁ h₂ : δ →ᵇ β) :
    dist (g₁.extend f h₁) (g₂.extend f h₂) =
      max (dist g₁ g₂) (dist (h₁.restrict (range f)ᶜ) (h₂.restrict (range f)ᶜ)) := by
  refine le_antisymm ((dist_le <| le_max_iff.2 <| Or.inl dist_nonneg).2 fun x => ?_) (max_le ?_ ?_)
  · rcases em (∃ y, f y = x) with (⟨x, rfl⟩ | hx)
    · simp only [extend_apply]
      exact (dist_coe_le_dist x).trans (le_max_left _ _)
    · simp only [extend_apply' hx]
      lift x to ((range f)ᶜ : Set δ) using hx
      calc
        dist (h₁ x) (h₂ x) = dist (h₁.restrict (range f)ᶜ x) (h₂.restrict (range f)ᶜ x) := rfl
        _ ≤ dist (h₁.restrict (range f)ᶜ) (h₂.restrict (range f)ᶜ) := dist_coe_le_dist x
        _ ≤ _ := le_max_right _ _
  · refine (dist_le dist_nonneg).2 fun x => ?_
    rw [← extend_apply f g₁ h₁, ← extend_apply f g₂ h₂]
    exact dist_coe_le_dist _
  · refine (dist_le dist_nonneg).2 fun x => ?_
    calc
      dist (h₁ x) (h₂ x) = dist (extend f g₁ h₁ x) (extend f g₂ h₂ x) := by
        rw [extend_apply' x.coe_prop, extend_apply' x.coe_prop]
      _ ≤ _ := dist_coe_le_dist _

theorem isometry_extend (f : α ↪ δ) (h : δ →ᵇ β) : Isometry fun g : α →ᵇ β => extend f g h :=
  Isometry.of_dist_eq fun g₁ g₂ => by simp [dist_nonneg]

end Extend

end Basics

section ArzelaAscoli

variable [TopologicalSpace α] [CompactSpace α] [PseudoMetricSpace β]
variable {f g : α →ᵇ β} {x : α} {C : ℝ}

/- Arzela-Ascoli theorem asserts that, on a compact space, a set of functions sharing
a common modulus of continuity and taking values in a compact set forms a compact
subset for the topology of uniform convergence. In this section, we prove this theorem
and several useful variations around it. -/
/-- First version, with pointwise equicontinuity and range in a compact space. -/
theorem arzela_ascoli₁ [CompactSpace β] (A : Set (α →ᵇ β)) (closed : IsClosed A)
    (H : Equicontinuous ((↑) : A → α → β)) : IsCompact A := by
  simp_rw [Equicontinuous, Metric.equicontinuousAt_iff_pair] at H
  refine isCompact_of_totallyBounded_isClosed ?_ closed
  refine totallyBounded_of_finite_discretization fun ε ε0 => ?_
  rcases exists_between ε0 with ⟨ε₁, ε₁0, εε₁⟩
  let ε₂ := ε₁ / 2 / 2
  /- We have to find a finite discretization of `u`, i.e., finite information
    that is sufficient to reconstruct `u` up to `ε`. This information will be
    provided by the values of `u` on a sufficiently dense set `tα`,
    slightly translated to fit in a finite `ε₂`-dense set `tβ` in the image. Such
    sets exist by compactness of the source and range. Then, to check that these
    data determine the function up to `ε`, one uses the control on the modulus of
    continuity to extend the closeness on tα to closeness everywhere. -/
  have ε₂0 : ε₂ > 0 := half_pos (half_pos ε₁0)
  have : ∀ x : α, ∃ U, x ∈ U ∧ IsOpen U ∧
      ∀ y ∈ U, ∀ z ∈ U, ∀ {f : α →ᵇ β}, f ∈ A → dist (f y) (f z) < ε₂ := fun x =>
    let ⟨U, nhdsU, hU⟩ := H x _ ε₂0
    let ⟨V, VU, openV, xV⟩ := _root_.mem_nhds_iff.1 nhdsU
    ⟨V, xV, openV, fun y hy z hz f hf => hU y (VU hy) z (VU hz) ⟨f, hf⟩⟩
  choose U hU using this
  /- For all `x`, the set `hU x` is an open set containing `x` on which the elements of `A`
    fluctuate by at most `ε₂`.
    We extract finitely many of these sets that cover the whole space, by compactness. -/
  obtain ⟨tα : Set α, _, hfin, htα : univ ⊆ ⋃ x ∈ tα, U x⟩ :=
    isCompact_univ.elim_finite_subcover_image (fun x _ => (hU x).2.1) fun x _ =>
      mem_biUnion (mem_univ _) (hU x).1
  rcases hfin.nonempty_fintype with ⟨_⟩
  obtain ⟨tβ : Set β, _, hfin, htβ : univ ⊆ ⋃y ∈ tβ, ball y ε₂⟩ :=
    @finite_cover_balls_of_compact β _ _ isCompact_univ _ ε₂0
  rcases hfin.nonempty_fintype with ⟨_⟩
  -- Associate to every point `y` in the space a nearby point `F y` in `tβ`
  choose F hF using fun y => show ∃ z ∈ tβ, dist y z < ε₂ by simpa using htβ (mem_univ y)
  -- `F : β → β`, `hF : ∀ (y : β), F y ∈ tβ ∧ dist y (F y) < ε₂`
  /- Associate to every function a discrete approximation, mapping each point in `tα`
    to a point in `tβ` close to its true image by the function. -/
  refine ⟨tα → tβ, by infer_instance, fun f a => ⟨F (f.1 a), (hF (f.1 a)).1⟩, ?_⟩
  rintro ⟨f, hf⟩ ⟨g, hg⟩ f_eq_g
  -- If two functions have the same approximation, then they are within distance `ε`
  refine lt_of_le_of_lt ((dist_le <| le_of_lt ε₁0).2 fun x => ?_) εε₁
  obtain ⟨x', x'tα, hx'⟩ := mem_iUnion₂.1 (htα (mem_univ x))
  calc
    dist (f x) (g x) ≤ dist (f x) (f x') + dist (g x) (g x') + dist (f x') (g x') :=
      dist_triangle4_right _ _ _ _
    _ ≤ ε₂ + ε₂ + ε₁ / 2 := by
      refine le_of_lt (add_lt_add (add_lt_add ?_ ?_) ?_)
      · exact (hU x').2.2 _ hx' _ (hU x').1 hf
      · exact (hU x').2.2 _ hx' _ (hU x').1 hg
      · have F_f_g : F (f x') = F (g x') :=
          (congr_arg (fun f : tα → tβ => (f ⟨x', x'tα⟩ : β)) f_eq_g : _)
        calc
          dist (f x') (g x') ≤ dist (f x') (F (f x')) + dist (g x') (F (f x')) :=
            dist_triangle_right _ _ _
          _ = dist (f x') (F (f x')) + dist (g x') (F (g x')) := by rw [F_f_g]
          _ < ε₂ + ε₂ := (add_lt_add (hF (f x')).2 (hF (g x')).2)
          _ = ε₁ / 2 := add_halves _
    _ = ε₁ := by rw [add_halves, add_halves]

/-- Second version, with pointwise equicontinuity and range in a compact subset. -/
theorem arzela_ascoli₂ (s : Set β) (hs : IsCompact s) (A : Set (α →ᵇ β)) (closed : IsClosed A)
    (in_s : ∀ (f : α →ᵇ β) (x : α), f ∈ A → f x ∈ s) (H : Equicontinuous ((↑) : A → α → β)) :
    IsCompact A := by
  /- This version is deduced from the previous one by restricting to the compact type in the target,
  using compactness there and then lifting everything to the original space. -/
  have M : LipschitzWith 1 Subtype.val := LipschitzWith.subtype_val s
  let F : (α →ᵇ s) → α →ᵇ β := comp (↑) M
  refine IsCompact.of_isClosed_subset ((?_ : IsCompact (F ⁻¹' A)).image (continuous_comp M)) closed
      fun f hf => ?_
  · haveI : CompactSpace s := isCompact_iff_compactSpace.1 hs
    refine arzela_ascoli₁ _ (continuous_iff_isClosed.1 (continuous_comp M) _ closed) ?_
    rw [uniformEmbedding_subtype_val.toUniformInducing.equicontinuous_iff]
    exact H.comp (A.restrictPreimage F)
  · let g := codRestrict s f fun x => in_s f x hf
    rw [show f = F g by ext; rfl] at hf ⊢
    exact ⟨g, hf, rfl⟩

/-- Third (main) version, with pointwise equicontinuity and range in a compact subset, but
without closedness. The closure is then compact. -/
theorem arzela_ascoli [T2Space β] (s : Set β) (hs : IsCompact s) (A : Set (α →ᵇ β))
    (in_s : ∀ (f : α →ᵇ β) (x : α), f ∈ A → f x ∈ s) (H : Equicontinuous ((↑) : A → α → β)) :
    IsCompact (closure A) :=
  /- This version is deduced from the previous one by checking that the closure of `A`, in
  addition to being closed, still satisfies the properties of compact range and equicontinuity. -/
  arzela_ascoli₂ s hs (closure A) isClosed_closure
    (fun _ x hf =>
      (mem_of_closed' hs.isClosed).2 fun ε ε0 =>
        let ⟨g, gA, dist_fg⟩ := Metric.mem_closure_iff.1 hf ε ε0
        ⟨g x, in_s g x gA, lt_of_le_of_lt (dist_coe_le_dist _) dist_fg⟩)
    (H.closure' continuous_coe)

end ArzelaAscoli

section One

variable [TopologicalSpace α] [PseudoMetricSpace β] [One β]

@[to_additive] instance instOne : One (α →ᵇ β) := ⟨const α 1⟩

@[to_additive (attr := simp)]
theorem coe_one : ((1 : α →ᵇ β) : α → β) = 1 := rfl

@[to_additive (attr := simp)]
theorem mkOfCompact_one [CompactSpace α] : mkOfCompact (1 : C(α, β)) = 1 := rfl

@[to_additive]
theorem forall_coe_one_iff_one (f : α →ᵇ β) : (∀ x, f x = 1) ↔ f = 1 :=
  (@DFunLike.ext_iff _ _ _ _ f 1).symm

@[to_additive (attr := simp)]
theorem one_compContinuous [TopologicalSpace γ] (f : C(γ, α)) : (1 : α →ᵇ β).compContinuous f = 1 :=
  rfl

end One

section add

variable [TopologicalSpace α] [PseudoMetricSpace β] [AddMonoid β] [BoundedAdd β] [ContinuousAdd β]
variable (f g : α →ᵇ β) {x : α} {C : ℝ}

/-- The pointwise sum of two bounded continuous functions is again bounded continuous. -/
instance instAdd : Add (α →ᵇ β) where
  add f g :=
    { toFun := fun x ↦ f x + g x
      continuous_toFun := f.continuous.add g.continuous
      map_bounded' := add_bounded_of_bounded_of_bounded (map_bounded f) (map_bounded g) }

@[simp]
theorem coe_add : ⇑(f + g) = f + g := rfl

theorem add_apply : (f + g) x = f x + g x := rfl

@[simp]
theorem mkOfCompact_add [CompactSpace α] (f g : C(α, β)) :
    mkOfCompact (f + g) = mkOfCompact f + mkOfCompact g := rfl

theorem add_compContinuous [TopologicalSpace γ] (h : C(γ, α)) :
    (g + f).compContinuous h = g.compContinuous h + f.compContinuous h := rfl

@[simp]
theorem coe_nsmulRec : ∀ n, ⇑(nsmulRec n f) = n • ⇑f
  | 0 => by rw [nsmulRec, zero_smul, coe_zero]
  | n + 1 => by rw [nsmulRec, succ_nsmul, coe_add, coe_nsmulRec n]

instance instSMulNat : SMul ℕ (α →ᵇ β) where
  smul n f :=
    { toContinuousMap := n • f.toContinuousMap
      map_bounded' := by simpa [coe_nsmulRec] using (nsmulRec n f).map_bounded' }

@[simp]
theorem coe_nsmul (r : ℕ) (f : α →ᵇ β) : ⇑(r • f) = r • ⇑f := rfl

@[simp]
theorem nsmul_apply (r : ℕ) (f : α →ᵇ β) (v : α) : (r • f) v = r • f v := rfl

instance instAddMonoid : AddMonoid (α →ᵇ β) :=
  DFunLike.coe_injective.addMonoid _ coe_zero coe_add fun _ _ => coe_nsmul _ _

/-- Coercion of a `NormedAddGroupHom` is an `AddMonoidHom`. Similar to `AddMonoidHom.coeFn`. -/
@[simps]
def coeFnAddHom : (α →ᵇ β) →+ α → β where
  toFun := (⇑)
  map_zero' := coe_zero
  map_add' := coe_add

variable (α β)

/-- The additive map forgetting that a bounded continuous function is bounded. -/
@[simps]
def toContinuousMapAddHom : (α →ᵇ β) →+ C(α, β) where
  toFun := toContinuousMap
  map_zero' := rfl
  map_add' := by
    intros
    ext
    simp

end add

section comm_add

variable [TopologicalSpace α]
variable [PseudoMetricSpace β] [AddCommMonoid β] [BoundedAdd β] [ContinuousAdd β]

@[to_additive]
instance instAddCommMonoid : AddCommMonoid (α →ᵇ β) where
  add_comm f g := by ext; simp [add_comm]

@[simp]
theorem coe_sum {ι : Type*} (s : Finset ι) (f : ι → α →ᵇ β) :
    ⇑(∑ i ∈ s, f i) = ∑ i ∈ s, (f i : α → β) :=
  map_sum coeFnAddHom f s

theorem sum_apply {ι : Type*} (s : Finset ι) (f : ι → α →ᵇ β) (a : α) :
    (∑ i ∈ s, f i) a = ∑ i ∈ s, f i a := by simp

end comm_add

section LipschitzAdd

/- In this section, if `β` is an `AddMonoid` whose addition operation is Lipschitz, then we show
that the space of bounded continuous functions from `α` to `β` inherits a topological `AddMonoid`
structure, by using pointwise operations and checking that they are compatible with the uniform
distance.

Implementation note: The material in this section could have been written for `LipschitzMul`
and transported by `@[to_additive]`. We choose not to do this because this causes a few lemma
names (for example, `coe_mul`) to conflict with later lemma names for normed rings; this is only a
trivial inconvenience, but in any case there are no obvious applications of the multiplicative
version. -/

variable [TopologicalSpace α] [PseudoMetricSpace β] [AddMonoid β] [LipschitzAdd β]
variable (f g : α →ᵇ β) {x : α} {C : ℝ}

instance instLipschitzAdd : LipschitzAdd (α →ᵇ β) where
  lipschitz_add :=
    ⟨LipschitzAdd.C β, by
      have C_nonneg := (LipschitzAdd.C β).coe_nonneg
      rw [lipschitzWith_iff_dist_le_mul]
      rintro ⟨f₁, g₁⟩ ⟨f₂, g₂⟩
      rw [dist_le (mul_nonneg C_nonneg dist_nonneg)]
      intro x
      refine le_trans (lipschitz_with_lipschitz_const_add ⟨f₁ x, g₁ x⟩ ⟨f₂ x, g₂ x⟩) ?_
      refine mul_le_mul_of_nonneg_left ?_ C_nonneg
      apply max_le_max <;> exact dist_coe_le_dist x⟩

end LipschitzAdd

section sub

variable [TopologicalSpace α]
variable {R : Type*} [PseudoMetricSpace R] [Sub R] [BoundedSub R] [ContinuousSub R]
variable (f g : α →ᵇ R)

/-- The pointwise difference of two bounded continuous functions is again bounded continuous. -/
instance instSub : Sub (α →ᵇ R) where
  sub f g :=
    { toFun := fun x ↦ (f x - g x),
      map_bounded' := sub_bounded_of_bounded_of_bounded f.map_bounded' g.map_bounded' }

theorem sub_apply {x : α} : (f - g) x = f x - g x := rfl

@[simp]
theorem coe_sub : ⇑(f - g) = f - g := rfl

end sub

section casts

variable [TopologicalSpace α] {β : Type*} [PseudoMetricSpace β]

instance [NatCast β] : NatCast (α →ᵇ β) := ⟨fun n ↦ BoundedContinuousFunction.const _ n⟩

@[simp]
theorem natCast_apply [NatCast β] (n : ℕ) (x : α) : (n : α →ᵇ β) x = n := rfl

instance [IntCast β] : IntCast (α →ᵇ β) := ⟨fun m ↦ BoundedContinuousFunction.const _ m⟩

@[simp]
theorem intCast_apply [IntCast β] (m : ℤ) (x : α) : (m : α →ᵇ β) x = m := rfl

end casts

section mul

variable [TopologicalSpace α] {R : Type*} [PseudoMetricSpace R]

instance instMul [Mul R] [BoundedMul R] [ContinuousMul R] :
    Mul (α →ᵇ R) where
  mul f g :=
    { toFun := fun x ↦ f x * g x
      continuous_toFun := f.continuous.mul g.continuous
      map_bounded' := mul_bounded_of_bounded_of_bounded (map_bounded f) (map_bounded g) }

@[simp]
theorem coe_mul [Mul R] [BoundedMul R] [ContinuousMul R] (f g : α →ᵇ R) : ⇑(f * g) = f * g := rfl

theorem mul_apply [Mul R] [BoundedMul R] [ContinuousMul R] (f g : α →ᵇ R) (x : α) :
    (f * g) x = f x * g x := rfl

instance instPow [Monoid R] [BoundedMul R] [ContinuousMul R] : Pow (α →ᵇ R) ℕ where
  pow f n :=
    { toFun := fun x ↦ (f x) ^ n
      continuous_toFun := f.continuous.pow n
      map_bounded' := by
        obtain ⟨C, hC⟩ := Metric.isBounded_iff.mp <| isBounded_pow (isBounded_range f) n
        exact ⟨C, fun x y ↦ hC (by simp) (by simp)⟩ }

theorem coe_pow [Monoid R] [BoundedMul R] [ContinuousMul R] (n : ℕ) (f : α →ᵇ R) :
    ⇑(f ^ n) = (⇑f) ^ n := rfl

@[simp]
theorem pow_apply [Monoid R] [BoundedMul R] [ContinuousMul R] (n : ℕ) (f : α →ᵇ R) (x : α) :
    (f ^ n) x = f x ^ n := rfl

instance instMonoid [Monoid R] [BoundedMul R] [ContinuousMul R] :
    Monoid (α →ᵇ R) :=
  Injective.monoid (↑) DFunLike.coe_injective' rfl (fun _ _ ↦ rfl) (fun _ _ ↦ rfl)

instance instCommMonoid [CommMonoid R] [BoundedMul R] [ContinuousMul R] :
    CommMonoid (α →ᵇ R) where
  __ := instMonoid
  mul_comm f g := by ext x; simp [mul_apply, mul_comm]

instance instSemiring [Semiring R] [BoundedMul R] [ContinuousMul R]
    [BoundedAdd R] [ContinuousAdd R] :
    Semiring (α →ᵇ R) :=
  Injective.semiring (↑) DFunLike.coe_injective'
    rfl rfl (fun _ _ ↦ rfl) (fun _ _ ↦ rfl) (fun _ _ ↦ rfl) (fun _ _ ↦ rfl) (fun _ ↦ rfl)

end mul

section NormedAddCommGroup

/- In this section, if `β` is a normed group, then we show that the space of bounded
continuous functions from `α` to `β` inherits a normed group structure, by using
pointwise operations and checking that they are compatible with the uniform distance. -/
variable [TopologicalSpace α] [SeminormedAddCommGroup β]
variable (f g : α →ᵇ β) {x : α} {C : ℝ}

instance instNorm : Norm (α →ᵇ β) := ⟨(dist · 0)⟩

theorem norm_def : ‖f‖ = dist f 0 := rfl

/-- The norm of a bounded continuous function is the supremum of `‖f x‖`.
We use `sInf` to ensure that the definition works if `α` has no elements. -/
theorem norm_eq (f : α →ᵇ β) : ‖f‖ = sInf { C : ℝ | 0 ≤ C ∧ ∀ x : α, ‖f x‖ ≤ C } := by
  simp [norm_def, BoundedContinuousFunction.dist_eq]

/-- When the domain is non-empty, we do not need the `0 ≤ C` condition in the formula for `‖f‖` as a
`sInf`. -/
theorem norm_eq_of_nonempty [h : Nonempty α] : ‖f‖ = sInf { C : ℝ | ∀ x : α, ‖f x‖ ≤ C } := by
  obtain ⟨a⟩ := h
  rw [norm_eq]
  congr
  ext
  simp only [mem_setOf_eq, and_iff_right_iff_imp]
  exact fun h' => le_trans (norm_nonneg (f a)) (h' a)

@[simp]
theorem norm_eq_zero_of_empty [IsEmpty α] : ‖f‖ = 0 :=
  dist_zero_of_empty

theorem norm_coe_le_norm (x : α) : ‖f x‖ ≤ ‖f‖ :=
  calc
    ‖f x‖ = dist (f x) ((0 : α →ᵇ β) x) := by simp [dist_zero_right]
    _ ≤ ‖f‖ := dist_coe_le_dist _

lemma neg_norm_le_apply (f : α →ᵇ ℝ) (x : α) :
    -‖f‖ ≤ f x := (abs_le.mp (norm_coe_le_norm f x)).1

lemma apply_le_norm (f : α →ᵇ ℝ) (x : α) :
    f x ≤ ‖f‖ := (abs_le.mp (norm_coe_le_norm f x)).2

theorem dist_le_two_norm' {f : γ → β} {C : ℝ} (hC : ∀ x, ‖f x‖ ≤ C) (x y : γ) :
    dist (f x) (f y) ≤ 2 * C :=
  calc
    dist (f x) (f y) ≤ ‖f x‖ + ‖f y‖ := dist_le_norm_add_norm _ _
    _ ≤ C + C := add_le_add (hC x) (hC y)
    _ = 2 * C := (two_mul _).symm

/-- Distance between the images of any two points is at most twice the norm of the function. -/
theorem dist_le_two_norm (x y : α) : dist (f x) (f y) ≤ 2 * ‖f‖ :=
  dist_le_two_norm' f.norm_coe_le_norm x y

variable {f}

/-- The norm of a function is controlled by the supremum of the pointwise norms. -/
theorem norm_le (C0 : (0 : ℝ) ≤ C) : ‖f‖ ≤ C ↔ ∀ x : α, ‖f x‖ ≤ C := by
  simpa using @dist_le _ _ _ _ f 0 _ C0

theorem norm_le_of_nonempty [Nonempty α] {f : α →ᵇ β} {M : ℝ} : ‖f‖ ≤ M ↔ ∀ x, ‖f x‖ ≤ M := by
  simp_rw [norm_def, ← dist_zero_right]
  exact dist_le_iff_of_nonempty

theorem norm_lt_iff_of_compact [CompactSpace α] {f : α →ᵇ β} {M : ℝ} (M0 : 0 < M) :
    ‖f‖ < M ↔ ∀ x, ‖f x‖ < M := by
  simp_rw [norm_def, ← dist_zero_right]
  exact dist_lt_iff_of_compact M0

theorem norm_lt_iff_of_nonempty_compact [Nonempty α] [CompactSpace α] {f : α →ᵇ β} {M : ℝ} :
    ‖f‖ < M ↔ ∀ x, ‖f x‖ < M := by
  simp_rw [norm_def, ← dist_zero_right]
  exact dist_lt_iff_of_nonempty_compact

variable (f)

/-- Norm of `const α b` is less than or equal to `‖b‖`. If `α` is nonempty,
then it is equal to `‖b‖`. -/
theorem norm_const_le (b : β) : ‖const α b‖ ≤ ‖b‖ :=
  (norm_le (norm_nonneg b)).2 fun _ => le_rfl

@[simp]
theorem norm_const_eq [h : Nonempty α] (b : β) : ‖const α b‖ = ‖b‖ :=
  le_antisymm (norm_const_le b) <| h.elim fun x => (const α b).norm_coe_le_norm x

/-- Constructing a bounded continuous function from a uniformly bounded continuous
function taking values in a normed group. -/
def ofNormedAddCommGroup {α : Type u} {β : Type v} [TopologicalSpace α] [SeminormedAddCommGroup β]
    (f : α → β) (Hf : Continuous f) (C : ℝ) (H : ∀ x, ‖f x‖ ≤ C) : α →ᵇ β :=
  ⟨⟨fun n => f n, Hf⟩, ⟨_, dist_le_two_norm' H⟩⟩

@[simp]
theorem coe_ofNormedAddCommGroup {α : Type u} {β : Type v} [TopologicalSpace α]
    [SeminormedAddCommGroup β] (f : α → β) (Hf : Continuous f) (C : ℝ) (H : ∀ x, ‖f x‖ ≤ C) :
    (ofNormedAddCommGroup f Hf C H : α → β) = f := rfl

theorem norm_ofNormedAddCommGroup_le {f : α → β} (hfc : Continuous f) {C : ℝ} (hC : 0 ≤ C)
    (hfC : ∀ x, ‖f x‖ ≤ C) : ‖ofNormedAddCommGroup f hfc C hfC‖ ≤ C :=
  (norm_le hC).2 hfC

/-- Constructing a bounded continuous function from a uniformly bounded
function on a discrete space, taking values in a normed group. -/
def ofNormedAddCommGroupDiscrete {α : Type u} {β : Type v} [TopologicalSpace α] [DiscreteTopology α]
    [SeminormedAddCommGroup β] (f : α → β) (C : ℝ) (H : ∀ x, norm (f x) ≤ C) : α →ᵇ β :=
  ofNormedAddCommGroup f continuous_of_discreteTopology C H

@[simp]
theorem coe_ofNormedAddCommGroupDiscrete {α : Type u} {β : Type v} [TopologicalSpace α]
    [DiscreteTopology α] [SeminormedAddCommGroup β] (f : α → β) (C : ℝ) (H : ∀ x, ‖f x‖ ≤ C) :
    (ofNormedAddCommGroupDiscrete f C H : α → β) = f := rfl

/-- Taking the pointwise norm of a bounded continuous function with values in a
`SeminormedAddCommGroup` yields a bounded continuous function with values in ℝ. -/
def normComp : α →ᵇ ℝ :=
  f.comp norm lipschitzWith_one_norm

@[simp]
theorem coe_normComp : (f.normComp : α → ℝ) = norm ∘ f := rfl

@[simp]
theorem norm_normComp : ‖f.normComp‖ = ‖f‖ := by
  simp only [norm_eq, coe_normComp, norm_norm, Function.comp]

theorem bddAbove_range_norm_comp : BddAbove <| Set.range <| norm ∘ f :=
  (@isBounded_range _ _ _ _ f.normComp).bddAbove

theorem norm_eq_iSup_norm : ‖f‖ = ⨆ x : α, ‖f x‖ := by
  simp_rw [norm_def, dist_eq_iSup, coe_zero, Pi.zero_apply, dist_zero_right]

/-- If `‖(1 : β)‖ = 1`, then `‖(1 : α →ᵇ β)‖ = 1` if `α` is nonempty. -/
instance instNormOneClass [Nonempty α] [One β] [NormOneClass β] : NormOneClass (α →ᵇ β) where
  norm_one := by simp only [norm_eq_iSup_norm, coe_one, Pi.one_apply, norm_one, ciSup_const]

/-- The pointwise opposite of a bounded continuous function is again bounded continuous. -/
instance : Neg (α →ᵇ β) :=
  ⟨fun f =>
    ofNormedAddCommGroup (-f) f.continuous.neg ‖f‖ fun x =>
      norm_neg ((⇑f) x) ▸ f.norm_coe_le_norm x⟩

@[simp]
theorem coe_neg : ⇑(-f) = -f := rfl

theorem neg_apply : (-f) x = -f x := rfl

@[simp]
theorem mkOfCompact_neg [CompactSpace α] (f : C(α, β)) : mkOfCompact (-f) = -mkOfCompact f := rfl

@[simp]
theorem mkOfCompact_sub [CompactSpace α] (f g : C(α, β)) :
    mkOfCompact (f - g) = mkOfCompact f - mkOfCompact g := rfl

@[simp]
theorem coe_zsmulRec : ∀ z, ⇑(zsmulRec (· • ·) z f) = z • ⇑f
  | Int.ofNat n => by rw [zsmulRec, Int.ofNat_eq_coe, coe_nsmul, natCast_zsmul]
  | Int.negSucc n => by rw [zsmulRec, negSucc_zsmul, coe_neg, coe_nsmul]
<<<<<<< HEAD
#align bounded_continuous_function.coe_zsmul_rec BoundedContinuousFunction.coe_zsmulRec
=======
>>>>>>> 59de845a

instance instSMulInt : SMul ℤ (α →ᵇ β) where
  smul n f :=
    { toContinuousMap := n • f.toContinuousMap
      map_bounded' := by simpa using (zsmulRec (· • ·) n f).map_bounded' }
<<<<<<< HEAD
#align bounded_continuous_function.has_int_scalar BoundedContinuousFunction.instSMulInt
=======
>>>>>>> 59de845a

@[simp]
theorem coe_zsmul (r : ℤ) (f : α →ᵇ β) : ⇑(r • f) = r • ⇑f := rfl

@[simp]
theorem zsmul_apply (r : ℤ) (f : α →ᵇ β) (v : α) : (r • f) v = r • f v := rfl

instance instAddCommGroup : AddCommGroup (α →ᵇ β) :=
  DFunLike.coe_injective.addCommGroup _ coe_zero coe_add coe_neg coe_sub (fun _ _ => coe_nsmul _ _)
    fun _ _ => coe_zsmul _ _

instance instSeminormedAddCommGroup : SeminormedAddCommGroup (α →ᵇ β) where
  dist_eq f g := by simp only [norm_eq, dist_eq, dist_eq_norm, sub_apply]

instance instNormedAddCommGroup {α β} [TopologicalSpace α] [NormedAddCommGroup β] :
    NormedAddCommGroup (α →ᵇ β) :=
  { instSeminormedAddCommGroup with
    -- Porting note (#10888): Added a proof for `eq_of_dist_eq_zero`
    eq_of_dist_eq_zero }

theorem nnnorm_def : ‖f‖₊ = nndist f 0 := rfl

theorem nnnorm_coe_le_nnnorm (x : α) : ‖f x‖₊ ≤ ‖f‖₊ :=
  norm_coe_le_norm _ _

theorem nndist_le_two_nnnorm (x y : α) : nndist (f x) (f y) ≤ 2 * ‖f‖₊ :=
  dist_le_two_norm _ _ _

/-- The `nnnorm` of a function is controlled by the supremum of the pointwise `nnnorm`s. -/
theorem nnnorm_le (C : ℝ≥0) : ‖f‖₊ ≤ C ↔ ∀ x : α, ‖f x‖₊ ≤ C :=
  norm_le C.prop

theorem nnnorm_const_le (b : β) : ‖const α b‖₊ ≤ ‖b‖₊ :=
  norm_const_le _

@[simp]
theorem nnnorm_const_eq [Nonempty α] (b : β) : ‖const α b‖₊ = ‖b‖₊ :=
  Subtype.ext <| norm_const_eq _

theorem nnnorm_eq_iSup_nnnorm : ‖f‖₊ = ⨆ x : α, ‖f x‖₊ :=
  Subtype.ext <| (norm_eq_iSup_norm f).trans <| by simp_rw [val_eq_coe, NNReal.coe_iSup, coe_nnnorm]

theorem abs_diff_coe_le_dist : ‖f x - g x‖ ≤ dist f g := by
  rw [dist_eq_norm]
  exact (f - g).norm_coe_le_norm x

theorem coe_le_coe_add_dist {f g : α →ᵇ ℝ} : f x ≤ g x + dist f g :=
  sub_le_iff_le_add'.1 <| (abs_le.1 <| @dist_coe_le_dist _ _ _ _ f g x).2

theorem norm_compContinuous_le [TopologicalSpace γ] (f : α →ᵇ β) (g : C(γ, α)) :
    ‖f.compContinuous g‖ ≤ ‖f‖ :=
  ((lipschitz_compContinuous g).dist_le_mul f 0).trans <| by
    rw [NNReal.coe_one, one_mul, dist_zero_right]

end NormedAddCommGroup

section BoundedSMul

/-!
### `BoundedSMul` (in particular, topological module) structure

In this section, if `β` is a metric space and a `𝕜`-module whose addition and scalar multiplication
are compatible with the metric structure, then we show that the space of bounded continuous
functions from `α` to `β` inherits a so-called `BoundedSMul` structure (in particular, a
`ContinuousMul` structure, which is the mathlib formulation of being a topological module), by
using pointwise operations and checking that they are compatible with the uniform distance. -/


variable {𝕜 : Type*} [PseudoMetricSpace 𝕜] [TopologicalSpace α] [PseudoMetricSpace β]

section SMul

variable [Zero 𝕜] [Zero β] [SMul 𝕜 β] [BoundedSMul 𝕜 β]

instance instSMul : SMul 𝕜 (α →ᵇ β) where
  smul c f :=
    { toContinuousMap := c • f.toContinuousMap
      map_bounded' :=
        let ⟨b, hb⟩ := f.bounded
        ⟨dist c 0 * b, fun x y => by
          refine (dist_smul_pair c (f x) (f y)).trans ?_
          refine mul_le_mul_of_nonneg_left ?_ dist_nonneg
          exact hb x y⟩ }

@[simp]
theorem coe_smul (c : 𝕜) (f : α →ᵇ β) : ⇑(c • f) = fun x => c • f x := rfl

theorem smul_apply (c : 𝕜) (f : α →ᵇ β) (x : α) : (c • f) x = c • f x := rfl

instance instIsCentralScalar [SMul 𝕜ᵐᵒᵖ β] [IsCentralScalar 𝕜 β] : IsCentralScalar 𝕜 (α →ᵇ β) where
  op_smul_eq_smul _ _ := ext fun _ => op_smul_eq_smul _ _

instance instBoundedSMul : BoundedSMul 𝕜 (α →ᵇ β) where
  dist_smul_pair' c f₁ f₂ := by
    rw [dist_le (mul_nonneg dist_nonneg dist_nonneg)]
    intro x
    refine (dist_smul_pair c (f₁ x) (f₂ x)).trans ?_
    exact mul_le_mul_of_nonneg_left (dist_coe_le_dist x) dist_nonneg
  dist_pair_smul' c₁ c₂ f := by
    rw [dist_le (mul_nonneg dist_nonneg dist_nonneg)]
    intro x
    refine (dist_pair_smul c₁ c₂ (f x)).trans ?_
    refine mul_le_mul_of_nonneg_left ?_ dist_nonneg
    convert dist_coe_le_dist (β := β) x
    simp

end SMul

section MulAction

variable [MonoidWithZero 𝕜] [Zero β] [MulAction 𝕜 β] [BoundedSMul 𝕜 β]

instance instMulAction : MulAction 𝕜 (α →ᵇ β) :=
  DFunLike.coe_injective.mulAction _ coe_smul

end MulAction

section DistribMulAction

variable [MonoidWithZero 𝕜] [AddMonoid β] [DistribMulAction 𝕜 β] [BoundedSMul 𝕜 β]
variable [BoundedAdd β] [ContinuousAdd β]

instance instDistribMulAction : DistribMulAction 𝕜 (α →ᵇ β) :=
  DFunLike.coe_injective.distribMulAction ⟨⟨_, coe_zero⟩, coe_add⟩ coe_smul

end DistribMulAction

section Module

variable [Semiring 𝕜] [AddCommMonoid β] [Module 𝕜 β] [BoundedSMul 𝕜 β]
variable {f g : α →ᵇ β} {x : α} {C : ℝ}
variable [BoundedAdd β] [ContinuousAdd β]

instance instModule : Module 𝕜 (α →ᵇ β) :=
  DFunLike.coe_injective.module _ ⟨⟨_, coe_zero⟩, coe_add⟩  coe_smul

variable (𝕜)

/-- The evaluation at a point, as a continuous linear map from `α →ᵇ β` to `β`. -/
def evalCLM (x : α) : (α →ᵇ β) →L[𝕜] β where
  toFun f := f x
  map_add' f g := add_apply _ _
  map_smul' c f := smul_apply _ _ _

@[simp]
theorem evalCLM_apply (x : α) (f : α →ᵇ β) : evalCLM 𝕜 x f = f x := rfl

variable (α β)

/-- The linear map forgetting that a bounded continuous function is bounded. -/
@[simps]
def toContinuousMapLinearMap : (α →ᵇ β) →ₗ[𝕜] C(α, β) where
  toFun := toContinuousMap
  map_smul' _ _ := rfl
  map_add' _ _ := rfl

end Module

end BoundedSMul

section NormedSpace

/-!
### Normed space structure

In this section, if `β` is a normed space, then we show that the space of bounded
continuous functions from `α` to `β` inherits a normed space structure, by using
pointwise operations and checking that they are compatible with the uniform distance. -/


variable {𝕜 : Type*}
variable [TopologicalSpace α] [SeminormedAddCommGroup β]
variable {f g : α →ᵇ β} {x : α} {C : ℝ}

instance instNormedSpace [NormedField 𝕜] [NormedSpace 𝕜 β] : NormedSpace 𝕜 (α →ᵇ β) :=
  ⟨fun c f => by
    refine norm_ofNormedAddCommGroup_le _ (mul_nonneg (norm_nonneg _) (norm_nonneg _)) ?_
    exact fun x =>
      norm_smul c (f x) ▸ mul_le_mul_of_nonneg_left (f.norm_coe_le_norm _) (norm_nonneg _)⟩

variable [NontriviallyNormedField 𝕜] [NormedSpace 𝕜 β]
variable [SeminormedAddCommGroup γ] [NormedSpace 𝕜 γ]
variable (α)

-- TODO does this work in the `BoundedSMul` setting, too?
/-- Postcomposition of bounded continuous functions into a normed module by a continuous linear map
is a continuous linear map.
Upgraded version of `ContinuousLinearMap.compLeftContinuous`, similar to `LinearMap.compLeft`. -/
protected def _root_.ContinuousLinearMap.compLeftContinuousBounded (g : β →L[𝕜] γ) :
    (α →ᵇ β) →L[𝕜] α →ᵇ γ :=
  LinearMap.mkContinuous
    { toFun := fun f =>
        ofNormedAddCommGroup (g ∘ f) (g.continuous.comp f.continuous) (‖g‖ * ‖f‖) fun x =>
          g.le_opNorm_of_le (f.norm_coe_le_norm x)
      map_add' := fun f g => by ext; simp
      map_smul' := fun c f => by ext; simp } ‖g‖ fun f =>
        norm_ofNormedAddCommGroup_le _ (mul_nonneg (norm_nonneg g) (norm_nonneg f))
          (fun x => by exact g.le_opNorm_of_le (f.norm_coe_le_norm x))

@[simp]
theorem _root_.ContinuousLinearMap.compLeftContinuousBounded_apply (g : β →L[𝕜] γ) (f : α →ᵇ β)
    (x : α) : (g.compLeftContinuousBounded α f) x = g (f x) := rfl

end NormedSpace

section NormedRing

/-!
### Normed ring structure

In this section, if `R` is a normed ring, then we show that the space of bounded
continuous functions from `α` to `R` inherits a normed ring structure, by using
pointwise operations and checking that they are compatible with the uniform distance. -/


variable [TopologicalSpace α] {R : Type*}

section NonUnital

section Seminormed

variable [NonUnitalSeminormedRing R]

instance instNonUnitalRing : NonUnitalRing (α →ᵇ R) :=
  DFunLike.coe_injective.nonUnitalRing _ coe_zero coe_add coe_mul coe_neg coe_sub
    (fun _ _ => coe_nsmul _ _) fun _ _ => coe_zsmul _ _

instance instNonUnitalSeminormedRing : NonUnitalSeminormedRing (α →ᵇ R) :=
  { instSeminormedAddCommGroup with
    norm_mul := fun f g =>
      norm_ofNormedAddCommGroup_le _ (mul_nonneg (norm_nonneg _) (norm_nonneg _))
        (fun x ↦ (norm_mul_le _ _).trans <|
          mul_le_mul (norm_coe_le_norm f x) (norm_coe_le_norm g x) (norm_nonneg _) (norm_nonneg _))
    -- Porting note: These 5 fields were missing. Add them.
    left_distrib, right_distrib, zero_mul, mul_zero, mul_assoc }

end Seminormed

instance instNonUnitalNormedRing [NonUnitalNormedRing R] : NonUnitalNormedRing (α →ᵇ R) where
  __ := instNonUnitalSeminormedRing
  __ := instNormedAddCommGroup

end NonUnital

section Seminormed

variable [SeminormedRing R]

@[simp]
theorem coe_npowRec (f : α →ᵇ R) : ∀ n, ⇑(npowRec n f) = (⇑f) ^ n
  | 0 => by rw [npowRec, pow_zero, coe_one]
  | n + 1 => by rw [npowRec, pow_succ, coe_mul, coe_npowRec f n]

instance hasNatPow : Pow (α →ᵇ R) ℕ where
  pow f n :=
    { toContinuousMap := f.toContinuousMap ^ n
      map_bounded' := by simpa [coe_npowRec] using (npowRec n f).map_bounded' }

instance : NatCast (α →ᵇ R) :=
  ⟨fun n => BoundedContinuousFunction.const _ n⟩

@[simp, norm_cast]
theorem coe_natCast (n : ℕ) : ((n : α →ᵇ R) : α → R) = n := rfl

-- See note [no_index around OfNat.ofNat]
@[simp, norm_cast]
theorem coe_ofNat (n : ℕ) [n.AtLeastTwo] :
    ((no_index OfNat.ofNat n : α →ᵇ R) : α → R) = OfNat.ofNat n :=
  rfl

instance : IntCast (α →ᵇ R) :=
  ⟨fun n => BoundedContinuousFunction.const _ n⟩

@[simp, norm_cast]
theorem coe_intCast (n : ℤ) : ((n : α →ᵇ R) : α → R) = n := rfl

instance instRing : Ring (α →ᵇ R) :=
  DFunLike.coe_injective.ring _ coe_zero coe_one coe_add coe_mul coe_neg coe_sub
    (fun _ _ => coe_nsmul _ _) (fun _ _ => coe_zsmul _ _) (fun _ _ => coe_pow _ _) coe_natCast
    coe_intCast

instance instSeminormedRing : SeminormedRing (α →ᵇ R) where
  __ := instRing
  __ := instNonUnitalSeminormedRing

end Seminormed

instance instNormedRing [NormedRing R] : NormedRing (α →ᵇ R) where
  __ := instRing
  __ := instNonUnitalNormedRing

end NormedRing

section NormedCommRing

/-!
### Normed commutative ring structure

In this section, if `R` is a normed commutative ring, then we show that the space of bounded
continuous functions from `α` to `R` inherits a normed commutative ring structure, by using
pointwise operations and checking that they are compatible with the uniform distance. -/


variable [TopologicalSpace α] {R : Type*}

instance instCommRing [SeminormedCommRing R] : CommRing (α →ᵇ R) where
  mul_comm _ _ := ext fun _ ↦ mul_comm _ _

instance instSeminormedCommRing [SeminormedCommRing R] : SeminormedCommRing (α →ᵇ R) where
  __ := instCommRing
  __ := instSeminormedAddCommGroup
  -- Porting note (#10888): Added proof for `norm_mul`
  norm_mul := norm_mul_le

instance instNormedCommRing [NormedCommRing R] : NormedCommRing (α →ᵇ R) where
  __ := instCommRing
  __ := instNormedAddCommGroup
  -- Porting note (#10888): Added proof for `norm_mul`
  norm_mul := norm_mul_le

end NormedCommRing

section NormedAlgebra

/-!
### Normed algebra structure

In this section, if `γ` is a normed algebra, then we show that the space of bounded
continuous functions from `α` to `γ` inherits a normed algebra structure, by using
pointwise operations and checking that they are compatible with the uniform distance. -/


variable {𝕜 : Type*} [NormedField 𝕜]
variable [TopologicalSpace α] [SeminormedAddCommGroup β] [NormedSpace 𝕜 β]
variable [NormedRing γ] [NormedAlgebra 𝕜 γ]
variable {f g : α →ᵇ γ} {x : α} {c : 𝕜}

/-- `BoundedContinuousFunction.const` as a `RingHom`. -/
def C : 𝕜 →+* α →ᵇ γ where
  toFun := fun c : 𝕜 => const α ((algebraMap 𝕜 γ) c)
  map_one' := ext fun _ => (algebraMap 𝕜 γ).map_one
  map_mul' _ _ := ext fun _ => (algebraMap 𝕜 γ).map_mul _ _
  map_zero' := ext fun _ => (algebraMap 𝕜 γ).map_zero
  map_add' _ _ := ext fun _ => (algebraMap 𝕜 γ).map_add _ _

instance instAlgebra : Algebra 𝕜 (α →ᵇ γ) where
  toRingHom := C
  commutes' _ _ := ext fun _ ↦ Algebra.commutes' _ _
  smul_def' _ _ := ext fun _ ↦ Algebra.smul_def' _ _

@[simp]
theorem algebraMap_apply (k : 𝕜) (a : α) : algebraMap 𝕜 (α →ᵇ γ) k a = k • (1 : γ) := by
  simp only [Algebra.algebraMap_eq_smul_one, coe_smul, coe_one, Pi.one_apply]

instance instNormedAlgebra : NormedAlgebra 𝕜 (α →ᵇ γ) where
  __ := instAlgebra
  __ := instNormedSpace

/-!
### Structure as normed module over scalar functions

If `β` is a normed `𝕜`-space, then we show that the space of bounded continuous
functions from `α` to `β` is naturally a module over the algebra of bounded continuous
functions from `α` to `𝕜`. -/


instance instSMul' : SMul (α →ᵇ 𝕜) (α →ᵇ β) where
  smul f g :=
    ofNormedAddCommGroup (fun x => f x • g x) (f.continuous.smul g.continuous) (‖f‖ * ‖g‖) fun x =>
      calc
        ‖f x • g x‖ ≤ ‖f x‖ * ‖g x‖ := norm_smul_le _ _
        _ ≤ ‖f‖ * ‖g‖ :=
          mul_le_mul (f.norm_coe_le_norm _) (g.norm_coe_le_norm _) (norm_nonneg _) (norm_nonneg _)

instance instModule' : Module (α →ᵇ 𝕜) (α →ᵇ β) :=
  Module.ofMinimalAxioms
      (fun c _ _ => ext fun a => smul_add (c a) _ _)
      (fun _ _ _ => ext fun _ => add_smul _ _ _)
      (fun _ _ _ => ext fun _ => mul_smul _ _ _)
      (fun f => ext fun x => one_smul 𝕜 (f x))

/- TODO: When `NormedModule` has been added to `Analysis.NormedSpace.Basic`, this
shows that the space of bounded continuous functions from `α` to `β` is naturally a normed
module over the algebra of bounded continuous functions from `α` to `𝕜`. -/
instance : BoundedSMul (α →ᵇ 𝕜) (α →ᵇ β) :=
  BoundedSMul.of_norm_smul_le fun _ _ =>
    norm_ofNormedAddCommGroup_le _ (mul_nonneg (norm_nonneg _) (norm_nonneg _)) _

end NormedAlgebra

theorem NNReal.upper_bound {α : Type*} [TopologicalSpace α] (f : α →ᵇ ℝ≥0) (x : α) :
    f x ≤ nndist f 0 := by
  have key : nndist (f x) ((0 : α →ᵇ ℝ≥0) x) ≤ nndist f 0 := @dist_coe_le_dist α ℝ≥0 _ _ f 0 x
  simp only [coe_zero, Pi.zero_apply] at key
  rwa [NNReal.nndist_zero_eq_val' (f x)] at key

/-!
### Star structures

In this section, if `β` is a normed ⋆-group, then so is the space of bounded
continuous functions from `α` to `β`, by using the star operation pointwise.

If `𝕜` is normed field and a ⋆-ring over which `β` is a normed algebra and a
star module, then the space of bounded continuous functions from `α` to `β`
is a star module.

If `β` is a ⋆-ring in addition to being a normed ⋆-group, then `α →ᵇ β`
inherits a ⋆-ring structure.

In summary, if `β` is a C⋆-algebra over `𝕜`, then so is `α →ᵇ β`; note that
completeness is guaranteed when `β` is complete (see
`BoundedContinuousFunction.complete`). -/


section NormedAddCommGroup

variable {𝕜 : Type*} [NormedField 𝕜] [StarRing 𝕜] [TopologicalSpace α] [SeminormedAddCommGroup β]
  [StarAddMonoid β] [NormedStarGroup β]

variable [NormedSpace 𝕜 β] [StarModule 𝕜 β]

instance instStarAddMonoid : StarAddMonoid (α →ᵇ β) where
  star f := f.comp star starNormedAddGroupHom.lipschitz
  star_involutive f := ext fun x => star_star (f x)
  star_add f g := ext fun x => star_add (f x) (g x)

/-- The right-hand side of this equality can be parsed `star ∘ ⇑f` because of the
instance `Pi.instStarForAll`. Upon inspecting the goal, one sees `⊢ ↑(star f) = star ↑f`. -/
@[simp]
theorem coe_star (f : α →ᵇ β) : ⇑(star f) = star (⇑f) := rfl

@[simp]
theorem star_apply (f : α →ᵇ β) (x : α) : star f x = star (f x) := rfl

instance instNormedStarGroup : NormedStarGroup (α →ᵇ β) where
  norm_star f := by simp only [norm_eq, star_apply, norm_star]

instance instStarModule : StarModule 𝕜 (α →ᵇ β) where
  star_smul k f := ext fun x => star_smul k (f x)

end NormedAddCommGroup

section CstarRing

variable [TopologicalSpace α]
variable [NonUnitalNormedRing β] [StarRing β]

instance instStarRing [NormedStarGroup β] : StarRing (α →ᵇ β) where
  __ := instStarAddMonoid
  star_mul f g := ext fun x ↦ star_mul (f x) (g x)

variable [CstarRing β]

instance instCstarRing : CstarRing (α →ᵇ β) where
  norm_mul_self_le f := by
    rw [← sq, ← Real.le_sqrt (norm_nonneg _) (norm_nonneg _), norm_le (Real.sqrt_nonneg _)]
    intro x
    rw [Real.le_sqrt (norm_nonneg _) (norm_nonneg _), sq, ← CstarRing.norm_star_mul_self]
    exact norm_coe_le_norm (star f * f) x

end CstarRing

section NormedLatticeOrderedGroup

variable [TopologicalSpace α] [NormedLatticeAddCommGroup β]

instance instPartialOrder : PartialOrder (α →ᵇ β) :=
  PartialOrder.lift (fun f => f.toFun) (by simp [Injective])

instance instSup : Sup (α →ᵇ β) where
  sup f g :=
    { toFun := f ⊔ g
      continuous_toFun := f.continuous.sup g.continuous
      map_bounded' := by
        obtain ⟨C₁, hf⟩ := f.bounded
        obtain ⟨C₂, hg⟩ := g.bounded
        refine ⟨C₁ + C₂, fun x y ↦ ?_⟩
        simp_rw [NormedAddCommGroup.dist_eq] at hf hg ⊢
        exact (norm_sup_sub_sup_le_add_norm _ _ _ _).trans (add_le_add (hf _ _) (hg _ _)) }

instance instInf : Inf (α →ᵇ β) where
  inf f g :=
    { toFun := f ⊓ g
      continuous_toFun := f.continuous.inf g.continuous
      map_bounded' := by
        obtain ⟨C₁, hf⟩ := f.bounded
        obtain ⟨C₂, hg⟩ := g.bounded
        refine ⟨C₁ + C₂, fun x y ↦ ?_⟩
        simp_rw [NormedAddCommGroup.dist_eq] at hf hg ⊢
        exact (norm_inf_sub_inf_le_add_norm _ _ _ _).trans (add_le_add (hf _ _) (hg _ _)) }

@[simp, norm_cast] lemma coe_sup (f g : α →ᵇ β) : ⇑(f ⊔ g) = ⇑f ⊔ ⇑g := rfl

@[simp, norm_cast] lemma coe_inf (f g : α →ᵇ β) : ⇑(f ⊓ g) = ⇑f ⊓ ⇑g := rfl

instance instSemilatticeSup : SemilatticeSup (α →ᵇ β) :=
  DFunLike.coe_injective.semilatticeSup _ coe_sup

instance instSemilatticeInf : SemilatticeInf (α →ᵇ β) :=
  DFunLike.coe_injective.semilatticeInf _ coe_inf

instance instLattice : Lattice (α →ᵇ β) := DFunLike.coe_injective.lattice _ coe_sup coe_inf

@[simp, norm_cast] lemma coe_abs (f : α →ᵇ β) : ⇑|f| = |⇑f| := rfl

@[simp, norm_cast] lemma coe_posPart (f : α →ᵇ β) : ⇑f⁺ = (⇑f)⁺ := rfl
@[simp, norm_cast] lemma coe_negPart (f : α →ᵇ β) : ⇑f⁻ = (⇑f)⁻ := rfl

@[deprecated (since := "2024-02-21")] alias coeFn_sup := coe_sup
@[deprecated (since := "2024-02-21")] alias coeFn_abs := coe_abs

instance instNormedLatticeAddCommGroup : NormedLatticeAddCommGroup (α →ᵇ β) :=
  { instSeminormedAddCommGroup with
    add_le_add_left := by
      intro f g h₁ h t
      simp only [coe_to_continuous_fun, Pi.add_apply, add_le_add_iff_left, coe_add,
        ContinuousMap.toFun_eq_coe]
      exact h₁ _
    solid := by
      intro f g h
      have i1 : ∀ t, ‖f t‖ ≤ ‖g t‖ := fun t => HasSolidNorm.solid (h t)
      rw [norm_le (norm_nonneg _)]
      exact fun t => (i1 t).trans (norm_coe_le_norm g t)
    -- Porting note (#10888): added proof for `eq_of_dist_eq_zero`
    eq_of_dist_eq_zero }

end NormedLatticeOrderedGroup

section NonnegativePart

variable [TopologicalSpace α]

/-- The nonnegative part of a bounded continuous `ℝ`-valued function as a bounded
continuous `ℝ≥0`-valued function. -/
def nnrealPart (f : α →ᵇ ℝ) : α →ᵇ ℝ≥0 :=
  BoundedContinuousFunction.comp _ (show LipschitzWith 1 Real.toNNReal from lipschitzWith_posPart) f

@[simp]
theorem nnrealPart_coeFn_eq (f : α →ᵇ ℝ) : ⇑f.nnrealPart = Real.toNNReal ∘ ⇑f := rfl

/-- The absolute value of a bounded continuous `ℝ`-valued function as a bounded
continuous `ℝ≥0`-valued function. -/
def nnnorm (f : α →ᵇ ℝ) : α →ᵇ ℝ≥0 :=
  BoundedContinuousFunction.comp _
    (show LipschitzWith 1 fun x : ℝ => ‖x‖₊ from lipschitzWith_one_norm) f

@[simp]
theorem nnnorm_coeFn_eq (f : α →ᵇ ℝ) : ⇑f.nnnorm = NNNorm.nnnorm ∘ ⇑f := rfl

-- TODO: Use `posPart` and `negPart` here
/-- Decompose a bounded continuous function to its positive and negative parts. -/
theorem self_eq_nnrealPart_sub_nnrealPart_neg (f : α →ᵇ ℝ) :
    ⇑f = (↑) ∘ f.nnrealPart - (↑) ∘ (-f).nnrealPart := by
  funext x
  dsimp
  simp only [max_zero_sub_max_neg_zero_eq_self]

/-- Express the absolute value of a bounded continuous function in terms of its
positive and negative parts. -/
theorem abs_self_eq_nnrealPart_add_nnrealPart_neg (f : α →ᵇ ℝ) :
    abs ∘ ⇑f = (↑) ∘ f.nnrealPart + (↑) ∘ (-f).nnrealPart := by
  funext x
  dsimp
  simp only [max_zero_add_max_neg_zero_eq_abs_self]

end NonnegativePart

section

variable {α : Type*} [TopologicalSpace α]

-- TODO: `f + const _ ‖f‖` is just `f⁺`
lemma add_norm_nonneg (f : α →ᵇ ℝ) :
    0 ≤ f + const _ ‖f‖ := by
  intro x
  simp only [ContinuousMap.toFun_eq_coe, coe_to_continuous_fun, coe_zero, Pi.zero_apply, coe_add,
    const_toFun, Pi.add_apply]
  linarith [(abs_le.mp (norm_coe_le_norm f x)).1]

lemma norm_sub_nonneg (f : α →ᵇ ℝ) :
    0 ≤ const _ ‖f‖ - f := by
  intro x
  simp only [ContinuousMap.toFun_eq_coe, coe_to_continuous_fun, coe_zero, Pi.zero_apply, coe_sub,
    const_toFun, Pi.sub_apply, sub_nonneg]
  linarith [(abs_le.mp (norm_coe_le_norm f x)).2]

end

end BoundedContinuousFunction<|MERGE_RESOLUTION|>--- conflicted
+++ resolved
@@ -920,19 +920,11 @@
 theorem coe_zsmulRec : ∀ z, ⇑(zsmulRec (· • ·) z f) = z • ⇑f
   | Int.ofNat n => by rw [zsmulRec, Int.ofNat_eq_coe, coe_nsmul, natCast_zsmul]
   | Int.negSucc n => by rw [zsmulRec, negSucc_zsmul, coe_neg, coe_nsmul]
-<<<<<<< HEAD
-#align bounded_continuous_function.coe_zsmul_rec BoundedContinuousFunction.coe_zsmulRec
-=======
->>>>>>> 59de845a
 
 instance instSMulInt : SMul ℤ (α →ᵇ β) where
   smul n f :=
     { toContinuousMap := n • f.toContinuousMap
       map_bounded' := by simpa using (zsmulRec (· • ·) n f).map_bounded' }
-<<<<<<< HEAD
-#align bounded_continuous_function.has_int_scalar BoundedContinuousFunction.instSMulInt
-=======
->>>>>>> 59de845a
 
 @[simp]
 theorem coe_zsmul (r : ℤ) (f : α →ᵇ β) : ⇑(r • f) = r • ⇑f := rfl
