--- conflicted
+++ resolved
@@ -282,15 +282,12 @@
 lemma cfc_apply : cfc f a = cfcHom (a := a) ha ⟨_, hf.restrict⟩ := by
   rw [cfc_def, dif_pos ⟨ha, hf⟩]
 
-<<<<<<< HEAD
-=======
 lemma cfc_apply_pi {ι : Type*} (f : ι → R → R) (a : A) (ha : p a := by cfc_tac)
     (hf : ∀ i, ContinuousOn (f i) (spectrum R a) := by cfc_cont_tac) :
     (fun i => cfc (f i) a) = (fun i => cfcHom (a := a) ha ⟨_, (hf i).restrict⟩) := by
   ext i
   simp only [cfc_apply (f i) a ha (hf i)]
 
->>>>>>> 59de845a
 lemma cfc_apply_of_not_and {f : R → R} (a : A) (ha : ¬ (p a ∧ ContinuousOn f (spectrum R a))) :
     cfc f a = 0 := by
   rw [cfc_def, dif_neg ha]
@@ -312,8 +309,6 @@
   rw [cfc_apply ..]
   congr!
 
-<<<<<<< HEAD
-=======
 lemma cfc_cases (P : A → Prop) (a : A) (f : R → R) (h₀ : P 0)
     (haf : (hf : ContinuousOn f (spectrum R a)) → (ha : p a) → P (cfcHom ha ⟨_, hf.restrict⟩)) :
     P (cfc f a) := by
@@ -325,7 +320,6 @@
     · rwa [cfc_apply_of_not_predicate _ h]
     · rwa [cfc_apply_of_not_continuousOn _ h]
 
->>>>>>> 59de845a
 variable (R) in
 lemma cfc_id : cfc (id : R → R) a = a :=
   cfc_apply (id : R → R) a ▸ cfcHom_id (p := p) ha
@@ -337,11 +331,6 @@
 lemma cfc_map_spectrum : spectrum R (cfc f a) = f '' spectrum R a := by
   simp [cfc_apply f a, cfcHom_map_spectrum (p := p)]
 
-<<<<<<< HEAD
-lemma cfc_predicate : p (cfc f a) :=
-  cfc_apply f a ▸ cfcHom_predicate (A := A) ha _
-
-=======
 lemma cfc_const (r : R) (a : A) (ha : p a := by cfc_tac) :
     cfc (fun _ ↦ r) a = algebraMap R A r := by
   rw [cfc_apply (fun _ : R ↦ r) a, ← AlgHomClass.commutes (cfcHom ha (p := p)) r]
@@ -361,7 +350,6 @@
 lemma cfc_predicate_one : p 1 :=
   map_one (algebraMap R A) ▸ cfc_predicate_algebraMap (1 : R)
 
->>>>>>> 59de845a
 lemma cfc_congr {f g : R → R} {a : A} (hfg : (spectrum R a).EqOn f g) :
     cfc f a = cfc g a := by
   by_cases h : p a ∧ ContinuousOn g (spectrum R a)
@@ -385,14 +373,6 @@
 variable {a f g} in
 lemma cfc_eq_cfc_iff_eqOn : cfc f a = cfc g a ↔ (spectrum R a).EqOn f g :=
   ⟨eqOn_of_cfc_eq_cfc, cfc_congr⟩
-<<<<<<< HEAD
-
-lemma cfc_const (r : R) (a : A) (ha : p a := by cfc_tac) :
-    cfc (fun _ ↦ r) a = algebraMap R A r := by
-  rw [cfc_apply (fun _ : R ↦ r) a, ← AlgHomClass.commutes (cfcHom ha (p := p)) r]
-  congr
-=======
->>>>>>> 59de845a
 
 variable (R)
 
