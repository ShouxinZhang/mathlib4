/-
Copyright (c) 2023 Yaël Dillies. All rights reserved.
Released under Apache 2.0 license as described in the file LICENSE.
Authors: Yaël Dillies
-/
import Mathlib.Data.Set.Image
import Mathlib.Topology.Bases
import Mathlib.Tactic.Peel
import Mathlib.Topology.Inseparable
import Mathlib.Topology.Compactness.Compact

/-!
# Alexandrov-discrete topological spaces

This file defines Alexandrov-discrete spaces, aka finitely generated spaces.

A space is Alexandrov-discrete if the (arbitrary) intersection of open sets is open. As such,
the intersection of all neighborhoods of a set is a neighborhood itself. Hence every set has a
minimal neighborhood, which we call the *exterior* of the set.

## Main declarations

* `AlexandrovDiscrete`: Prop-valued typeclass for a topological space to be Alexandrov-discrete
* `exterior`: Intersection of all neighborhoods of a set. When the space is Alexandrov-discrete,
  this is the minimal neighborhood of the set.

## Notes

The "minimal neighborhood of a set" construction is not named in the literature. We chose the name
"exterior" with analogy to the interior. `interior` and `exterior` have the same properties up to


## TODO

Finite product of Alexandrov-discrete spaces is Alexandrov-discrete.

## Tags

Alexandroff, discrete, finitely generated, fg space
-/

open Filter Set TopologicalSpace
open scoped Topology

/-- A topological space is **Alexandrov-discrete** or **finitely generated** if the intersection of
a family of open sets is open. -/
class AlexandrovDiscrete (α : Type*) [TopologicalSpace α] : Prop where
  /-- The intersection of a family of open sets is an open set. Use `isOpen_sInter` in the root
  namespace instead. -/
  protected isOpen_sInter : ∀ S : Set (Set α), (∀ s ∈ S, IsOpen s) → IsOpen (⋂₀ S)

variable {ι : Sort*} {κ : ι → Sort*} {α β : Type*}
section
variable [TopologicalSpace α] [TopologicalSpace β]

instance DiscreteTopology.toAlexandrovDiscrete [DiscreteTopology α] : AlexandrovDiscrete α where
  isOpen_sInter _ _ := isOpen_discrete _

instance Finite.toAlexandrovDiscrete [Finite α] : AlexandrovDiscrete α where
  isOpen_sInter S := (toFinite S).isOpen_sInter

section AlexandrovDiscrete
variable [AlexandrovDiscrete α] {S : Set (Set α)} {f : ι → Set α}

lemma isOpen_sInter : (∀ s ∈ S, IsOpen s) → IsOpen (⋂₀ S) := AlexandrovDiscrete.isOpen_sInter _

lemma isOpen_iInter (hf : ∀ i, IsOpen (f i)) : IsOpen (⋂ i, f i) :=
  isOpen_sInter <| forall_mem_range.2 hf

lemma isOpen_iInter₂ {f : ∀ i, κ i → Set α} (hf : ∀ i j, IsOpen (f i j)) :
    IsOpen (⋂ i, ⋂ j, f i j) :=
  isOpen_iInter fun _ ↦ isOpen_iInter <| hf _

lemma isClosed_sUnion (hS : ∀ s ∈ S, IsClosed s) : IsClosed (⋃₀ S) := by
  simp only [← isOpen_compl_iff, compl_sUnion] at hS ⊢; exact isOpen_sInter <| forall_mem_image.2 hS

lemma isClosed_iUnion (hf : ∀ i, IsClosed (f i)) : IsClosed (⋃ i, f i) :=
  isClosed_sUnion <| forall_mem_range.2 hf

lemma isClosed_iUnion₂ {f : ∀ i, κ i → Set α} (hf : ∀ i j, IsClosed (f i j)) :
    IsClosed (⋃ i, ⋃ j, f i j) :=
  isClosed_iUnion fun _ ↦ isClosed_iUnion <| hf _

lemma isClopen_sInter (hS : ∀ s ∈ S, IsClopen s) : IsClopen (⋂₀ S) :=
  ⟨isClosed_sInter fun s hs ↦ (hS s hs).1, isOpen_sInter fun s hs ↦ (hS s hs).2⟩

lemma isClopen_iInter (hf : ∀ i, IsClopen (f i)) : IsClopen (⋂ i, f i) :=
  ⟨isClosed_iInter fun i ↦ (hf i).1, isOpen_iInter fun i ↦ (hf i).2⟩

lemma isClopen_iInter₂ {f : ∀ i, κ i → Set α} (hf : ∀ i j, IsClopen (f i j)) :
    IsClopen (⋂ i, ⋂ j, f i j) :=
  isClopen_iInter fun _ ↦ isClopen_iInter <| hf _

lemma isClopen_sUnion (hS : ∀ s ∈ S, IsClopen s) : IsClopen (⋃₀ S) :=
  ⟨isClosed_sUnion fun s hs ↦ (hS s hs).1, isOpen_sUnion fun s hs ↦ (hS s hs).2⟩

lemma isClopen_iUnion (hf : ∀ i, IsClopen (f i)) : IsClopen (⋃ i, f i) :=
  ⟨isClosed_iUnion fun i ↦ (hf i).1, isOpen_iUnion fun i ↦ (hf i).2⟩

lemma isClopen_iUnion₂ {f : ∀ i, κ i → Set α} (hf : ∀ i j, IsClopen (f i j)) :
    IsClopen (⋃ i, ⋃ j, f i j) :=
  isClopen_iUnion fun _ ↦ isClopen_iUnion <| hf _

lemma interior_iInter (f : ι → Set α) : interior (⋂ i, f i) = ⋂ i, interior (f i) :=
  (interior_maximal (iInter_mono fun _ ↦ interior_subset) <| isOpen_iInter fun _ ↦
    isOpen_interior).antisymm' <| subset_iInter fun _ ↦ interior_mono <| iInter_subset _ _

lemma interior_sInter (S : Set (Set α)) : interior (⋂₀ S) = ⋂ s ∈ S, interior s := by
  simp_rw [sInter_eq_biInter, interior_iInter]

lemma closure_iUnion (f : ι → Set α) : closure (⋃ i, f i) = ⋃ i, closure (f i) :=
  compl_injective <| by
    simpa only [← interior_compl, compl_iUnion] using interior_iInter fun i ↦ (f i)ᶜ

lemma closure_sUnion (S : Set (Set α)) : closure (⋃₀ S) = ⋃ s ∈ S, closure s := by
  simp_rw [sUnion_eq_biUnion, closure_iUnion]

end AlexandrovDiscrete

variable {s t : Set α} {a x y : α}

/-- The *exterior* of a set is the intersection of all its neighborhoods. In an Alexandrov-discrete
space, this is the smallest neighborhood of the set.

Note that this construction is unnamed in the literature. We choose the name in analogy to
`interior`. -/
def exterior (s : Set α) : Set α := (𝓝ˢ s).ker

lemma exterior_singleton_eq_ker_nhds (a : α) : exterior {a} = (𝓝 a).ker := by simp [exterior]

@[simp]
theorem mem_exterior_singleton : x ∈ exterior {y} ↔ x ⤳ y := by
  rw [exterior_singleton_eq_ker_nhds, ker_nhds_eq_specializes, mem_setOf]

lemma exterior_def (s : Set α) : exterior s = ⋂₀ {t : Set α | IsOpen t ∧ s ⊆ t} :=
  (hasBasis_nhdsSet _).ker.trans sInter_eq_biInter.symm

lemma mem_exterior : a ∈ exterior s ↔ ∀ U, IsOpen U → s ⊆ U → a ∈ U := by simp [exterior_def]

lemma subset_exterior_iff : s ⊆ exterior t ↔ ∀ U, IsOpen U → t ⊆ U → s ⊆ U := by
  simp [exterior_def]

lemma subset_exterior : s ⊆ exterior s := subset_exterior_iff.2 fun _ _ ↦ id

lemma exterior_minimal (h₁ : s ⊆ t) (h₂ : IsOpen t) : exterior s ⊆ t := by
  rw [exterior_def]; exact sInter_subset_of_mem ⟨h₂, h₁⟩

lemma IsOpen.exterior_eq (h : IsOpen s) : exterior s = s :=
  (exterior_minimal Subset.rfl h).antisymm subset_exterior

lemma IsOpen.exterior_subset (ht : IsOpen t) : exterior s ⊆ t ↔ s ⊆ t :=
  ⟨subset_exterior.trans, fun h ↦ exterior_minimal h ht⟩

<<<<<<< HEAD
@[mono, gcongr] lemma exterior_mono (h : s ⊆ t)  : exterior s ⊆ exterior t :=
  ker_mono <| nhdsSet_mono h

lemma exterior_monotone : Monotone (exterior : Set α → Set α) :=
  fun _s _t h ↦ exterior_mono h
=======
@[deprecated (since := "2024-09-18")] alias IsOpen.exterior_subset_iff := IsOpen.exterior_subset

@[simp]
theorem exterior_iUnion {ι : Sort*} (s : ι → Set α) :
    exterior (⋃ i, s i) = ⋃ i, exterior (s i) := by
  simp only [exterior, nhdsSet_iUnion, ker_iSup]

@[simp]
theorem exterior_union (s t : Set α) : exterior (s ∪ t) = exterior s ∪ exterior t := by
  simp only [exterior, nhdsSet_union, ker_sup]

@[simp]
theorem exterior_sUnion (S : Set (Set α)) : exterior (⋃₀ S) = ⋃ s ∈ S, exterior s := by
  simp only [sUnion_eq_biUnion, exterior_iUnion]

theorem mem_exterior_iff_specializes : a ∈ exterior s ↔ ∃ b ∈ s, a ⤳ b := calc
  a ∈ exterior s ↔ a ∈ exterior (⋃ x ∈ s, {x}) := by simp
  _ ↔ ∃ b ∈ s, a ⤳ b := by
    simp only [exterior_iUnion, mem_exterior_singleton, mem_iUnion₂, exists_prop]

@[mono] lemma exterior_mono : Monotone (exterior : Set α → Set α) :=
  fun _s _t h ↦ ker_mono <| nhdsSet_mono h
>>>>>>> 78c142c3

/-- This name was used to be used for the `Iff` version,
see `exterior_subset_exterior_iff_nhdsSet`.
-/
@[gcongr] lemma exterior_subset_exterior (h : s ⊆ t) : exterior s ⊆ exterior t := exterior_mono h

@[simp] lemma exterior_subset_exterior_iff_nhdsSet : exterior s ⊆ exterior t ↔ 𝓝ˢ s ≤ 𝓝ˢ t := by
  simp (config := {contextual := true}) only [subset_exterior_iff, (hasBasis_nhdsSet _).ge_iff,
    and_imp, IsOpen.mem_nhdsSet, IsOpen.exterior_subset]

theorem exterior_eq_exterior_iff_nhdsSet : exterior s = exterior t ↔ 𝓝ˢ s = 𝓝ˢ t := by
  simp [le_antisymm_iff]

lemma specializes_iff_exterior_subset : x ⤳ y ↔ exterior {x} ⊆ exterior {y} := by
  simp [Specializes]

@[simp] lemma exterior_empty : exterior (∅ : Set α) = ∅ := isOpen_empty.exterior_eq
@[simp] lemma exterior_univ : exterior (univ : Set α) = univ := isOpen_univ.exterior_eq

@[simp] lemma exterior_eq_empty : exterior s = ∅ ↔ s = ∅ :=
  ⟨eq_bot_mono subset_exterior, by rintro rfl; exact exterior_empty⟩

@[simp] lemma nhdsSet_exterior (s : Set α) : 𝓝ˢ (exterior s) = 𝓝ˢ s := by
  refine le_antisymm ((hasBasis_nhdsSet _).ge_iff.2 ?_) (nhdsSet_mono subset_exterior)
  exact fun U ⟨hUo, hsU⟩ ↦ hUo.mem_nhdsSet.2 <| hUo.exterior_subset.2 hsU

@[simp] lemma exterior_exterior (s : Set α) : exterior (exterior s) = exterior s := by
  simp only [exterior_eq_exterior_iff_nhdsSet, nhdsSet_exterior]

lemma Inducing.alexandrovDiscrete [AlexandrovDiscrete α] {f : β → α} (h : Inducing f) :
    AlexandrovDiscrete β where
  isOpen_sInter S hS := by
    simp_rw [h.isOpen_iff] at hS ⊢
    choose U hU htU using hS
    refine ⟨_, isOpen_iInter₂ hU, ?_⟩
    simp_rw [preimage_iInter, htU, sInter_eq_biInter]

theorem IsCompact.exterior_iff : IsCompact (exterior s) ↔ IsCompact s := by
  simp only [isCompact_iff_finite_subcover]
  peel with ι U hUo
  simp only [(isOpen_iUnion hUo).exterior_subset,
    (isOpen_iUnion fun i ↦ isOpen_iUnion fun _ ↦ hUo i).exterior_subset]

protected alias ⟨IsCompact.of_exterior, IsCompact.exterior⟩ := IsCompact.exterior_iff

@[deprecated IsCompact.exterior (since := "2024-09-18")]
lemma Set.Finite.isCompact_exterior (hs : s.Finite) : IsCompact (exterior s) :=
  hs.isCompact.exterior

end

lemma AlexandrovDiscrete.sup {t₁ t₂ : TopologicalSpace α} (_ : @AlexandrovDiscrete α t₁)
    (_ : @AlexandrovDiscrete α t₂) :
    @AlexandrovDiscrete α (t₁ ⊔ t₂) :=
  @AlexandrovDiscrete.mk α (t₁ ⊔ t₂) fun _S hS ↦
    ⟨@isOpen_sInter _ t₁ _ _ fun _s hs ↦ (hS _ hs).1, isOpen_sInter fun _s hs ↦ (hS _ hs).2⟩

lemma alexandrovDiscrete_iSup {t : ι → TopologicalSpace α} (_ : ∀ i, @AlexandrovDiscrete α (t i)) :
    @AlexandrovDiscrete α (⨆ i, t i) :=
  @AlexandrovDiscrete.mk α (⨆ i, t i)
    fun _S hS ↦ isOpen_iSup_iff.2
      fun i ↦ @isOpen_sInter _ (t i) _ _
        fun _s hs ↦ isOpen_iSup_iff.1 (hS _ hs) _

section
variable [TopologicalSpace α] [TopologicalSpace β] [AlexandrovDiscrete α] [AlexandrovDiscrete β]
  {s t : Set α} {a x y : α}

@[simp] lemma isOpen_exterior : IsOpen (exterior s) := by
  rw [exterior_def]; exact isOpen_sInter fun _ ↦ And.left

lemma exterior_mem_nhdsSet : exterior s ∈ 𝓝ˢ s := isOpen_exterior.mem_nhdsSet.2 subset_exterior

@[simp] lemma exterior_eq_iff_isOpen : exterior s = s ↔ IsOpen s :=
  ⟨fun h ↦ h ▸ isOpen_exterior, IsOpen.exterior_eq⟩

@[simp] lemma exterior_subset_iff_isOpen : exterior s ⊆ s ↔ IsOpen s := by
  simp only [exterior_eq_iff_isOpen.symm, Subset.antisymm_iff, subset_exterior, and_true]

lemma exterior_subset_iff : exterior s ⊆ t ↔ ∃ U, IsOpen U ∧ s ⊆ U ∧ U ⊆ t :=
  ⟨fun h ↦ ⟨exterior s, isOpen_exterior, subset_exterior, h⟩,
    fun ⟨_U, hU, hsU, hUt⟩ ↦ (exterior_minimal hsU hU).trans hUt⟩

lemma exterior_subset_iff_mem_nhdsSet : exterior s ⊆ t ↔ t ∈ 𝓝ˢ s :=
  exterior_subset_iff.trans mem_nhdsSet_iff_exists.symm

lemma exterior_singleton_subset_iff_mem_nhds : exterior {a} ⊆ t ↔ t ∈ 𝓝 a := by
  simp [exterior_subset_iff_mem_nhdsSet]

lemma gc_exterior_interior : GaloisConnection (exterior : Set α → Set α) interior :=
  fun s t ↦ by simp [exterior_subset_iff, subset_interior_iff]

<<<<<<< HEAD
@[simp] lemma exterior_exterior (s : Set α) : exterior (exterior s) = exterior s :=
  isOpen_exterior.exterior_eq

@[simp] lemma exterior_union (s t : Set α) : exterior (s ∪ t) = exterior s ∪ exterior t :=
  gc_exterior_interior.l_sup

@[simp] lemma exterior_iUnion (s : ι → Set α) : exterior (⋃ i, s i) = ⋃ i, exterior (s i) :=
  gc_exterior_interior.l_iSup

@[simp] lemma nhdsSet_exterior (s : Set α) : 𝓝ˢ (exterior s) = 𝓝ˢ s := by
  ext t; simp_rw [← exterior_subset_iff_mem_nhdsSet, exterior_exterior]

=======
>>>>>>> 78c142c3
@[simp] lemma principal_exterior (s : Set α) : 𝓟 (exterior s) = 𝓝ˢ s := by
  rw [← nhdsSet_exterior, isOpen_exterior.nhdsSet_eq]

lemma isOpen_iff_forall_specializes : IsOpen s ↔ ∀ x y, x ⤳ y → y ∈ s → x ∈ s := by
  simp only [← exterior_subset_iff_isOpen, Set.subset_def, mem_exterior_iff_specializes, exists_imp,
    and_imp, @forall_swap (_ ⤳ _)]

lemma alexandrovDiscrete_coinduced {β : Type*} {f : α → β} :
    @AlexandrovDiscrete β (coinduced f ‹_›) :=
  @AlexandrovDiscrete.mk β (coinduced f ‹_›) fun S hS ↦ by
    rw [isOpen_coinduced, preimage_sInter]; exact isOpen_iInter₂ hS

instance AlexandrovDiscrete.toFirstCountable : FirstCountableTopology α where
  nhds_generated_countable a := ⟨{exterior {a}}, countable_singleton _, by simp⟩

instance AlexandrovDiscrete.toLocallyCompactSpace : LocallyCompactSpace α where
  local_compact_nhds a _U hU := ⟨exterior {a},
    isOpen_exterior.mem_nhds <| subset_exterior <| mem_singleton _,
      exterior_singleton_subset_iff_mem_nhds.2 hU, (finite_singleton _).isCompact.exterior⟩

instance Subtype.instAlexandrovDiscrete {p : α → Prop} : AlexandrovDiscrete {a // p a} :=
  inducing_subtype_val.alexandrovDiscrete

instance Quotient.instAlexandrovDiscrete {s : Setoid α} : AlexandrovDiscrete (Quotient s) :=
  alexandrovDiscrete_coinduced

instance Sum.instAlexandrovDiscrete : AlexandrovDiscrete (α ⊕ β) :=
  alexandrovDiscrete_coinduced.sup alexandrovDiscrete_coinduced

instance Sigma.instAlexandrovDiscrete {ι : Type*} {π : ι → Type*} [∀ i, TopologicalSpace (π i)]
    [∀ i, AlexandrovDiscrete (π i)] : AlexandrovDiscrete (Σ i, π i) :=
  alexandrovDiscrete_iSup fun _ ↦ alexandrovDiscrete_coinduced

end<|MERGE_RESOLUTION|>--- conflicted
+++ resolved
@@ -151,13 +151,6 @@
 lemma IsOpen.exterior_subset (ht : IsOpen t) : exterior s ⊆ t ↔ s ⊆ t :=
   ⟨subset_exterior.trans, fun h ↦ exterior_minimal h ht⟩
 
-<<<<<<< HEAD
-@[mono, gcongr] lemma exterior_mono (h : s ⊆ t)  : exterior s ⊆ exterior t :=
-  ker_mono <| nhdsSet_mono h
-
-lemma exterior_monotone : Monotone (exterior : Set α → Set α) :=
-  fun _s _t h ↦ exterior_mono h
-=======
 @[deprecated (since := "2024-09-18")] alias IsOpen.exterior_subset_iff := IsOpen.exterior_subset
 
 @[simp]
@@ -180,7 +173,6 @@
 
 @[mono] lemma exterior_mono : Monotone (exterior : Set α → Set α) :=
   fun _s _t h ↦ ker_mono <| nhdsSet_mono h
->>>>>>> 78c142c3
 
 /-- This name was used to be used for the `Iff` version,
 see `exterior_subset_exterior_iff_nhdsSet`.
@@ -273,21 +265,6 @@
 lemma gc_exterior_interior : GaloisConnection (exterior : Set α → Set α) interior :=
   fun s t ↦ by simp [exterior_subset_iff, subset_interior_iff]
 
-<<<<<<< HEAD
-@[simp] lemma exterior_exterior (s : Set α) : exterior (exterior s) = exterior s :=
-  isOpen_exterior.exterior_eq
-
-@[simp] lemma exterior_union (s t : Set α) : exterior (s ∪ t) = exterior s ∪ exterior t :=
-  gc_exterior_interior.l_sup
-
-@[simp] lemma exterior_iUnion (s : ι → Set α) : exterior (⋃ i, s i) = ⋃ i, exterior (s i) :=
-  gc_exterior_interior.l_iSup
-
-@[simp] lemma nhdsSet_exterior (s : Set α) : 𝓝ˢ (exterior s) = 𝓝ˢ s := by
-  ext t; simp_rw [← exterior_subset_iff_mem_nhdsSet, exterior_exterior]
-
-=======
->>>>>>> 78c142c3
 @[simp] lemma principal_exterior (s : Set α) : 𝓟 (exterior s) = 𝓝ˢ s := by
   rw [← nhdsSet_exterior, isOpen_exterior.nhdsSet_eq]
 
