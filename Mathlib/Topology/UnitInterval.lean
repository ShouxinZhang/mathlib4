--- conflicted
+++ resolved
@@ -209,7 +209,6 @@
 theorem two_mul_sub_one_mem_iff {t : ℝ} : 2 * t - 1 ∈ I ↔ t ∈ Set.Icc (1 / 2 : ℝ) 1 := by
   constructor <;> rintro ⟨h₁, h₂⟩ <;> constructor <;> linarith
 
-<<<<<<< HEAD
 /-- The unit interval as a submoniod of ℝ. -/
 def unitIntervalSubmonoid : Submonoid ℝ where
   carrier := unitInterval
@@ -222,7 +221,7 @@
 
 theorem prod_mem {ι : Type*} {t : Finset ι} {f : ι → ℝ} (h : ∀ c ∈ t, f c ∈ unitInterval) :
     ∏ c ∈ t, f c ∈ unitInterval := _root_.prod_mem (S := unitInterval.unitIntervalSubmonoid) h
-=======
+
 instance : LinearOrderedCommMonoidWithZero I where
   zero_mul i := zero_mul i
   mul_zero i := mul_zero i
@@ -232,7 +231,6 @@
     apply mul_le_mul le_rfl ?_ (nonneg i) (nonneg k)
     simp [h_ij]
   __ := inferInstanceAs (LinearOrder I)
->>>>>>> 3fecb249
 
 end unitInterval
 
