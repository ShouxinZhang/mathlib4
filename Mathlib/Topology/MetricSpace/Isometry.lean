--- conflicted
+++ resolved
@@ -259,7 +259,18 @@
 @[deprecated (since := "2024-10-26")]
 alias Embedding.to_isometry := IsEmbedding.to_isometry
 
-<<<<<<< HEAD
+theorem PseudoEMetricSpace.isometry_induced (f : α → β) [m : PseudoEMetricSpace β] :
+    letI := m.induced f; Isometry f := fun _ _ ↦ rfl
+
+theorem PsuedoMetricSpace.isometry_induced (f : α → β) [m : PseudoMetricSpace β] :
+    letI := m.induced f; Isometry f := fun _ _ ↦ rfl
+
+theorem EMetricSpace.isometry_induced (f : α → β) (hf : f.Injective) [m : EMetricSpace β] :
+    letI := m.induced f hf; Isometry f := fun _ _ ↦ rfl
+
+theorem MetricSpace.isometry_induced (f : α → β) (hf : f.Injective) [m : MetricSpace β] :
+    letI := m.induced f hf; Isometry f := fun _ _ ↦ rfl
+
 /-- `IsometryClass F α β` states that `F` is a type of isometries. -/
 class IsometryClass (F : Type*) (α β : outParam Type*)
     [PseudoEMetricSpace α] [PseudoEMetricSpace β] [FunLike F α β] : Prop where
@@ -320,19 +331,6 @@
 end PseudoMetricSpace
 
 end IsometryClass
-=======
-theorem PseudoEMetricSpace.isometry_induced (f : α → β) [m : PseudoEMetricSpace β] :
-    letI := m.induced f; Isometry f := fun _ _ ↦ rfl
-
-theorem PsuedoMetricSpace.isometry_induced (f : α → β) [m : PseudoMetricSpace β] :
-    letI := m.induced f; Isometry f := fun _ _ ↦ rfl
-
-theorem EMetricSpace.isometry_induced (f : α → β) (hf : f.Injective) [m : EMetricSpace β] :
-    letI := m.induced f hf; Isometry f := fun _ _ ↦ rfl
-
-theorem MetricSpace.isometry_induced (f : α → β) (hf : f.Injective) [m : MetricSpace β] :
-    letI := m.induced f hf; Isometry f := fun _ _ ↦ rfl
->>>>>>> 0f52dbc8
 
 -- such a bijection need not exist
 /-- `α` and `β` are isometric if there is an isometric bijection between them. -/
