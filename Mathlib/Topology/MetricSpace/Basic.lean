/-
Copyright (c) 2015, 2017 Jeremy Avigad. All rights reserved.
Released under Apache 2.0 license as described in the file LICENSE.
Authors: Jeremy Avigad, Robert Y. Lewis, Johannes Hölzl, Mario Carneiro, Sébastien Gouëzel
-/
import Mathlib.Topology.MetricSpace.PseudoMetric

#align_import topology.metric_space.basic from "leanprover-community/mathlib"@"8047de4d911cdef39c2d646165eea972f7f9f539"

/-!
# Metric spaces

This file defines metric spaces and shows some of their basic properties.

Many definitions and theorems expected on metric spaces are already introduced on uniform spaces and
topological spaces. This includes open and closed sets, compactness, completeness, continuity
and uniform continuity.

TODO (anyone): Add "Main results" section.

## Implementation notes
A lot of elementary properties don't require `eq_of_dist_eq_zero`, hence are stated and proven
for `PseudoMetricSpace`s in `PseudoMetric.lean`.

## Tags

metric, pseudo_metric, dist
-/

open Set Filter Bornology
open scoped NNReal Uniformity

universe u v w

variable {α : Type u} {β : Type v} {X ι : Type*}
variable [PseudoMetricSpace α]

<<<<<<< HEAD
attribute [instance] PseudoMetricSpace.toUniformSpace PseudoMetricSpace.toBornology

-- see Note [lower instance priority]
instance (priority := 200) PseudoMetricSpace.toEDist : EDist α :=
  ⟨PseudoMetricSpace.edist⟩
#align pseudo_metric_space.to_has_edist PseudoMetricSpace.toEDist

/-- Construct a pseudo-metric space structure whose underlying topological space structure
(definitionally) agrees which a pre-existing topology which is compatible with a given distance
function. -/
def PseudoMetricSpace.ofDistTopology {α : Type u} [TopologicalSpace α] (dist : α → α → ℝ)
    (dist_self : ∀ x : α, dist x x = 0) (dist_comm : ∀ x y : α, dist x y = dist y x)
    (dist_triangle : ∀ x y z : α, dist x z ≤ dist x y + dist y z)
    (H : ∀ s : Set α, IsOpen s ↔ ∀ x ∈ s, ∃ ε > 0, ∀ y, dist x y < ε → y ∈ s) :
    PseudoMetricSpace α :=
  { dist := dist
    dist_self := dist_self
    dist_comm := dist_comm
    dist_triangle := dist_triangle
    edist_dist := fun x y => by exact ENNReal.coe_nnreal_eq _
    toUniformSpace :=
      { toCore := (UniformSpace.ofDist dist dist_self dist_comm dist_triangle).toCore
        isOpen_uniformity := fun s => (H s).trans <| forall₂_congr fun x _ =>
          ((UniformSpace.hasBasis_ofFun (exists_gt (0 : ℝ)) dist _ _ _ _).comap
            (Prod.mk x)).mem_iff.symm.trans mem_comap_prod_mk }
    uniformity_dist := rfl
    toBornology := Bornology.ofDist dist dist_comm dist_triangle
    cobounded_sets := rfl }
#align pseudo_metric_space.of_dist_topology PseudoMetricSpace.ofDistTopology

@[simp]
theorem dist_self (x : α) : dist x x = 0 :=
  PseudoMetricSpace.dist_self x
#align dist_self dist_self

theorem dist_comm (x y : α) : dist x y = dist y x :=
  PseudoMetricSpace.dist_comm x y
#align dist_comm dist_comm

theorem edist_dist (x y : α) : edist x y = ENNReal.ofReal (dist x y) :=
  PseudoMetricSpace.edist_dist x y
#align edist_dist edist_dist

theorem dist_triangle (x y z : α) : dist x z ≤ dist x y + dist y z :=
  PseudoMetricSpace.dist_triangle x y z
#align dist_triangle dist_triangle

theorem dist_triangle_left (x y z : α) : dist x y ≤ dist z x + dist z y := by
  rw [dist_comm z]; apply dist_triangle
#align dist_triangle_left dist_triangle_left

theorem dist_triangle_right (x y z : α) : dist x y ≤ dist x z + dist y z := by
  rw [dist_comm y]; apply dist_triangle
#align dist_triangle_right dist_triangle_right

theorem dist_triangle4 (x y z w : α) : dist x w ≤ dist x y + dist y z + dist z w :=
  calc
    dist x w ≤ dist x z + dist z w := dist_triangle x z w
    _ ≤ dist x y + dist y z + dist z w := add_le_add_right (dist_triangle x y z) _
#align dist_triangle4 dist_triangle4

theorem dist_triangle4_left (x₁ y₁ x₂ y₂ : α) :
    dist x₂ y₂ ≤ dist x₁ y₁ + (dist x₁ x₂ + dist y₁ y₂) := by
  rw [add_left_comm, dist_comm x₁, ← add_assoc]
  apply dist_triangle4
#align dist_triangle4_left dist_triangle4_left

theorem dist_triangle4_right (x₁ y₁ x₂ y₂ : α) :
    dist x₁ y₁ ≤ dist x₁ x₂ + dist y₁ y₂ + dist x₂ y₂ := by
  rw [add_right_comm, dist_comm y₁]
  apply dist_triangle4
#align dist_triangle4_right dist_triangle4_right

/-- The triangle (polygon) inequality for sequences of points; `Finset.Ico` version. -/
theorem dist_le_Ico_sum_dist (f : ℕ → α) {m n} (h : m ≤ n) :
    dist (f m) (f n) ≤ ∑ i in Finset.Ico m n, dist (f i) (f (i + 1)) := by
  induction n, h using Nat.le_induction with
  | base => rw [Finset.Ico_self, Finset.sum_empty, dist_self]
  | succ n hle ihn =>
    calc
      dist (f m) (f (n + 1)) ≤ dist (f m) (f n) + dist (f n) (f (n + 1)) := dist_triangle _ _ _
      _ ≤ (∑ i in Finset.Ico m n, _) + _ := add_le_add ihn le_rfl
      _ = ∑ i in Finset.Ico m (n + 1), _ := by
      { rw [Nat.Ico_succ_right_eq_insert_Ico hle, Finset.sum_insert, add_comm]; simp }
#align dist_le_Ico_sum_dist dist_le_Ico_sum_dist

/-- The triangle (polygon) inequality for sequences of points; `Finset.range` version. -/
theorem dist_le_range_sum_dist (f : ℕ → α) (n : ℕ) :
    dist (f 0) (f n) ≤ ∑ i in Finset.range n, dist (f i) (f (i + 1)) :=
  Nat.Ico_zero_eq_range ▸ dist_le_Ico_sum_dist f (Nat.zero_le n)
#align dist_le_range_sum_dist dist_le_range_sum_dist

/-- A version of `dist_le_Ico_sum_dist` with each intermediate distance replaced
with an upper estimate. -/
theorem dist_le_Ico_sum_of_dist_le {f : ℕ → α} {m n} (hmn : m ≤ n) {d : ℕ → ℝ}
    (hd : ∀ {k}, m ≤ k → k < n → dist (f k) (f (k + 1)) ≤ d k) :
    dist (f m) (f n) ≤ ∑ i in Finset.Ico m n, d i :=
  le_trans (dist_le_Ico_sum_dist f hmn) <|
    Finset.sum_le_sum fun _k hk => hd (Finset.mem_Ico.1 hk).1 (Finset.mem_Ico.1 hk).2
#align dist_le_Ico_sum_of_dist_le dist_le_Ico_sum_of_dist_le

/-- A version of `dist_le_range_sum_dist` with each intermediate distance replaced
with an upper estimate. -/
theorem dist_le_range_sum_of_dist_le {f : ℕ → α} (n : ℕ) {d : ℕ → ℝ}
    (hd : ∀ {k}, k < n → dist (f k) (f (k + 1)) ≤ d k) :
    dist (f 0) (f n) ≤ ∑ i in Finset.range n, d i :=
  Nat.Ico_zero_eq_range ▸ dist_le_Ico_sum_of_dist_le (zero_le n) fun _ => hd
#align dist_le_range_sum_of_dist_le dist_le_range_sum_of_dist_le

theorem swap_dist : Function.swap (@dist α _) = dist := by funext x y; exact dist_comm _ _
#align swap_dist swap_dist

theorem abs_dist_sub_le (x y z : α) : |dist x z - dist y z| ≤ dist x y :=
  abs_sub_le_iff.2
    ⟨sub_le_iff_le_add.2 (dist_triangle _ _ _), sub_le_iff_le_add.2 (dist_triangle_left _ _ _)⟩
#align abs_dist_sub_le abs_dist_sub_le

theorem dist_nonneg {x y : α} : 0 ≤ dist x y :=
  dist_nonneg' dist dist_self dist_comm dist_triangle
#align dist_nonneg dist_nonneg

namespace Mathlib.Meta.Positivity

open Lean Meta Qq Function

/-- Extension for the `positivity` tactic: distances are nonnegative. -/
@[positivity Dist.dist _ _]
def evalDist : PositivityExt where eval {_ _} _zα _pα e := do
  let .app (.app _ a) b ← whnfR e | throwError "not dist"
  let p ← mkAppOptM ``dist_nonneg #[none, none, a, b]
  pure (.nonnegative p)

end Mathlib.Meta.Positivity

example {x y : α} : 0 ≤ dist x y := by positivity

@[simp] theorem abs_dist {a b : α} : |dist a b| = dist a b := abs_of_nonneg dist_nonneg
#align abs_dist abs_dist

/-- A version of `Dist` that takes value in `ℝ≥0`. -/
class NNDist (α : Type*) where
  nndist : α → α → ℝ≥0
#align has_nndist NNDist

export NNDist (nndist)

-- see Note [lower instance priority]
/-- Distance as a nonnegative real number. -/
instance (priority := 100) PseudoMetricSpace.toNNDist : NNDist α :=
  ⟨fun a b => ⟨dist a b, dist_nonneg⟩⟩
#align pseudo_metric_space.to_has_nndist PseudoMetricSpace.toNNDist

/-- Express `dist` in terms of `nndist`-/
theorem dist_nndist (x y : α) : dist x y = nndist x y := rfl
#align dist_nndist dist_nndist

@[simp, norm_cast]
theorem coe_nndist (x y : α) : ↑(nndist x y) = dist x y := rfl
#align coe_nndist coe_nndist

/-- Express `edist` in terms of `nndist`-/
theorem edist_nndist (x y : α) : edist x y = nndist x y := by
  rw [edist_dist, dist_nndist, ENNReal.ofReal_coe_nnreal]
#align edist_nndist edist_nndist

/-- Express `nndist` in terms of `edist`-/
theorem nndist_edist (x y : α) : nndist x y = (edist x y).toNNReal := by
  simp [edist_nndist]
#align nndist_edist nndist_edist

@[simp, norm_cast]
theorem coe_nnreal_ennreal_nndist (x y : α) : ↑(nndist x y) = edist x y :=
  (edist_nndist x y).symm
#align coe_nnreal_ennreal_nndist coe_nnreal_ennreal_nndist

@[simp, norm_cast]
theorem edist_lt_coe {x y : α} {c : ℝ≥0} : edist x y < c ↔ nndist x y < c := by
  rw [edist_nndist, ENNReal.coe_lt_coe]
#align edist_lt_coe edist_lt_coe

@[simp, norm_cast]
theorem edist_le_coe {x y : α} {c : ℝ≥0} : edist x y ≤ c ↔ nndist x y ≤ c := by
  rw [edist_nndist, ENNReal.coe_le_coe]
#align edist_le_coe edist_le_coe

/-- In a pseudometric space, the extended distance is always finite-/
theorem edist_lt_top {α : Type*} [PseudoMetricSpace α] (x y : α) : edist x y < ⊤ :=
  (edist_dist x y).symm ▸ ENNReal.ofReal_lt_top
#align edist_lt_top edist_lt_top

/-- In a pseudometric space, the extended distance is always finite-/
theorem edist_ne_top (x y : α) : edist x y ≠ ⊤ :=
  (edist_lt_top x y).ne
#align edist_ne_top edist_ne_top

/-- `nndist x x` vanishes-/
@[simp]
theorem nndist_self (a : α) : nndist a a = 0 :=
  (NNReal.coe_eq_zero _).1 (dist_self a)
#align nndist_self nndist_self

-- porting note: `dist_nndist` and `coe_nndist` moved up

@[simp, norm_cast]
theorem dist_lt_coe {x y : α} {c : ℝ≥0} : dist x y < c ↔ nndist x y < c :=
  Iff.rfl
#align dist_lt_coe dist_lt_coe

@[simp, norm_cast]
theorem dist_le_coe {x y : α} {c : ℝ≥0} : dist x y ≤ c ↔ nndist x y ≤ c :=
  Iff.rfl
#align dist_le_coe dist_le_coe

@[simp]
theorem edist_lt_ofReal {x y : α} {r : ℝ} : edist x y < ENNReal.ofReal r ↔ dist x y < r := by
  rw [edist_dist, ENNReal.ofReal_lt_ofReal_iff_of_nonneg dist_nonneg]
#align edist_lt_of_real edist_lt_ofReal

@[simp]
theorem edist_le_ofReal {x y : α} {r : ℝ} (hr : 0 ≤ r) :
    edist x y ≤ ENNReal.ofReal r ↔ dist x y ≤ r := by
  rw [edist_dist, ENNReal.ofReal_le_ofReal_iff hr]
#align edist_le_of_real edist_le_ofReal

/-- Express `nndist` in terms of `dist`-/
theorem nndist_dist (x y : α) : nndist x y = Real.toNNReal (dist x y) := by
  rw [dist_nndist, Real.toNNReal_coe]
#align nndist_dist nndist_dist

theorem nndist_comm (x y : α) : nndist x y = nndist y x := NNReal.eq <| dist_comm x y
#align nndist_comm nndist_comm

/-- Triangle inequality for the nonnegative distance-/
theorem nndist_triangle (x y z : α) : nndist x z ≤ nndist x y + nndist y z :=
  dist_triangle _ _ _
#align nndist_triangle nndist_triangle

theorem nndist_triangle_left (x y z : α) : nndist x y ≤ nndist z x + nndist z y :=
  dist_triangle_left _ _ _
#align nndist_triangle_left nndist_triangle_left

theorem nndist_triangle_right (x y z : α) : nndist x y ≤ nndist x z + nndist y z :=
  dist_triangle_right _ _ _
#align nndist_triangle_right nndist_triangle_right

/-- Express `dist` in terms of `edist`-/
theorem dist_edist (x y : α) : dist x y = (edist x y).toReal := by
  rw [edist_dist, ENNReal.toReal_ofReal dist_nonneg]
#align dist_edist dist_edist

namespace Metric

-- instantiate pseudometric space as a topology
variable {x y z : α} {δ ε ε₁ ε₂ : ℝ} {s : Set α}

/-- `ball x ε` is the set of all points `y` with `dist y x < ε` -/
def ball (x : α) (ε : ℝ) : Set α :=
  { y | dist y x < ε }
#align metric.ball Metric.ball

@[simp]
theorem mem_ball : y ∈ ball x ε ↔ dist y x < ε :=
  Iff.rfl
#align metric.mem_ball Metric.mem_ball

theorem mem_ball' : y ∈ ball x ε ↔ dist x y < ε := by rw [dist_comm, mem_ball]
#align metric.mem_ball' Metric.mem_ball'

theorem pos_of_mem_ball (hy : y ∈ ball x ε) : 0 < ε :=
  dist_nonneg.trans_lt hy
#align metric.pos_of_mem_ball Metric.pos_of_mem_ball

theorem mem_ball_self (h : 0 < ε) : x ∈ ball x ε := by
  rwa [mem_ball, dist_self]
#align metric.mem_ball_self Metric.mem_ball_self

@[simp]
theorem nonempty_ball : (ball x ε).Nonempty ↔ 0 < ε :=
  ⟨fun ⟨_x, hx⟩ => pos_of_mem_ball hx, fun h => ⟨x, mem_ball_self h⟩⟩
#align metric.nonempty_ball Metric.nonempty_ball

@[simp]
theorem ball_eq_empty : ball x ε = ∅ ↔ ε ≤ 0 := by
  rw [← not_nonempty_iff_eq_empty, nonempty_ball, not_lt]
#align metric.ball_eq_empty Metric.ball_eq_empty

@[simp]
theorem ball_zero : ball x 0 = ∅ := by rw [ball_eq_empty]
#align metric.ball_zero Metric.ball_zero

/-- If a point belongs to an open ball, then there is a strictly smaller radius whose ball also
contains it.

See also `exists_lt_subset_ball`. -/
theorem exists_lt_mem_ball_of_mem_ball (h : x ∈ ball y ε) : ∃ ε' < ε, x ∈ ball y ε' := by
  simp only [mem_ball] at h ⊢
  exact ⟨(dist x y + ε) / 2, by linarith, by linarith⟩
#align metric.exists_lt_mem_ball_of_mem_ball Metric.exists_lt_mem_ball_of_mem_ball

theorem ball_eq_ball (ε : ℝ) (x : α) :
    UniformSpace.ball x { p | dist p.2 p.1 < ε } = Metric.ball x ε :=
  rfl
#align metric.ball_eq_ball Metric.ball_eq_ball

theorem ball_eq_ball' (ε : ℝ) (x : α) :
    UniformSpace.ball x { p | dist p.1 p.2 < ε } = Metric.ball x ε := by
  ext
  simp [dist_comm, UniformSpace.ball]
#align metric.ball_eq_ball' Metric.ball_eq_ball'

@[simp]
theorem iUnion_ball_nat (x : α) : ⋃ n : ℕ, ball x n = univ :=
  iUnion_eq_univ_iff.2 fun y => exists_nat_gt (dist y x)
#align metric.Union_ball_nat Metric.iUnion_ball_nat

@[simp]
theorem iUnion_ball_nat_succ (x : α) : ⋃ n : ℕ, ball x (n + 1) = univ :=
  iUnion_eq_univ_iff.2 fun y => (exists_nat_gt (dist y x)).imp fun _ h => h.trans (lt_add_one _)
#align metric.Union_ball_nat_succ Metric.iUnion_ball_nat_succ

/-- `closedBall x ε` is the set of all points `y` with `dist y x ≤ ε` -/
def closedBall (x : α) (ε : ℝ) :=
  { y | dist y x ≤ ε }
#align metric.closed_ball Metric.closedBall

@[simp] theorem mem_closedBall : y ∈ closedBall x ε ↔ dist y x ≤ ε := Iff.rfl
#align metric.mem_closed_ball Metric.mem_closedBall

theorem mem_closedBall' : y ∈ closedBall x ε ↔ dist x y ≤ ε := by rw [dist_comm, mem_closedBall]
#align metric.mem_closed_ball' Metric.mem_closedBall'

/-- `sphere x ε` is the set of all points `y` with `dist y x = ε` -/
def sphere (x : α) (ε : ℝ) := { y | dist y x = ε }
#align metric.sphere Metric.sphere

@[simp] theorem mem_sphere : y ∈ sphere x ε ↔ dist y x = ε := Iff.rfl
#align metric.mem_sphere Metric.mem_sphere

theorem mem_sphere' : y ∈ sphere x ε ↔ dist x y = ε := by rw [dist_comm, mem_sphere]
#align metric.mem_sphere' Metric.mem_sphere'

theorem ne_of_mem_sphere (h : y ∈ sphere x ε) (hε : ε ≠ 0) : y ≠ x :=
  ne_of_mem_of_not_mem h <| by simpa using hε.symm
#align metric.ne_of_mem_sphere Metric.ne_of_mem_sphere

theorem nonneg_of_mem_sphere (hy : y ∈ sphere x ε) : 0 ≤ ε :=
  dist_nonneg.trans_eq hy
#align metric.nonneg_of_mem_sphere Metric.nonneg_of_mem_sphere

@[simp]
theorem sphere_eq_empty_of_neg (hε : ε < 0) : sphere x ε = ∅ :=
  Set.eq_empty_iff_forall_not_mem.mpr fun _y hy => (nonneg_of_mem_sphere hy).not_lt hε
#align metric.sphere_eq_empty_of_neg Metric.sphere_eq_empty_of_neg

theorem sphere_eq_empty_of_subsingleton [Subsingleton α] (hε : ε ≠ 0) : sphere x ε = ∅ :=
  Set.eq_empty_iff_forall_not_mem.mpr fun _ h => ne_of_mem_sphere h hε (Subsingleton.elim _ _)
#align metric.sphere_eq_empty_of_subsingleton Metric.sphere_eq_empty_of_subsingleton

theorem sphere_isEmpty_of_subsingleton [Subsingleton α] (hε : ε ≠ 0) : IsEmpty (sphere x ε) := by
  rw [sphere_eq_empty_of_subsingleton hε]; infer_instance
#align metric.sphere_is_empty_of_subsingleton Metric.sphere_isEmpty_of_subsingleton

theorem mem_closedBall_self (h : 0 ≤ ε) : x ∈ closedBall x ε := by
  rwa [mem_closedBall, dist_self]
#align metric.mem_closed_ball_self Metric.mem_closedBall_self

@[simp]
theorem nonempty_closedBall : (closedBall x ε).Nonempty ↔ 0 ≤ ε :=
  ⟨fun ⟨_x, hx⟩ => dist_nonneg.trans hx, fun h => ⟨x, mem_closedBall_self h⟩⟩
#align metric.nonempty_closed_ball Metric.nonempty_closedBall

@[simp]
theorem closedBall_eq_empty : closedBall x ε = ∅ ↔ ε < 0 := by
  rw [← not_nonempty_iff_eq_empty, nonempty_closedBall, not_le]
#align metric.closed_ball_eq_empty Metric.closedBall_eq_empty

/-- Closed balls and spheres coincide when the radius is non-positive -/
theorem closedBall_eq_sphere_of_nonpos (hε : ε ≤ 0) : closedBall x ε = sphere x ε :=
  Set.ext fun _ => (hε.trans dist_nonneg).le_iff_eq
#align metric.closed_ball_eq_sphere_of_nonpos Metric.closedBall_eq_sphere_of_nonpos

theorem ball_subset_closedBall : ball x ε ⊆ closedBall x ε := fun _y hy =>
  mem_closedBall.2 (le_of_lt hy)
#align metric.ball_subset_closed_ball Metric.ball_subset_closedBall

theorem sphere_subset_closedBall : sphere x ε ⊆ closedBall x ε := fun _ => le_of_eq
#align metric.sphere_subset_closed_ball Metric.sphere_subset_closedBall

lemma sphere_subset_ball {r R : ℝ} (h : r < R) : sphere x r ⊆ ball x R := fun _x hx ↦
  (mem_sphere.1 hx).trans_lt h

theorem closedBall_disjoint_ball (h : δ + ε ≤ dist x y) : Disjoint (closedBall x δ) (ball y ε) :=
  Set.disjoint_left.mpr fun _a ha1 ha2 =>
    (h.trans <| dist_triangle_left _ _ _).not_lt <| add_lt_add_of_le_of_lt ha1 ha2
#align metric.closed_ball_disjoint_ball Metric.closedBall_disjoint_ball

theorem ball_disjoint_closedBall (h : δ + ε ≤ dist x y) : Disjoint (ball x δ) (closedBall y ε) :=
  (closedBall_disjoint_ball <| by rwa [add_comm, dist_comm]).symm
#align metric.ball_disjoint_closed_ball Metric.ball_disjoint_closedBall

theorem ball_disjoint_ball (h : δ + ε ≤ dist x y) : Disjoint (ball x δ) (ball y ε) :=
  (closedBall_disjoint_ball h).mono_left ball_subset_closedBall
#align metric.ball_disjoint_ball Metric.ball_disjoint_ball

theorem closedBall_disjoint_closedBall (h : δ + ε < dist x y) :
    Disjoint (closedBall x δ) (closedBall y ε) :=
  Set.disjoint_left.mpr fun _a ha1 ha2 =>
    h.not_le <| (dist_triangle_left _ _ _).trans <| add_le_add ha1 ha2
#align metric.closed_ball_disjoint_closed_ball Metric.closedBall_disjoint_closedBall

theorem sphere_disjoint_ball : Disjoint (sphere x ε) (ball x ε) :=
  Set.disjoint_left.mpr fun _y hy₁ hy₂ => absurd hy₁ <| ne_of_lt hy₂
#align metric.sphere_disjoint_ball Metric.sphere_disjoint_ball

@[simp]
theorem ball_union_sphere : ball x ε ∪ sphere x ε = closedBall x ε :=
  Set.ext fun _y => (@le_iff_lt_or_eq ℝ _ _ _).symm
#align metric.ball_union_sphere Metric.ball_union_sphere

@[simp]
theorem sphere_union_ball : sphere x ε ∪ ball x ε = closedBall x ε := by
  rw [union_comm, ball_union_sphere]
#align metric.sphere_union_ball Metric.sphere_union_ball

@[simp]
theorem closedBall_diff_sphere : closedBall x ε \ sphere x ε = ball x ε := by
  rw [← ball_union_sphere, Set.union_diff_cancel_right sphere_disjoint_ball.symm.le_bot]
#align metric.closed_ball_diff_sphere Metric.closedBall_diff_sphere

@[simp]
theorem closedBall_diff_ball : closedBall x ε \ ball x ε = sphere x ε := by
  rw [← ball_union_sphere, Set.union_diff_cancel_left sphere_disjoint_ball.symm.le_bot]
#align metric.closed_ball_diff_ball Metric.closedBall_diff_ball

theorem mem_ball_comm : x ∈ ball y ε ↔ y ∈ ball x ε := by rw [mem_ball', mem_ball]
#align metric.mem_ball_comm Metric.mem_ball_comm

theorem mem_closedBall_comm : x ∈ closedBall y ε ↔ y ∈ closedBall x ε := by
  rw [mem_closedBall', mem_closedBall]
#align metric.mem_closed_ball_comm Metric.mem_closedBall_comm

theorem mem_sphere_comm : x ∈ sphere y ε ↔ y ∈ sphere x ε := by rw [mem_sphere', mem_sphere]
#align metric.mem_sphere_comm Metric.mem_sphere_comm

theorem ball_subset_ball (h : ε₁ ≤ ε₂) : ball x ε₁ ⊆ ball x ε₂ := fun _y yx =>
  lt_of_lt_of_le (mem_ball.1 yx) h
#align metric.ball_subset_ball Metric.ball_subset_ball

theorem closedBall_eq_bInter_ball : closedBall x ε = ⋂ δ > ε, ball x δ := by
  ext y; rw [mem_closedBall, ← forall_lt_iff_le', mem_iInter₂]; rfl
#align metric.closed_ball_eq_bInter_ball Metric.closedBall_eq_bInter_ball

theorem ball_subset_ball' (h : ε₁ + dist x y ≤ ε₂) : ball x ε₁ ⊆ ball y ε₂ := fun z hz =>
  calc
    dist z y ≤ dist z x + dist x y := dist_triangle _ _ _
    _ < ε₁ + dist x y := add_lt_add_right (mem_ball.1 hz) _
    _ ≤ ε₂ := h
#align metric.ball_subset_ball' Metric.ball_subset_ball'

theorem closedBall_subset_closedBall (h : ε₁ ≤ ε₂) : closedBall x ε₁ ⊆ closedBall x ε₂ :=
  fun _y (yx : _ ≤ ε₁) => le_trans yx h
#align metric.closed_ball_subset_closed_ball Metric.closedBall_subset_closedBall

theorem closedBall_subset_closedBall' (h : ε₁ + dist x y ≤ ε₂) :
    closedBall x ε₁ ⊆ closedBall y ε₂ := fun z hz =>
  calc
    dist z y ≤ dist z x + dist x y := dist_triangle _ _ _
    _ ≤ ε₁ + dist x y := add_le_add_right (mem_closedBall.1 hz) _
    _ ≤ ε₂ := h
#align metric.closed_ball_subset_closed_ball' Metric.closedBall_subset_closedBall'

theorem closedBall_subset_ball (h : ε₁ < ε₂) : closedBall x ε₁ ⊆ ball x ε₂ :=
  fun y (yh : dist y x ≤ ε₁) => lt_of_le_of_lt yh h
#align metric.closed_ball_subset_ball Metric.closedBall_subset_ball

theorem closedBall_subset_ball' (h : ε₁ + dist x y < ε₂) :
    closedBall x ε₁ ⊆ ball y ε₂ := fun z hz =>
  calc
    dist z y ≤ dist z x + dist x y := dist_triangle _ _ _
    _ ≤ ε₁ + dist x y := add_le_add_right (mem_closedBall.1 hz) _
    _ < ε₂ := h
#align metric.closed_ball_subset_ball' Metric.closedBall_subset_ball'

theorem dist_le_add_of_nonempty_closedBall_inter_closedBall
    (h : (closedBall x ε₁ ∩ closedBall y ε₂).Nonempty) : dist x y ≤ ε₁ + ε₂ :=
  let ⟨z, hz⟩ := h
  calc
    dist x y ≤ dist z x + dist z y := dist_triangle_left _ _ _
    _ ≤ ε₁ + ε₂ := add_le_add hz.1 hz.2
#align metric.dist_le_add_of_nonempty_closed_ball_inter_closed_ball Metric.dist_le_add_of_nonempty_closedBall_inter_closedBall

theorem dist_lt_add_of_nonempty_closedBall_inter_ball (h : (closedBall x ε₁ ∩ ball y ε₂).Nonempty) :
    dist x y < ε₁ + ε₂ :=
  let ⟨z, hz⟩ := h
  calc
    dist x y ≤ dist z x + dist z y := dist_triangle_left _ _ _
    _ < ε₁ + ε₂ := add_lt_add_of_le_of_lt hz.1 hz.2
#align metric.dist_lt_add_of_nonempty_closed_ball_inter_ball Metric.dist_lt_add_of_nonempty_closedBall_inter_ball

theorem dist_lt_add_of_nonempty_ball_inter_closedBall (h : (ball x ε₁ ∩ closedBall y ε₂).Nonempty) :
    dist x y < ε₁ + ε₂ := by
  rw [inter_comm] at h
  rw [add_comm, dist_comm]
  exact dist_lt_add_of_nonempty_closedBall_inter_ball h
#align metric.dist_lt_add_of_nonempty_ball_inter_closed_ball Metric.dist_lt_add_of_nonempty_ball_inter_closedBall

theorem dist_lt_add_of_nonempty_ball_inter_ball (h : (ball x ε₁ ∩ ball y ε₂).Nonempty) :
    dist x y < ε₁ + ε₂ :=
  dist_lt_add_of_nonempty_closedBall_inter_ball <|
    h.mono (inter_subset_inter ball_subset_closedBall Subset.rfl)
#align metric.dist_lt_add_of_nonempty_ball_inter_ball Metric.dist_lt_add_of_nonempty_ball_inter_ball

@[simp]
theorem iUnion_closedBall_nat (x : α) : ⋃ n : ℕ, closedBall x n = univ :=
  iUnion_eq_univ_iff.2 fun y => exists_nat_ge (dist y x)
#align metric.Union_closed_ball_nat Metric.iUnion_closedBall_nat

theorem iUnion_inter_closedBall_nat (s : Set α) (x : α) : ⋃ n : ℕ, s ∩ closedBall x n = s := by
  rw [← inter_iUnion, iUnion_closedBall_nat, inter_univ]
#align metric.Union_inter_closed_ball_nat Metric.iUnion_inter_closedBall_nat

theorem ball_subset (h : dist x y ≤ ε₂ - ε₁) : ball x ε₁ ⊆ ball y ε₂ := fun z zx => by
  rw [← add_sub_cancel'_right ε₁ ε₂]
  exact lt_of_le_of_lt (dist_triangle z x y) (add_lt_add_of_lt_of_le zx h)
#align metric.ball_subset Metric.ball_subset

theorem ball_half_subset (y) (h : y ∈ ball x (ε / 2)) : ball y (ε / 2) ⊆ ball x ε :=
  ball_subset <| by rw [sub_self_div_two]; exact le_of_lt h
#align metric.ball_half_subset Metric.ball_half_subset

theorem exists_ball_subset_ball (h : y ∈ ball x ε) : ∃ ε' > 0, ball y ε' ⊆ ball x ε :=
  ⟨_, sub_pos.2 h, ball_subset <| by rw [sub_sub_self]⟩
#align metric.exists_ball_subset_ball Metric.exists_ball_subset_ball

/-- If a property holds for all points in closed balls of arbitrarily large radii, then it holds for
all points. -/
theorem forall_of_forall_mem_closedBall (p : α → Prop) (x : α)
    (H : ∃ᶠ R : ℝ in atTop, ∀ y ∈ closedBall x R, p y) (y : α) : p y := by
  obtain ⟨R, hR, h⟩ : ∃ R ≥ dist y x, ∀ z : α, z ∈ closedBall x R → p z :=
    frequently_iff.1 H (Ici_mem_atTop (dist y x))
  exact h _ hR
#align metric.forall_of_forall_mem_closed_ball Metric.forall_of_forall_mem_closedBall

/-- If a property holds for all points in balls of arbitrarily large radii, then it holds for all
points. -/
theorem forall_of_forall_mem_ball (p : α → Prop) (x : α)
    (H : ∃ᶠ R : ℝ in atTop, ∀ y ∈ ball x R, p y) (y : α) : p y := by
  obtain ⟨R, hR, h⟩ : ∃ R > dist y x, ∀ z : α, z ∈ ball x R → p z :=
    frequently_iff.1 H (Ioi_mem_atTop (dist y x))
  exact h _ hR
#align metric.forall_of_forall_mem_ball Metric.forall_of_forall_mem_ball

theorem isBounded_iff {s : Set α} :
    IsBounded s ↔ ∃ C : ℝ, ∀ ⦃x⦄, x ∈ s → ∀ ⦃y⦄, y ∈ s → dist x y ≤ C := by
  rw [isBounded_def, ← Filter.mem_sets, @PseudoMetricSpace.cobounded_sets α, mem_setOf_eq,
    compl_compl]
#align metric.is_bounded_iff Metric.isBounded_iff

theorem isBounded_iff_eventually {s : Set α} :
    IsBounded s ↔ ∀ᶠ C in atTop, ∀ ⦃x⦄, x ∈ s → ∀ ⦃y⦄, y ∈ s → dist x y ≤ C :=
  isBounded_iff.trans
    ⟨fun ⟨C, h⟩ => eventually_atTop.2 ⟨C, fun _C' hC' _x hx _y hy => (h hx hy).trans hC'⟩,
      Eventually.exists⟩
#align metric.is_bounded_iff_eventually Metric.isBounded_iff_eventually

theorem isBounded_iff_exists_ge {s : Set α} (c : ℝ) :
    IsBounded s ↔ ∃ C, c ≤ C ∧ ∀ ⦃x⦄, x ∈ s → ∀ ⦃y⦄, y ∈ s → dist x y ≤ C :=
  ⟨fun h => ((eventually_ge_atTop c).and (isBounded_iff_eventually.1 h)).exists, fun h =>
    isBounded_iff.2 <| h.imp fun _ => And.right⟩
#align metric.is_bounded_iff_exists_ge Metric.isBounded_iff_exists_ge

theorem isBounded_iff_nndist {s : Set α} :
    IsBounded s ↔ ∃ C : ℝ≥0, ∀ ⦃x⦄, x ∈ s → ∀ ⦃y⦄, y ∈ s → nndist x y ≤ C := by
  simp only [isBounded_iff_exists_ge 0, NNReal.exists, ← NNReal.coe_le_coe, ← dist_nndist,
    NNReal.coe_mk, exists_prop]
#align metric.is_bounded_iff_nndist Metric.isBounded_iff_nndist

theorem toUniformSpace_eq :
    ‹PseudoMetricSpace α›.toUniformSpace = .ofDist dist dist_self dist_comm dist_triangle :=
  UniformSpace.ext PseudoMetricSpace.uniformity_dist
#align metric.to_uniform_space_eq Metric.toUniformSpace_eq

theorem uniformity_basis_dist :
    (𝓤 α).HasBasis (fun ε : ℝ => 0 < ε) fun ε => { p : α × α | dist p.1 p.2 < ε } := by
  rw [toUniformSpace_eq]
  exact UniformSpace.hasBasis_ofFun (exists_gt _) _ _ _ _ _
#align metric.uniformity_basis_dist Metric.uniformity_basis_dist

/-- Given `f : β → ℝ`, if `f` sends `{i | p i}` to a set of positive numbers
accumulating to zero, then `f i`-neighborhoods of the diagonal form a basis of `𝓤 α`.

For specific bases see `uniformity_basis_dist`, `uniformity_basis_dist_inv_nat_succ`,
and `uniformity_basis_dist_inv_nat_pos`. -/
protected theorem mk_uniformity_basis {β : Type*} {p : β → Prop} {f : β → ℝ}
    (hf₀ : ∀ i, p i → 0 < f i) (hf : ∀ ⦃ε⦄, 0 < ε → ∃ i, p i ∧ f i ≤ ε) :
    (𝓤 α).HasBasis p fun i => { p : α × α | dist p.1 p.2 < f i } := by
  refine' ⟨fun s => uniformity_basis_dist.mem_iff.trans _⟩
  constructor
  · rintro ⟨ε, ε₀, hε⟩
    rcases hf ε₀ with ⟨i, hi, H⟩
    exact ⟨i, hi, fun x (hx : _ < _) => hε <| lt_of_lt_of_le hx H⟩
  · exact fun ⟨i, hi, H⟩ => ⟨f i, hf₀ i hi, H⟩
#align metric.mk_uniformity_basis Metric.mk_uniformity_basis

theorem uniformity_basis_dist_rat :
    (𝓤 α).HasBasis (fun r : ℚ => 0 < r) fun r => { p : α × α | dist p.1 p.2 < r } :=
  Metric.mk_uniformity_basis (fun _ => Rat.cast_pos.2) fun _ε hε =>
    let ⟨r, hr0, hrε⟩ := exists_rat_btwn hε
    ⟨r, Rat.cast_pos.1 hr0, hrε.le⟩
#align metric.uniformity_basis_dist_rat Metric.uniformity_basis_dist_rat

theorem uniformity_basis_dist_inv_nat_succ :
    (𝓤 α).HasBasis (fun _ => True) fun n : ℕ => { p : α × α | dist p.1 p.2 < 1 / (↑n + 1) } :=
  Metric.mk_uniformity_basis (fun n _ => div_pos zero_lt_one <| Nat.cast_add_one_pos n) fun _ε ε0 =>
    (exists_nat_one_div_lt ε0).imp fun _n hn => ⟨trivial, le_of_lt hn⟩
#align metric.uniformity_basis_dist_inv_nat_succ Metric.uniformity_basis_dist_inv_nat_succ

theorem uniformity_basis_dist_inv_nat_pos :
    (𝓤 α).HasBasis (fun n : ℕ => 0 < n) fun n : ℕ => { p : α × α | dist p.1 p.2 < 1 / ↑n } :=
  Metric.mk_uniformity_basis (fun n hn => div_pos zero_lt_one <| Nat.cast_pos.2 hn) fun ε ε0 =>
    let ⟨n, hn⟩ := exists_nat_one_div_lt ε0
    ⟨n + 1, Nat.succ_pos n, by exact_mod_cast hn.le⟩
#align metric.uniformity_basis_dist_inv_nat_pos Metric.uniformity_basis_dist_inv_nat_pos

theorem uniformity_basis_dist_pow {r : ℝ} (h0 : 0 < r) (h1 : r < 1) :
    (𝓤 α).HasBasis (fun _ : ℕ => True) fun n : ℕ => { p : α × α | dist p.1 p.2 < r ^ n } :=
  Metric.mk_uniformity_basis (fun _ _ => pow_pos h0 _) fun _ε ε0 =>
    let ⟨n, hn⟩ := exists_pow_lt_of_lt_one ε0 h1
    ⟨n, trivial, hn.le⟩
#align metric.uniformity_basis_dist_pow Metric.uniformity_basis_dist_pow

theorem uniformity_basis_dist_lt {R : ℝ} (hR : 0 < R) :
    (𝓤 α).HasBasis (fun r : ℝ => 0 < r ∧ r < R) fun r => { p : α × α | dist p.1 p.2 < r } :=
  Metric.mk_uniformity_basis (fun _ => And.left) fun r hr =>
    ⟨min r (R / 2), ⟨lt_min hr (half_pos hR), min_lt_iff.2 <| Or.inr (half_lt_self hR)⟩,
      min_le_left _ _⟩
#align metric.uniformity_basis_dist_lt Metric.uniformity_basis_dist_lt

/-- Given `f : β → ℝ`, if `f` sends `{i | p i}` to a set of positive numbers
accumulating to zero, then closed neighborhoods of the diagonal of sizes `{f i | p i}`
form a basis of `𝓤 α`.

Currently we have only one specific basis `uniformity_basis_dist_le` based on this constructor.
More can be easily added if needed in the future. -/
protected theorem mk_uniformity_basis_le {β : Type*} {p : β → Prop} {f : β → ℝ}
    (hf₀ : ∀ x, p x → 0 < f x) (hf : ∀ ε, 0 < ε → ∃ x, p x ∧ f x ≤ ε) :
    (𝓤 α).HasBasis p fun x => { p : α × α | dist p.1 p.2 ≤ f x } := by
  refine' ⟨fun s => uniformity_basis_dist.mem_iff.trans _⟩
  constructor
  · rintro ⟨ε, ε₀, hε⟩
    rcases exists_between ε₀ with ⟨ε', hε'⟩
    rcases hf ε' hε'.1 with ⟨i, hi, H⟩
    exact ⟨i, hi, fun x (hx : _ ≤ _) => hε <| lt_of_le_of_lt (le_trans hx H) hε'.2⟩
  · exact fun ⟨i, hi, H⟩ => ⟨f i, hf₀ i hi, fun x (hx : _ < _) => H (mem_setOf.2 hx.le)⟩
#align metric.mk_uniformity_basis_le Metric.mk_uniformity_basis_le

/-- Constant size closed neighborhoods of the diagonal form a basis
of the uniformity filter. -/
theorem uniformity_basis_dist_le :
    (𝓤 α).HasBasis ((0 : ℝ) < ·) fun ε => { p : α × α | dist p.1 p.2 ≤ ε } :=
  Metric.mk_uniformity_basis_le (fun _ => id) fun ε ε₀ => ⟨ε, ε₀, le_refl ε⟩
#align metric.uniformity_basis_dist_le Metric.uniformity_basis_dist_le

theorem uniformity_basis_dist_le_pow {r : ℝ} (h0 : 0 < r) (h1 : r < 1) :
    (𝓤 α).HasBasis (fun _ : ℕ => True) fun n : ℕ => { p : α × α | dist p.1 p.2 ≤ r ^ n } :=
  Metric.mk_uniformity_basis_le (fun _ _ => pow_pos h0 _) fun _ε ε0 =>
    let ⟨n, hn⟩ := exists_pow_lt_of_lt_one ε0 h1
    ⟨n, trivial, hn.le⟩
#align metric.uniformity_basis_dist_le_pow Metric.uniformity_basis_dist_le_pow

theorem mem_uniformity_dist {s : Set (α × α)} :
    s ∈ 𝓤 α ↔ ∃ ε > 0, ∀ {a b : α}, dist a b < ε → (a, b) ∈ s :=
  uniformity_basis_dist.mem_uniformity_iff
#align metric.mem_uniformity_dist Metric.mem_uniformity_dist

/-- A constant size neighborhood of the diagonal is an entourage. -/
theorem dist_mem_uniformity {ε : ℝ} (ε0 : 0 < ε) : { p : α × α | dist p.1 p.2 < ε } ∈ 𝓤 α :=
  mem_uniformity_dist.2 ⟨ε, ε0, id⟩
#align metric.dist_mem_uniformity Metric.dist_mem_uniformity

theorem uniformContinuous_iff [PseudoMetricSpace β] {f : α → β} :
    UniformContinuous f ↔ ∀ ε > 0, ∃ δ > 0, ∀ {a b : α}, dist a b < δ → dist (f a) (f b) < ε :=
  uniformity_basis_dist.uniformContinuous_iff uniformity_basis_dist
#align metric.uniform_continuous_iff Metric.uniformContinuous_iff

theorem uniformContinuousOn_iff [PseudoMetricSpace β] {f : α → β} {s : Set α} :
    UniformContinuousOn f s ↔
      ∀ ε > 0, ∃ δ > 0, ∀ x ∈ s, ∀ y ∈ s, dist x y < δ → dist (f x) (f y) < ε :=
  Metric.uniformity_basis_dist.uniformContinuousOn_iff Metric.uniformity_basis_dist
#align metric.uniform_continuous_on_iff Metric.uniformContinuousOn_iff

theorem uniformContinuousOn_iff_le [PseudoMetricSpace β] {f : α → β} {s : Set α} :
    UniformContinuousOn f s ↔
      ∀ ε > 0, ∃ δ > 0, ∀ x ∈ s, ∀ y ∈ s, dist x y ≤ δ → dist (f x) (f y) ≤ ε :=
  Metric.uniformity_basis_dist_le.uniformContinuousOn_iff Metric.uniformity_basis_dist_le
#align metric.uniform_continuous_on_iff_le Metric.uniformContinuousOn_iff_le

nonrec theorem uniformInducing_iff [PseudoMetricSpace β] {f : α → β} :
    UniformInducing f ↔ UniformContinuous f ∧
      ∀ δ > 0, ∃ ε > 0, ∀ {a b : α}, dist (f a) (f b) < ε → dist a b < δ :=
  uniformInducing_iff'.trans <| Iff.rfl.and <|
    ((uniformity_basis_dist.comap _).le_basis_iff uniformity_basis_dist).trans <| by
      simp only [subset_def, Prod.forall, gt_iff_lt, preimage_setOf_eq, Prod_map, mem_setOf]

nonrec theorem uniformEmbedding_iff [PseudoMetricSpace β] {f : α → β} :
    UniformEmbedding f ↔ Function.Injective f ∧ UniformContinuous f ∧
      ∀ δ > 0, ∃ ε > 0, ∀ {a b : α}, dist (f a) (f b) < ε → dist a b < δ := by
  rw [uniformEmbedding_iff, and_comm, uniformInducing_iff]
#align metric.uniform_embedding_iff Metric.uniformEmbedding_iff

/-- If a map between pseudometric spaces is a uniform embedding then the distance between `f x`
and `f y` is controlled in terms of the distance between `x` and `y`. -/
theorem controlled_of_uniformEmbedding [PseudoMetricSpace β] {f : α → β} (h : UniformEmbedding f) :
    (∀ ε > 0, ∃ δ > 0, ∀ {a b : α}, dist a b < δ → dist (f a) (f b) < ε) ∧
      ∀ δ > 0, ∃ ε > 0, ∀ {a b : α}, dist (f a) (f b) < ε → dist a b < δ :=
  ⟨uniformContinuous_iff.1 h.uniformContinuous, (uniformEmbedding_iff.1 h).2.2⟩
#align metric.controlled_of_uniform_embedding Metric.controlled_of_uniformEmbedding

theorem totallyBounded_iff {s : Set α} :
    TotallyBounded s ↔ ∀ ε > 0, ∃ t : Set α, t.Finite ∧ s ⊆ ⋃ y ∈ t, ball y ε :=
  uniformity_basis_dist.totallyBounded_iff
#align metric.totally_bounded_iff Metric.totallyBounded_iff

/-- A pseudometric space is totally bounded if one can reconstruct up to any ε>0 any element of the
space from finitely many data. -/
theorem totallyBounded_of_finite_discretization {s : Set α}
    (H : ∀ ε > (0 : ℝ),
        ∃ (β : Type u) (_ : Fintype β) (F : s → β), ∀ x y, F x = F y → dist (x : α) y < ε) :
    TotallyBounded s := by
  cases' s.eq_empty_or_nonempty with hs hs
  · rw [hs]
    exact totallyBounded_empty
  rcases hs with ⟨x0, hx0⟩
  haveI : Inhabited s := ⟨⟨x0, hx0⟩⟩
  refine' totallyBounded_iff.2 fun ε ε0 => _
  rcases H ε ε0 with ⟨β, fβ, F, hF⟩
  let Finv := Function.invFun F
  refine' ⟨range (Subtype.val ∘ Finv), finite_range _, fun x xs => _⟩
  let x' := Finv (F ⟨x, xs⟩)
  have : F x' = F ⟨x, xs⟩ := Function.invFun_eq ⟨⟨x, xs⟩, rfl⟩
  simp only [Set.mem_iUnion, Set.mem_range]
  exact ⟨_, ⟨F ⟨x, xs⟩, rfl⟩, hF _ _ this.symm⟩
#align metric.totally_bounded_of_finite_discretization Metric.totallyBounded_of_finite_discretization

theorem finite_approx_of_totallyBounded {s : Set α} (hs : TotallyBounded s) :
    ∀ ε > 0, ∃ t, t ⊆ s ∧ Set.Finite t ∧ s ⊆ ⋃ y ∈ t, ball y ε := by
  intro ε ε_pos
  rw [totallyBounded_iff_subset] at hs
  exact hs _ (dist_mem_uniformity ε_pos)
#align metric.finite_approx_of_totally_bounded Metric.finite_approx_of_totallyBounded

/-- Expressing uniform convergence using `dist` -/
theorem tendstoUniformlyOnFilter_iff {F : ι → β → α} {f : β → α} {p : Filter ι} {p' : Filter β} :
    TendstoUniformlyOnFilter F f p p' ↔
      ∀ ε > 0, ∀ᶠ n : ι × β in p ×ˢ p', dist (f n.snd) (F n.fst n.snd) < ε := by
  refine' ⟨fun H ε hε => H _ (dist_mem_uniformity hε), fun H u hu => _⟩
  rcases mem_uniformity_dist.1 hu with ⟨ε, εpos, hε⟩
  refine' (H ε εpos).mono fun n hn => hε hn
#align metric.tendsto_uniformly_on_filter_iff Metric.tendstoUniformlyOnFilter_iff

/-- Expressing locally uniform convergence on a set using `dist`. -/
theorem tendstoLocallyUniformlyOn_iff [TopologicalSpace β] {F : ι → β → α} {f : β → α}
    {p : Filter ι} {s : Set β} :
    TendstoLocallyUniformlyOn F f p s ↔
      ∀ ε > 0, ∀ x ∈ s, ∃ t ∈ 𝓝[s] x, ∀ᶠ n in p, ∀ y ∈ t, dist (f y) (F n y) < ε := by
  refine' ⟨fun H ε hε => H _ (dist_mem_uniformity hε), fun H u hu x hx => _⟩
  rcases mem_uniformity_dist.1 hu with ⟨ε, εpos, hε⟩
  rcases H ε εpos x hx with ⟨t, ht, Ht⟩
  exact ⟨t, ht, Ht.mono fun n hs x hx => hε (hs x hx)⟩
#align metric.tendsto_locally_uniformly_on_iff Metric.tendstoLocallyUniformlyOn_iff

/-- Expressing uniform convergence on a set using `dist`. -/
theorem tendstoUniformlyOn_iff {F : ι → β → α} {f : β → α} {p : Filter ι} {s : Set β} :
    TendstoUniformlyOn F f p s ↔ ∀ ε > 0, ∀ᶠ n in p, ∀ x ∈ s, dist (f x) (F n x) < ε := by
  refine' ⟨fun H ε hε => H _ (dist_mem_uniformity hε), fun H u hu => _⟩
  rcases mem_uniformity_dist.1 hu with ⟨ε, εpos, hε⟩
  exact (H ε εpos).mono fun n hs x hx => hε (hs x hx)
#align metric.tendsto_uniformly_on_iff Metric.tendstoUniformlyOn_iff

/-- Expressing locally uniform convergence using `dist`. -/
theorem tendstoLocallyUniformly_iff [TopologicalSpace β] {F : ι → β → α} {f : β → α}
    {p : Filter ι} :
    TendstoLocallyUniformly F f p ↔
      ∀ ε > 0, ∀ x : β, ∃ t ∈ 𝓝 x, ∀ᶠ n in p, ∀ y ∈ t, dist (f y) (F n y) < ε := by
  simp only [← tendstoLocallyUniformlyOn_univ, tendstoLocallyUniformlyOn_iff, nhdsWithin_univ,
    mem_univ, forall_const, exists_prop]
#align metric.tendsto_locally_uniformly_iff Metric.tendstoLocallyUniformly_iff

/-- Expressing uniform convergence using `dist`. -/
theorem tendstoUniformly_iff {F : ι → β → α} {f : β → α} {p : Filter ι} :
    TendstoUniformly F f p ↔ ∀ ε > 0, ∀ᶠ n in p, ∀ x, dist (f x) (F n x) < ε := by
  rw [← tendstoUniformlyOn_univ, tendstoUniformlyOn_iff]
  simp
#align metric.tendsto_uniformly_iff Metric.tendstoUniformly_iff

protected theorem cauchy_iff {f : Filter α} :
    Cauchy f ↔ NeBot f ∧ ∀ ε > 0, ∃ t ∈ f, ∀ x ∈ t, ∀ y ∈ t, dist x y < ε :=
  uniformity_basis_dist.cauchy_iff
#align metric.cauchy_iff Metric.cauchy_iff

theorem nhds_basis_ball : (𝓝 x).HasBasis (0 < ·) (ball x) :=
  nhds_basis_uniformity uniformity_basis_dist
#align metric.nhds_basis_ball Metric.nhds_basis_ball

theorem mem_nhds_iff : s ∈ 𝓝 x ↔ ∃ ε > 0, ball x ε ⊆ s :=
  nhds_basis_ball.mem_iff
#align metric.mem_nhds_iff Metric.mem_nhds_iff

theorem eventually_nhds_iff {p : α → Prop} :
    (∀ᶠ y in 𝓝 x, p y) ↔ ∃ ε > 0, ∀ ⦃y⦄, dist y x < ε → p y :=
  mem_nhds_iff
#align metric.eventually_nhds_iff Metric.eventually_nhds_iff

theorem eventually_nhds_iff_ball {p : α → Prop} :
    (∀ᶠ y in 𝓝 x, p y) ↔ ∃ ε > 0, ∀ y ∈ ball x ε, p y :=
  mem_nhds_iff
#align metric.eventually_nhds_iff_ball Metric.eventually_nhds_iff_ball

/-- A version of `Filter.eventually_prod_iff` where the first filter consists of neighborhoods
in a pseudo-metric space.-/
theorem eventually_nhds_prod_iff {f : Filter ι} {x₀ : α} {p : α × ι → Prop} :
    (∀ᶠ x in 𝓝 x₀ ×ˢ f, p x) ↔ ∃ ε > (0 : ℝ), ∃ pa : ι → Prop, (∀ᶠ i in f, pa i) ∧
      ∀ {x}, dist x x₀ < ε → ∀ {i}, pa i → p (x, i) := by
  refine (nhds_basis_ball.prod f.basis_sets).eventually_iff.trans ?_
  simp only [Prod.exists, forall_prod_set, id, mem_ball, and_assoc, exists_and_left, and_imp]
  rfl
#align metric.eventually_nhds_prod_iff Metric.eventually_nhds_prod_iff

/-- A version of `Filter.eventually_prod_iff` where the second filter consists of neighborhoods
in a pseudo-metric space.-/
theorem eventually_prod_nhds_iff {f : Filter ι} {x₀ : α} {p : ι × α → Prop} :
    (∀ᶠ x in f ×ˢ 𝓝 x₀, p x) ↔ ∃ pa : ι → Prop, (∀ᶠ i in f, pa i) ∧
      ∃ ε > 0, ∀ {i}, pa i → ∀ {x}, dist x x₀ < ε → p (i, x) := by
  rw [eventually_swap_iff, Metric.eventually_nhds_prod_iff]
  constructor <;>
    · rintro ⟨a1, a2, a3, a4, a5⟩
      exact ⟨a3, a4, a1, a2, fun b1 b2 b3 => a5 b3 b1⟩
#align metric.eventually_prod_nhds_iff Metric.eventually_prod_nhds_iff

theorem nhds_basis_closedBall : (𝓝 x).HasBasis (fun ε : ℝ => 0 < ε) (closedBall x) :=
  nhds_basis_uniformity uniformity_basis_dist_le
#align metric.nhds_basis_closed_ball Metric.nhds_basis_closedBall

theorem nhds_basis_ball_inv_nat_succ :
    (𝓝 x).HasBasis (fun _ => True) fun n : ℕ => ball x (1 / (↑n + 1)) :=
  nhds_basis_uniformity uniformity_basis_dist_inv_nat_succ
#align metric.nhds_basis_ball_inv_nat_succ Metric.nhds_basis_ball_inv_nat_succ

theorem nhds_basis_ball_inv_nat_pos :
    (𝓝 x).HasBasis (fun n => 0 < n) fun n : ℕ => ball x (1 / ↑n) :=
  nhds_basis_uniformity uniformity_basis_dist_inv_nat_pos
#align metric.nhds_basis_ball_inv_nat_pos Metric.nhds_basis_ball_inv_nat_pos

theorem nhds_basis_ball_pow {r : ℝ} (h0 : 0 < r) (h1 : r < 1) :
    (𝓝 x).HasBasis (fun _ => True) fun n : ℕ => ball x (r ^ n) :=
  nhds_basis_uniformity (uniformity_basis_dist_pow h0 h1)
#align metric.nhds_basis_ball_pow Metric.nhds_basis_ball_pow

theorem nhds_basis_closedBall_pow {r : ℝ} (h0 : 0 < r) (h1 : r < 1) :
    (𝓝 x).HasBasis (fun _ => True) fun n : ℕ => closedBall x (r ^ n) :=
  nhds_basis_uniformity (uniformity_basis_dist_le_pow h0 h1)
#align metric.nhds_basis_closed_ball_pow Metric.nhds_basis_closedBall_pow

theorem isOpen_iff : IsOpen s ↔ ∀ x ∈ s, ∃ ε > 0, ball x ε ⊆ s := by
  simp only [isOpen_iff_mem_nhds, mem_nhds_iff]
#align metric.is_open_iff Metric.isOpen_iff

theorem isOpen_ball : IsOpen (ball x ε) :=
  isOpen_iff.2 fun _ => exists_ball_subset_ball
#align metric.is_open_ball Metric.isOpen_ball

theorem ball_mem_nhds (x : α) {ε : ℝ} (ε0 : 0 < ε) : ball x ε ∈ 𝓝 x :=
  isOpen_ball.mem_nhds (mem_ball_self ε0)
#align metric.ball_mem_nhds Metric.ball_mem_nhds

theorem closedBall_mem_nhds (x : α) {ε : ℝ} (ε0 : 0 < ε) : closedBall x ε ∈ 𝓝 x :=
  mem_of_superset (ball_mem_nhds x ε0) ball_subset_closedBall
#align metric.closed_ball_mem_nhds Metric.closedBall_mem_nhds

theorem closedBall_mem_nhds_of_mem {x c : α} {ε : ℝ} (h : x ∈ ball c ε) : closedBall c ε ∈ 𝓝 x :=
  mem_of_superset (isOpen_ball.mem_nhds h) ball_subset_closedBall
#align metric.closed_ball_mem_nhds_of_mem Metric.closedBall_mem_nhds_of_mem

theorem nhdsWithin_basis_ball {s : Set α} :
    (𝓝[s] x).HasBasis (fun ε : ℝ => 0 < ε) fun ε => ball x ε ∩ s :=
  nhdsWithin_hasBasis nhds_basis_ball s
#align metric.nhds_within_basis_ball Metric.nhdsWithin_basis_ball

theorem mem_nhdsWithin_iff {t : Set α} : s ∈ 𝓝[t] x ↔ ∃ ε > 0, ball x ε ∩ t ⊆ s :=
  nhdsWithin_basis_ball.mem_iff
#align metric.mem_nhds_within_iff Metric.mem_nhdsWithin_iff

theorem tendsto_nhdsWithin_nhdsWithin [PseudoMetricSpace β] {t : Set β} {f : α → β} {a b} :
    Tendsto f (𝓝[s] a) (𝓝[t] b) ↔
      ∀ ε > 0, ∃ δ > 0, ∀ {x : α}, x ∈ s → dist x a < δ → f x ∈ t ∧ dist (f x) b < ε :=
  (nhdsWithin_basis_ball.tendsto_iff nhdsWithin_basis_ball).trans <| by
    simp only [inter_comm _ s, inter_comm _ t, mem_inter_iff, and_imp]; rfl
#align metric.tendsto_nhds_within_nhds_within Metric.tendsto_nhdsWithin_nhdsWithin

theorem tendsto_nhdsWithin_nhds [PseudoMetricSpace β] {f : α → β} {a b} :
    Tendsto f (𝓝[s] a) (𝓝 b) ↔
      ∀ ε > 0, ∃ δ > 0, ∀ {x : α}, x ∈ s → dist x a < δ → dist (f x) b < ε := by
  rw [← nhdsWithin_univ b, tendsto_nhdsWithin_nhdsWithin]
  simp only [mem_univ, true_and_iff]
#align metric.tendsto_nhds_within_nhds Metric.tendsto_nhdsWithin_nhds

theorem tendsto_nhds_nhds [PseudoMetricSpace β] {f : α → β} {a b} :
    Tendsto f (𝓝 a) (𝓝 b) ↔ ∀ ε > 0, ∃ δ > 0, ∀ {x : α}, dist x a < δ → dist (f x) b < ε :=
  nhds_basis_ball.tendsto_iff nhds_basis_ball
#align metric.tendsto_nhds_nhds Metric.tendsto_nhds_nhds

theorem continuousAt_iff [PseudoMetricSpace β] {f : α → β} {a : α} :
    ContinuousAt f a ↔ ∀ ε > 0, ∃ δ > 0, ∀ {x : α}, dist x a < δ → dist (f x) (f a) < ε := by
  rw [ContinuousAt, tendsto_nhds_nhds]
#align metric.continuous_at_iff Metric.continuousAt_iff

theorem continuousWithinAt_iff [PseudoMetricSpace β] {f : α → β} {a : α} {s : Set α} :
    ContinuousWithinAt f s a ↔
      ∀ ε > 0, ∃ δ > 0, ∀ {x : α}, x ∈ s → dist x a < δ → dist (f x) (f a) < ε :=
  by rw [ContinuousWithinAt, tendsto_nhdsWithin_nhds]
#align metric.continuous_within_at_iff Metric.continuousWithinAt_iff

theorem continuousOn_iff [PseudoMetricSpace β] {f : α → β} {s : Set α} :
    ContinuousOn f s ↔ ∀ b ∈ s, ∀ ε > 0, ∃ δ > 0, ∀ a ∈ s, dist a b < δ → dist (f a) (f b) < ε := by
  simp [ContinuousOn, continuousWithinAt_iff]
#align metric.continuous_on_iff Metric.continuousOn_iff

theorem continuous_iff [PseudoMetricSpace β] {f : α → β} :
    Continuous f ↔ ∀ b, ∀ ε > 0, ∃ δ > 0, ∀ a, dist a b < δ → dist (f a) (f b) < ε :=
  continuous_iff_continuousAt.trans <| forall_congr' fun _ => tendsto_nhds_nhds
#align metric.continuous_iff Metric.continuous_iff

theorem tendsto_nhds {f : Filter β} {u : β → α} {a : α} :
    Tendsto u f (𝓝 a) ↔ ∀ ε > 0, ∀ᶠ x in f, dist (u x) a < ε :=
  nhds_basis_ball.tendsto_right_iff
#align metric.tendsto_nhds Metric.tendsto_nhds

theorem continuousAt_iff' [TopologicalSpace β] {f : β → α} {b : β} :
    ContinuousAt f b ↔ ∀ ε > 0, ∀ᶠ x in 𝓝 b, dist (f x) (f b) < ε := by
  rw [ContinuousAt, tendsto_nhds]
#align metric.continuous_at_iff' Metric.continuousAt_iff'

theorem continuousWithinAt_iff' [TopologicalSpace β] {f : β → α} {b : β} {s : Set β} :
    ContinuousWithinAt f s b ↔ ∀ ε > 0, ∀ᶠ x in 𝓝[s] b, dist (f x) (f b) < ε := by
  rw [ContinuousWithinAt, tendsto_nhds]
#align metric.continuous_within_at_iff' Metric.continuousWithinAt_iff'

theorem continuousOn_iff' [TopologicalSpace β] {f : β → α} {s : Set β} :
    ContinuousOn f s ↔ ∀ b ∈ s, ∀ ε > 0, ∀ᶠ x in 𝓝[s] b, dist (f x) (f b) < ε := by
  simp [ContinuousOn, continuousWithinAt_iff']
#align metric.continuous_on_iff' Metric.continuousOn_iff'

theorem continuous_iff' [TopologicalSpace β] {f : β → α} :
    Continuous f ↔ ∀ (a), ∀ ε > 0, ∀ᶠ x in 𝓝 a, dist (f x) (f a) < ε :=
  continuous_iff_continuousAt.trans <| forall_congr' fun _ => tendsto_nhds
#align metric.continuous_iff' Metric.continuous_iff'

theorem tendsto_atTop [Nonempty β] [SemilatticeSup β] {u : β → α} {a : α} :
    Tendsto u atTop (𝓝 a) ↔ ∀ ε > 0, ∃ N, ∀ n ≥ N, dist (u n) a < ε :=
  (atTop_basis.tendsto_iff nhds_basis_ball).trans <| by
    simp only [true_and]; rfl
#align metric.tendsto_at_top Metric.tendsto_atTop

/-- A variant of `tendsto_atTop` that
uses `∃ N, ∀ n > N, ...` rather than `∃ N, ∀ n ≥ N, ...`
-/
theorem tendsto_atTop' [Nonempty β] [SemilatticeSup β] [NoMaxOrder β] {u : β → α} {a : α} :
    Tendsto u atTop (𝓝 a) ↔ ∀ ε > 0, ∃ N, ∀ n > N, dist (u n) a < ε :=
  (atTop_basis_Ioi.tendsto_iff nhds_basis_ball).trans <| by
    simp only [true_and, gt_iff_lt, mem_Ioi, mem_ball]
#align metric.tendsto_at_top' Metric.tendsto_atTop'

theorem isOpen_singleton_iff {α : Type*} [PseudoMetricSpace α] {x : α} :
    IsOpen ({x} : Set α) ↔ ∃ ε > 0, ∀ y, dist y x < ε → y = x := by
  simp [isOpen_iff, subset_singleton_iff, mem_ball]
#align metric.is_open_singleton_iff Metric.isOpen_singleton_iff

/-- Given a point `x` in a discrete subset `s` of a pseudometric space, there is an open ball
centered at `x` and intersecting `s` only at `x`. -/
theorem exists_ball_inter_eq_singleton_of_mem_discrete [DiscreteTopology s] {x : α} (hx : x ∈ s) :
    ∃ ε > 0, Metric.ball x ε ∩ s = {x} :=
  nhds_basis_ball.exists_inter_eq_singleton_of_mem_discrete hx
#align metric.exists_ball_inter_eq_singleton_of_mem_discrete Metric.exists_ball_inter_eq_singleton_of_mem_discrete

/-- Given a point `x` in a discrete subset `s` of a pseudometric space, there is a closed ball
of positive radius centered at `x` and intersecting `s` only at `x`. -/
theorem exists_closedBall_inter_eq_singleton_of_discrete [DiscreteTopology s] {x : α} (hx : x ∈ s) :
    ∃ ε > 0, Metric.closedBall x ε ∩ s = {x} :=
  nhds_basis_closedBall.exists_inter_eq_singleton_of_mem_discrete hx
#align metric.exists_closed_ball_inter_eq_singleton_of_discrete Metric.exists_closedBall_inter_eq_singleton_of_discrete

theorem _root_.Dense.exists_dist_lt {s : Set α} (hs : Dense s) (x : α) {ε : ℝ} (hε : 0 < ε) :
    ∃ y ∈ s, dist x y < ε := by
  have : (ball x ε).Nonempty := by simp [hε]
  simpa only [mem_ball'] using hs.exists_mem_open isOpen_ball this
#align dense.exists_dist_lt Dense.exists_dist_lt

nonrec theorem _root_.DenseRange.exists_dist_lt {β : Type*} {f : β → α} (hf : DenseRange f) (x : α)
    {ε : ℝ} (hε : 0 < ε) : ∃ y, dist x (f y) < ε :=
  exists_range_iff.1 (hf.exists_dist_lt x hε)
#align dense_range.exists_dist_lt DenseRange.exists_dist_lt

end Metric

open Metric

/-Instantiate a pseudometric space as a pseudoemetric space. Before we can state the instance,
we need to show that the uniform structure coming from the edistance and the
distance coincide. -/

-- porting note: new
theorem Metric.uniformity_edist_aux {α} (d : α → α → ℝ≥0) :
    ⨅ ε > (0 : ℝ), 𝓟 { p : α × α | ↑(d p.1 p.2) < ε } =
      ⨅ ε > (0 : ℝ≥0∞), 𝓟 { p : α × α | ↑(d p.1 p.2) < ε } := by
  simp only [le_antisymm_iff, le_iInf_iff, le_principal_iff]
  refine ⟨fun ε hε => ?_, fun ε hε => ?_⟩
  · rcases ENNReal.lt_iff_exists_nnreal_btwn.1 hε with ⟨ε', ε'0, ε'ε⟩
    refine mem_iInf_of_mem (ε' : ℝ) (mem_iInf_of_mem (ENNReal.coe_pos.1 ε'0) ?_)
    exact fun x hx => lt_trans (ENNReal.coe_lt_coe.2 hx) ε'ε
  · lift ε to ℝ≥0 using le_of_lt hε
    refine mem_iInf_of_mem (ε : ℝ≥0∞) (mem_iInf_of_mem (ENNReal.coe_pos.2 hε) ?_)
    exact fun _ => ENNReal.coe_lt_coe.1

theorem Metric.uniformity_edist : 𝓤 α = ⨅ ε > 0, 𝓟 { p : α × α | edist p.1 p.2 < ε } := by
  simp only [PseudoMetricSpace.uniformity_dist, dist_nndist, edist_nndist,
    Metric.uniformity_edist_aux]
#align metric.uniformity_edist Metric.uniformity_edist

-- see Note [lower instance priority]
/-- A pseudometric space induces a pseudoemetric space -/
instance (priority := 100) PseudoMetricSpace.toPseudoEMetricSpace : PseudoEMetricSpace α :=
  { ‹PseudoMetricSpace α› with
    edist_self := by simp [edist_dist]
    edist_comm := fun _ _ => by simp only [edist_dist, dist_comm]
    edist_triangle := fun x y z => by
      simp only [edist_dist, ← ENNReal.ofReal_add, dist_nonneg]
      rw [ENNReal.ofReal_le_ofReal_iff _]
      · exact dist_triangle _ _ _
      · simpa using add_le_add (dist_nonneg : 0 ≤ dist x y) dist_nonneg
    uniformity_edist := Metric.uniformity_edist }
#align pseudo_metric_space.to_pseudo_emetric_space PseudoMetricSpace.toPseudoEMetricSpace

/-- Expressing the uniformity in terms of `edist` -/
@[deprecated _root_.uniformity_basis_edist]
protected theorem Metric.uniformity_basis_edist :
    (𝓤 α).HasBasis (fun ε : ℝ≥0∞ => 0 < ε) fun ε => { p | edist p.1 p.2 < ε } :=
  uniformity_basis_edist
#align pseudo_metric.uniformity_basis_edist Metric.uniformity_basis_edist

/-- In a pseudometric space, an open ball of infinite radius is the whole space -/
theorem Metric.eball_top_eq_univ (x : α) : EMetric.ball x ∞ = Set.univ :=
  Set.eq_univ_iff_forall.mpr fun y => edist_lt_top y x
#align metric.eball_top_eq_univ Metric.eball_top_eq_univ

/-- Balls defined using the distance or the edistance coincide -/
@[simp]
theorem Metric.emetric_ball {x : α} {ε : ℝ} : EMetric.ball x (ENNReal.ofReal ε) = ball x ε := by
  ext y
  simp only [EMetric.mem_ball, mem_ball, edist_dist]
  exact ENNReal.ofReal_lt_ofReal_iff_of_nonneg dist_nonneg
#align metric.emetric_ball Metric.emetric_ball

/-- Balls defined using the distance or the edistance coincide -/
@[simp]
theorem Metric.emetric_ball_nnreal {x : α} {ε : ℝ≥0} : EMetric.ball x ε = ball x ε := by
  rw [← Metric.emetric_ball]
  simp
#align metric.emetric_ball_nnreal Metric.emetric_ball_nnreal

/-- Closed balls defined using the distance or the edistance coincide -/
theorem Metric.emetric_closedBall {x : α} {ε : ℝ} (h : 0 ≤ ε) :
    EMetric.closedBall x (ENNReal.ofReal ε) = closedBall x ε := by
  ext y; simp [edist_le_ofReal h]
#align metric.emetric_closed_ball Metric.emetric_closedBall

/-- Closed balls defined using the distance or the edistance coincide -/
@[simp]
theorem Metric.emetric_closedBall_nnreal {x : α} {ε : ℝ≥0} :
    EMetric.closedBall x ε = closedBall x ε := by
  rw [← Metric.emetric_closedBall ε.coe_nonneg, ENNReal.ofReal_coe_nnreal]
#align metric.emetric_closed_ball_nnreal Metric.emetric_closedBall_nnreal

@[simp]
theorem Metric.emetric_ball_top (x : α) : EMetric.ball x ⊤ = univ :=
  eq_univ_of_forall fun _ => edist_lt_top _ _
#align metric.emetric_ball_top Metric.emetric_ball_top

theorem Metric.inseparable_iff {x y : α} : Inseparable x y ↔ dist x y = 0 := by
  rw [EMetric.inseparable_iff, edist_nndist, dist_nndist, ENNReal.coe_eq_zero, NNReal.coe_eq_zero]
#align metric.inseparable_iff Metric.inseparable_iff

/-- Build a new pseudometric space from an old one where the bundled uniform structure is provably
(but typically non-definitionaly) equal to some given uniform structure.
See Note [forgetful inheritance].
-/
@[reducible]
def PseudoMetricSpace.replaceUniformity {α} [U : UniformSpace α] (m : PseudoMetricSpace α)
    (H : 𝓤[U] = 𝓤[PseudoEMetricSpace.toUniformSpace]) : PseudoMetricSpace α :=
  { m with
    toUniformSpace := U
    uniformity_dist := H.trans PseudoMetricSpace.uniformity_dist }
#align pseudo_metric_space.replace_uniformity PseudoMetricSpace.replaceUniformity

theorem PseudoMetricSpace.replaceUniformity_eq {α} [U : UniformSpace α] (m : PseudoMetricSpace α)
    (H : 𝓤[U] = 𝓤[PseudoEMetricSpace.toUniformSpace]) : m.replaceUniformity H = m := by
  ext
  rfl
#align pseudo_metric_space.replace_uniformity_eq PseudoMetricSpace.replaceUniformity_eq

-- ensure that the bornology is unchanged when replacing the uniformity.
example {α} [U : UniformSpace α] (m : PseudoMetricSpace α)
    (H : 𝓤[U] = 𝓤[PseudoEMetricSpace.toUniformSpace]) :
  (PseudoMetricSpace.replaceUniformity m H).toBornology = m.toBornology := rfl

/-- Build a new pseudo metric space from an old one where the bundled topological structure is
provably (but typically non-definitionaly) equal to some given topological structure.
See Note [forgetful inheritance].
-/
@[reducible]
def PseudoMetricSpace.replaceTopology {γ} [U : TopologicalSpace γ] (m : PseudoMetricSpace γ)
    (H : U = m.toUniformSpace.toTopologicalSpace) : PseudoMetricSpace γ :=
  @PseudoMetricSpace.replaceUniformity γ (m.toUniformSpace.replaceTopology H) m rfl
#align pseudo_metric_space.replace_topology PseudoMetricSpace.replaceTopology

theorem PseudoMetricSpace.replaceTopology_eq {γ} [U : TopologicalSpace γ] (m : PseudoMetricSpace γ)
    (H : U = m.toUniformSpace.toTopologicalSpace) : m.replaceTopology H = m := by
  ext
  rfl
#align pseudo_metric_space.replace_topology_eq PseudoMetricSpace.replaceTopology_eq

/-- One gets a pseudometric space from an emetric space if the edistance
is everywhere finite, by pushing the edistance to reals. We set it up so that the edist and the
uniformity are defeq in the pseudometric space and the pseudoemetric space. In this definition, the
distance is given separately, to be able to prescribe some expression which is not defeq to the
push-forward of the edistance to reals. -/
def PseudoEMetricSpace.toPseudoMetricSpaceOfDist {α : Type u} [e : PseudoEMetricSpace α]
    (dist : α → α → ℝ) (edist_ne_top : ∀ x y : α, edist x y ≠ ⊤)
    (h : ∀ x y, dist x y = ENNReal.toReal (edist x y)) : PseudoMetricSpace α where
  dist := dist
  dist_self x := by simp [h]
  dist_comm x y := by simp [h, edist_comm]
  dist_triangle x y z := by
    simp only [h]
    exact ENNReal.toReal_le_add (edist_triangle _ _ _) (edist_ne_top _ _) (edist_ne_top _ _)
  edist := edist
  edist_dist _ _ := by simp only [h, ENNReal.ofReal_toReal (edist_ne_top _ _)]
  toUniformSpace := e.toUniformSpace
  uniformity_dist := e.uniformity_edist.trans <| by
    simpa only [ENNReal.coe_toNNReal (edist_ne_top _ _), h]
      using (Metric.uniformity_edist_aux fun x y : α => (edist x y).toNNReal).symm
#align pseudo_emetric_space.to_pseudo_metric_space_of_dist PseudoEMetricSpace.toPseudoMetricSpaceOfDist

/-- One gets a pseudometric space from an emetric space if the edistance
is everywhere finite, by pushing the edistance to reals. We set it up so that the edist and the
uniformity are defeq in the pseudometric space and the emetric space. -/
@[reducible]
def PseudoEMetricSpace.toPseudoMetricSpace {α : Type u} [PseudoEMetricSpace α]
    (h : ∀ x y : α, edist x y ≠ ⊤) : PseudoMetricSpace α :=
  PseudoEMetricSpace.toPseudoMetricSpaceOfDist (fun x y => ENNReal.toReal (edist x y)) h fun _ _ =>
    rfl
#align pseudo_emetric_space.to_pseudo_metric_space PseudoEMetricSpace.toPseudoMetricSpace

/-- Build a new pseudometric space from an old one where the bundled bornology structure is provably
(but typically non-definitionaly) equal to some given bornology structure.
See Note [forgetful inheritance].
-/
@[reducible]
def PseudoMetricSpace.replaceBornology {α} [B : Bornology α] (m : PseudoMetricSpace α)
    (H : ∀ s, @IsBounded _ B s ↔ @IsBounded _ PseudoMetricSpace.toBornology s) :
    PseudoMetricSpace α :=
  { m with
    toBornology := B
    cobounded_sets := Set.ext <| compl_surjective.forall.2 fun s =>
        (H s).trans <| by rw [isBounded_iff, mem_setOf_eq, compl_compl] }
#align pseudo_metric_space.replace_bornology PseudoMetricSpace.replaceBornology

theorem PseudoMetricSpace.replaceBornology_eq {α} [m : PseudoMetricSpace α] [B : Bornology α]
    (H : ∀ s, @IsBounded _ B s ↔ @IsBounded _ PseudoMetricSpace.toBornology s) :
    PseudoMetricSpace.replaceBornology _ H = m := by
  ext
  rfl
#align pseudo_metric_space.replace_bornology_eq PseudoMetricSpace.replaceBornology_eq

-- ensure that the uniformity is unchanged when replacing the bornology.
example {α} [B : Bornology α] (m : PseudoMetricSpace α)
    (H : ∀ s, @IsBounded _ B s ↔ @IsBounded _ PseudoMetricSpace.toBornology s) :
  (PseudoMetricSpace.replaceBornology m H).toUniformSpace = m.toUniformSpace := rfl

/-- A very useful criterion to show that a space is complete is to show that all sequences
which satisfy a bound of the form `dist (u n) (u m) < B N` for all `n m ≥ N` are
converging. This is often applied for `B N = 2^{-N}`, i.e., with a very fast convergence to
`0`, which makes it possible to use arguments of converging series, while this is impossible
to do in general for arbitrary Cauchy sequences. -/
theorem Metric.complete_of_convergent_controlled_sequences (B : ℕ → Real) (hB : ∀ n, 0 < B n)
    (H : ∀ u : ℕ → α, (∀ N n m : ℕ, N ≤ n → N ≤ m → dist (u n) (u m) < B N) →
      ∃ x, Tendsto u atTop (𝓝 x)) :
    CompleteSpace α :=
  UniformSpace.complete_of_convergent_controlled_sequences
    (fun n => { p : α × α | dist p.1 p.2 < B n }) (fun n => dist_mem_uniformity <| hB n) H
#align metric.complete_of_convergent_controlled_sequences Metric.complete_of_convergent_controlled_sequences

theorem Metric.complete_of_cauchySeq_tendsto :
    (∀ u : ℕ → α, CauchySeq u → ∃ a, Tendsto u atTop (𝓝 a)) → CompleteSpace α :=
  EMetric.complete_of_cauchySeq_tendsto
#align metric.complete_of_cauchy_seq_tendsto Metric.complete_of_cauchySeq_tendsto

section Real

/-- Instantiate the reals as a pseudometric space. -/
instance Real.pseudoMetricSpace : PseudoMetricSpace ℝ where
  dist x y := |x - y|
  dist_self := by simp [abs_zero]
  dist_comm x y := abs_sub_comm _ _
  dist_triangle x y z := abs_sub_le _ _ _
  edist_dist := fun x y => by exact ENNReal.coe_nnreal_eq _
#align real.pseudo_metric_space Real.pseudoMetricSpace

theorem Real.dist_eq (x y : ℝ) : dist x y = |x - y| := rfl
#align real.dist_eq Real.dist_eq

theorem Real.nndist_eq (x y : ℝ) : nndist x y = Real.nnabs (x - y) := rfl
#align real.nndist_eq Real.nndist_eq

theorem Real.nndist_eq' (x y : ℝ) : nndist x y = Real.nnabs (y - x) :=
  nndist_comm _ _
#align real.nndist_eq' Real.nndist_eq'

theorem Real.dist_0_eq_abs (x : ℝ) : dist x 0 = |x| := by simp [Real.dist_eq]
#align real.dist_0_eq_abs Real.dist_0_eq_abs

theorem Real.dist_left_le_of_mem_uIcc {x y z : ℝ} (h : y ∈ uIcc x z) : dist x y ≤ dist x z := by
  simpa only [dist_comm x] using abs_sub_left_of_mem_uIcc h
#align real.dist_left_le_of_mem_uIcc Real.dist_left_le_of_mem_uIcc

theorem Real.dist_right_le_of_mem_uIcc {x y z : ℝ} (h : y ∈ uIcc x z) : dist y z ≤ dist x z := by
  simpa only [dist_comm _ z] using abs_sub_right_of_mem_uIcc h
#align real.dist_right_le_of_mem_uIcc Real.dist_right_le_of_mem_uIcc

theorem Real.dist_le_of_mem_uIcc {x y x' y' : ℝ} (hx : x ∈ uIcc x' y') (hy : y ∈ uIcc x' y') :
    dist x y ≤ dist x' y' :=
  abs_sub_le_of_uIcc_subset_uIcc <| uIcc_subset_uIcc (by rwa [uIcc_comm]) (by rwa [uIcc_comm])
#align real.dist_le_of_mem_uIcc Real.dist_le_of_mem_uIcc

theorem Real.dist_le_of_mem_Icc {x y x' y' : ℝ} (hx : x ∈ Icc x' y') (hy : y ∈ Icc x' y') :
    dist x y ≤ y' - x' := by
  simpa only [Real.dist_eq, abs_of_nonpos (sub_nonpos.2 <| hx.1.trans hx.2), neg_sub] using
    Real.dist_le_of_mem_uIcc (Icc_subset_uIcc hx) (Icc_subset_uIcc hy)
#align real.dist_le_of_mem_Icc Real.dist_le_of_mem_Icc

theorem Real.dist_le_of_mem_Icc_01 {x y : ℝ} (hx : x ∈ Icc (0 : ℝ) 1) (hy : y ∈ Icc (0 : ℝ) 1) :
    dist x y ≤ 1 := by simpa only [sub_zero] using Real.dist_le_of_mem_Icc hx hy
#align real.dist_le_of_mem_Icc_01 Real.dist_le_of_mem_Icc_01

instance : OrderTopology ℝ :=
  orderTopology_of_nhds_abs fun x => by
    simp only [nhds_basis_ball.eq_biInf, ball, Real.dist_eq, abs_sub_comm]

theorem Real.ball_eq_Ioo (x r : ℝ) : ball x r = Ioo (x - r) (x + r) :=
  Set.ext fun y => by
    rw [mem_ball, dist_comm, Real.dist_eq, abs_sub_lt_iff, mem_Ioo, ← sub_lt_iff_lt_add',
      sub_lt_comm]
#align real.ball_eq_Ioo Real.ball_eq_Ioo

theorem Real.closedBall_eq_Icc {x r : ℝ} : closedBall x r = Icc (x - r) (x + r) := by
  ext y
  rw [mem_closedBall, dist_comm, Real.dist_eq, abs_sub_le_iff, mem_Icc, ← sub_le_iff_le_add',
    sub_le_comm]
#align real.closed_ball_eq_Icc Real.closedBall_eq_Icc

theorem Real.Ioo_eq_ball (x y : ℝ) : Ioo x y = ball ((x + y) / 2) ((y - x) / 2) := by
  rw [Real.ball_eq_Ioo, ← sub_div, add_comm, ← sub_add, add_sub_cancel', add_self_div_two,
    ← add_div, add_assoc, add_sub_cancel'_right, add_self_div_two]
#align real.Ioo_eq_ball Real.Ioo_eq_ball

theorem Real.Icc_eq_closedBall (x y : ℝ) : Icc x y = closedBall ((x + y) / 2) ((y - x) / 2) := by
  rw [Real.closedBall_eq_Icc, ← sub_div, add_comm, ← sub_add, add_sub_cancel', add_self_div_two, ←
    add_div, add_assoc, add_sub_cancel'_right, add_self_div_two]
#align real.Icc_eq_closed_ball Real.Icc_eq_closedBall

section MetricOrdered

variable [Preorder α] [CompactIccSpace α]

theorem totallyBounded_Icc (a b : α) : TotallyBounded (Icc a b) :=
  isCompact_Icc.totallyBounded
#align totally_bounded_Icc totallyBounded_Icc

theorem totallyBounded_Ico (a b : α) : TotallyBounded (Ico a b) :=
  totallyBounded_subset Ico_subset_Icc_self (totallyBounded_Icc a b)
#align totally_bounded_Ico totallyBounded_Ico

theorem totallyBounded_Ioc (a b : α) : TotallyBounded (Ioc a b) :=
  totallyBounded_subset Ioc_subset_Icc_self (totallyBounded_Icc a b)
#align totally_bounded_Ioc totallyBounded_Ioc

theorem totallyBounded_Ioo (a b : α) : TotallyBounded (Ioo a b) :=
  totallyBounded_subset Ioo_subset_Icc_self (totallyBounded_Icc a b)
#align totally_bounded_Ioo totallyBounded_Ioo

end MetricOrdered

/-- Special case of the sandwich theorem; see `tendsto_of_tendsto_of_tendsto_of_le_of_le'` for the
general case. -/
theorem squeeze_zero' {α} {f g : α → ℝ} {t₀ : Filter α} (hf : ∀ᶠ t in t₀, 0 ≤ f t)
    (hft : ∀ᶠ t in t₀, f t ≤ g t) (g0 : Tendsto g t₀ (nhds 0)) : Tendsto f t₀ (𝓝 0) :=
  tendsto_of_tendsto_of_tendsto_of_le_of_le' tendsto_const_nhds g0 hf hft
#align squeeze_zero' squeeze_zero'

/-- Special case of the sandwich theorem; see `tendsto_of_tendsto_of_tendsto_of_le_of_le`
and `tendsto_of_tendsto_of_tendsto_of_le_of_le'` for the general case. -/
theorem squeeze_zero {α} {f g : α → ℝ} {t₀ : Filter α} (hf : ∀ t, 0 ≤ f t) (hft : ∀ t, f t ≤ g t)
    (g0 : Tendsto g t₀ (𝓝 0)) : Tendsto f t₀ (𝓝 0) :=
  squeeze_zero' (eventually_of_forall hf) (eventually_of_forall hft) g0
#align squeeze_zero squeeze_zero

theorem Metric.uniformity_eq_comap_nhds_zero :
    𝓤 α = comap (fun p : α × α => dist p.1 p.2) (𝓝 (0 : ℝ)) := by
  ext s
  simp only [mem_uniformity_dist, (nhds_basis_ball.comap _).mem_iff]
  simp [subset_def, Real.dist_0_eq_abs]
#align metric.uniformity_eq_comap_nhds_zero Metric.uniformity_eq_comap_nhds_zero

theorem cauchySeq_iff_tendsto_dist_atTop_0 [Nonempty β] [SemilatticeSup β] {u : β → α} :
    CauchySeq u ↔ Tendsto (fun n : β × β => dist (u n.1) (u n.2)) atTop (𝓝 0) := by
  rw [cauchySeq_iff_tendsto, Metric.uniformity_eq_comap_nhds_zero, tendsto_comap_iff]; rfl
#align cauchy_seq_iff_tendsto_dist_at_top_0 cauchySeq_iff_tendsto_dist_atTop_0

theorem tendsto_uniformity_iff_dist_tendsto_zero {f : ι → α × α} {p : Filter ι} :
    Tendsto f p (𝓤 α) ↔ Tendsto (fun x => dist (f x).1 (f x).2) p (𝓝 0) := by
  rw [Metric.uniformity_eq_comap_nhds_zero, tendsto_comap_iff]; rfl
#align tendsto_uniformity_iff_dist_tendsto_zero tendsto_uniformity_iff_dist_tendsto_zero

theorem Filter.Tendsto.congr_dist {f₁ f₂ : ι → α} {p : Filter ι} {a : α}
    (h₁ : Tendsto f₁ p (𝓝 a)) (h : Tendsto (fun x => dist (f₁ x) (f₂ x)) p (𝓝 0)) :
    Tendsto f₂ p (𝓝 a) :=
  h₁.congr_uniformity <| tendsto_uniformity_iff_dist_tendsto_zero.2 h
#align filter.tendsto.congr_dist Filter.Tendsto.congr_dist

alias tendsto_of_tendsto_of_dist := Filter.Tendsto.congr_dist
#align tendsto_of_tendsto_of_dist tendsto_of_tendsto_of_dist

theorem tendsto_iff_of_dist {f₁ f₂ : ι → α} {p : Filter ι} {a : α}
    (h : Tendsto (fun x => dist (f₁ x) (f₂ x)) p (𝓝 0)) : Tendsto f₁ p (𝓝 a) ↔ Tendsto f₂ p (𝓝 a) :=
  Uniform.tendsto_congr <| tendsto_uniformity_iff_dist_tendsto_zero.2 h
#align tendsto_iff_of_dist tendsto_iff_of_dist

/-- If `u` is a neighborhood of `x`, then for small enough `r`, the closed ball
`Metric.closedBall x r` is contained in `u`. -/
theorem eventually_closedBall_subset {x : α} {u : Set α} (hu : u ∈ 𝓝 x) :
    ∀ᶠ r in 𝓝 (0 : ℝ), closedBall x r ⊆ u := by
  obtain ⟨ε, εpos, hε⟩ : ∃ ε, 0 < ε ∧ closedBall x ε ⊆ u := nhds_basis_closedBall.mem_iff.1 hu
  have : Iic ε ∈ 𝓝 (0 : ℝ) := Iic_mem_nhds εpos
  filter_upwards [this] with _ hr using Subset.trans (closedBall_subset_closedBall hr) hε
#align eventually_closed_ball_subset eventually_closedBall_subset

end Real

section CauchySeq

variable [Nonempty β] [SemilatticeSup β]

/-- In a pseudometric space, Cauchy sequences are characterized by the fact that, eventually,
the distance between its elements is arbitrarily small -/
-- porting note: @[nolint ge_or_gt] doesn't exist
theorem Metric.cauchySeq_iff {u : β → α} :
    CauchySeq u ↔ ∀ ε > 0, ∃ N, ∀ m ≥ N, ∀ n ≥ N, dist (u m) (u n) < ε :=
  uniformity_basis_dist.cauchySeq_iff
#align metric.cauchy_seq_iff Metric.cauchySeq_iff

/-- A variation around the pseudometric characterization of Cauchy sequences -/
theorem Metric.cauchySeq_iff' {u : β → α} :
    CauchySeq u ↔ ∀ ε > 0, ∃ N, ∀ n ≥ N, dist (u n) (u N) < ε :=
  uniformity_basis_dist.cauchySeq_iff'
#align metric.cauchy_seq_iff' Metric.cauchySeq_iff'

-- see Note [nolint_ge]
/-- In a pseudometric space, uniform Cauchy sequences are characterized by the fact that,
eventually, the distance between all its elements is uniformly, arbitrarily small -/
-- porting note: no attr @[nolint ge_or_gt]
theorem Metric.uniformCauchySeqOn_iff {γ : Type*} {F : β → γ → α} {s : Set γ} :
    UniformCauchySeqOn F atTop s ↔ ∀ ε > (0 : ℝ),
      ∃ N : β, ∀ m ≥ N, ∀ n ≥ N, ∀ x ∈ s, dist (F m x) (F n x) < ε := by
  constructor
  · intro h ε hε
    let u := { a : α × α | dist a.fst a.snd < ε }
    have hu : u ∈ 𝓤 α := Metric.mem_uniformity_dist.mpr ⟨ε, hε, by simp⟩
    rw [← @Filter.eventually_atTop_prod_self' _ _ _ fun m =>
      ∀ x ∈ s, dist (F m.fst x) (F m.snd x) < ε]
    specialize h u hu
    rw [prod_atTop_atTop_eq] at h
    exact h.mono fun n h x hx => h x hx
  · intro h u hu
    rcases Metric.mem_uniformity_dist.mp hu with ⟨ε, hε, hab⟩
    rcases h ε hε with ⟨N, hN⟩
    rw [prod_atTop_atTop_eq, eventually_atTop]
    use (N, N)
    intro b hb x hx
    rcases hb with ⟨hbl, hbr⟩
    exact hab (hN b.fst hbl.ge b.snd hbr.ge x hx)
#align metric.uniform_cauchy_seq_on_iff Metric.uniformCauchySeqOn_iff

/-- If the distance between `s n` and `s m`, `n ≤ m` is bounded above by `b n`
and `b` converges to zero, then `s` is a Cauchy sequence.  -/
theorem cauchySeq_of_le_tendsto_0' {s : β → α} (b : β → ℝ)
    (h : ∀ n m : β, n ≤ m → dist (s n) (s m) ≤ b n) (h₀ : Tendsto b atTop (𝓝 0)) : CauchySeq s :=
  Metric.cauchySeq_iff'.2 fun ε ε0 => (h₀.eventually (gt_mem_nhds ε0)).exists.imp fun N hN n hn =>
    calc dist (s n) (s N) = dist (s N) (s n) := dist_comm _ _
    _ ≤ b N := h _ _ hn
    _ < ε := hN
#align cauchy_seq_of_le_tendsto_0' cauchySeq_of_le_tendsto_0'

/-- If the distance between `s n` and `s m`, `n, m ≥ N` is bounded above by `b N`
and `b` converges to zero, then `s` is a Cauchy sequence.  -/
theorem cauchySeq_of_le_tendsto_0 {s : β → α} (b : β → ℝ)
    (h : ∀ n m N : β, N ≤ n → N ≤ m → dist (s n) (s m) ≤ b N) (h₀ : Tendsto b atTop (𝓝 0)) :
    CauchySeq s :=
  cauchySeq_of_le_tendsto_0' b (fun _n _m hnm => h _ _ _ le_rfl hnm) h₀
#align cauchy_seq_of_le_tendsto_0 cauchySeq_of_le_tendsto_0

/-- A Cauchy sequence on the natural numbers is bounded. -/
theorem cauchySeq_bdd {u : ℕ → α} (hu : CauchySeq u) : ∃ R > 0, ∀ m n, dist (u m) (u n) < R := by
  rcases Metric.cauchySeq_iff'.1 hu 1 zero_lt_one with ⟨N, hN⟩
  suffices : ∃ R > 0, ∀ n, dist (u n) (u N) < R
  · rcases this with ⟨R, R0, H⟩
    exact ⟨_, add_pos R0 R0, fun m n =>
      lt_of_le_of_lt (dist_triangle_right _ _ _) (add_lt_add (H m) (H n))⟩
  let R := Finset.sup (Finset.range N) fun n => nndist (u n) (u N)
  refine' ⟨↑R + 1, add_pos_of_nonneg_of_pos R.2 zero_lt_one, fun n => _⟩
  cases' le_or_lt N n with h h
  · exact lt_of_lt_of_le (hN _ h) (le_add_of_nonneg_left R.2)
  · have : _ ≤ R := Finset.le_sup (Finset.mem_range.2 h)
    exact lt_of_le_of_lt this (lt_add_of_pos_right _ zero_lt_one)
#align cauchy_seq_bdd cauchySeq_bdd

/-- Yet another metric characterization of Cauchy sequences on integers. This one is often the
most efficient. -/
theorem cauchySeq_iff_le_tendsto_0 {s : ℕ → α} :
    CauchySeq s ↔
      ∃ b : ℕ → ℝ,
        (∀ n, 0 ≤ b n) ∧
          (∀ n m N : ℕ, N ≤ n → N ≤ m → dist (s n) (s m) ≤ b N) ∧ Tendsto b atTop (𝓝 0) :=
  ⟨fun hs => by
    /- `s` is a Cauchy sequence. The sequence `b` will be constructed by taking
      the supremum of the distances between `s n` and `s m` for `n m ≥ N`.
      First, we prove that all these distances are bounded, as otherwise the Sup
      would not make sense. -/
    let S N := (fun p : ℕ × ℕ => dist (s p.1) (s p.2)) '' { p | p.1 ≥ N ∧ p.2 ≥ N }
    have hS : ∀ N, ∃ x, ∀ y ∈ S N, y ≤ x := by
      rcases cauchySeq_bdd hs with ⟨R, -, hR⟩
      refine' fun N => ⟨R, _⟩
      rintro _ ⟨⟨m, n⟩, _, rfl⟩
      exact le_of_lt (hR m n)
    -- Prove that it bounds the distances of points in the Cauchy sequence
    have ub : ∀ m n N, N ≤ m → N ≤ n → dist (s m) (s n) ≤ sSup (S N) := fun m n N hm hn =>
      le_csSup (hS N) ⟨⟨_, _⟩, ⟨hm, hn⟩, rfl⟩
    have S0m : ∀ n, (0 : ℝ) ∈ S n := fun n => ⟨⟨n, n⟩, ⟨le_rfl, le_rfl⟩, dist_self _⟩
    have S0 := fun n => le_csSup (hS n) (S0m n)
    -- Prove that it tends to `0`, by using the Cauchy property of `s`
    refine' ⟨fun N => sSup (S N), S0, ub, Metric.tendsto_atTop.2 fun ε ε0 => _⟩
    refine' (Metric.cauchySeq_iff.1 hs (ε / 2) (half_pos ε0)).imp fun N hN n hn => _
    rw [Real.dist_0_eq_abs, abs_of_nonneg (S0 n)]
    refine' lt_of_le_of_lt (csSup_le ⟨_, S0m _⟩ _) (half_lt_self ε0)
    rintro _ ⟨⟨m', n'⟩, ⟨hm', hn'⟩, rfl⟩
    exact le_of_lt (hN _ (le_trans hn hm') _ (le_trans hn hn')),
   fun ⟨b, _, b_bound, b_lim⟩ => cauchySeq_of_le_tendsto_0 b b_bound b_lim⟩
#align cauchy_seq_iff_le_tendsto_0 cauchySeq_iff_le_tendsto_0

end CauchySeq

/-- Pseudometric space structure pulled back by a function. -/
@[reducible]
def PseudoMetricSpace.induced {α β} (f : α → β) (m : PseudoMetricSpace β) :
    PseudoMetricSpace α where
  dist x y := dist (f x) (f y)
  dist_self x := dist_self _
  dist_comm x y := dist_comm _ _
  dist_triangle x y z := dist_triangle _ _ _
  edist x y := edist (f x) (f y)
  edist_dist x y := edist_dist _ _
  toUniformSpace := UniformSpace.comap f m.toUniformSpace
  uniformity_dist := (uniformity_basis_dist.comap _).eq_biInf
  toBornology := Bornology.induced f
  cobounded_sets := Set.ext fun s => mem_comap_iff_compl.trans <| by
    simp only [← isBounded_def, isBounded_iff, ball_image_iff, mem_setOf]
#align pseudo_metric_space.induced PseudoMetricSpace.induced

/-- Pull back a pseudometric space structure by an inducing map. This is a version of
`PseudoMetricSpace.induced` useful in case if the domain already has a `TopologicalSpace`
structure. -/
def Inducing.comapPseudoMetricSpace {α β} [TopologicalSpace α] [m : PseudoMetricSpace β] {f : α → β}
    (hf : Inducing f) : PseudoMetricSpace α :=
  .replaceTopology (.induced f m) hf.induced
#align inducing.comap_pseudo_metric_space Inducing.comapPseudoMetricSpace

/-- Pull back a pseudometric space structure by a uniform inducing map. This is a version of
`PseudoMetricSpace.induced` useful in case if the domain already has a `UniformSpace`
structure. -/
def UniformInducing.comapPseudoMetricSpace {α β} [UniformSpace α] [m : PseudoMetricSpace β]
    (f : α → β) (h : UniformInducing f) : PseudoMetricSpace α :=
  .replaceUniformity (.induced f m) h.comap_uniformity.symm
#align uniform_inducing.comap_pseudo_metric_space UniformInducing.comapPseudoMetricSpace

instance Subtype.pseudoMetricSpace {p : α → Prop} : PseudoMetricSpace (Subtype p) :=
  PseudoMetricSpace.induced Subtype.val ‹_›
#align subtype.pseudo_metric_space Subtype.pseudoMetricSpace

theorem Subtype.dist_eq {p : α → Prop} (x y : Subtype p) : dist x y = dist (x : α) y :=
  rfl
#align subtype.dist_eq Subtype.dist_eq

theorem Subtype.nndist_eq {p : α → Prop} (x y : Subtype p) : nndist x y = nndist (x : α) y :=
  rfl
#align subtype.nndist_eq Subtype.nndist_eq

namespace MulOpposite

@[to_additive]
instance instPseudoMetricSpaceMulOpposite : PseudoMetricSpace αᵐᵒᵖ :=
  PseudoMetricSpace.induced MulOpposite.unop ‹_›

@[to_additive (attr := simp)]
theorem dist_unop (x y : αᵐᵒᵖ) : dist (unop x) (unop y) = dist x y := rfl
#align mul_opposite.dist_unop MulOpposite.dist_unop
#align add_opposite.dist_unop AddOpposite.dist_unop

@[to_additive (attr := simp)]
theorem dist_op (x y : α) : dist (op x) (op y) = dist x y := rfl
#align mul_opposite.dist_op MulOpposite.dist_op
#align add_opposite.dist_op AddOpposite.dist_op

@[to_additive (attr := simp)]
theorem nndist_unop (x y : αᵐᵒᵖ) : nndist (unop x) (unop y) = nndist x y := rfl
#align mul_opposite.nndist_unop MulOpposite.nndist_unop
#align add_opposite.nndist_unop AddOpposite.nndist_unop

@[to_additive (attr := simp)]
theorem nndist_op (x y : α) : nndist (op x) (op y) = nndist x y := rfl
#align mul_opposite.nndist_op MulOpposite.nndist_op
#align add_opposite.nndist_op AddOpposite.nndist_op

end MulOpposite

section NNReal

instance : PseudoMetricSpace ℝ≥0 := Subtype.pseudoMetricSpace

theorem NNReal.dist_eq (a b : ℝ≥0) : dist a b = |(a : ℝ) - b| := rfl
#align nnreal.dist_eq NNReal.dist_eq

theorem NNReal.nndist_eq (a b : ℝ≥0) : nndist a b = max (a - b) (b - a) :=
  eq_of_forall_ge_iff fun _ => by
    simp only [← NNReal.coe_le_coe, coe_nndist, dist_eq, max_le_iff, abs_sub_le_iff,
      tsub_le_iff_right, NNReal.coe_add]
#align nnreal.nndist_eq NNReal.nndist_eq

@[simp]
theorem NNReal.nndist_zero_eq_val (z : ℝ≥0) : nndist 0 z = z := by
  simp only [NNReal.nndist_eq, max_eq_right, tsub_zero, zero_tsub, zero_le']
#align nnreal.nndist_zero_eq_val NNReal.nndist_zero_eq_val

@[simp]
theorem NNReal.nndist_zero_eq_val' (z : ℝ≥0) : nndist z 0 = z := by
  rw [nndist_comm]
  exact NNReal.nndist_zero_eq_val z
#align nnreal.nndist_zero_eq_val' NNReal.nndist_zero_eq_val'

theorem NNReal.le_add_nndist (a b : ℝ≥0) : a ≤ b + nndist a b := by
  suffices (a : ℝ) ≤ (b : ℝ) + dist a b by
    rwa [← NNReal.coe_le_coe, NNReal.coe_add, coe_nndist]
  rw [← sub_le_iff_le_add']
  exact le_of_abs_le (dist_eq a b).ge
#align nnreal.le_add_nndist NNReal.le_add_nndist

end NNReal

section ULift

variable [PseudoMetricSpace β]

instance : PseudoMetricSpace (ULift β) :=
  PseudoMetricSpace.induced ULift.down ‹_›

theorem ULift.dist_eq (x y : ULift β) : dist x y = dist x.down y.down := rfl
#align ulift.dist_eq ULift.dist_eq

theorem ULift.nndist_eq (x y : ULift β) : nndist x y = nndist x.down y.down := rfl
#align ulift.nndist_eq ULift.nndist_eq

@[simp]
theorem ULift.dist_up_up (x y : β) : dist (ULift.up x) (ULift.up y) = dist x y := rfl
#align ulift.dist_up_up ULift.dist_up_up

@[simp]
theorem ULift.nndist_up_up (x y : β) : nndist (ULift.up x) (ULift.up y) = nndist x y := rfl
#align ulift.nndist_up_up ULift.nndist_up_up

end ULift

section Prod

variable [PseudoMetricSpace β]

-- porting note: added `let`, otherwise `simp` failed
instance Prod.pseudoMetricSpaceMax : PseudoMetricSpace (α × β) :=
  let i := PseudoEMetricSpace.toPseudoMetricSpaceOfDist
    (fun x y : α × β => dist x.1 y.1 ⊔ dist x.2 y.2)
    (fun x y => (max_lt (edist_lt_top _ _) (edist_lt_top _ _)).ne) fun x y => by
      simp only [sup_eq_max, dist_edist, ← ENNReal.toReal_max (edist_ne_top _ _) (edist_ne_top _ _),
        Prod.edist_eq]
  i.replaceBornology fun s => by
    simp only [← isBounded_image_fst_and_snd, isBounded_iff_eventually, ball_image_iff, ←
      eventually_and, ← forall_and, ← max_le_iff]
    rfl
#align prod.pseudo_metric_space_max Prod.pseudoMetricSpaceMax

theorem Prod.dist_eq {x y : α × β} : dist x y = max (dist x.1 y.1) (dist x.2 y.2) := rfl
#align prod.dist_eq Prod.dist_eq

@[simp]
theorem dist_prod_same_left {x : α} {y₁ y₂ : β} : dist (x, y₁) (x, y₂) = dist y₁ y₂ := by
  simp [Prod.dist_eq, dist_nonneg]
#align dist_prod_same_left dist_prod_same_left

@[simp]
theorem dist_prod_same_right {x₁ x₂ : α} {y : β} : dist (x₁, y) (x₂, y) = dist x₁ x₂ := by
  simp [Prod.dist_eq, dist_nonneg]
#align dist_prod_same_right dist_prod_same_right

theorem ball_prod_same (x : α) (y : β) (r : ℝ) : ball x r ×ˢ ball y r = ball (x, y) r :=
  ext fun z => by simp [Prod.dist_eq]
#align ball_prod_same ball_prod_same

theorem closedBall_prod_same (x : α) (y : β) (r : ℝ) :
    closedBall x r ×ˢ closedBall y r = closedBall (x, y) r :=
  ext fun z => by simp [Prod.dist_eq]
#align closed_ball_prod_same closedBall_prod_same

theorem sphere_prod (x : α × β) (r : ℝ) :
    sphere x r = sphere x.1 r ×ˢ closedBall x.2 r ∪ closedBall x.1 r ×ˢ sphere x.2 r := by
  obtain hr | rfl | hr := lt_trichotomy r 0
  · simp [hr]
  · cases x
    simp_rw [← closedBall_eq_sphere_of_nonpos le_rfl, union_self, closedBall_prod_same]
  · ext ⟨x', y'⟩
    simp_rw [Set.mem_union, Set.mem_prod, Metric.mem_closedBall, Metric.mem_sphere, Prod.dist_eq,
      max_eq_iff]
    refine' or_congr (and_congr_right _) (and_comm.trans (and_congr_left _))
    all_goals rintro rfl; rfl
#align sphere_prod sphere_prod

end Prod

-- porting note: 3 new lemmas
theorem dist_dist_dist_le_left (x y z : α) : dist (dist x z) (dist y z) ≤ dist x y :=
  abs_dist_sub_le ..

theorem dist_dist_dist_le_right (x y z : α) : dist (dist x y) (dist x z) ≤ dist y z := by
  simpa only [dist_comm x] using dist_dist_dist_le_left y z x

theorem dist_dist_dist_le (x y x' y' : α) : dist (dist x y) (dist x' y') ≤ dist x x' + dist y y' :=
  (dist_triangle _ _ _).trans <|
    add_le_add (dist_dist_dist_le_left _ _ _) (dist_dist_dist_le_right _ _ _)

theorem uniformContinuous_dist : UniformContinuous fun p : α × α => dist p.1 p.2 :=
  Metric.uniformContinuous_iff.2 fun ε ε0 =>
    ⟨ε / 2, half_pos ε0, fun {a b} h =>
      calc dist (dist a.1 a.2) (dist b.1 b.2) ≤ dist a.1 b.1 + dist a.2 b.2 :=
        dist_dist_dist_le _ _ _ _
      _ ≤ dist a b + dist a b := add_le_add (le_max_left _ _) (le_max_right _ _)
      _ < ε / 2 + ε / 2 := add_lt_add h h
      _ = ε := add_halves ε⟩
#align uniform_continuous_dist uniformContinuous_dist

protected theorem UniformContinuous.dist [UniformSpace β] {f g : β → α} (hf : UniformContinuous f)
    (hg : UniformContinuous g) : UniformContinuous fun b => dist (f b) (g b) :=
  uniformContinuous_dist.comp (hf.prod_mk hg)
#align uniform_continuous.dist UniformContinuous.dist

@[continuity]
theorem continuous_dist : Continuous fun p : α × α => dist p.1 p.2 :=
  uniformContinuous_dist.continuous
#align continuous_dist continuous_dist

@[continuity]
protected theorem Continuous.dist [TopologicalSpace β] {f g : β → α} (hf : Continuous f)
    (hg : Continuous g) : Continuous fun b => dist (f b) (g b) :=
  continuous_dist.comp (hf.prod_mk hg : _)
#align continuous.dist Continuous.dist

protected theorem Filter.Tendsto.dist {f g : β → α} {x : Filter β} {a b : α}
    (hf : Tendsto f x (𝓝 a)) (hg : Tendsto g x (𝓝 b)) :
    Tendsto (fun x => dist (f x) (g x)) x (𝓝 (dist a b)) :=
  (continuous_dist.tendsto (a, b)).comp (hf.prod_mk_nhds hg)
#align filter.tendsto.dist Filter.Tendsto.dist

theorem nhds_comap_dist (a : α) : ((𝓝 (0 : ℝ)).comap (dist · a)) = 𝓝 a := by
  simp only [@nhds_eq_comap_uniformity α, Metric.uniformity_eq_comap_nhds_zero, comap_comap,
    (· ∘ ·), dist_comm]
#align nhds_comap_dist nhds_comap_dist

theorem tendsto_iff_dist_tendsto_zero {f : β → α} {x : Filter β} {a : α} :
    Tendsto f x (𝓝 a) ↔ Tendsto (fun b => dist (f b) a) x (𝓝 0) := by
  rw [← nhds_comap_dist a, tendsto_comap_iff]; rfl
#align tendsto_iff_dist_tendsto_zero tendsto_iff_dist_tendsto_zero

theorem continuous_iff_continuous_dist [TopologicalSpace β] {f : β → α} :
    Continuous f ↔ Continuous fun x : β × β => dist (f x.1) (f x.2) :=
  ⟨fun h => h.fst'.dist h.snd', fun h =>
    continuous_iff_continuousAt.2 fun _ => tendsto_iff_dist_tendsto_zero.2 <|
      (h.comp (continuous_id.prod_mk continuous_const)).tendsto' _ _ <| dist_self _⟩
#align continuous_iff_continuous_dist continuous_iff_continuous_dist

theorem uniformContinuous_nndist : UniformContinuous fun p : α × α => nndist p.1 p.2 :=
  uniformContinuous_dist.subtype_mk _
#align uniform_continuous_nndist uniformContinuous_nndist

protected theorem UniformContinuous.nndist [UniformSpace β] {f g : β → α} (hf : UniformContinuous f)
    (hg : UniformContinuous g) : UniformContinuous fun b => nndist (f b) (g b) :=
  uniformContinuous_nndist.comp (hf.prod_mk hg)
#align uniform_continuous.nndist UniformContinuous.nndist

theorem continuous_nndist : Continuous fun p : α × α => nndist p.1 p.2 :=
  uniformContinuous_nndist.continuous
#align continuous_nndist continuous_nndist

protected theorem Continuous.nndist [TopologicalSpace β] {f g : β → α} (hf : Continuous f)
    (hg : Continuous g) : Continuous fun b => nndist (f b) (g b) :=
  continuous_nndist.comp (hf.prod_mk hg : _)
#align continuous.nndist Continuous.nndist

protected theorem Filter.Tendsto.nndist {f g : β → α} {x : Filter β} {a b : α}
    (hf : Tendsto f x (𝓝 a)) (hg : Tendsto g x (𝓝 b)) :
    Tendsto (fun x => nndist (f x) (g x)) x (𝓝 (nndist a b)) :=
  (continuous_nndist.tendsto (a, b)).comp (hf.prod_mk_nhds hg)
#align filter.tendsto.nndist Filter.Tendsto.nndist

namespace Metric

variable {x y z : α} {ε ε₁ ε₂ : ℝ} {s : Set α}

theorem isClosed_ball : IsClosed (closedBall x ε) :=
  isClosed_le (continuous_id.dist continuous_const) continuous_const
#align metric.is_closed_ball Metric.isClosed_ball

theorem isClosed_sphere : IsClosed (sphere x ε) :=
  isClosed_eq (continuous_id.dist continuous_const) continuous_const
#align metric.is_closed_sphere Metric.isClosed_sphere

@[simp]
theorem closure_closedBall : closure (closedBall x ε) = closedBall x ε :=
  isClosed_ball.closure_eq
#align metric.closure_closed_ball Metric.closure_closedBall

@[simp]
theorem closure_sphere : closure (sphere x ε) = sphere x ε :=
  isClosed_sphere.closure_eq
#align metric.closure_sphere Metric.closure_sphere

theorem closure_ball_subset_closedBall : closure (ball x ε) ⊆ closedBall x ε :=
  closure_minimal ball_subset_closedBall isClosed_ball
#align metric.closure_ball_subset_closed_ball Metric.closure_ball_subset_closedBall

theorem frontier_ball_subset_sphere : frontier (ball x ε) ⊆ sphere x ε :=
  frontier_lt_subset_eq (continuous_id.dist continuous_const) continuous_const
#align metric.frontier_ball_subset_sphere Metric.frontier_ball_subset_sphere

theorem frontier_closedBall_subset_sphere : frontier (closedBall x ε) ⊆ sphere x ε :=
  frontier_le_subset_eq (continuous_id.dist continuous_const) continuous_const
#align metric.frontier_closed_ball_subset_sphere Metric.frontier_closedBall_subset_sphere

theorem ball_subset_interior_closedBall : ball x ε ⊆ interior (closedBall x ε) :=
  interior_maximal ball_subset_closedBall isOpen_ball
#align metric.ball_subset_interior_closed_ball Metric.ball_subset_interior_closedBall

/-- ε-characterization of the closure in pseudometric spaces-/
theorem mem_closure_iff {s : Set α} {a : α} : a ∈ closure s ↔ ∀ ε > 0, ∃ b ∈ s, dist a b < ε :=
  (mem_closure_iff_nhds_basis nhds_basis_ball).trans <| by simp only [mem_ball, dist_comm]
#align metric.mem_closure_iff Metric.mem_closure_iff

theorem mem_closure_range_iff {e : β → α} {a : α} :
    a ∈ closure (range e) ↔ ∀ ε > 0, ∃ k : β, dist a (e k) < ε := by
  simp only [mem_closure_iff, exists_range_iff]
#align metric.mem_closure_range_iff Metric.mem_closure_range_iff

theorem mem_closure_range_iff_nat {e : β → α} {a : α} :
    a ∈ closure (range e) ↔ ∀ n : ℕ, ∃ k : β, dist a (e k) < 1 / ((n : ℝ) + 1) :=
  (mem_closure_iff_nhds_basis nhds_basis_ball_inv_nat_succ).trans <| by
    simp only [mem_ball, dist_comm, exists_range_iff, forall_const]
#align metric.mem_closure_range_iff_nat Metric.mem_closure_range_iff_nat

theorem mem_of_closed' {s : Set α} (hs : IsClosed s) {a : α} :
    a ∈ s ↔ ∀ ε > 0, ∃ b ∈ s, dist a b < ε := by
  simpa only [hs.closure_eq] using @mem_closure_iff _ _ s a
#align metric.mem_of_closed' Metric.mem_of_closed'

theorem closedBall_zero' (x : α) : closedBall x 0 = closure {x} :=
  Subset.antisymm
    (fun _y hy =>
      mem_closure_iff.2 fun _ε ε0 => ⟨x, mem_singleton x, (mem_closedBall.1 hy).trans_lt ε0⟩)
    (closure_minimal (singleton_subset_iff.2 (dist_self x).le) isClosed_ball)
#align metric.closed_ball_zero' Metric.closedBall_zero'

lemma eventually_isCompact_closedBall [WeaklyLocallyCompactSpace α] (x : α) :
    ∀ᶠ r in 𝓝 (0 : ℝ), IsCompact (closedBall x r) := by
  rcases exists_compact_mem_nhds x with ⟨s, s_compact, hs⟩
  filter_upwards [eventually_closedBall_subset hs] with r hr
  exact IsCompact.of_isClosed_subset s_compact isClosed_ball hr

lemma exists_isCompact_closedBall [WeaklyLocallyCompactSpace α] (x : α) :
    ∃ r, 0 < r ∧ IsCompact (closedBall x r) := by
  have : ∀ᶠ r in 𝓝[>] 0, IsCompact (closedBall x r) :=
    eventually_nhdsWithin_of_eventually_nhds (eventually_isCompact_closedBall x)
  simpa only [and_comm] using (this.and self_mem_nhdsWithin).exists

theorem dense_iff {s : Set α} : Dense s ↔ ∀ x, ∀ r > 0, (ball x r ∩ s).Nonempty :=
  forall_congr' fun x => by
    simp only [mem_closure_iff, Set.Nonempty, exists_prop, mem_inter_iff, mem_ball', and_comm]
#align metric.dense_iff Metric.dense_iff

theorem denseRange_iff {f : β → α} : DenseRange f ↔ ∀ x, ∀ r > 0, ∃ y, dist x (f y) < r :=
  forall_congr' fun x => by simp only [mem_closure_iff, exists_range_iff]
#align metric.dense_range_iff Metric.denseRange_iff

-- porting note: `TopologicalSpace.IsSeparable.separableSpace` moved to `EMetricSpace`

/-- The preimage of a separable set by an inducing map is separable. -/
protected theorem _root_.Inducing.isSeparable_preimage {f : β → α} [TopologicalSpace β]
    (hf : Inducing f) {s : Set α} (hs : IsSeparable s) : IsSeparable (f ⁻¹' s) := by
  have : SeparableSpace s := hs.separableSpace
  have : SecondCountableTopology s := UniformSpace.secondCountable_of_separable _
  have : Inducing ((mapsTo_preimage f s).restrict _ _ _) :=
    (hf.comp inducing_subtype_val).codRestrict _
  have := this.secondCountableTopology
  exact isSeparable_of_separableSpace_subtype _
#align inducing.is_separable_preimage Inducing.isSeparable_preimage

protected theorem _root_.Embedding.isSeparable_preimage {f : β → α} [TopologicalSpace β]
    (hf : Embedding f) {s : Set α} (hs : IsSeparable s) : IsSeparable (f ⁻¹' s) :=
  hf.toInducing.isSeparable_preimage hs
#align embedding.is_separable_preimage Embedding.isSeparable_preimage

/-- If a map is continuous on a separable set `s`, then the image of `s` is also separable. -/
theorem _root_.ContinuousOn.isSeparable_image [TopologicalSpace β] {f : α → β} {s : Set α}
    (hf : ContinuousOn f s) (hs : IsSeparable s) : IsSeparable (f '' s) := by
  rw [image_eq_range, ← image_univ]
  exact (isSeparable_univ_iff.2 hs.separableSpace).image hf.restrict
#align continuous_on.is_separable_image ContinuousOn.isSeparable_image

end Metric

section Pi

open Finset

variable {π : β → Type*} [Fintype β] [∀ b, PseudoMetricSpace (π b)]

/-- A finite product of pseudometric spaces is a pseudometric space, with the sup distance. -/
instance pseudoMetricSpacePi : PseudoMetricSpace (∀ b, π b) := by
  /- we construct the instance from the pseudoemetric space instance to avoid checking again that
    the uniformity is the same as the product uniformity, but we register nevertheless a nice
    formula for the distance -/
  let i := PseudoEMetricSpace.toPseudoMetricSpaceOfDist
    (fun f g : ∀ b, π b => ((sup univ fun b => nndist (f b) (g b) : ℝ≥0) : ℝ))
    (fun f g => ((Finset.sup_lt_iff bot_lt_top).2 fun b _ => edist_lt_top _ _).ne)
    (fun f g => by
      simp only [edist_pi_def, edist_nndist, ← ENNReal.coe_finset_sup, ENNReal.coe_toReal])
  refine i.replaceBornology fun s => ?_
  simp only [← isBounded_def, isBounded_iff_eventually, ← forall_isBounded_image_eval_iff,
    ball_image_iff, ← Filter.eventually_all, Function.eval_apply, @dist_nndist (π _)]
  refine' eventually_congr ((eventually_ge_atTop 0).mono fun C hC => _)
  lift C to ℝ≥0 using hC
  refine' ⟨fun H x hx y hy => NNReal.coe_le_coe.2 <| Finset.sup_le fun b _ => H b x hx y hy,
    fun H b x hx y hy => NNReal.coe_le_coe.2 _⟩
  simpa only using Finset.sup_le_iff.1 (NNReal.coe_le_coe.1 <| H hx hy) b (Finset.mem_univ b)
#align pseudo_metric_space_pi pseudoMetricSpacePi

theorem nndist_pi_def (f g : ∀ b, π b) : nndist f g = sup univ fun b => nndist (f b) (g b) :=
  NNReal.eq rfl
#align nndist_pi_def nndist_pi_def

theorem dist_pi_def (f g : ∀ b, π b) : dist f g = (sup univ fun b => nndist (f b) (g b) : ℝ≥0) :=
  rfl
#align dist_pi_def dist_pi_def

theorem nndist_pi_le_iff {f g : ∀ b, π b} {r : ℝ≥0} :
    nndist f g ≤ r ↔ ∀ b, nndist (f b) (g b) ≤ r := by simp [nndist_pi_def]
#align nndist_pi_le_iff nndist_pi_le_iff

theorem nndist_pi_lt_iff {f g : ∀ b, π b} {r : ℝ≥0} (hr : 0 < r) :
    nndist f g < r ↔ ∀ b, nndist (f b) (g b) < r := by
  simp [nndist_pi_def, Finset.sup_lt_iff (show ⊥ < r from hr)]
#align nndist_pi_lt_iff nndist_pi_lt_iff

theorem nndist_pi_eq_iff {f g : ∀ b, π b} {r : ℝ≥0} (hr : 0 < r) :
    nndist f g = r ↔ (∃ i, nndist (f i) (g i) = r) ∧ ∀ b, nndist (f b) (g b) ≤ r := by
  rw [eq_iff_le_not_lt, nndist_pi_lt_iff hr, nndist_pi_le_iff, not_forall, and_comm]
  simp_rw [not_lt, and_congr_left_iff, le_antisymm_iff]
  intro h
  refine' exists_congr fun b => _
  apply (and_iff_right <| h _).symm
#align nndist_pi_eq_iff nndist_pi_eq_iff

theorem dist_pi_lt_iff {f g : ∀ b, π b} {r : ℝ} (hr : 0 < r) :
    dist f g < r ↔ ∀ b, dist (f b) (g b) < r := by
  lift r to ℝ≥0 using hr.le
  exact nndist_pi_lt_iff hr
#align dist_pi_lt_iff dist_pi_lt_iff

theorem dist_pi_le_iff {f g : ∀ b, π b} {r : ℝ} (hr : 0 ≤ r) :
    dist f g ≤ r ↔ ∀ b, dist (f b) (g b) ≤ r := by
  lift r to ℝ≥0 using hr
  exact nndist_pi_le_iff
#align dist_pi_le_iff dist_pi_le_iff

theorem dist_pi_eq_iff {f g : ∀ b, π b} {r : ℝ} (hr : 0 < r) :
    dist f g = r ↔ (∃ i, dist (f i) (g i) = r) ∧ ∀ b, dist (f b) (g b) ≤ r := by
  lift r to ℝ≥0 using hr.le
  simp_rw [← coe_nndist, NNReal.coe_eq, nndist_pi_eq_iff hr, NNReal.coe_le_coe]
#align dist_pi_eq_iff dist_pi_eq_iff

theorem dist_pi_le_iff' [Nonempty β] {f g : ∀ b, π b} {r : ℝ} :
    dist f g ≤ r ↔ ∀ b, dist (f b) (g b) ≤ r := by
  by_cases hr : 0 ≤ r
  · exact dist_pi_le_iff hr
  · exact iff_of_false (fun h => hr <| dist_nonneg.trans h) fun h =>
      hr <| dist_nonneg.trans <| h <| Classical.arbitrary _
#align dist_pi_le_iff' dist_pi_le_iff'

theorem dist_pi_const_le (a b : α) : (dist (fun _ : β => a) fun _ => b) ≤ dist a b :=
  (dist_pi_le_iff dist_nonneg).2 fun _ => le_rfl
#align dist_pi_const_le dist_pi_const_le

theorem nndist_pi_const_le (a b : α) : (nndist (fun _ : β => a) fun _ => b) ≤ nndist a b :=
  nndist_pi_le_iff.2 fun _ => le_rfl
#align nndist_pi_const_le nndist_pi_const_le

@[simp]
theorem dist_pi_const [Nonempty β] (a b : α) : (dist (fun _ : β => a) fun _ => b) = dist a b := by
  simpa only [dist_edist] using congr_arg ENNReal.toReal (edist_pi_const a b)
#align dist_pi_const dist_pi_const

@[simp]
theorem nndist_pi_const [Nonempty β] (a b : α) :
    (nndist (fun _ : β => a) fun _ => b) = nndist a b :=
  NNReal.eq <| dist_pi_const a b
#align nndist_pi_const nndist_pi_const

theorem nndist_le_pi_nndist (f g : ∀ b, π b) (b : β) : nndist (f b) (g b) ≤ nndist f g := by
  rw [← ENNReal.coe_le_coe, ← edist_nndist, ← edist_nndist]
  exact edist_le_pi_edist f g b
#align nndist_le_pi_nndist nndist_le_pi_nndist

theorem dist_le_pi_dist (f g : ∀ b, π b) (b : β) : dist (f b) (g b) ≤ dist f g := by
  simp only [dist_nndist, NNReal.coe_le_coe, nndist_le_pi_nndist f g b]
#align dist_le_pi_dist dist_le_pi_dist

/-- An open ball in a product space is a product of open balls. See also `ball_pi'`
for a version assuming `Nonempty β` instead of `0 < r`. -/
theorem ball_pi (x : ∀ b, π b) {r : ℝ} (hr : 0 < r) :
    ball x r = Set.pi univ fun b => ball (x b) r := by
  ext p
  simp [dist_pi_lt_iff hr]
#align ball_pi ball_pi

/-- An open ball in a product space is a product of open balls. See also `ball_pi`
for a version assuming `0 < r` instead of `Nonempty β`. -/
theorem ball_pi' [Nonempty β] (x : ∀ b, π b) (r : ℝ) :
    ball x r = Set.pi univ fun b => ball (x b) r :=
  (lt_or_le 0 r).elim (ball_pi x) fun hr => by simp [ball_eq_empty.2 hr]
#align ball_pi' ball_pi'

/-- A closed ball in a product space is a product of closed balls. See also `closedBall_pi'`
for a version assuming `Nonempty β` instead of `0 ≤ r`. -/
theorem closedBall_pi (x : ∀ b, π b) {r : ℝ} (hr : 0 ≤ r) :
    closedBall x r = Set.pi univ fun b => closedBall (x b) r := by
  ext p
  simp [dist_pi_le_iff hr]
#align closed_ball_pi closedBall_pi

/-- A closed ball in a product space is a product of closed balls. See also `closedBall_pi`
for a version assuming `0 ≤ r` instead of `Nonempty β`. -/
theorem closedBall_pi' [Nonempty β] (x : ∀ b, π b) (r : ℝ) :
    closedBall x r = Set.pi univ fun b => closedBall (x b) r :=
  (le_or_lt 0 r).elim (closedBall_pi x) fun hr => by simp [closedBall_eq_empty.2 hr]
#align closed_ball_pi' closedBall_pi'

/-- A sphere in a product space is a union of spheres on each component restricted to the closed
ball. -/
theorem sphere_pi (x : ∀ b, π b) {r : ℝ} (h : 0 < r ∨ Nonempty β) :
    sphere x r = (⋃ i : β, Function.eval i ⁻¹' sphere (x i) r) ∩ closedBall x r := by
  obtain hr | rfl | hr := lt_trichotomy r 0
  · simp [hr]
  · rw [closedBall_eq_sphere_of_nonpos le_rfl, eq_comm, Set.inter_eq_right]
    letI := h.resolve_left (lt_irrefl _)
    inhabit β
    refine' subset_iUnion_of_subset default _
    intro x hx
    replace hx := hx.le
    rw [dist_pi_le_iff le_rfl] at hx
    exact le_antisymm (hx default) dist_nonneg
  · ext
    simp [dist_pi_eq_iff hr, dist_pi_le_iff hr.le]
#align sphere_pi sphere_pi

@[simp]
theorem Fin.nndist_insertNth_insertNth {n : ℕ} {α : Fin (n + 1) → Type*}
    [∀ i, PseudoMetricSpace (α i)] (i : Fin (n + 1)) (x y : α i) (f g : ∀ j, α (i.succAbove j)) :
    nndist (i.insertNth x f) (i.insertNth y g) = max (nndist x y) (nndist f g) :=
  eq_of_forall_ge_iff fun c => by simp [nndist_pi_le_iff, i.forall_iff_succAbove]
#align fin.nndist_insert_nth_insert_nth Fin.nndist_insertNth_insertNth

@[simp]
theorem Fin.dist_insertNth_insertNth {n : ℕ} {α : Fin (n + 1) → Type*}
    [∀ i, PseudoMetricSpace (α i)] (i : Fin (n + 1)) (x y : α i) (f g : ∀ j, α (i.succAbove j)) :
    dist (i.insertNth x f) (i.insertNth y g) = max (dist x y) (dist f g) := by
  simp only [dist_nndist, Fin.nndist_insertNth_insertNth, NNReal.coe_max]
#align fin.dist_insert_nth_insert_nth Fin.dist_insertNth_insertNth

theorem Real.dist_le_of_mem_pi_Icc {x y x' y' : β → ℝ} (hx : x ∈ Icc x' y') (hy : y ∈ Icc x' y') :
    dist x y ≤ dist x' y' := by
  refine' (dist_pi_le_iff dist_nonneg).2 fun b =>
    (Real.dist_le_of_mem_uIcc _ _).trans (dist_le_pi_dist x' y' b) <;> refine' Icc_subset_uIcc _
  exacts [⟨hx.1 _, hx.2 _⟩, ⟨hy.1 _, hy.2 _⟩]
#align real.dist_le_of_mem_pi_Icc Real.dist_le_of_mem_pi_Icc

end Pi

section Compact

/-- Any compact set in a pseudometric space can be covered by finitely many balls of a given
positive radius -/
theorem finite_cover_balls_of_compact {α : Type u} [PseudoMetricSpace α] {s : Set α}
    (hs : IsCompact s) {e : ℝ} (he : 0 < e) :
    ∃ t, t ⊆ s ∧ Set.Finite t ∧ s ⊆ ⋃ x ∈ t, ball x e :=
  let ⟨t, hts, ht⟩ := hs.elim_nhds_subcover _ (fun x _ => ball_mem_nhds x he)
  ⟨t, hts, t.finite_toSet, ht⟩
#align finite_cover_balls_of_compact finite_cover_balls_of_compact

alias IsCompact.finite_cover_balls := finite_cover_balls_of_compact
#align is_compact.finite_cover_balls IsCompact.finite_cover_balls

end Compact

section ProperSpace

open Metric

/-- A pseudometric space is proper if all closed balls are compact. -/
class ProperSpace (α : Type u) [PseudoMetricSpace α] : Prop where
  isCompact_closedBall : ∀ x : α, ∀ r, IsCompact (closedBall x r)
#align proper_space ProperSpace

export ProperSpace (isCompact_closedBall)

/-- In a proper pseudometric space, all spheres are compact. -/
theorem isCompact_sphere {α : Type*} [PseudoMetricSpace α] [ProperSpace α] (x : α) (r : ℝ) :
    IsCompact (sphere x r) :=
  (isCompact_closedBall x r).of_isClosed_subset isClosed_sphere sphere_subset_closedBall
#align is_compact_sphere isCompact_sphere

/-- In a proper pseudometric space, any sphere is a `CompactSpace` when considered as a subtype. -/
instance Metric.sphere.compactSpace {α : Type*} [PseudoMetricSpace α] [ProperSpace α]
    (x : α) (r : ℝ) : CompactSpace (sphere x r) :=
  isCompact_iff_compactSpace.mp (isCompact_sphere _ _)

-- see Note [lower instance priority]
/-- A proper pseudo metric space is sigma compact, and therefore second countable. -/
instance (priority := 100) secondCountable_of_proper [ProperSpace α] :
    SecondCountableTopology α := by
  -- We already have `sigmaCompactSpace_of_locallyCompact_secondCountable`, so we don't
  -- add an instance for `SigmaCompactSpace`.
  suffices SigmaCompactSpace α by exact EMetric.secondCountable_of_sigmaCompact α
  rcases em (Nonempty α) with (⟨⟨x⟩⟩ | hn)
  · exact ⟨⟨fun n => closedBall x n, fun n => isCompact_closedBall _ _, iUnion_closedBall_nat _⟩⟩
  · exact ⟨⟨fun _ => ∅, fun _ => isCompact_empty, iUnion_eq_univ_iff.2 fun x => (hn ⟨x⟩).elim⟩⟩
#align second_countable_of_proper secondCountable_of_proper

/-- If all closed balls of large enough radius are compact, then the space is proper. Especially
useful when the lower bound for the radius is 0. -/
theorem properSpace_of_compact_closedBall_of_le (R : ℝ)
    (h : ∀ x : α, ∀ r, R ≤ r → IsCompact (closedBall x r)) : ProperSpace α :=
  ⟨fun x r => IsCompact.of_isClosed_subset (h x (max r R) (le_max_right _ _)) isClosed_ball
    (closedBall_subset_closedBall <| le_max_left _ _)⟩
#align proper_space_of_compact_closed_ball_of_le properSpace_of_compact_closedBall_of_le

-- A compact pseudometric space is proper
-- see Note [lower instance priority]
instance (priority := 100) proper_of_compact [CompactSpace α] : ProperSpace α :=
  ⟨fun _ _ => isClosed_ball.isCompact⟩
#align proper_of_compact proper_of_compact

-- see Note [lower instance priority]
/-- A proper space is locally compact -/
instance (priority := 100) locally_compact_of_proper [ProperSpace α] : LocallyCompactSpace α :=
  locallyCompactSpace_of_hasBasis (fun _ => nhds_basis_closedBall) fun _ _ _ =>
    isCompact_closedBall _ _
#align locally_compact_of_proper locally_compact_of_proper

-- see Note [lower instance priority]
/-- A proper space is complete -/
instance (priority := 100) complete_of_proper [ProperSpace α] : CompleteSpace α :=
  ⟨fun {f} hf => by
    /- We want to show that the Cauchy filter `f` is converging. It suffices to find a closed
      ball (therefore compact by properness) where it is nontrivial. -/
    obtain ⟨t, t_fset, ht⟩ : ∃ t ∈ f, ∀ x ∈ t, ∀ y ∈ t, dist x y < 1 :=
      (Metric.cauchy_iff.1 hf).2 1 zero_lt_one
    rcases hf.1.nonempty_of_mem t_fset with ⟨x, xt⟩
    have : closedBall x 1 ∈ f := mem_of_superset t_fset fun y yt => (ht y yt x xt).le
    rcases (isCompact_iff_totallyBounded_isComplete.1 (isCompact_closedBall x 1)).2 f hf
        (le_principal_iff.2 this) with
      ⟨y, -, hy⟩
    exact ⟨y, hy⟩⟩
#align complete_of_proper complete_of_proper

/-- A binary product of proper spaces is proper. -/
instance prod_properSpace {α : Type*} {β : Type*} [PseudoMetricSpace α] [PseudoMetricSpace β]
    [ProperSpace α] [ProperSpace β] : ProperSpace (α × β) where
  isCompact_closedBall := by
    rintro ⟨x, y⟩ r
    rw [← closedBall_prod_same x y]
    exact (isCompact_closedBall x r).prod (isCompact_closedBall y r)
#align prod_proper_space prod_properSpace

/-- A finite product of proper spaces is proper. -/
instance pi_properSpace {π : β → Type*} [Fintype β] [∀ b, PseudoMetricSpace (π b)]
    [h : ∀ b, ProperSpace (π b)] : ProperSpace (∀ b, π b) := by
  refine' properSpace_of_compact_closedBall_of_le 0 fun x r hr => _
  rw [closedBall_pi _ hr]
  exact isCompact_univ_pi fun _ => isCompact_closedBall _ _
#align pi_proper_space pi_properSpace

variable [ProperSpace α] {x : α} {r : ℝ} {s : Set α}

/-- If a nonempty ball in a proper space includes a closed set `s`, then there exists a nonempty
ball with the same center and a strictly smaller radius that includes `s`. -/
theorem exists_pos_lt_subset_ball (hr : 0 < r) (hs : IsClosed s) (h : s ⊆ ball x r) :
    ∃ r' ∈ Ioo 0 r, s ⊆ ball x r' := by
  rcases eq_empty_or_nonempty s with (rfl | hne)
  · exact ⟨r / 2, ⟨half_pos hr, half_lt_self hr⟩, empty_subset _⟩
  have : IsCompact s :=
    (isCompact_closedBall x r).of_isClosed_subset hs (h.trans ball_subset_closedBall)
  obtain ⟨y, hys, hy⟩ : ∃ y ∈ s, s ⊆ closedBall x (dist y x) :=
    this.exists_forall_ge hne (continuous_id.dist continuous_const).continuousOn
  have hyr : dist y x < r := h hys
  rcases exists_between hyr with ⟨r', hyr', hrr'⟩
  exact ⟨r', ⟨dist_nonneg.trans_lt hyr', hrr'⟩, hy.trans <| closedBall_subset_ball hyr'⟩
#align exists_pos_lt_subset_ball exists_pos_lt_subset_ball

/-- If a ball in a proper space includes a closed set `s`, then there exists a ball with the same
center and a strictly smaller radius that includes `s`. -/
theorem exists_lt_subset_ball (hs : IsClosed s) (h : s ⊆ ball x r) : ∃ r' < r, s ⊆ ball x r' := by
  cases' le_or_lt r 0 with hr hr
  · rw [ball_eq_empty.2 hr, subset_empty_iff] at h
    subst s
    exact (exists_lt r).imp fun r' hr' => ⟨hr', empty_subset _⟩
  · exact (exists_pos_lt_subset_ball hr hs h).imp fun r' hr' => ⟨hr'.1.2, hr'.2⟩
#align exists_lt_subset_ball exists_lt_subset_ball

end ProperSpace

theorem IsCompact.isSeparable {s : Set α} (hs : IsCompact s) : IsSeparable s :=
  haveI : CompactSpace s := isCompact_iff_compactSpace.mp hs
  isSeparable_of_separableSpace_subtype s
#align is_compact.is_separable IsCompact.isSeparable

namespace Metric

section SecondCountable

open TopologicalSpace

/-- A pseudometric space is second countable if, for every `ε > 0`, there is a countable set which
is `ε`-dense. -/
theorem secondCountable_of_almost_dense_set
    (H : ∀ ε > (0 : ℝ), ∃ s : Set α, s.Countable ∧ ∀ x, ∃ y ∈ s, dist x y ≤ ε) :
    SecondCountableTopology α := by
  refine' EMetric.secondCountable_of_almost_dense_set fun ε ε0 => _
  rcases ENNReal.lt_iff_exists_nnreal_btwn.1 ε0 with ⟨ε', ε'0, ε'ε⟩
  choose s hsc y hys hyx using H ε' (by exact_mod_cast ε'0)
  refine' ⟨s, hsc, iUnion₂_eq_univ_iff.2 fun x => ⟨y x, hys _, le_trans _ ε'ε.le⟩⟩
  exact_mod_cast hyx x
#align metric.second_countable_of_almost_dense_set Metric.secondCountable_of_almost_dense_set

end SecondCountable

end Metric

theorem lebesgue_number_lemma_of_metric {s : Set α} {ι : Sort*} {c : ι → Set α} (hs : IsCompact s)
    (hc₁ : ∀ i, IsOpen (c i)) (hc₂ : s ⊆ ⋃ i, c i) : ∃ δ > 0, ∀ x ∈ s, ∃ i, ball x δ ⊆ c i :=
  let ⟨_n, en, hn⟩ := lebesgue_number_lemma hs hc₁ hc₂
  let ⟨δ, δ0, hδ⟩ := mem_uniformity_dist.1 en
  ⟨δ, δ0, fun x hx => let ⟨i, hi⟩ := hn x hx; ⟨i, fun _y hy => hi (hδ (mem_ball'.mp hy))⟩⟩
#align lebesgue_number_lemma_of_metric lebesgue_number_lemma_of_metric

theorem lebesgue_number_lemma_of_metric_sUnion {s : Set α} {c : Set (Set α)} (hs : IsCompact s)
    (hc₁ : ∀ t ∈ c, IsOpen t) (hc₂ : s ⊆ ⋃₀ c) : ∃ δ > 0, ∀ x ∈ s, ∃ t ∈ c, ball x δ ⊆ t := by
  rw [sUnion_eq_iUnion] at hc₂; simpa using lebesgue_number_lemma_of_metric hs (by simpa) hc₂
#align lebesgue_number_lemma_of_metric_sUnion lebesgue_number_lemma_of_metric_sUnion

namespace Metric

#align metric.bounded Bornology.IsBounded

section Bounded

variable {x : α} {s t : Set α} {r : ℝ}

#noalign metric.bounded_iff_is_bounded

#align metric.bounded_empty Bornology.isBounded_empty
#align metric.bounded_iff_mem_bounded Bornology.isBounded_iff_forall_mem
#align metric.bounded.mono Bornology.IsBounded.subset

/-- Closed balls are bounded -/
theorem isBounded_closedBall : IsBounded (closedBall x r) :=
  isBounded_iff.2 ⟨r + r, fun y hy z hz =>
    calc dist y z ≤ dist y x + dist z x := dist_triangle_right _ _ _
    _ ≤ r + r := add_le_add hy hz⟩
#align metric.bounded_closed_ball Metric.isBounded_closedBall

/-- Open balls are bounded -/
theorem isBounded_ball : IsBounded (ball x r) :=
  isBounded_closedBall.subset ball_subset_closedBall
#align metric.bounded_ball Metric.isBounded_ball

/-- Spheres are bounded -/
theorem isBounded_sphere : IsBounded (sphere x r) :=
  isBounded_closedBall.subset sphere_subset_closedBall
#align metric.bounded_sphere Metric.isBounded_sphere

/-- Given a point, a bounded subset is included in some ball around this point -/
theorem isBounded_iff_subset_closedBall (c : α) : IsBounded s ↔ ∃ r, s ⊆ closedBall c r :=
  ⟨fun h ↦ (isBounded_iff.1 (h.insert c)).imp fun _r hr _x hx ↦ hr (.inr hx) (mem_insert _ _),
    fun ⟨_r, hr⟩ ↦ isBounded_closedBall.subset hr⟩
#align metric.bounded_iff_subset_ball Metric.isBounded_iff_subset_closedBall

theorem _root_.Bornology.IsBounded.subset_closedBall (h : IsBounded s) (c : α) :
    ∃ r, s ⊆ closedBall c r :=
  (isBounded_iff_subset_closedBall c).1 h
#align metric.bounded.subset_ball Bornology.IsBounded.subset_closedBall

theorem _root_.Bornology.IsBounded.subset_ball_lt (h : IsBounded s) (a : ℝ) (c : α) :
    ∃ r, a < r ∧ s ⊆ ball c r :=
  let ⟨r, hr⟩ := h.subset_closedBall c
  ⟨max r a + 1, (le_max_right _ _).trans_lt (lt_add_one _), hr.trans <| closedBall_subset_ball <|
    (le_max_left _ _).trans_lt (lt_add_one _)⟩

theorem _root_.Bornology.IsBounded.subset_ball (h : IsBounded s) (c : α) : ∃ r, s ⊆ ball c r :=
  (h.subset_ball_lt 0 c).imp fun _ ↦ And.right

theorem isBounded_iff_subset_ball (c : α) : IsBounded s ↔ ∃ r, s ⊆ ball c r :=
  ⟨(IsBounded.subset_ball · c), fun ⟨_r, hr⟩ ↦ isBounded_ball.subset hr⟩

theorem _root_.Bornology.IsBounded.subset_closedBall_lt (h : IsBounded s) (a : ℝ) (c : α) :
    ∃ r, a < r ∧ s ⊆ closedBall c r :=
  let ⟨r, har, hr⟩ := h.subset_ball_lt a c
  ⟨r, har, hr.trans ball_subset_closedBall⟩
#align metric.bounded.subset_ball_lt Bornology.IsBounded.subset_closedBall_lt

theorem isBounded_closure_of_isBounded (h : IsBounded s) : IsBounded (closure s) :=
  let ⟨C, h⟩ := isBounded_iff.1 h
  isBounded_iff.2 ⟨C, fun _a ha _b hb => (isClosed_le' C).closure_subset <|
    map_mem_closure₂ continuous_dist ha hb h⟩
#align metric.bounded_closure_of_bounded Metric.isBounded_closure_of_isBounded

protected theorem _root_.Bornology.IsBounded.closure (h : IsBounded s) : IsBounded (closure s) :=
  isBounded_closure_of_isBounded h
#align metric.bounded.closure Bornology.IsBounded.closure

@[simp]
theorem isBounded_closure_iff : IsBounded (closure s) ↔ IsBounded s :=
  ⟨fun h => h.subset subset_closure, fun h => h.closure⟩
#align metric.bounded_closure_iff Metric.isBounded_closure_iff

#align metric.bounded_union Bornology.isBounded_union
#align metric.bounded.union Bornology.IsBounded.union
#align metric.bounded_bUnion Bornology.isBounded_biUnion
#align metric.bounded.prod Bornology.IsBounded.prod

theorem hasBasis_cobounded_compl_closedBall (c : α) :
    (cobounded α).HasBasis (fun _ ↦ True) (fun r ↦ (closedBall c r)ᶜ) :=
  ⟨compl_surjective.forall.2 fun _ ↦ (isBounded_iff_subset_closedBall c).trans <| by simp⟩

theorem hasBasis_cobounded_compl_ball (c : α) :
    (cobounded α).HasBasis (fun _ ↦ True) (fun r ↦ (ball c r)ᶜ) :=
  ⟨compl_surjective.forall.2 fun _ ↦ (isBounded_iff_subset_ball c).trans <| by simp⟩

@[simp]
theorem comap_dist_right_atTop (c : α) : comap (dist · c) atTop = cobounded α :=
  (atTop_basis.comap _).eq_of_same_basis <| by
    simpa only [compl_def, mem_ball, not_lt] using hasBasis_cobounded_compl_ball c

@[simp]
theorem comap_dist_left_atTop (c : α) : comap (dist c) atTop = cobounded α := by
  simpa only [dist_comm _ c] using comap_dist_right_atTop c

@[simp]
theorem tendsto_dist_right_atTop_iff (c : α) {f : β → α} {l : Filter β} :
    Tendsto (fun x ↦ dist (f x) c) l atTop ↔ Tendsto f l (cobounded α) := by
  rw [← comap_dist_right_atTop c, tendsto_comap_iff]; rfl

@[simp]
theorem tendsto_dist_left_atTop_iff (c : α) {f : β → α} {l : Filter β} :
    Tendsto (fun x ↦ dist c (f x)) l atTop ↔ Tendsto f l (cobounded α) := by
  simp only [dist_comm c, tendsto_dist_right_atTop_iff]

theorem tendsto_dist_right_cobounded_atTop (c : α) : Tendsto (dist · c) (cobounded α) atTop :=
  tendsto_iff_comap.2 (comap_dist_right_atTop c).ge

theorem tendsto_dist_left_cobounded_atTop (c : α) : Tendsto (dist c) (cobounded α) atTop :=
  tendsto_iff_comap.2 (comap_dist_left_atTop c).ge

/-- A totally bounded set is bounded -/
theorem _root_.TotallyBounded.isBounded {s : Set α} (h : TotallyBounded s) : IsBounded s :=
  -- We cover the totally bounded set by finitely many balls of radius 1,
  -- and then argue that a finite union of bounded sets is bounded
  let ⟨_t, fint, subs⟩ := (totallyBounded_iff.mp h) 1 zero_lt_one
  ((isBounded_biUnion fint).2 fun _ _ => isBounded_ball).subset subs
#align totally_bounded.bounded TotallyBounded.isBounded

/-- A compact set is bounded -/
theorem _root_.IsCompact.isBounded {s : Set α} (h : IsCompact s) : IsBounded s :=
  -- A compact set is totally bounded, thus bounded
  h.totallyBounded.isBounded
#align is_compact.bounded IsCompact.isBounded

instance (priority := 100) [CompactSpace α] : BoundedSpace α := ⟨isCompact_univ.isBounded⟩

instance (priority := 100) [UnboundedSpace α] : NoncompactSpace α :=
  ⟨mt IsCompact.isBounded unbounded_univ⟩

#align metric.bounded_of_finite Set.Finite.isBounded
#align set.finite.bounded Set.Finite.isBounded
#align metric.bounded_singleton Bornology.isBounded_singleton

theorem cobounded_le_cocompact : cobounded α ≤ cocompact α :=
  hasBasis_cocompact.ge_iff.2 fun _s hs ↦ hs.isBounded
#align comap_dist_right_at_top_le_cocompact Metric.cobounded_le_cocompactₓ
#align comap_dist_left_at_top_le_cocompact Metric.cobounded_le_cocompactₓ

/-- Characterization of the boundedness of the range of a function -/
theorem isBounded_range_iff {f : β → α} : IsBounded (range f) ↔ ∃ C, ∀ x y, dist (f x) (f y) ≤ C :=
  isBounded_iff.trans <| by simp only [forall_range_iff]
#align metric.bounded_range_iff Metric.isBounded_range_iff

theorem isBounded_image_iff {f : β → α} {s : Set β} :
    IsBounded (f '' s) ↔ ∃ C, ∀ x ∈ s, ∀ y ∈ s, dist (f x) (f y) ≤ C :=
  isBounded_iff.trans <| by simp only [ball_image_iff]

theorem isBounded_range_of_tendsto_cofinite_uniformity {f : β → α}
    (hf : Tendsto (Prod.map f f) (.cofinite ×ˢ .cofinite) (𝓤 α)) : IsBounded (range f) := by
  rcases (hasBasis_cofinite.prod_self.tendsto_iff uniformity_basis_dist).1 hf 1 zero_lt_one with
    ⟨s, hsf, hs1⟩
  rw [← image_union_image_compl_eq_range]
  refine (hsf.image f).isBounded.union (isBounded_image_iff.2 ⟨1, fun x hx y hy ↦ ?_⟩)
  exact le_of_lt (hs1 (x, y) ⟨hx, hy⟩)
#align metric.bounded_range_of_tendsto_cofinite_uniformity Metric.isBounded_range_of_tendsto_cofinite_uniformity

theorem isBounded_range_of_cauchy_map_cofinite {f : β → α} (hf : Cauchy (map f cofinite)) :
    IsBounded (range f) :=
  isBounded_range_of_tendsto_cofinite_uniformity <| (cauchy_map_iff.1 hf).2
#align metric.bounded_range_of_cauchy_map_cofinite Metric.isBounded_range_of_cauchy_map_cofinite

theorem _root_.CauchySeq.isBounded_range {f : ℕ → α} (hf : CauchySeq f) : IsBounded (range f) :=
  isBounded_range_of_cauchy_map_cofinite <| by rwa [Nat.cofinite_eq_atTop]
#align cauchy_seq.bounded_range CauchySeq.isBounded_range

theorem isBounded_range_of_tendsto_cofinite {f : β → α} {a : α} (hf : Tendsto f cofinite (𝓝 a)) :
    IsBounded (range f) :=
  isBounded_range_of_tendsto_cofinite_uniformity <|
    (hf.prod_map hf).mono_right <| nhds_prod_eq.symm.trans_le (nhds_le_uniformity a)
#align metric.bounded_range_of_tendsto_cofinite Metric.isBounded_range_of_tendsto_cofinite

#align metric.bounded_of_compact_space Bornology.IsBounded.all

theorem isBounded_range_of_tendsto (u : ℕ → α) {x : α} (hu : Tendsto u atTop (𝓝 x)) :
    IsBounded (range u) :=
  hu.cauchySeq.isBounded_range
#align metric.bounded_range_of_tendsto Metric.isBounded_range_of_tendsto

theorem disjoint_nhds_cobounded (x : α) : Disjoint (𝓝 x) (cobounded α) :=
  disjoint_of_disjoint_of_mem disjoint_compl_right (ball_mem_nhds _ one_pos) isBounded_ball

theorem disjoint_cobounded_nhds (x : α) : Disjoint (cobounded α) (𝓝 x) :=
  (disjoint_nhds_cobounded x).symm

theorem disjoint_nhdsSet_cobounded {s : Set α} (hs : IsCompact s) : Disjoint (𝓝ˢ s) (cobounded α) :=
  hs.disjoint_nhdsSet_left.2 fun _ _ ↦ disjoint_nhds_cobounded _

theorem disjoint_cobounded_nhdsSet {s : Set α} (hs : IsCompact s) : Disjoint (cobounded α) (𝓝ˢ s) :=
  (disjoint_nhdsSet_cobounded hs).symm

/-- If a function is continuous within a set `s` at every point of a compact set `k`, then it is
bounded on some open neighborhood of `k` in `s`. -/
theorem exists_isOpen_isBounded_image_inter_of_isCompact_of_forall_continuousWithinAt
    [TopologicalSpace β] {k s : Set β} {f : β → α} (hk : IsCompact k)
    (hf : ∀ x ∈ k, ContinuousWithinAt f s x) :
    ∃ t, k ⊆ t ∧ IsOpen t ∧ IsBounded (f '' (t ∩ s)) := by
  have : Disjoint (𝓝ˢ k ⊓ 𝓟 s) (comap f (cobounded α)) := by
    rw [disjoint_assoc, inf_comm, hk.disjoint_nhdsSet_left]
    exact fun x hx ↦ disjoint_left_comm.2 <|
      tendsto_comap.disjoint (disjoint_cobounded_nhds _) (hf x hx)
  rcases ((((hasBasis_nhdsSet _).inf_principal _)).disjoint_iff ((basis_sets _).comap _)).1 this
    with ⟨U, ⟨hUo, hkU⟩, t, ht, hd⟩
  refine ⟨U, hkU, hUo, (isBounded_compl_iff.2 ht).subset ?_⟩
  rwa [image_subset_iff, preimage_compl, subset_compl_iff_disjoint_right]
#align metric.exists_is_open_bounded_image_inter_of_is_compact_of_forall_continuous_within_at Metric.exists_isOpen_isBounded_image_inter_of_isCompact_of_forall_continuousWithinAt

/-- If a function is continuous at every point of a compact set `k`, then it is bounded on
some open neighborhood of `k`. -/
theorem exists_isOpen_isBounded_image_of_isCompact_of_forall_continuousAt [TopologicalSpace β]
    {k : Set β} {f : β → α} (hk : IsCompact k) (hf : ∀ x ∈ k, ContinuousAt f x) :
    ∃ t, k ⊆ t ∧ IsOpen t ∧ IsBounded (f '' t) := by
  simp_rw [← continuousWithinAt_univ] at hf
  simpa only [inter_univ] using
    exists_isOpen_isBounded_image_inter_of_isCompact_of_forall_continuousWithinAt hk hf
#align metric.exists_is_open_bounded_image_of_is_compact_of_forall_continuous_at Metric.exists_isOpen_isBounded_image_of_isCompact_of_forall_continuousAt

/-- If a function is continuous on a set `s` containing a compact set `k`, then it is bounded on
some open neighborhood of `k` in `s`. -/
theorem exists_isOpen_isBounded_image_inter_of_isCompact_of_continuousOn [TopologicalSpace β]
    {k s : Set β} {f : β → α} (hk : IsCompact k) (hks : k ⊆ s) (hf : ContinuousOn f s) :
    ∃ t, k ⊆ t ∧ IsOpen t ∧ IsBounded (f '' (t ∩ s)) :=
  exists_isOpen_isBounded_image_inter_of_isCompact_of_forall_continuousWithinAt hk fun x hx =>
    hf x (hks hx)
#align metric.exists_is_open_bounded_image_inter_of_is_compact_of_continuous_on Metric.exists_isOpen_isBounded_image_inter_of_isCompact_of_continuousOn

/-- If a function is continuous on a neighborhood of a compact set `k`, then it is bounded on
some open neighborhood of `k`. -/
theorem exists_isOpen_isBounded_image_of_isCompact_of_continuousOn [TopologicalSpace β]
    {k s : Set β} {f : β → α} (hk : IsCompact k) (hs : IsOpen s) (hks : k ⊆ s)
    (hf : ContinuousOn f s) : ∃ t, k ⊆ t ∧ IsOpen t ∧ IsBounded (f '' t) :=
  exists_isOpen_isBounded_image_of_isCompact_of_forall_continuousAt hk fun _x hx =>
    hf.continuousAt (hs.mem_nhds (hks hx))
#align metric.exists_is_open_bounded_image_of_is_compact_of_continuous_on Metric.exists_isOpen_isBounded_image_of_isCompact_of_continuousOn

/-- The **Heine–Borel theorem**: In a proper space, a closed bounded set is compact. -/
theorem isCompact_of_isClosed_isBounded [ProperSpace α] (hc : IsClosed s) (hb : IsBounded s) :
    IsCompact s := by
  rcases eq_empty_or_nonempty s with (rfl | ⟨x, -⟩)
  · exact isCompact_empty
  · rcases hb.subset_closedBall x with ⟨r, hr⟩
    exact (isCompact_closedBall x r).of_isClosed_subset hc hr
#align metric.is_compact_of_is_closed_bounded Metric.isCompact_of_isClosed_isBounded

/-- The **Heine–Borel theorem**: In a proper space, the closure of a bounded set is compact. -/
theorem _root_.Bornology.IsBounded.isCompact_closure [ProperSpace α] (h : IsBounded s) :
    IsCompact (closure s) :=
  isCompact_of_isClosed_isBounded isClosed_closure h.closure
#align metric.bounded.is_compact_closure Bornology.IsBounded.isCompact_closure

-- porting note: todo: assume `[MetricSpace α]` instead of `[PseudoMetricSpace α] [T2Space α]`
/-- The **Heine–Borel theorem**:
In a proper Hausdorff space, a set is compact if and only if it is closed and bounded. -/
theorem isCompact_iff_isClosed_bounded [T2Space α] [ProperSpace α] :
    IsCompact s ↔ IsClosed s ∧ IsBounded s :=
  ⟨fun h => ⟨h.isClosed, h.isBounded⟩, fun h => isCompact_of_isClosed_isBounded h.1 h.2⟩
#align metric.is_compact_iff_is_closed_bounded Metric.isCompact_iff_isClosed_bounded

theorem compactSpace_iff_boundedSpace [ProperSpace α] : CompactSpace α ↔ BoundedSpace α :=
  ⟨fun _ ↦ inferInstance, fun _ ↦ ⟨isCompact_of_isClosed_isBounded isClosed_univ (.all _)⟩⟩
#align metric.compact_space_iff_bounded_univ Metric.compactSpace_iff_boundedSpace

lemma noncompactSpace_iff_unboundedSpace [ProperSpace α] :
    NoncompactSpace α ↔ UnboundedSpace α := by
  rw [← not_compactSpace_iff, ← not_boundedSpace_iff, compactSpace_iff_boundedSpace]

instance (priority := 100) [ProperSpace α] [BoundedSpace α] : CompactSpace α :=
  compactSpace_iff_boundedSpace.2 ‹_›

instance (priority := 100) [ProperSpace α] [NoncompactSpace α] : UnboundedSpace α :=
  noncompactSpace_iff_unboundedSpace.1 ‹_›

section ConditionallyCompleteLinearOrder

variable [Preorder α] [CompactIccSpace α]

theorem isBounded_Icc (a b : α) : IsBounded (Icc a b) :=
  (totallyBounded_Icc a b).isBounded
#align metric.bounded_Icc Metric.isBounded_Icc

theorem isBounded_Ico (a b : α) : IsBounded (Ico a b) :=
  (totallyBounded_Ico a b).isBounded
#align metric.bounded_Ico Metric.isBounded_Ico

theorem isBounded_Ioc (a b : α) : IsBounded (Ioc a b) :=
  (totallyBounded_Ioc a b).isBounded
#align metric.bounded_Ioc Metric.isBounded_Ioc

theorem isBounded_Ioo (a b : α) : IsBounded (Ioo a b) :=
  (totallyBounded_Ioo a b).isBounded
#align metric.bounded_Ioo Metric.isBounded_Ioo

/-- In a pseudo metric space with a conditionally complete linear order such that the order and the
    metric structure give the same topology, any order-bounded set is metric-bounded. -/
theorem isBounded_of_bddAbove_of_bddBelow {s : Set α} (h₁ : BddAbove s) (h₂ : BddBelow s) :
    IsBounded s :=
  let ⟨u, hu⟩ := h₁
  let ⟨l, hl⟩ := h₂
  (isBounded_Icc l u).subset (fun _x hx => mem_Icc.mpr ⟨hl hx, hu hx⟩)
#align metric.bounded_of_bdd_above_of_bdd_below Metric.isBounded_of_bddAbove_of_bddBelow

end ConditionallyCompleteLinearOrder

end Bounded

section Diam

variable {s : Set α} {x y z : α}

/-- The diameter of a set in a metric space. To get controllable behavior even when the diameter
should be infinite, we express it in terms of the emetric.diameter -/
noncomputable def diam (s : Set α) : ℝ :=
  ENNReal.toReal (EMetric.diam s)
#align metric.diam Metric.diam

/-- The diameter of a set is always nonnegative -/
theorem diam_nonneg : 0 ≤ diam s :=
  ENNReal.toReal_nonneg
#align metric.diam_nonneg Metric.diam_nonneg

theorem diam_subsingleton (hs : s.Subsingleton) : diam s = 0 := by
  simp only [diam, EMetric.diam_subsingleton hs, ENNReal.zero_toReal]
#align metric.diam_subsingleton Metric.diam_subsingleton

/-- The empty set has zero diameter -/
@[simp]
theorem diam_empty : diam (∅ : Set α) = 0 :=
  diam_subsingleton subsingleton_empty
#align metric.diam_empty Metric.diam_empty

/-- A singleton has zero diameter -/
@[simp]
theorem diam_singleton : diam ({x} : Set α) = 0 :=
  diam_subsingleton subsingleton_singleton
#align metric.diam_singleton Metric.diam_singleton

-- Does not work as a simp-lemma, since {x, y} reduces to (insert y {x})
theorem diam_pair : diam ({x, y} : Set α) = dist x y := by
  simp only [diam, EMetric.diam_pair, dist_edist]
#align metric.diam_pair Metric.diam_pair

-- Does not work as a simp-lemma, since {x, y, z} reduces to (insert z (insert y {x}))
theorem diam_triple :
    Metric.diam ({x, y, z} : Set α) = max (max (dist x y) (dist x z)) (dist y z) := by
  simp only [Metric.diam, EMetric.diam_triple, dist_edist]
  rw [ENNReal.toReal_max, ENNReal.toReal_max] <;> apply_rules [ne_of_lt, edist_lt_top, max_lt]
#align metric.diam_triple Metric.diam_triple

/-- If the distance between any two points in a set is bounded by some constant `C`,
then `ENNReal.ofReal C` bounds the emetric diameter of this set. -/
theorem ediam_le_of_forall_dist_le {C : ℝ} (h : ∀ x ∈ s, ∀ y ∈ s, dist x y ≤ C) :
    EMetric.diam s ≤ ENNReal.ofReal C :=
  EMetric.diam_le fun x hx y hy => (edist_dist x y).symm ▸ ENNReal.ofReal_le_ofReal (h x hx y hy)
#align metric.ediam_le_of_forall_dist_le Metric.ediam_le_of_forall_dist_le

/-- If the distance between any two points in a set is bounded by some non-negative constant,
this constant bounds the diameter. -/
theorem diam_le_of_forall_dist_le {C : ℝ} (h₀ : 0 ≤ C) (h : ∀ x ∈ s, ∀ y ∈ s, dist x y ≤ C) :
    diam s ≤ C :=
  ENNReal.toReal_le_of_le_ofReal h₀ (ediam_le_of_forall_dist_le h)
#align metric.diam_le_of_forall_dist_le Metric.diam_le_of_forall_dist_le

/-- If the distance between any two points in a nonempty set is bounded by some constant,
this constant bounds the diameter. -/
theorem diam_le_of_forall_dist_le_of_nonempty (hs : s.Nonempty) {C : ℝ}
    (h : ∀ x ∈ s, ∀ y ∈ s, dist x y ≤ C) : diam s ≤ C :=
  have h₀ : 0 ≤ C :=
    let ⟨x, hx⟩ := hs
    le_trans dist_nonneg (h x hx x hx)
  diam_le_of_forall_dist_le h₀ h
#align metric.diam_le_of_forall_dist_le_of_nonempty Metric.diam_le_of_forall_dist_le_of_nonempty

/-- The distance between two points in a set is controlled by the diameter of the set. -/
theorem dist_le_diam_of_mem' (h : EMetric.diam s ≠ ⊤) (hx : x ∈ s) (hy : y ∈ s) :
    dist x y ≤ diam s := by
  rw [diam, dist_edist]
  rw [ENNReal.toReal_le_toReal (edist_ne_top _ _) h]
  exact EMetric.edist_le_diam_of_mem hx hy
#align metric.dist_le_diam_of_mem' Metric.dist_le_diam_of_mem'

/-- Characterize the boundedness of a set in terms of the finiteness of its emetric.diameter. -/
theorem isBounded_iff_ediam_ne_top : IsBounded s ↔ EMetric.diam s ≠ ⊤ :=
  isBounded_iff.trans <| Iff.intro
    (fun ⟨_C, hC⟩ => ne_top_of_le_ne_top ENNReal.ofReal_ne_top <| ediam_le_of_forall_dist_le hC)
    fun h => ⟨diam s, fun _x hx _y hy => dist_le_diam_of_mem' h hx hy⟩
#align metric.bounded_iff_ediam_ne_top Metric.isBounded_iff_ediam_ne_top

alias ⟨_root_.Bornology.IsBounded.ediam_ne_top, _⟩ := isBounded_iff_ediam_ne_top
#align metric.bounded.ediam_ne_top Bornology.IsBounded.ediam_ne_top

theorem ediam_eq_top_iff_unbounded : EMetric.diam s = ⊤ ↔ ¬IsBounded s :=
  isBounded_iff_ediam_ne_top.not_left.symm

lemma ediam_univ_eq_top_iff_unboundedSpace :
    EMetric.diam (univ : Set α) = ∞ ↔ UnboundedSpace α := by
  rw [ediam_eq_top_iff_unbounded, isBounded_univ, not_boundedSpace_iff]

theorem ediam_univ_eq_top_iff_noncompact [ProperSpace α] :
    EMetric.diam (univ : Set α) = ∞ ↔ NoncompactSpace α := by
  rw [ediam_univ_eq_top_iff_unboundedSpace, noncompactSpace_iff_unboundedSpace]
#align metric.ediam_univ_eq_top_iff_noncompact Metric.ediam_univ_eq_top_iff_noncompact

@[simp]
theorem ediam_univ_eq_top [UnboundedSpace α] : EMetric.diam (univ : Set α) = ∞ :=
  ediam_univ_eq_top_iff_unboundedSpace.mpr ‹_›
#align metric.ediam_univ_of_noncompact Metric.ediam_univ_eq_top

@[simp]
theorem diam_univ_of_unbounded [UnboundedSpace α] : diam (univ : Set α) = 0 := by simp [diam]
#align metric.diam_univ_of_noncompact Metric.diam_univ_of_unbounded

/-- The distance between two points in a set is controlled by the diameter of the set. -/
theorem dist_le_diam_of_mem (h : IsBounded s) (hx : x ∈ s) (hy : y ∈ s) : dist x y ≤ diam s :=
  dist_le_diam_of_mem' h.ediam_ne_top hx hy
#align metric.dist_le_diam_of_mem Metric.dist_le_diam_of_mem

theorem ediam_of_unbounded (h : ¬IsBounded s) : EMetric.diam s = ∞ := ediam_eq_top_iff_unbounded.2 h
#align metric.ediam_of_unbounded Metric.ediam_of_unbounded

/-- An unbounded set has zero diameter. If you would prefer to get the value ∞, use `EMetric.diam`.
This lemma makes it possible to avoid side conditions in some situations -/
theorem diam_eq_zero_of_unbounded (h : ¬IsBounded s) : diam s = 0 := by
  rw [diam, ediam_of_unbounded h, ENNReal.top_toReal]
#align metric.diam_eq_zero_of_unbounded Metric.diam_eq_zero_of_unbounded

/-- If `s ⊆ t`, then the diameter of `s` is bounded by that of `t`, provided `t` is bounded. -/
theorem diam_mono {s t : Set α} (h : s ⊆ t) (ht : IsBounded t) : diam s ≤ diam t :=
  ENNReal.toReal_mono ht.ediam_ne_top <| EMetric.diam_mono h
#align metric.diam_mono Metric.diam_mono

/-- The diameter of a union is controlled by the sum of the diameters, and the distance between
any two points in each of the sets. This lemma is true without any side condition, since it is
obviously true if `s ∪ t` is unbounded. -/
theorem diam_union {t : Set α} (xs : x ∈ s) (yt : y ∈ t) :
    diam (s ∪ t) ≤ diam s + dist x y + diam t := by
  simp only [diam, dist_edist]
  refine (ENNReal.toReal_le_add' (EMetric.diam_union xs yt) ?_ ?_).trans
    (add_le_add_right ENNReal.toReal_add_le _)
  · simp only [ENNReal.add_eq_top, edist_ne_top, or_false]
    exact fun h ↦ top_unique <| h ▸ EMetric.diam_mono (subset_union_left _ _)
  · exact fun h ↦ top_unique <| h ▸ EMetric.diam_mono (subset_union_right _ _)
#align metric.diam_union Metric.diam_union

/-- If two sets intersect, the diameter of the union is bounded by the sum of the diameters. -/
theorem diam_union' {t : Set α} (h : (s ∩ t).Nonempty) : diam (s ∪ t) ≤ diam s + diam t := by
  rcases h with ⟨x, ⟨xs, xt⟩⟩
  simpa using diam_union xs xt
#align metric.diam_union' Metric.diam_union'

theorem diam_le_of_subset_closedBall {r : ℝ} (hr : 0 ≤ r) (h : s ⊆ closedBall x r) :
    diam s ≤ 2 * r :=
  diam_le_of_forall_dist_le (mul_nonneg zero_le_two hr) fun a ha b hb =>
    calc
      dist a b ≤ dist a x + dist b x := dist_triangle_right _ _ _
      _ ≤ r + r := (add_le_add (h ha) (h hb))
      _ = 2 * r := by simp [mul_two, mul_comm]
#align metric.diam_le_of_subset_closed_ball Metric.diam_le_of_subset_closedBall

/-- The diameter of a closed ball of radius `r` is at most `2 r`. -/
theorem diam_closedBall {r : ℝ} (h : 0 ≤ r) : diam (closedBall x r) ≤ 2 * r :=
  diam_le_of_subset_closedBall h Subset.rfl
#align metric.diam_closed_ball Metric.diam_closedBall

/-- The diameter of a ball of radius `r` is at most `2 r`. -/
theorem diam_ball {r : ℝ} (h : 0 ≤ r) : diam (ball x r) ≤ 2 * r :=
  diam_le_of_subset_closedBall h ball_subset_closedBall
#align metric.diam_ball Metric.diam_ball

/-- If a family of complete sets with diameter tending to `0` is such that each finite intersection
is nonempty, then the total intersection is also nonempty. -/
theorem _root_.IsComplete.nonempty_iInter_of_nonempty_biInter {s : ℕ → Set α}
    (h0 : IsComplete (s 0)) (hs : ∀ n, IsClosed (s n)) (h's : ∀ n, IsBounded (s n))
    (h : ∀ N, (⋂ n ≤ N, s n).Nonempty) (h' : Tendsto (fun n => diam (s n)) atTop (𝓝 0)) :
    (⋂ n, s n).Nonempty := by
  let u N := (h N).some
  have I : ∀ n N, n ≤ N → u N ∈ s n := by
    intro n N hn
    apply mem_of_subset_of_mem _ (h N).choose_spec
    intro x hx
    simp only [mem_iInter] at hx
    exact hx n hn
  have : CauchySeq u := by
    apply cauchySeq_of_le_tendsto_0 _ _ h'
    intro m n N hm hn
    exact dist_le_diam_of_mem (h's N) (I _ _ hm) (I _ _ hn)
  obtain ⟨x, -, xlim⟩ : ∃ x ∈ s 0, Tendsto (fun n : ℕ => u n) atTop (𝓝 x) :=
    cauchySeq_tendsto_of_isComplete h0 (fun n => I 0 n (zero_le _)) this
  refine' ⟨x, mem_iInter.2 fun n => _⟩
  apply (hs n).mem_of_tendsto xlim
  filter_upwards [Ici_mem_atTop n] with p hp
  exact I n p hp
#align is_complete.nonempty_Inter_of_nonempty_bInter IsComplete.nonempty_iInter_of_nonempty_biInter

/-- In a complete space, if a family of closed sets with diameter tending to `0` is such that each
finite intersection is nonempty, then the total intersection is also nonempty. -/
theorem nonempty_iInter_of_nonempty_biInter [CompleteSpace α] {s : ℕ → Set α}
    (hs : ∀ n, IsClosed (s n)) (h's : ∀ n, IsBounded (s n)) (h : ∀ N, (⋂ n ≤ N, s n).Nonempty)
    (h' : Tendsto (fun n => diam (s n)) atTop (𝓝 0)) : (⋂ n, s n).Nonempty :=
  (hs 0).isComplete.nonempty_iInter_of_nonempty_biInter hs h's h h'
#align metric.nonempty_Inter_of_nonempty_bInter Metric.nonempty_iInter_of_nonempty_biInter

end Diam

theorem exists_isLocalMin_mem_ball [ProperSpace α] [TopologicalSpace β]
    [ConditionallyCompleteLinearOrder β] [OrderTopology β] {f : α → β} {a z : α} {r : ℝ}
    (hf : ContinuousOn f (closedBall a r)) (hz : z ∈ closedBall a r)
    (hf1 : ∀ z' ∈ sphere a r, f z < f z') : ∃ z ∈ ball a r, IsLocalMin f z := by
  simp_rw [← closedBall_diff_ball] at hf1
  exact (isCompact_closedBall a r).exists_isLocalMin_mem_open ball_subset_closedBall hf hz hf1
    isOpen_ball
#align metric.exists_local_min_mem_ball Metric.exists_isLocalMin_mem_ball

end Metric

namespace Mathlib.Meta.Positivity

open Lean Meta Qq Function

/-- Extension for the `positivity` tactic: the diameter of a set is always nonnegative. -/
@[positivity Metric.diam _]
def evalDiam : PositivityExt where eval {_ _} _zα _pα e := do
  let .app _ s ← whnfR e | throwError "not Metric.diam"
  let p ← mkAppOptM ``Metric.diam_nonneg #[none, none, s]
  pure (.nonnegative p)

end Mathlib.Meta.Positivity

theorem Metric.cobounded_eq_cocompact [ProperSpace α] : cobounded α = cocompact α := by
  nontriviality α; inhabit α
  exact cobounded_le_cocompact.antisymm <| (hasBasis_cobounded_compl_closedBall default).ge_iff.2
    fun _ _ ↦ (isCompact_closedBall _ _).compl_mem_cocompact
#align comap_dist_right_at_top_eq_cocompact Metric.cobounded_eq_cocompact

theorem tendsto_dist_right_cocompact_atTop [ProperSpace α] (x : α) :
    Tendsto (dist · x) (cocompact α) atTop :=
  (tendsto_dist_right_cobounded_atTop x).mono_left cobounded_eq_cocompact.ge
#align tendsto_dist_right_cocompact_at_top tendsto_dist_right_cocompact_atTop

theorem tendsto_dist_left_cocompact_atTop [ProperSpace α] (x : α) :
    Tendsto (dist x) (cocompact α) atTop :=
  (tendsto_dist_left_cobounded_atTop x).mono_left cobounded_eq_cocompact.ge
#align tendsto_dist_left_cocompact_at_top tendsto_dist_left_cocompact_atTop

theorem comap_dist_left_atTop_eq_cocompact [ProperSpace α] (x : α) :
    comap (dist x) atTop = cocompact α := by simp [cobounded_eq_cocompact]
#align comap_dist_left_at_top_eq_cocompact comap_dist_left_atTop_eq_cocompact

theorem tendsto_cocompact_of_tendsto_dist_comp_atTop {f : β → α} {l : Filter β} (x : α)
    (h : Tendsto (fun y => dist (f y) x) l atTop) : Tendsto f l (cocompact α) :=
  ((tendsto_dist_right_atTop_iff _).1 h).mono_right cobounded_le_cocompact
#align tendsto_cocompact_of_tendsto_dist_comp_at_top tendsto_cocompact_of_tendsto_dist_comp_atTop

=======
>>>>>>> 2904132a
/-- We now define `MetricSpace`, extending `PseudoMetricSpace`. -/
class MetricSpace (α : Type u) extends PseudoMetricSpace α : Type u where
  eq_of_dist_eq_zero : ∀ {x y : α}, dist x y = 0 → x = y
#align metric_space MetricSpace

/-- Two metric space structures with the same distance coincide. -/
@[ext]
theorem MetricSpace.ext {α : Type*} {m m' : MetricSpace α} (h : m.toDist = m'.toDist) :
    m = m' := by
  cases m; cases m'; congr; ext1; assumption
#align metric_space.ext MetricSpace.ext

/-- Construct a metric space structure whose underlying topological space structure
(definitionally) agrees which a pre-existing topology which is compatible with a given distance
function. -/
def MetricSpace.ofDistTopology {α : Type u} [TopologicalSpace α] (dist : α → α → ℝ)
    (dist_self : ∀ x : α, dist x x = 0) (dist_comm : ∀ x y : α, dist x y = dist y x)
    (dist_triangle : ∀ x y z : α, dist x z ≤ dist x y + dist y z)
    (H : ∀ s : Set α, IsOpen s ↔ ∀ x ∈ s, ∃ ε > 0, ∀ y, dist x y < ε → y ∈ s)
    (eq_of_dist_eq_zero : ∀ x y : α, dist x y = 0 → x = y) : MetricSpace α :=
  { PseudoMetricSpace.ofDistTopology dist dist_self dist_comm dist_triangle H with
    eq_of_dist_eq_zero := eq_of_dist_eq_zero _ _ }
#align metric_space.of_dist_topology MetricSpace.ofDistTopology

variable {γ : Type w} [MetricSpace γ]

theorem eq_of_dist_eq_zero {x y : γ} : dist x y = 0 → x = y :=
  MetricSpace.eq_of_dist_eq_zero
#align eq_of_dist_eq_zero eq_of_dist_eq_zero

@[simp]
theorem dist_eq_zero {x y : γ} : dist x y = 0 ↔ x = y :=
  Iff.intro eq_of_dist_eq_zero fun this => this ▸ dist_self _
#align dist_eq_zero dist_eq_zero

@[simp]
theorem zero_eq_dist {x y : γ} : 0 = dist x y ↔ x = y := by rw [eq_comm, dist_eq_zero]
#align zero_eq_dist zero_eq_dist

theorem dist_ne_zero {x y : γ} : dist x y ≠ 0 ↔ x ≠ y := by
  simpa only [not_iff_not] using dist_eq_zero
#align dist_ne_zero dist_ne_zero

@[simp]
theorem dist_le_zero {x y : γ} : dist x y ≤ 0 ↔ x = y := by
  simpa [le_antisymm_iff, dist_nonneg] using @dist_eq_zero _ _ x y
#align dist_le_zero dist_le_zero

@[simp]
theorem dist_pos {x y : γ} : 0 < dist x y ↔ x ≠ y := by
  simpa only [not_le] using not_congr dist_le_zero
#align dist_pos dist_pos

theorem eq_of_forall_dist_le {x y : γ} (h : ∀ ε > 0, dist x y ≤ ε) : x = y :=
  eq_of_dist_eq_zero (eq_of_le_of_forall_le_of_dense dist_nonneg h)
#align eq_of_forall_dist_le eq_of_forall_dist_le

/-- Deduce the equality of points with the vanishing of the nonnegative distance-/
theorem eq_of_nndist_eq_zero {x y : γ} : nndist x y = 0 → x = y := by
  simp only [← NNReal.eq_iff, ← dist_nndist, imp_self, NNReal.coe_zero, dist_eq_zero]
#align eq_of_nndist_eq_zero eq_of_nndist_eq_zero

/-- Characterize the equality of points with the vanishing of the nonnegative distance-/
@[simp]
theorem nndist_eq_zero {x y : γ} : nndist x y = 0 ↔ x = y := by
  simp only [← NNReal.eq_iff, ← dist_nndist, imp_self, NNReal.coe_zero, dist_eq_zero]
#align nndist_eq_zero nndist_eq_zero

@[simp]
theorem zero_eq_nndist {x y : γ} : 0 = nndist x y ↔ x = y := by
  simp only [← NNReal.eq_iff, ← dist_nndist, imp_self, NNReal.coe_zero, zero_eq_dist]
#align zero_eq_nndist zero_eq_nndist

namespace Metric

variable {x : γ} {s : Set γ}

@[simp] theorem closedBall_zero : closedBall x 0 = {x} := Set.ext fun _ => dist_le_zero
#align metric.closed_ball_zero Metric.closedBall_zero

@[simp] theorem sphere_zero : sphere x 0 = {x} := Set.ext fun _ => dist_eq_zero
#align metric.sphere_zero Metric.sphere_zero

theorem subsingleton_closedBall (x : γ) {r : ℝ} (hr : r ≤ 0) : (closedBall x r).Subsingleton := by
  rcases hr.lt_or_eq with (hr | rfl)
  · rw [closedBall_eq_empty.2 hr]
    exact subsingleton_empty
  · rw [closedBall_zero]
    exact subsingleton_singleton
#align metric.subsingleton_closed_ball Metric.subsingleton_closedBall

theorem subsingleton_sphere (x : γ) {r : ℝ} (hr : r ≤ 0) : (sphere x r).Subsingleton :=
  (subsingleton_closedBall x hr).anti sphere_subset_closedBall
#align metric.subsingleton_sphere Metric.subsingleton_sphere

-- see Note [lower instance priority]
instance (priority := 100) _root_.MetricSpace.to_separated : SeparatedSpace γ :=
  separated_def.2 fun _ _ h =>
    eq_of_forall_dist_le fun _ ε0 => le_of_lt (h _ (dist_mem_uniformity ε0))
#align metric_space.to_separated MetricSpace.to_separated

/-- A map between metric spaces is a uniform embedding if and only if the distance between `f x`
and `f y` is controlled in terms of the distance between `x` and `y` and conversely. -/
theorem uniformEmbedding_iff' [MetricSpace β] {f : γ → β} :
    UniformEmbedding f ↔
      (∀ ε > 0, ∃ δ > 0, ∀ {a b : γ}, dist a b < δ → dist (f a) (f b) < ε) ∧
        ∀ δ > 0, ∃ ε > 0, ∀ {a b : γ}, dist (f a) (f b) < ε → dist a b < δ := by
  rw [uniformEmbedding_iff_uniformInducing, uniformInducing_iff, uniformContinuous_iff]
#align metric.uniform_embedding_iff' Metric.uniformEmbedding_iff'

/-- If a `PseudoMetricSpace` is a T₀ space, then it is a `MetricSpace`. -/
@[reducible]
def _root_.MetricSpace.ofT0PseudoMetricSpace (α : Type*) [PseudoMetricSpace α] [T0Space α] :
    MetricSpace α where
  toPseudoMetricSpace := ‹_›
  eq_of_dist_eq_zero hdist := (Metric.inseparable_iff.2 hdist).eq
#align metric_space.of_t0_pseudo_metric_space MetricSpace.ofT0PseudoMetricSpace

-- see Note [lower instance priority]
/-- A metric space induces an emetric space -/
instance (priority := 100) _root_.MetricSpace.toEMetricSpace : EMetricSpace γ :=
  .ofT0PseudoEMetricSpace γ
#align metric_space.to_emetric_space MetricSpace.toEMetricSpace

theorem isClosed_of_pairwise_le_dist {s : Set γ} {ε : ℝ} (hε : 0 < ε)
    (hs : s.Pairwise fun x y => ε ≤ dist x y) : IsClosed s :=
  isClosed_of_spaced_out (dist_mem_uniformity hε) <| by simpa using hs
#align metric.is_closed_of_pairwise_le_dist Metric.isClosed_of_pairwise_le_dist

theorem closedEmbedding_of_pairwise_le_dist {α : Type*} [TopologicalSpace α] [DiscreteTopology α]
    {ε : ℝ} (hε : 0 < ε) {f : α → γ} (hf : Pairwise fun x y => ε ≤ dist (f x) (f y)) :
    ClosedEmbedding f :=
  closedEmbedding_of_spaced_out (dist_mem_uniformity hε) <| by simpa using hf
#align metric.closed_embedding_of_pairwise_le_dist Metric.closedEmbedding_of_pairwise_le_dist

/-- If `f : β → α` sends any two distinct points to points at distance at least `ε > 0`, then
`f` is a uniform embedding with respect to the discrete uniformity on `β`. -/
theorem uniformEmbedding_bot_of_pairwise_le_dist {β : Type*} {ε : ℝ} (hε : 0 < ε) {f : β → α}
    (hf : Pairwise fun x y => ε ≤ dist (f x) (f y)) :
    @UniformEmbedding _ _ ⊥ (by infer_instance) f :=
  uniformEmbedding_of_spaced_out (dist_mem_uniformity hε) <| by simpa using hf
#align metric.uniform_embedding_bot_of_pairwise_le_dist Metric.uniformEmbedding_bot_of_pairwise_le_dist

end Metric

/-- Build a new metric space from an old one where the bundled uniform structure is provably
(but typically non-definitionaly) equal to some given uniform structure.
See Note [forgetful inheritance].
-/
def MetricSpace.replaceUniformity {γ} [U : UniformSpace γ] (m : MetricSpace γ)
    (H : 𝓤[U] = 𝓤[PseudoEMetricSpace.toUniformSpace]) : MetricSpace γ where
  toPseudoMetricSpace := PseudoMetricSpace.replaceUniformity m.toPseudoMetricSpace H
  eq_of_dist_eq_zero := @eq_of_dist_eq_zero _ _
#align metric_space.replace_uniformity MetricSpace.replaceUniformity

theorem MetricSpace.replaceUniformity_eq {γ} [U : UniformSpace γ] (m : MetricSpace γ)
    (H : 𝓤[U] = 𝓤[PseudoEMetricSpace.toUniformSpace]) : m.replaceUniformity H = m := by
  ext; rfl
#align metric_space.replace_uniformity_eq MetricSpace.replaceUniformity_eq

/-- Build a new metric space from an old one where the bundled topological structure is provably
(but typically non-definitionaly) equal to some given topological structure.
See Note [forgetful inheritance].
-/
@[reducible]
def MetricSpace.replaceTopology {γ} [U : TopologicalSpace γ] (m : MetricSpace γ)
    (H : U = m.toPseudoMetricSpace.toUniformSpace.toTopologicalSpace) : MetricSpace γ :=
  @MetricSpace.replaceUniformity γ (m.toUniformSpace.replaceTopology H) m rfl
#align metric_space.replace_topology MetricSpace.replaceTopology

theorem MetricSpace.replaceTopology_eq {γ} [U : TopologicalSpace γ] (m : MetricSpace γ)
    (H : U = m.toPseudoMetricSpace.toUniformSpace.toTopologicalSpace) :
    m.replaceTopology H = m := by
  ext; rfl
#align metric_space.replace_topology_eq MetricSpace.replaceTopology_eq

/-- One gets a metric space from an emetric space if the edistance
is everywhere finite, by pushing the edistance to reals. We set it up so that the edist and the
uniformity are defeq in the metric space and the emetric space. In this definition, the distance
is given separately, to be able to prescribe some expression which is not defeq to the push-forward
of the edistance to reals. -/
@[reducible]
def EMetricSpace.toMetricSpaceOfDist {α : Type u} [EMetricSpace α] (dist : α → α → ℝ)
    (edist_ne_top : ∀ x y : α, edist x y ≠ ⊤) (h : ∀ x y, dist x y = ENNReal.toReal (edist x y)) :
    MetricSpace α :=
  @MetricSpace.ofT0PseudoMetricSpace _
    (PseudoEMetricSpace.toPseudoMetricSpaceOfDist dist edist_ne_top h) _
#align emetric_space.to_metric_space_of_dist EMetricSpace.toMetricSpaceOfDist

/-- One gets a metric space from an emetric space if the edistance
is everywhere finite, by pushing the edistance to reals. We set it up so that the edist and the
uniformity are defeq in the metric space and the emetric space. -/
def EMetricSpace.toMetricSpace {α : Type u} [EMetricSpace α] (h : ∀ x y : α, edist x y ≠ ⊤) :
    MetricSpace α :=
  EMetricSpace.toMetricSpaceOfDist (fun x y => ENNReal.toReal (edist x y)) h fun _ _ => rfl
#align emetric_space.to_metric_space EMetricSpace.toMetricSpace

/-- Build a new metric space from an old one where the bundled bornology structure is provably
(but typically non-definitionaly) equal to some given bornology structure.
See Note [forgetful inheritance].
-/
def MetricSpace.replaceBornology {α} [B : Bornology α] (m : MetricSpace α)
    (H : ∀ s, @IsBounded _ B s ↔ @IsBounded _ PseudoMetricSpace.toBornology s) : MetricSpace α :=
  { PseudoMetricSpace.replaceBornology _ H, m with toBornology := B }
#align metric_space.replace_bornology MetricSpace.replaceBornology

theorem MetricSpace.replaceBornology_eq {α} [m : MetricSpace α] [B : Bornology α]
    (H : ∀ s, @IsBounded _ B s ↔ @IsBounded _ PseudoMetricSpace.toBornology s) :
    MetricSpace.replaceBornology _ H = m := by
  ext
  rfl
#align metric_space.replace_bornology_eq MetricSpace.replaceBornology_eq

/-- Metric space structure pulled back by an injective function. Injectivity is necessary to
ensure that `dist x y = 0` only if `x = y`. -/
@[reducible]
def MetricSpace.induced {γ β} (f : γ → β) (hf : Function.Injective f) (m : MetricSpace β) :
    MetricSpace γ :=
  { PseudoMetricSpace.induced f m.toPseudoMetricSpace with
    eq_of_dist_eq_zero := fun h => hf (dist_eq_zero.1 h) }
#align metric_space.induced MetricSpace.induced

/-- Pull back a metric space structure by a uniform embedding. This is a version of
`MetricSpace.induced` useful in case if the domain already has a `UniformSpace` structure. -/
@[reducible]
def UniformEmbedding.comapMetricSpace {α β} [UniformSpace α] [m : MetricSpace β] (f : α → β)
    (h : UniformEmbedding f) : MetricSpace α :=
  .replaceUniformity (.induced f h.inj m) h.comap_uniformity.symm
#align uniform_embedding.comap_metric_space UniformEmbedding.comapMetricSpace

/-- Pull back a metric space structure by an embedding. This is a version of
`MetricSpace.induced` useful in case if the domain already has a `TopologicalSpace` structure. -/
@[reducible]
def Embedding.comapMetricSpace {α β} [TopologicalSpace α] [m : MetricSpace β] (f : α → β)
    (h : Embedding f) : MetricSpace α :=
  .replaceTopology (.induced f h.inj m) h.induced
#align embedding.comap_metric_space Embedding.comapMetricSpace

instance Subtype.metricSpace {α : Type*} {p : α → Prop} [MetricSpace α] :
    MetricSpace (Subtype p) :=
  .induced Subtype.val Subtype.coe_injective ‹_›
#align subtype.metric_space Subtype.metricSpace

@[to_additive]
instance {α : Type*} [MetricSpace α] : MetricSpace αᵐᵒᵖ :=
  MetricSpace.induced MulOpposite.unop MulOpposite.unop_injective ‹_›

instance : MetricSpace Empty where
  dist _ _ := 0
  dist_self _ := rfl
  dist_comm _ _ := rfl
  edist _ _ := 0
  edist_dist _ _ := ENNReal.ofReal_zero.symm -- porting note: should not be needed
  eq_of_dist_eq_zero _ := Subsingleton.elim _ _
  dist_triangle _ _ _ := show (0 : ℝ) ≤ 0 + 0 by rw [add_zero]
  toUniformSpace := inferInstance
  uniformity_dist := Subsingleton.elim _ _

instance : MetricSpace PUnit.{u + 1} where
  dist _ _ := 0
  dist_self _ := rfl
  dist_comm _ _ := rfl
  edist _ _ := 0
  edist_dist _ _ := ENNReal.ofReal_zero.symm -- porting note: should not be needed
  eq_of_dist_eq_zero _ := Subsingleton.elim _ _
  dist_triangle _ _ _ := show (0 : ℝ) ≤ 0 + 0 by rw [add_zero]
  toUniformSpace := inferInstance
  uniformity_dist := by
    simp (config := { contextual := true }) [principal_univ, eq_top_of_neBot (𝓤 PUnit)]

section Real

/-- Instantiate the reals as a metric space. -/
instance Real.metricSpace : MetricSpace ℝ := .ofT0PseudoMetricSpace ℝ
#align real.metric_space Real.metricSpace

end Real

section NNReal

instance : MetricSpace ℝ≥0 :=
  Subtype.metricSpace

end NNReal

instance [MetricSpace β] : MetricSpace (ULift β) :=
  MetricSpace.induced ULift.down ULift.down_injective ‹_›

section Prod

instance Prod.metricSpaceMax [MetricSpace β] : MetricSpace (γ × β) := .ofT0PseudoMetricSpace _
#align prod.metric_space_max Prod.metricSpaceMax

end Prod

section Pi

open Finset

variable {π : β → Type*} [Fintype β] [∀ b, MetricSpace (π b)]

/-- A finite product of metric spaces is a metric space, with the sup distance. -/
instance metricSpacePi : MetricSpace (∀ b, π b) := .ofT0PseudoMetricSpace _
#align metric_space_pi metricSpacePi

end Pi

namespace Metric

section SecondCountable

open TopologicalSpace

-- porting note: todo: use `Countable` instead of `Encodable`
/-- A metric space is second countable if one can reconstruct up to any `ε>0` any element of the
space from countably many data. -/
theorem secondCountable_of_countable_discretization {α : Type u} [MetricSpace α]
    (H : ∀ ε > (0 : ℝ), ∃ (β : Type*) (_ : Encodable β) (F : α → β),
      ∀ x y, F x = F y → dist x y ≤ ε) :
    SecondCountableTopology α := by
  refine secondCountable_of_almost_dense_set fun ε ε0 => ?_
  rcases H ε ε0 with ⟨β, fβ, F, hF⟩
  let Finv := rangeSplitting F
  refine ⟨range Finv, ⟨countable_range _, fun x => ?_⟩⟩
  let x' := Finv ⟨F x, mem_range_self _⟩
  have : F x' = F x := apply_rangeSplitting F _
  exact ⟨x', mem_range_self _, hF _ _ this.symm⟩
#align metric.second_countable_of_countable_discretization Metric.secondCountable_of_countable_discretization

end SecondCountable

end Metric

section EqRel

instance {α : Type u} [PseudoMetricSpace α] : Dist (UniformSpace.SeparationQuotient α) where
  dist p q := Quotient.liftOn₂' p q dist <| fun x y x' y' hx hy => by
    rw [dist_edist, dist_edist, ← UniformSpace.SeparationQuotient.edist_mk x,
      ← UniformSpace.SeparationQuotient.edist_mk x', Quot.sound hx, Quot.sound hy]

theorem UniformSpace.SeparationQuotient.dist_mk {α : Type u} [PseudoMetricSpace α] (p q : α) :
    @dist (UniformSpace.SeparationQuotient α) _ (Quot.mk _ p) (Quot.mk _ q) = dist p q :=
  rfl
#align uniform_space.separation_quotient.dist_mk UniformSpace.SeparationQuotient.dist_mk

instance {α : Type u} [PseudoMetricSpace α] : MetricSpace (UniformSpace.SeparationQuotient α) :=
  EMetricSpace.toMetricSpaceOfDist dist (fun x y => Quotient.inductionOn₂' x y edist_ne_top)
    fun x y => Quotient.inductionOn₂' x y dist_edist

end EqRel

/-!
### `Additive`, `Multiplicative`

The distance on those type synonyms is inherited without change.
-/


open Additive Multiplicative

section

variable [Dist X]

instance : Dist (Additive X) := ‹Dist X›
instance : Dist (Multiplicative X) := ‹Dist X›

@[simp] theorem dist_ofMul (a b : X) : dist (ofMul a) (ofMul b) = dist a b := rfl
#align dist_of_mul dist_ofMul

@[simp] theorem dist_ofAdd (a b : X) : dist (ofAdd a) (ofAdd b) = dist a b := rfl
#align dist_of_add dist_ofAdd

@[simp] theorem dist_toMul (a b : Additive X) : dist (toMul a) (toMul b) = dist a b := rfl
#align dist_to_mul dist_toMul

@[simp] theorem dist_toAdd (a b : Multiplicative X) : dist (toAdd a) (toAdd b) = dist a b := rfl
#align dist_to_add dist_toAdd

end

section

variable [PseudoMetricSpace X]

instance : PseudoMetricSpace (Additive X) := ‹PseudoMetricSpace X›
instance : PseudoMetricSpace (Multiplicative X) := ‹PseudoMetricSpace X›

@[simp] theorem nndist_ofMul (a b : X) : nndist (ofMul a) (ofMul b) = nndist a b := rfl
#align nndist_of_mul nndist_ofMul

@[simp] theorem nndist_ofAdd (a b : X) : nndist (ofAdd a) (ofAdd b) = nndist a b := rfl
#align nndist_of_add nndist_ofAdd

@[simp] theorem nndist_toMul (a b : Additive X) : nndist (toMul a) (toMul b) = nndist a b := rfl
#align nndist_to_mul nndist_toMul

@[simp]
theorem nndist_toAdd (a b : Multiplicative X) : nndist (toAdd a) (toAdd b) = nndist a b := rfl
#align nndist_to_add nndist_toAdd

end

instance [MetricSpace X] : MetricSpace (Additive X) := ‹MetricSpace X›
instance [MetricSpace X] : MetricSpace (Multiplicative X) := ‹MetricSpace X›

instance [PseudoMetricSpace X] [ProperSpace X] : ProperSpace (Additive X) := ‹ProperSpace X›
instance [PseudoMetricSpace X] [ProperSpace X] : ProperSpace (Multiplicative X) := ‹ProperSpace X›

/-!
### Order dual

The distance on this type synonym is inherited without change.
-/

open OrderDual

section

variable [Dist X]

instance : Dist Xᵒᵈ := ‹Dist X›

@[simp] theorem dist_toDual (a b : X) : dist (toDual a) (toDual b) = dist a b := rfl
#align dist_to_dual dist_toDual

@[simp] theorem dist_ofDual (a b : Xᵒᵈ) : dist (ofDual a) (ofDual b) = dist a b := rfl
#align dist_of_dual dist_ofDual

end

section

variable [PseudoMetricSpace X]

instance : PseudoMetricSpace Xᵒᵈ := ‹PseudoMetricSpace X›

@[simp] theorem nndist_toDual (a b : X) : nndist (toDual a) (toDual b) = nndist a b := rfl
#align nndist_to_dual nndist_toDual

@[simp] theorem nndist_ofDual (a b : Xᵒᵈ) : nndist (ofDual a) (ofDual b) = nndist a b := rfl
#align nndist_of_dual nndist_ofDual

end

instance [MetricSpace X] : MetricSpace Xᵒᵈ := ‹MetricSpace X›

instance [PseudoMetricSpace X] [ProperSpace X] : ProperSpace Xᵒᵈ := ‹ProperSpace X›<|MERGE_RESOLUTION|>--- conflicted
+++ resolved
@@ -35,2762 +35,6 @@
 variable {α : Type u} {β : Type v} {X ι : Type*}
 variable [PseudoMetricSpace α]
 
-<<<<<<< HEAD
-attribute [instance] PseudoMetricSpace.toUniformSpace PseudoMetricSpace.toBornology
-
--- see Note [lower instance priority]
-instance (priority := 200) PseudoMetricSpace.toEDist : EDist α :=
-  ⟨PseudoMetricSpace.edist⟩
-#align pseudo_metric_space.to_has_edist PseudoMetricSpace.toEDist
-
-/-- Construct a pseudo-metric space structure whose underlying topological space structure
-(definitionally) agrees which a pre-existing topology which is compatible with a given distance
-function. -/
-def PseudoMetricSpace.ofDistTopology {α : Type u} [TopologicalSpace α] (dist : α → α → ℝ)
-    (dist_self : ∀ x : α, dist x x = 0) (dist_comm : ∀ x y : α, dist x y = dist y x)
-    (dist_triangle : ∀ x y z : α, dist x z ≤ dist x y + dist y z)
-    (H : ∀ s : Set α, IsOpen s ↔ ∀ x ∈ s, ∃ ε > 0, ∀ y, dist x y < ε → y ∈ s) :
-    PseudoMetricSpace α :=
-  { dist := dist
-    dist_self := dist_self
-    dist_comm := dist_comm
-    dist_triangle := dist_triangle
-    edist_dist := fun x y => by exact ENNReal.coe_nnreal_eq _
-    toUniformSpace :=
-      { toCore := (UniformSpace.ofDist dist dist_self dist_comm dist_triangle).toCore
-        isOpen_uniformity := fun s => (H s).trans <| forall₂_congr fun x _ =>
-          ((UniformSpace.hasBasis_ofFun (exists_gt (0 : ℝ)) dist _ _ _ _).comap
-            (Prod.mk x)).mem_iff.symm.trans mem_comap_prod_mk }
-    uniformity_dist := rfl
-    toBornology := Bornology.ofDist dist dist_comm dist_triangle
-    cobounded_sets := rfl }
-#align pseudo_metric_space.of_dist_topology PseudoMetricSpace.ofDistTopology
-
-@[simp]
-theorem dist_self (x : α) : dist x x = 0 :=
-  PseudoMetricSpace.dist_self x
-#align dist_self dist_self
-
-theorem dist_comm (x y : α) : dist x y = dist y x :=
-  PseudoMetricSpace.dist_comm x y
-#align dist_comm dist_comm
-
-theorem edist_dist (x y : α) : edist x y = ENNReal.ofReal (dist x y) :=
-  PseudoMetricSpace.edist_dist x y
-#align edist_dist edist_dist
-
-theorem dist_triangle (x y z : α) : dist x z ≤ dist x y + dist y z :=
-  PseudoMetricSpace.dist_triangle x y z
-#align dist_triangle dist_triangle
-
-theorem dist_triangle_left (x y z : α) : dist x y ≤ dist z x + dist z y := by
-  rw [dist_comm z]; apply dist_triangle
-#align dist_triangle_left dist_triangle_left
-
-theorem dist_triangle_right (x y z : α) : dist x y ≤ dist x z + dist y z := by
-  rw [dist_comm y]; apply dist_triangle
-#align dist_triangle_right dist_triangle_right
-
-theorem dist_triangle4 (x y z w : α) : dist x w ≤ dist x y + dist y z + dist z w :=
-  calc
-    dist x w ≤ dist x z + dist z w := dist_triangle x z w
-    _ ≤ dist x y + dist y z + dist z w := add_le_add_right (dist_triangle x y z) _
-#align dist_triangle4 dist_triangle4
-
-theorem dist_triangle4_left (x₁ y₁ x₂ y₂ : α) :
-    dist x₂ y₂ ≤ dist x₁ y₁ + (dist x₁ x₂ + dist y₁ y₂) := by
-  rw [add_left_comm, dist_comm x₁, ← add_assoc]
-  apply dist_triangle4
-#align dist_triangle4_left dist_triangle4_left
-
-theorem dist_triangle4_right (x₁ y₁ x₂ y₂ : α) :
-    dist x₁ y₁ ≤ dist x₁ x₂ + dist y₁ y₂ + dist x₂ y₂ := by
-  rw [add_right_comm, dist_comm y₁]
-  apply dist_triangle4
-#align dist_triangle4_right dist_triangle4_right
-
-/-- The triangle (polygon) inequality for sequences of points; `Finset.Ico` version. -/
-theorem dist_le_Ico_sum_dist (f : ℕ → α) {m n} (h : m ≤ n) :
-    dist (f m) (f n) ≤ ∑ i in Finset.Ico m n, dist (f i) (f (i + 1)) := by
-  induction n, h using Nat.le_induction with
-  | base => rw [Finset.Ico_self, Finset.sum_empty, dist_self]
-  | succ n hle ihn =>
-    calc
-      dist (f m) (f (n + 1)) ≤ dist (f m) (f n) + dist (f n) (f (n + 1)) := dist_triangle _ _ _
-      _ ≤ (∑ i in Finset.Ico m n, _) + _ := add_le_add ihn le_rfl
-      _ = ∑ i in Finset.Ico m (n + 1), _ := by
-      { rw [Nat.Ico_succ_right_eq_insert_Ico hle, Finset.sum_insert, add_comm]; simp }
-#align dist_le_Ico_sum_dist dist_le_Ico_sum_dist
-
-/-- The triangle (polygon) inequality for sequences of points; `Finset.range` version. -/
-theorem dist_le_range_sum_dist (f : ℕ → α) (n : ℕ) :
-    dist (f 0) (f n) ≤ ∑ i in Finset.range n, dist (f i) (f (i + 1)) :=
-  Nat.Ico_zero_eq_range ▸ dist_le_Ico_sum_dist f (Nat.zero_le n)
-#align dist_le_range_sum_dist dist_le_range_sum_dist
-
-/-- A version of `dist_le_Ico_sum_dist` with each intermediate distance replaced
-with an upper estimate. -/
-theorem dist_le_Ico_sum_of_dist_le {f : ℕ → α} {m n} (hmn : m ≤ n) {d : ℕ → ℝ}
-    (hd : ∀ {k}, m ≤ k → k < n → dist (f k) (f (k + 1)) ≤ d k) :
-    dist (f m) (f n) ≤ ∑ i in Finset.Ico m n, d i :=
-  le_trans (dist_le_Ico_sum_dist f hmn) <|
-    Finset.sum_le_sum fun _k hk => hd (Finset.mem_Ico.1 hk).1 (Finset.mem_Ico.1 hk).2
-#align dist_le_Ico_sum_of_dist_le dist_le_Ico_sum_of_dist_le
-
-/-- A version of `dist_le_range_sum_dist` with each intermediate distance replaced
-with an upper estimate. -/
-theorem dist_le_range_sum_of_dist_le {f : ℕ → α} (n : ℕ) {d : ℕ → ℝ}
-    (hd : ∀ {k}, k < n → dist (f k) (f (k + 1)) ≤ d k) :
-    dist (f 0) (f n) ≤ ∑ i in Finset.range n, d i :=
-  Nat.Ico_zero_eq_range ▸ dist_le_Ico_sum_of_dist_le (zero_le n) fun _ => hd
-#align dist_le_range_sum_of_dist_le dist_le_range_sum_of_dist_le
-
-theorem swap_dist : Function.swap (@dist α _) = dist := by funext x y; exact dist_comm _ _
-#align swap_dist swap_dist
-
-theorem abs_dist_sub_le (x y z : α) : |dist x z - dist y z| ≤ dist x y :=
-  abs_sub_le_iff.2
-    ⟨sub_le_iff_le_add.2 (dist_triangle _ _ _), sub_le_iff_le_add.2 (dist_triangle_left _ _ _)⟩
-#align abs_dist_sub_le abs_dist_sub_le
-
-theorem dist_nonneg {x y : α} : 0 ≤ dist x y :=
-  dist_nonneg' dist dist_self dist_comm dist_triangle
-#align dist_nonneg dist_nonneg
-
-namespace Mathlib.Meta.Positivity
-
-open Lean Meta Qq Function
-
-/-- Extension for the `positivity` tactic: distances are nonnegative. -/
-@[positivity Dist.dist _ _]
-def evalDist : PositivityExt where eval {_ _} _zα _pα e := do
-  let .app (.app _ a) b ← whnfR e | throwError "not dist"
-  let p ← mkAppOptM ``dist_nonneg #[none, none, a, b]
-  pure (.nonnegative p)
-
-end Mathlib.Meta.Positivity
-
-example {x y : α} : 0 ≤ dist x y := by positivity
-
-@[simp] theorem abs_dist {a b : α} : |dist a b| = dist a b := abs_of_nonneg dist_nonneg
-#align abs_dist abs_dist
-
-/-- A version of `Dist` that takes value in `ℝ≥0`. -/
-class NNDist (α : Type*) where
-  nndist : α → α → ℝ≥0
-#align has_nndist NNDist
-
-export NNDist (nndist)
-
--- see Note [lower instance priority]
-/-- Distance as a nonnegative real number. -/
-instance (priority := 100) PseudoMetricSpace.toNNDist : NNDist α :=
-  ⟨fun a b => ⟨dist a b, dist_nonneg⟩⟩
-#align pseudo_metric_space.to_has_nndist PseudoMetricSpace.toNNDist
-
-/-- Express `dist` in terms of `nndist`-/
-theorem dist_nndist (x y : α) : dist x y = nndist x y := rfl
-#align dist_nndist dist_nndist
-
-@[simp, norm_cast]
-theorem coe_nndist (x y : α) : ↑(nndist x y) = dist x y := rfl
-#align coe_nndist coe_nndist
-
-/-- Express `edist` in terms of `nndist`-/
-theorem edist_nndist (x y : α) : edist x y = nndist x y := by
-  rw [edist_dist, dist_nndist, ENNReal.ofReal_coe_nnreal]
-#align edist_nndist edist_nndist
-
-/-- Express `nndist` in terms of `edist`-/
-theorem nndist_edist (x y : α) : nndist x y = (edist x y).toNNReal := by
-  simp [edist_nndist]
-#align nndist_edist nndist_edist
-
-@[simp, norm_cast]
-theorem coe_nnreal_ennreal_nndist (x y : α) : ↑(nndist x y) = edist x y :=
-  (edist_nndist x y).symm
-#align coe_nnreal_ennreal_nndist coe_nnreal_ennreal_nndist
-
-@[simp, norm_cast]
-theorem edist_lt_coe {x y : α} {c : ℝ≥0} : edist x y < c ↔ nndist x y < c := by
-  rw [edist_nndist, ENNReal.coe_lt_coe]
-#align edist_lt_coe edist_lt_coe
-
-@[simp, norm_cast]
-theorem edist_le_coe {x y : α} {c : ℝ≥0} : edist x y ≤ c ↔ nndist x y ≤ c := by
-  rw [edist_nndist, ENNReal.coe_le_coe]
-#align edist_le_coe edist_le_coe
-
-/-- In a pseudometric space, the extended distance is always finite-/
-theorem edist_lt_top {α : Type*} [PseudoMetricSpace α] (x y : α) : edist x y < ⊤ :=
-  (edist_dist x y).symm ▸ ENNReal.ofReal_lt_top
-#align edist_lt_top edist_lt_top
-
-/-- In a pseudometric space, the extended distance is always finite-/
-theorem edist_ne_top (x y : α) : edist x y ≠ ⊤ :=
-  (edist_lt_top x y).ne
-#align edist_ne_top edist_ne_top
-
-/-- `nndist x x` vanishes-/
-@[simp]
-theorem nndist_self (a : α) : nndist a a = 0 :=
-  (NNReal.coe_eq_zero _).1 (dist_self a)
-#align nndist_self nndist_self
-
--- porting note: `dist_nndist` and `coe_nndist` moved up
-
-@[simp, norm_cast]
-theorem dist_lt_coe {x y : α} {c : ℝ≥0} : dist x y < c ↔ nndist x y < c :=
-  Iff.rfl
-#align dist_lt_coe dist_lt_coe
-
-@[simp, norm_cast]
-theorem dist_le_coe {x y : α} {c : ℝ≥0} : dist x y ≤ c ↔ nndist x y ≤ c :=
-  Iff.rfl
-#align dist_le_coe dist_le_coe
-
-@[simp]
-theorem edist_lt_ofReal {x y : α} {r : ℝ} : edist x y < ENNReal.ofReal r ↔ dist x y < r := by
-  rw [edist_dist, ENNReal.ofReal_lt_ofReal_iff_of_nonneg dist_nonneg]
-#align edist_lt_of_real edist_lt_ofReal
-
-@[simp]
-theorem edist_le_ofReal {x y : α} {r : ℝ} (hr : 0 ≤ r) :
-    edist x y ≤ ENNReal.ofReal r ↔ dist x y ≤ r := by
-  rw [edist_dist, ENNReal.ofReal_le_ofReal_iff hr]
-#align edist_le_of_real edist_le_ofReal
-
-/-- Express `nndist` in terms of `dist`-/
-theorem nndist_dist (x y : α) : nndist x y = Real.toNNReal (dist x y) := by
-  rw [dist_nndist, Real.toNNReal_coe]
-#align nndist_dist nndist_dist
-
-theorem nndist_comm (x y : α) : nndist x y = nndist y x := NNReal.eq <| dist_comm x y
-#align nndist_comm nndist_comm
-
-/-- Triangle inequality for the nonnegative distance-/
-theorem nndist_triangle (x y z : α) : nndist x z ≤ nndist x y + nndist y z :=
-  dist_triangle _ _ _
-#align nndist_triangle nndist_triangle
-
-theorem nndist_triangle_left (x y z : α) : nndist x y ≤ nndist z x + nndist z y :=
-  dist_triangle_left _ _ _
-#align nndist_triangle_left nndist_triangle_left
-
-theorem nndist_triangle_right (x y z : α) : nndist x y ≤ nndist x z + nndist y z :=
-  dist_triangle_right _ _ _
-#align nndist_triangle_right nndist_triangle_right
-
-/-- Express `dist` in terms of `edist`-/
-theorem dist_edist (x y : α) : dist x y = (edist x y).toReal := by
-  rw [edist_dist, ENNReal.toReal_ofReal dist_nonneg]
-#align dist_edist dist_edist
-
-namespace Metric
-
--- instantiate pseudometric space as a topology
-variable {x y z : α} {δ ε ε₁ ε₂ : ℝ} {s : Set α}
-
-/-- `ball x ε` is the set of all points `y` with `dist y x < ε` -/
-def ball (x : α) (ε : ℝ) : Set α :=
-  { y | dist y x < ε }
-#align metric.ball Metric.ball
-
-@[simp]
-theorem mem_ball : y ∈ ball x ε ↔ dist y x < ε :=
-  Iff.rfl
-#align metric.mem_ball Metric.mem_ball
-
-theorem mem_ball' : y ∈ ball x ε ↔ dist x y < ε := by rw [dist_comm, mem_ball]
-#align metric.mem_ball' Metric.mem_ball'
-
-theorem pos_of_mem_ball (hy : y ∈ ball x ε) : 0 < ε :=
-  dist_nonneg.trans_lt hy
-#align metric.pos_of_mem_ball Metric.pos_of_mem_ball
-
-theorem mem_ball_self (h : 0 < ε) : x ∈ ball x ε := by
-  rwa [mem_ball, dist_self]
-#align metric.mem_ball_self Metric.mem_ball_self
-
-@[simp]
-theorem nonempty_ball : (ball x ε).Nonempty ↔ 0 < ε :=
-  ⟨fun ⟨_x, hx⟩ => pos_of_mem_ball hx, fun h => ⟨x, mem_ball_self h⟩⟩
-#align metric.nonempty_ball Metric.nonempty_ball
-
-@[simp]
-theorem ball_eq_empty : ball x ε = ∅ ↔ ε ≤ 0 := by
-  rw [← not_nonempty_iff_eq_empty, nonempty_ball, not_lt]
-#align metric.ball_eq_empty Metric.ball_eq_empty
-
-@[simp]
-theorem ball_zero : ball x 0 = ∅ := by rw [ball_eq_empty]
-#align metric.ball_zero Metric.ball_zero
-
-/-- If a point belongs to an open ball, then there is a strictly smaller radius whose ball also
-contains it.
-
-See also `exists_lt_subset_ball`. -/
-theorem exists_lt_mem_ball_of_mem_ball (h : x ∈ ball y ε) : ∃ ε' < ε, x ∈ ball y ε' := by
-  simp only [mem_ball] at h ⊢
-  exact ⟨(dist x y + ε) / 2, by linarith, by linarith⟩
-#align metric.exists_lt_mem_ball_of_mem_ball Metric.exists_lt_mem_ball_of_mem_ball
-
-theorem ball_eq_ball (ε : ℝ) (x : α) :
-    UniformSpace.ball x { p | dist p.2 p.1 < ε } = Metric.ball x ε :=
-  rfl
-#align metric.ball_eq_ball Metric.ball_eq_ball
-
-theorem ball_eq_ball' (ε : ℝ) (x : α) :
-    UniformSpace.ball x { p | dist p.1 p.2 < ε } = Metric.ball x ε := by
-  ext
-  simp [dist_comm, UniformSpace.ball]
-#align metric.ball_eq_ball' Metric.ball_eq_ball'
-
-@[simp]
-theorem iUnion_ball_nat (x : α) : ⋃ n : ℕ, ball x n = univ :=
-  iUnion_eq_univ_iff.2 fun y => exists_nat_gt (dist y x)
-#align metric.Union_ball_nat Metric.iUnion_ball_nat
-
-@[simp]
-theorem iUnion_ball_nat_succ (x : α) : ⋃ n : ℕ, ball x (n + 1) = univ :=
-  iUnion_eq_univ_iff.2 fun y => (exists_nat_gt (dist y x)).imp fun _ h => h.trans (lt_add_one _)
-#align metric.Union_ball_nat_succ Metric.iUnion_ball_nat_succ
-
-/-- `closedBall x ε` is the set of all points `y` with `dist y x ≤ ε` -/
-def closedBall (x : α) (ε : ℝ) :=
-  { y | dist y x ≤ ε }
-#align metric.closed_ball Metric.closedBall
-
-@[simp] theorem mem_closedBall : y ∈ closedBall x ε ↔ dist y x ≤ ε := Iff.rfl
-#align metric.mem_closed_ball Metric.mem_closedBall
-
-theorem mem_closedBall' : y ∈ closedBall x ε ↔ dist x y ≤ ε := by rw [dist_comm, mem_closedBall]
-#align metric.mem_closed_ball' Metric.mem_closedBall'
-
-/-- `sphere x ε` is the set of all points `y` with `dist y x = ε` -/
-def sphere (x : α) (ε : ℝ) := { y | dist y x = ε }
-#align metric.sphere Metric.sphere
-
-@[simp] theorem mem_sphere : y ∈ sphere x ε ↔ dist y x = ε := Iff.rfl
-#align metric.mem_sphere Metric.mem_sphere
-
-theorem mem_sphere' : y ∈ sphere x ε ↔ dist x y = ε := by rw [dist_comm, mem_sphere]
-#align metric.mem_sphere' Metric.mem_sphere'
-
-theorem ne_of_mem_sphere (h : y ∈ sphere x ε) (hε : ε ≠ 0) : y ≠ x :=
-  ne_of_mem_of_not_mem h <| by simpa using hε.symm
-#align metric.ne_of_mem_sphere Metric.ne_of_mem_sphere
-
-theorem nonneg_of_mem_sphere (hy : y ∈ sphere x ε) : 0 ≤ ε :=
-  dist_nonneg.trans_eq hy
-#align metric.nonneg_of_mem_sphere Metric.nonneg_of_mem_sphere
-
-@[simp]
-theorem sphere_eq_empty_of_neg (hε : ε < 0) : sphere x ε = ∅ :=
-  Set.eq_empty_iff_forall_not_mem.mpr fun _y hy => (nonneg_of_mem_sphere hy).not_lt hε
-#align metric.sphere_eq_empty_of_neg Metric.sphere_eq_empty_of_neg
-
-theorem sphere_eq_empty_of_subsingleton [Subsingleton α] (hε : ε ≠ 0) : sphere x ε = ∅ :=
-  Set.eq_empty_iff_forall_not_mem.mpr fun _ h => ne_of_mem_sphere h hε (Subsingleton.elim _ _)
-#align metric.sphere_eq_empty_of_subsingleton Metric.sphere_eq_empty_of_subsingleton
-
-theorem sphere_isEmpty_of_subsingleton [Subsingleton α] (hε : ε ≠ 0) : IsEmpty (sphere x ε) := by
-  rw [sphere_eq_empty_of_subsingleton hε]; infer_instance
-#align metric.sphere_is_empty_of_subsingleton Metric.sphere_isEmpty_of_subsingleton
-
-theorem mem_closedBall_self (h : 0 ≤ ε) : x ∈ closedBall x ε := by
-  rwa [mem_closedBall, dist_self]
-#align metric.mem_closed_ball_self Metric.mem_closedBall_self
-
-@[simp]
-theorem nonempty_closedBall : (closedBall x ε).Nonempty ↔ 0 ≤ ε :=
-  ⟨fun ⟨_x, hx⟩ => dist_nonneg.trans hx, fun h => ⟨x, mem_closedBall_self h⟩⟩
-#align metric.nonempty_closed_ball Metric.nonempty_closedBall
-
-@[simp]
-theorem closedBall_eq_empty : closedBall x ε = ∅ ↔ ε < 0 := by
-  rw [← not_nonempty_iff_eq_empty, nonempty_closedBall, not_le]
-#align metric.closed_ball_eq_empty Metric.closedBall_eq_empty
-
-/-- Closed balls and spheres coincide when the radius is non-positive -/
-theorem closedBall_eq_sphere_of_nonpos (hε : ε ≤ 0) : closedBall x ε = sphere x ε :=
-  Set.ext fun _ => (hε.trans dist_nonneg).le_iff_eq
-#align metric.closed_ball_eq_sphere_of_nonpos Metric.closedBall_eq_sphere_of_nonpos
-
-theorem ball_subset_closedBall : ball x ε ⊆ closedBall x ε := fun _y hy =>
-  mem_closedBall.2 (le_of_lt hy)
-#align metric.ball_subset_closed_ball Metric.ball_subset_closedBall
-
-theorem sphere_subset_closedBall : sphere x ε ⊆ closedBall x ε := fun _ => le_of_eq
-#align metric.sphere_subset_closed_ball Metric.sphere_subset_closedBall
-
-lemma sphere_subset_ball {r R : ℝ} (h : r < R) : sphere x r ⊆ ball x R := fun _x hx ↦
-  (mem_sphere.1 hx).trans_lt h
-
-theorem closedBall_disjoint_ball (h : δ + ε ≤ dist x y) : Disjoint (closedBall x δ) (ball y ε) :=
-  Set.disjoint_left.mpr fun _a ha1 ha2 =>
-    (h.trans <| dist_triangle_left _ _ _).not_lt <| add_lt_add_of_le_of_lt ha1 ha2
-#align metric.closed_ball_disjoint_ball Metric.closedBall_disjoint_ball
-
-theorem ball_disjoint_closedBall (h : δ + ε ≤ dist x y) : Disjoint (ball x δ) (closedBall y ε) :=
-  (closedBall_disjoint_ball <| by rwa [add_comm, dist_comm]).symm
-#align metric.ball_disjoint_closed_ball Metric.ball_disjoint_closedBall
-
-theorem ball_disjoint_ball (h : δ + ε ≤ dist x y) : Disjoint (ball x δ) (ball y ε) :=
-  (closedBall_disjoint_ball h).mono_left ball_subset_closedBall
-#align metric.ball_disjoint_ball Metric.ball_disjoint_ball
-
-theorem closedBall_disjoint_closedBall (h : δ + ε < dist x y) :
-    Disjoint (closedBall x δ) (closedBall y ε) :=
-  Set.disjoint_left.mpr fun _a ha1 ha2 =>
-    h.not_le <| (dist_triangle_left _ _ _).trans <| add_le_add ha1 ha2
-#align metric.closed_ball_disjoint_closed_ball Metric.closedBall_disjoint_closedBall
-
-theorem sphere_disjoint_ball : Disjoint (sphere x ε) (ball x ε) :=
-  Set.disjoint_left.mpr fun _y hy₁ hy₂ => absurd hy₁ <| ne_of_lt hy₂
-#align metric.sphere_disjoint_ball Metric.sphere_disjoint_ball
-
-@[simp]
-theorem ball_union_sphere : ball x ε ∪ sphere x ε = closedBall x ε :=
-  Set.ext fun _y => (@le_iff_lt_or_eq ℝ _ _ _).symm
-#align metric.ball_union_sphere Metric.ball_union_sphere
-
-@[simp]
-theorem sphere_union_ball : sphere x ε ∪ ball x ε = closedBall x ε := by
-  rw [union_comm, ball_union_sphere]
-#align metric.sphere_union_ball Metric.sphere_union_ball
-
-@[simp]
-theorem closedBall_diff_sphere : closedBall x ε \ sphere x ε = ball x ε := by
-  rw [← ball_union_sphere, Set.union_diff_cancel_right sphere_disjoint_ball.symm.le_bot]
-#align metric.closed_ball_diff_sphere Metric.closedBall_diff_sphere
-
-@[simp]
-theorem closedBall_diff_ball : closedBall x ε \ ball x ε = sphere x ε := by
-  rw [← ball_union_sphere, Set.union_diff_cancel_left sphere_disjoint_ball.symm.le_bot]
-#align metric.closed_ball_diff_ball Metric.closedBall_diff_ball
-
-theorem mem_ball_comm : x ∈ ball y ε ↔ y ∈ ball x ε := by rw [mem_ball', mem_ball]
-#align metric.mem_ball_comm Metric.mem_ball_comm
-
-theorem mem_closedBall_comm : x ∈ closedBall y ε ↔ y ∈ closedBall x ε := by
-  rw [mem_closedBall', mem_closedBall]
-#align metric.mem_closed_ball_comm Metric.mem_closedBall_comm
-
-theorem mem_sphere_comm : x ∈ sphere y ε ↔ y ∈ sphere x ε := by rw [mem_sphere', mem_sphere]
-#align metric.mem_sphere_comm Metric.mem_sphere_comm
-
-theorem ball_subset_ball (h : ε₁ ≤ ε₂) : ball x ε₁ ⊆ ball x ε₂ := fun _y yx =>
-  lt_of_lt_of_le (mem_ball.1 yx) h
-#align metric.ball_subset_ball Metric.ball_subset_ball
-
-theorem closedBall_eq_bInter_ball : closedBall x ε = ⋂ δ > ε, ball x δ := by
-  ext y; rw [mem_closedBall, ← forall_lt_iff_le', mem_iInter₂]; rfl
-#align metric.closed_ball_eq_bInter_ball Metric.closedBall_eq_bInter_ball
-
-theorem ball_subset_ball' (h : ε₁ + dist x y ≤ ε₂) : ball x ε₁ ⊆ ball y ε₂ := fun z hz =>
-  calc
-    dist z y ≤ dist z x + dist x y := dist_triangle _ _ _
-    _ < ε₁ + dist x y := add_lt_add_right (mem_ball.1 hz) _
-    _ ≤ ε₂ := h
-#align metric.ball_subset_ball' Metric.ball_subset_ball'
-
-theorem closedBall_subset_closedBall (h : ε₁ ≤ ε₂) : closedBall x ε₁ ⊆ closedBall x ε₂ :=
-  fun _y (yx : _ ≤ ε₁) => le_trans yx h
-#align metric.closed_ball_subset_closed_ball Metric.closedBall_subset_closedBall
-
-theorem closedBall_subset_closedBall' (h : ε₁ + dist x y ≤ ε₂) :
-    closedBall x ε₁ ⊆ closedBall y ε₂ := fun z hz =>
-  calc
-    dist z y ≤ dist z x + dist x y := dist_triangle _ _ _
-    _ ≤ ε₁ + dist x y := add_le_add_right (mem_closedBall.1 hz) _
-    _ ≤ ε₂ := h
-#align metric.closed_ball_subset_closed_ball' Metric.closedBall_subset_closedBall'
-
-theorem closedBall_subset_ball (h : ε₁ < ε₂) : closedBall x ε₁ ⊆ ball x ε₂ :=
-  fun y (yh : dist y x ≤ ε₁) => lt_of_le_of_lt yh h
-#align metric.closed_ball_subset_ball Metric.closedBall_subset_ball
-
-theorem closedBall_subset_ball' (h : ε₁ + dist x y < ε₂) :
-    closedBall x ε₁ ⊆ ball y ε₂ := fun z hz =>
-  calc
-    dist z y ≤ dist z x + dist x y := dist_triangle _ _ _
-    _ ≤ ε₁ + dist x y := add_le_add_right (mem_closedBall.1 hz) _
-    _ < ε₂ := h
-#align metric.closed_ball_subset_ball' Metric.closedBall_subset_ball'
-
-theorem dist_le_add_of_nonempty_closedBall_inter_closedBall
-    (h : (closedBall x ε₁ ∩ closedBall y ε₂).Nonempty) : dist x y ≤ ε₁ + ε₂ :=
-  let ⟨z, hz⟩ := h
-  calc
-    dist x y ≤ dist z x + dist z y := dist_triangle_left _ _ _
-    _ ≤ ε₁ + ε₂ := add_le_add hz.1 hz.2
-#align metric.dist_le_add_of_nonempty_closed_ball_inter_closed_ball Metric.dist_le_add_of_nonempty_closedBall_inter_closedBall
-
-theorem dist_lt_add_of_nonempty_closedBall_inter_ball (h : (closedBall x ε₁ ∩ ball y ε₂).Nonempty) :
-    dist x y < ε₁ + ε₂ :=
-  let ⟨z, hz⟩ := h
-  calc
-    dist x y ≤ dist z x + dist z y := dist_triangle_left _ _ _
-    _ < ε₁ + ε₂ := add_lt_add_of_le_of_lt hz.1 hz.2
-#align metric.dist_lt_add_of_nonempty_closed_ball_inter_ball Metric.dist_lt_add_of_nonempty_closedBall_inter_ball
-
-theorem dist_lt_add_of_nonempty_ball_inter_closedBall (h : (ball x ε₁ ∩ closedBall y ε₂).Nonempty) :
-    dist x y < ε₁ + ε₂ := by
-  rw [inter_comm] at h
-  rw [add_comm, dist_comm]
-  exact dist_lt_add_of_nonempty_closedBall_inter_ball h
-#align metric.dist_lt_add_of_nonempty_ball_inter_closed_ball Metric.dist_lt_add_of_nonempty_ball_inter_closedBall
-
-theorem dist_lt_add_of_nonempty_ball_inter_ball (h : (ball x ε₁ ∩ ball y ε₂).Nonempty) :
-    dist x y < ε₁ + ε₂ :=
-  dist_lt_add_of_nonempty_closedBall_inter_ball <|
-    h.mono (inter_subset_inter ball_subset_closedBall Subset.rfl)
-#align metric.dist_lt_add_of_nonempty_ball_inter_ball Metric.dist_lt_add_of_nonempty_ball_inter_ball
-
-@[simp]
-theorem iUnion_closedBall_nat (x : α) : ⋃ n : ℕ, closedBall x n = univ :=
-  iUnion_eq_univ_iff.2 fun y => exists_nat_ge (dist y x)
-#align metric.Union_closed_ball_nat Metric.iUnion_closedBall_nat
-
-theorem iUnion_inter_closedBall_nat (s : Set α) (x : α) : ⋃ n : ℕ, s ∩ closedBall x n = s := by
-  rw [← inter_iUnion, iUnion_closedBall_nat, inter_univ]
-#align metric.Union_inter_closed_ball_nat Metric.iUnion_inter_closedBall_nat
-
-theorem ball_subset (h : dist x y ≤ ε₂ - ε₁) : ball x ε₁ ⊆ ball y ε₂ := fun z zx => by
-  rw [← add_sub_cancel'_right ε₁ ε₂]
-  exact lt_of_le_of_lt (dist_triangle z x y) (add_lt_add_of_lt_of_le zx h)
-#align metric.ball_subset Metric.ball_subset
-
-theorem ball_half_subset (y) (h : y ∈ ball x (ε / 2)) : ball y (ε / 2) ⊆ ball x ε :=
-  ball_subset <| by rw [sub_self_div_two]; exact le_of_lt h
-#align metric.ball_half_subset Metric.ball_half_subset
-
-theorem exists_ball_subset_ball (h : y ∈ ball x ε) : ∃ ε' > 0, ball y ε' ⊆ ball x ε :=
-  ⟨_, sub_pos.2 h, ball_subset <| by rw [sub_sub_self]⟩
-#align metric.exists_ball_subset_ball Metric.exists_ball_subset_ball
-
-/-- If a property holds for all points in closed balls of arbitrarily large radii, then it holds for
-all points. -/
-theorem forall_of_forall_mem_closedBall (p : α → Prop) (x : α)
-    (H : ∃ᶠ R : ℝ in atTop, ∀ y ∈ closedBall x R, p y) (y : α) : p y := by
-  obtain ⟨R, hR, h⟩ : ∃ R ≥ dist y x, ∀ z : α, z ∈ closedBall x R → p z :=
-    frequently_iff.1 H (Ici_mem_atTop (dist y x))
-  exact h _ hR
-#align metric.forall_of_forall_mem_closed_ball Metric.forall_of_forall_mem_closedBall
-
-/-- If a property holds for all points in balls of arbitrarily large radii, then it holds for all
-points. -/
-theorem forall_of_forall_mem_ball (p : α → Prop) (x : α)
-    (H : ∃ᶠ R : ℝ in atTop, ∀ y ∈ ball x R, p y) (y : α) : p y := by
-  obtain ⟨R, hR, h⟩ : ∃ R > dist y x, ∀ z : α, z ∈ ball x R → p z :=
-    frequently_iff.1 H (Ioi_mem_atTop (dist y x))
-  exact h _ hR
-#align metric.forall_of_forall_mem_ball Metric.forall_of_forall_mem_ball
-
-theorem isBounded_iff {s : Set α} :
-    IsBounded s ↔ ∃ C : ℝ, ∀ ⦃x⦄, x ∈ s → ∀ ⦃y⦄, y ∈ s → dist x y ≤ C := by
-  rw [isBounded_def, ← Filter.mem_sets, @PseudoMetricSpace.cobounded_sets α, mem_setOf_eq,
-    compl_compl]
-#align metric.is_bounded_iff Metric.isBounded_iff
-
-theorem isBounded_iff_eventually {s : Set α} :
-    IsBounded s ↔ ∀ᶠ C in atTop, ∀ ⦃x⦄, x ∈ s → ∀ ⦃y⦄, y ∈ s → dist x y ≤ C :=
-  isBounded_iff.trans
-    ⟨fun ⟨C, h⟩ => eventually_atTop.2 ⟨C, fun _C' hC' _x hx _y hy => (h hx hy).trans hC'⟩,
-      Eventually.exists⟩
-#align metric.is_bounded_iff_eventually Metric.isBounded_iff_eventually
-
-theorem isBounded_iff_exists_ge {s : Set α} (c : ℝ) :
-    IsBounded s ↔ ∃ C, c ≤ C ∧ ∀ ⦃x⦄, x ∈ s → ∀ ⦃y⦄, y ∈ s → dist x y ≤ C :=
-  ⟨fun h => ((eventually_ge_atTop c).and (isBounded_iff_eventually.1 h)).exists, fun h =>
-    isBounded_iff.2 <| h.imp fun _ => And.right⟩
-#align metric.is_bounded_iff_exists_ge Metric.isBounded_iff_exists_ge
-
-theorem isBounded_iff_nndist {s : Set α} :
-    IsBounded s ↔ ∃ C : ℝ≥0, ∀ ⦃x⦄, x ∈ s → ∀ ⦃y⦄, y ∈ s → nndist x y ≤ C := by
-  simp only [isBounded_iff_exists_ge 0, NNReal.exists, ← NNReal.coe_le_coe, ← dist_nndist,
-    NNReal.coe_mk, exists_prop]
-#align metric.is_bounded_iff_nndist Metric.isBounded_iff_nndist
-
-theorem toUniformSpace_eq :
-    ‹PseudoMetricSpace α›.toUniformSpace = .ofDist dist dist_self dist_comm dist_triangle :=
-  UniformSpace.ext PseudoMetricSpace.uniformity_dist
-#align metric.to_uniform_space_eq Metric.toUniformSpace_eq
-
-theorem uniformity_basis_dist :
-    (𝓤 α).HasBasis (fun ε : ℝ => 0 < ε) fun ε => { p : α × α | dist p.1 p.2 < ε } := by
-  rw [toUniformSpace_eq]
-  exact UniformSpace.hasBasis_ofFun (exists_gt _) _ _ _ _ _
-#align metric.uniformity_basis_dist Metric.uniformity_basis_dist
-
-/-- Given `f : β → ℝ`, if `f` sends `{i | p i}` to a set of positive numbers
-accumulating to zero, then `f i`-neighborhoods of the diagonal form a basis of `𝓤 α`.
-
-For specific bases see `uniformity_basis_dist`, `uniformity_basis_dist_inv_nat_succ`,
-and `uniformity_basis_dist_inv_nat_pos`. -/
-protected theorem mk_uniformity_basis {β : Type*} {p : β → Prop} {f : β → ℝ}
-    (hf₀ : ∀ i, p i → 0 < f i) (hf : ∀ ⦃ε⦄, 0 < ε → ∃ i, p i ∧ f i ≤ ε) :
-    (𝓤 α).HasBasis p fun i => { p : α × α | dist p.1 p.2 < f i } := by
-  refine' ⟨fun s => uniformity_basis_dist.mem_iff.trans _⟩
-  constructor
-  · rintro ⟨ε, ε₀, hε⟩
-    rcases hf ε₀ with ⟨i, hi, H⟩
-    exact ⟨i, hi, fun x (hx : _ < _) => hε <| lt_of_lt_of_le hx H⟩
-  · exact fun ⟨i, hi, H⟩ => ⟨f i, hf₀ i hi, H⟩
-#align metric.mk_uniformity_basis Metric.mk_uniformity_basis
-
-theorem uniformity_basis_dist_rat :
-    (𝓤 α).HasBasis (fun r : ℚ => 0 < r) fun r => { p : α × α | dist p.1 p.2 < r } :=
-  Metric.mk_uniformity_basis (fun _ => Rat.cast_pos.2) fun _ε hε =>
-    let ⟨r, hr0, hrε⟩ := exists_rat_btwn hε
-    ⟨r, Rat.cast_pos.1 hr0, hrε.le⟩
-#align metric.uniformity_basis_dist_rat Metric.uniformity_basis_dist_rat
-
-theorem uniformity_basis_dist_inv_nat_succ :
-    (𝓤 α).HasBasis (fun _ => True) fun n : ℕ => { p : α × α | dist p.1 p.2 < 1 / (↑n + 1) } :=
-  Metric.mk_uniformity_basis (fun n _ => div_pos zero_lt_one <| Nat.cast_add_one_pos n) fun _ε ε0 =>
-    (exists_nat_one_div_lt ε0).imp fun _n hn => ⟨trivial, le_of_lt hn⟩
-#align metric.uniformity_basis_dist_inv_nat_succ Metric.uniformity_basis_dist_inv_nat_succ
-
-theorem uniformity_basis_dist_inv_nat_pos :
-    (𝓤 α).HasBasis (fun n : ℕ => 0 < n) fun n : ℕ => { p : α × α | dist p.1 p.2 < 1 / ↑n } :=
-  Metric.mk_uniformity_basis (fun n hn => div_pos zero_lt_one <| Nat.cast_pos.2 hn) fun ε ε0 =>
-    let ⟨n, hn⟩ := exists_nat_one_div_lt ε0
-    ⟨n + 1, Nat.succ_pos n, by exact_mod_cast hn.le⟩
-#align metric.uniformity_basis_dist_inv_nat_pos Metric.uniformity_basis_dist_inv_nat_pos
-
-theorem uniformity_basis_dist_pow {r : ℝ} (h0 : 0 < r) (h1 : r < 1) :
-    (𝓤 α).HasBasis (fun _ : ℕ => True) fun n : ℕ => { p : α × α | dist p.1 p.2 < r ^ n } :=
-  Metric.mk_uniformity_basis (fun _ _ => pow_pos h0 _) fun _ε ε0 =>
-    let ⟨n, hn⟩ := exists_pow_lt_of_lt_one ε0 h1
-    ⟨n, trivial, hn.le⟩
-#align metric.uniformity_basis_dist_pow Metric.uniformity_basis_dist_pow
-
-theorem uniformity_basis_dist_lt {R : ℝ} (hR : 0 < R) :
-    (𝓤 α).HasBasis (fun r : ℝ => 0 < r ∧ r < R) fun r => { p : α × α | dist p.1 p.2 < r } :=
-  Metric.mk_uniformity_basis (fun _ => And.left) fun r hr =>
-    ⟨min r (R / 2), ⟨lt_min hr (half_pos hR), min_lt_iff.2 <| Or.inr (half_lt_self hR)⟩,
-      min_le_left _ _⟩
-#align metric.uniformity_basis_dist_lt Metric.uniformity_basis_dist_lt
-
-/-- Given `f : β → ℝ`, if `f` sends `{i | p i}` to a set of positive numbers
-accumulating to zero, then closed neighborhoods of the diagonal of sizes `{f i | p i}`
-form a basis of `𝓤 α`.
-
-Currently we have only one specific basis `uniformity_basis_dist_le` based on this constructor.
-More can be easily added if needed in the future. -/
-protected theorem mk_uniformity_basis_le {β : Type*} {p : β → Prop} {f : β → ℝ}
-    (hf₀ : ∀ x, p x → 0 < f x) (hf : ∀ ε, 0 < ε → ∃ x, p x ∧ f x ≤ ε) :
-    (𝓤 α).HasBasis p fun x => { p : α × α | dist p.1 p.2 ≤ f x } := by
-  refine' ⟨fun s => uniformity_basis_dist.mem_iff.trans _⟩
-  constructor
-  · rintro ⟨ε, ε₀, hε⟩
-    rcases exists_between ε₀ with ⟨ε', hε'⟩
-    rcases hf ε' hε'.1 with ⟨i, hi, H⟩
-    exact ⟨i, hi, fun x (hx : _ ≤ _) => hε <| lt_of_le_of_lt (le_trans hx H) hε'.2⟩
-  · exact fun ⟨i, hi, H⟩ => ⟨f i, hf₀ i hi, fun x (hx : _ < _) => H (mem_setOf.2 hx.le)⟩
-#align metric.mk_uniformity_basis_le Metric.mk_uniformity_basis_le
-
-/-- Constant size closed neighborhoods of the diagonal form a basis
-of the uniformity filter. -/
-theorem uniformity_basis_dist_le :
-    (𝓤 α).HasBasis ((0 : ℝ) < ·) fun ε => { p : α × α | dist p.1 p.2 ≤ ε } :=
-  Metric.mk_uniformity_basis_le (fun _ => id) fun ε ε₀ => ⟨ε, ε₀, le_refl ε⟩
-#align metric.uniformity_basis_dist_le Metric.uniformity_basis_dist_le
-
-theorem uniformity_basis_dist_le_pow {r : ℝ} (h0 : 0 < r) (h1 : r < 1) :
-    (𝓤 α).HasBasis (fun _ : ℕ => True) fun n : ℕ => { p : α × α | dist p.1 p.2 ≤ r ^ n } :=
-  Metric.mk_uniformity_basis_le (fun _ _ => pow_pos h0 _) fun _ε ε0 =>
-    let ⟨n, hn⟩ := exists_pow_lt_of_lt_one ε0 h1
-    ⟨n, trivial, hn.le⟩
-#align metric.uniformity_basis_dist_le_pow Metric.uniformity_basis_dist_le_pow
-
-theorem mem_uniformity_dist {s : Set (α × α)} :
-    s ∈ 𝓤 α ↔ ∃ ε > 0, ∀ {a b : α}, dist a b < ε → (a, b) ∈ s :=
-  uniformity_basis_dist.mem_uniformity_iff
-#align metric.mem_uniformity_dist Metric.mem_uniformity_dist
-
-/-- A constant size neighborhood of the diagonal is an entourage. -/
-theorem dist_mem_uniformity {ε : ℝ} (ε0 : 0 < ε) : { p : α × α | dist p.1 p.2 < ε } ∈ 𝓤 α :=
-  mem_uniformity_dist.2 ⟨ε, ε0, id⟩
-#align metric.dist_mem_uniformity Metric.dist_mem_uniformity
-
-theorem uniformContinuous_iff [PseudoMetricSpace β] {f : α → β} :
-    UniformContinuous f ↔ ∀ ε > 0, ∃ δ > 0, ∀ {a b : α}, dist a b < δ → dist (f a) (f b) < ε :=
-  uniformity_basis_dist.uniformContinuous_iff uniformity_basis_dist
-#align metric.uniform_continuous_iff Metric.uniformContinuous_iff
-
-theorem uniformContinuousOn_iff [PseudoMetricSpace β] {f : α → β} {s : Set α} :
-    UniformContinuousOn f s ↔
-      ∀ ε > 0, ∃ δ > 0, ∀ x ∈ s, ∀ y ∈ s, dist x y < δ → dist (f x) (f y) < ε :=
-  Metric.uniformity_basis_dist.uniformContinuousOn_iff Metric.uniformity_basis_dist
-#align metric.uniform_continuous_on_iff Metric.uniformContinuousOn_iff
-
-theorem uniformContinuousOn_iff_le [PseudoMetricSpace β] {f : α → β} {s : Set α} :
-    UniformContinuousOn f s ↔
-      ∀ ε > 0, ∃ δ > 0, ∀ x ∈ s, ∀ y ∈ s, dist x y ≤ δ → dist (f x) (f y) ≤ ε :=
-  Metric.uniformity_basis_dist_le.uniformContinuousOn_iff Metric.uniformity_basis_dist_le
-#align metric.uniform_continuous_on_iff_le Metric.uniformContinuousOn_iff_le
-
-nonrec theorem uniformInducing_iff [PseudoMetricSpace β] {f : α → β} :
-    UniformInducing f ↔ UniformContinuous f ∧
-      ∀ δ > 0, ∃ ε > 0, ∀ {a b : α}, dist (f a) (f b) < ε → dist a b < δ :=
-  uniformInducing_iff'.trans <| Iff.rfl.and <|
-    ((uniformity_basis_dist.comap _).le_basis_iff uniformity_basis_dist).trans <| by
-      simp only [subset_def, Prod.forall, gt_iff_lt, preimage_setOf_eq, Prod_map, mem_setOf]
-
-nonrec theorem uniformEmbedding_iff [PseudoMetricSpace β] {f : α → β} :
-    UniformEmbedding f ↔ Function.Injective f ∧ UniformContinuous f ∧
-      ∀ δ > 0, ∃ ε > 0, ∀ {a b : α}, dist (f a) (f b) < ε → dist a b < δ := by
-  rw [uniformEmbedding_iff, and_comm, uniformInducing_iff]
-#align metric.uniform_embedding_iff Metric.uniformEmbedding_iff
-
-/-- If a map between pseudometric spaces is a uniform embedding then the distance between `f x`
-and `f y` is controlled in terms of the distance between `x` and `y`. -/
-theorem controlled_of_uniformEmbedding [PseudoMetricSpace β] {f : α → β} (h : UniformEmbedding f) :
-    (∀ ε > 0, ∃ δ > 0, ∀ {a b : α}, dist a b < δ → dist (f a) (f b) < ε) ∧
-      ∀ δ > 0, ∃ ε > 0, ∀ {a b : α}, dist (f a) (f b) < ε → dist a b < δ :=
-  ⟨uniformContinuous_iff.1 h.uniformContinuous, (uniformEmbedding_iff.1 h).2.2⟩
-#align metric.controlled_of_uniform_embedding Metric.controlled_of_uniformEmbedding
-
-theorem totallyBounded_iff {s : Set α} :
-    TotallyBounded s ↔ ∀ ε > 0, ∃ t : Set α, t.Finite ∧ s ⊆ ⋃ y ∈ t, ball y ε :=
-  uniformity_basis_dist.totallyBounded_iff
-#align metric.totally_bounded_iff Metric.totallyBounded_iff
-
-/-- A pseudometric space is totally bounded if one can reconstruct up to any ε>0 any element of the
-space from finitely many data. -/
-theorem totallyBounded_of_finite_discretization {s : Set α}
-    (H : ∀ ε > (0 : ℝ),
-        ∃ (β : Type u) (_ : Fintype β) (F : s → β), ∀ x y, F x = F y → dist (x : α) y < ε) :
-    TotallyBounded s := by
-  cases' s.eq_empty_or_nonempty with hs hs
-  · rw [hs]
-    exact totallyBounded_empty
-  rcases hs with ⟨x0, hx0⟩
-  haveI : Inhabited s := ⟨⟨x0, hx0⟩⟩
-  refine' totallyBounded_iff.2 fun ε ε0 => _
-  rcases H ε ε0 with ⟨β, fβ, F, hF⟩
-  let Finv := Function.invFun F
-  refine' ⟨range (Subtype.val ∘ Finv), finite_range _, fun x xs => _⟩
-  let x' := Finv (F ⟨x, xs⟩)
-  have : F x' = F ⟨x, xs⟩ := Function.invFun_eq ⟨⟨x, xs⟩, rfl⟩
-  simp only [Set.mem_iUnion, Set.mem_range]
-  exact ⟨_, ⟨F ⟨x, xs⟩, rfl⟩, hF _ _ this.symm⟩
-#align metric.totally_bounded_of_finite_discretization Metric.totallyBounded_of_finite_discretization
-
-theorem finite_approx_of_totallyBounded {s : Set α} (hs : TotallyBounded s) :
-    ∀ ε > 0, ∃ t, t ⊆ s ∧ Set.Finite t ∧ s ⊆ ⋃ y ∈ t, ball y ε := by
-  intro ε ε_pos
-  rw [totallyBounded_iff_subset] at hs
-  exact hs _ (dist_mem_uniformity ε_pos)
-#align metric.finite_approx_of_totally_bounded Metric.finite_approx_of_totallyBounded
-
-/-- Expressing uniform convergence using `dist` -/
-theorem tendstoUniformlyOnFilter_iff {F : ι → β → α} {f : β → α} {p : Filter ι} {p' : Filter β} :
-    TendstoUniformlyOnFilter F f p p' ↔
-      ∀ ε > 0, ∀ᶠ n : ι × β in p ×ˢ p', dist (f n.snd) (F n.fst n.snd) < ε := by
-  refine' ⟨fun H ε hε => H _ (dist_mem_uniformity hε), fun H u hu => _⟩
-  rcases mem_uniformity_dist.1 hu with ⟨ε, εpos, hε⟩
-  refine' (H ε εpos).mono fun n hn => hε hn
-#align metric.tendsto_uniformly_on_filter_iff Metric.tendstoUniformlyOnFilter_iff
-
-/-- Expressing locally uniform convergence on a set using `dist`. -/
-theorem tendstoLocallyUniformlyOn_iff [TopologicalSpace β] {F : ι → β → α} {f : β → α}
-    {p : Filter ι} {s : Set β} :
-    TendstoLocallyUniformlyOn F f p s ↔
-      ∀ ε > 0, ∀ x ∈ s, ∃ t ∈ 𝓝[s] x, ∀ᶠ n in p, ∀ y ∈ t, dist (f y) (F n y) < ε := by
-  refine' ⟨fun H ε hε => H _ (dist_mem_uniformity hε), fun H u hu x hx => _⟩
-  rcases mem_uniformity_dist.1 hu with ⟨ε, εpos, hε⟩
-  rcases H ε εpos x hx with ⟨t, ht, Ht⟩
-  exact ⟨t, ht, Ht.mono fun n hs x hx => hε (hs x hx)⟩
-#align metric.tendsto_locally_uniformly_on_iff Metric.tendstoLocallyUniformlyOn_iff
-
-/-- Expressing uniform convergence on a set using `dist`. -/
-theorem tendstoUniformlyOn_iff {F : ι → β → α} {f : β → α} {p : Filter ι} {s : Set β} :
-    TendstoUniformlyOn F f p s ↔ ∀ ε > 0, ∀ᶠ n in p, ∀ x ∈ s, dist (f x) (F n x) < ε := by
-  refine' ⟨fun H ε hε => H _ (dist_mem_uniformity hε), fun H u hu => _⟩
-  rcases mem_uniformity_dist.1 hu with ⟨ε, εpos, hε⟩
-  exact (H ε εpos).mono fun n hs x hx => hε (hs x hx)
-#align metric.tendsto_uniformly_on_iff Metric.tendstoUniformlyOn_iff
-
-/-- Expressing locally uniform convergence using `dist`. -/
-theorem tendstoLocallyUniformly_iff [TopologicalSpace β] {F : ι → β → α} {f : β → α}
-    {p : Filter ι} :
-    TendstoLocallyUniformly F f p ↔
-      ∀ ε > 0, ∀ x : β, ∃ t ∈ 𝓝 x, ∀ᶠ n in p, ∀ y ∈ t, dist (f y) (F n y) < ε := by
-  simp only [← tendstoLocallyUniformlyOn_univ, tendstoLocallyUniformlyOn_iff, nhdsWithin_univ,
-    mem_univ, forall_const, exists_prop]
-#align metric.tendsto_locally_uniformly_iff Metric.tendstoLocallyUniformly_iff
-
-/-- Expressing uniform convergence using `dist`. -/
-theorem tendstoUniformly_iff {F : ι → β → α} {f : β → α} {p : Filter ι} :
-    TendstoUniformly F f p ↔ ∀ ε > 0, ∀ᶠ n in p, ∀ x, dist (f x) (F n x) < ε := by
-  rw [← tendstoUniformlyOn_univ, tendstoUniformlyOn_iff]
-  simp
-#align metric.tendsto_uniformly_iff Metric.tendstoUniformly_iff
-
-protected theorem cauchy_iff {f : Filter α} :
-    Cauchy f ↔ NeBot f ∧ ∀ ε > 0, ∃ t ∈ f, ∀ x ∈ t, ∀ y ∈ t, dist x y < ε :=
-  uniformity_basis_dist.cauchy_iff
-#align metric.cauchy_iff Metric.cauchy_iff
-
-theorem nhds_basis_ball : (𝓝 x).HasBasis (0 < ·) (ball x) :=
-  nhds_basis_uniformity uniformity_basis_dist
-#align metric.nhds_basis_ball Metric.nhds_basis_ball
-
-theorem mem_nhds_iff : s ∈ 𝓝 x ↔ ∃ ε > 0, ball x ε ⊆ s :=
-  nhds_basis_ball.mem_iff
-#align metric.mem_nhds_iff Metric.mem_nhds_iff
-
-theorem eventually_nhds_iff {p : α → Prop} :
-    (∀ᶠ y in 𝓝 x, p y) ↔ ∃ ε > 0, ∀ ⦃y⦄, dist y x < ε → p y :=
-  mem_nhds_iff
-#align metric.eventually_nhds_iff Metric.eventually_nhds_iff
-
-theorem eventually_nhds_iff_ball {p : α → Prop} :
-    (∀ᶠ y in 𝓝 x, p y) ↔ ∃ ε > 0, ∀ y ∈ ball x ε, p y :=
-  mem_nhds_iff
-#align metric.eventually_nhds_iff_ball Metric.eventually_nhds_iff_ball
-
-/-- A version of `Filter.eventually_prod_iff` where the first filter consists of neighborhoods
-in a pseudo-metric space.-/
-theorem eventually_nhds_prod_iff {f : Filter ι} {x₀ : α} {p : α × ι → Prop} :
-    (∀ᶠ x in 𝓝 x₀ ×ˢ f, p x) ↔ ∃ ε > (0 : ℝ), ∃ pa : ι → Prop, (∀ᶠ i in f, pa i) ∧
-      ∀ {x}, dist x x₀ < ε → ∀ {i}, pa i → p (x, i) := by
-  refine (nhds_basis_ball.prod f.basis_sets).eventually_iff.trans ?_
-  simp only [Prod.exists, forall_prod_set, id, mem_ball, and_assoc, exists_and_left, and_imp]
-  rfl
-#align metric.eventually_nhds_prod_iff Metric.eventually_nhds_prod_iff
-
-/-- A version of `Filter.eventually_prod_iff` where the second filter consists of neighborhoods
-in a pseudo-metric space.-/
-theorem eventually_prod_nhds_iff {f : Filter ι} {x₀ : α} {p : ι × α → Prop} :
-    (∀ᶠ x in f ×ˢ 𝓝 x₀, p x) ↔ ∃ pa : ι → Prop, (∀ᶠ i in f, pa i) ∧
-      ∃ ε > 0, ∀ {i}, pa i → ∀ {x}, dist x x₀ < ε → p (i, x) := by
-  rw [eventually_swap_iff, Metric.eventually_nhds_prod_iff]
-  constructor <;>
-    · rintro ⟨a1, a2, a3, a4, a5⟩
-      exact ⟨a3, a4, a1, a2, fun b1 b2 b3 => a5 b3 b1⟩
-#align metric.eventually_prod_nhds_iff Metric.eventually_prod_nhds_iff
-
-theorem nhds_basis_closedBall : (𝓝 x).HasBasis (fun ε : ℝ => 0 < ε) (closedBall x) :=
-  nhds_basis_uniformity uniformity_basis_dist_le
-#align metric.nhds_basis_closed_ball Metric.nhds_basis_closedBall
-
-theorem nhds_basis_ball_inv_nat_succ :
-    (𝓝 x).HasBasis (fun _ => True) fun n : ℕ => ball x (1 / (↑n + 1)) :=
-  nhds_basis_uniformity uniformity_basis_dist_inv_nat_succ
-#align metric.nhds_basis_ball_inv_nat_succ Metric.nhds_basis_ball_inv_nat_succ
-
-theorem nhds_basis_ball_inv_nat_pos :
-    (𝓝 x).HasBasis (fun n => 0 < n) fun n : ℕ => ball x (1 / ↑n) :=
-  nhds_basis_uniformity uniformity_basis_dist_inv_nat_pos
-#align metric.nhds_basis_ball_inv_nat_pos Metric.nhds_basis_ball_inv_nat_pos
-
-theorem nhds_basis_ball_pow {r : ℝ} (h0 : 0 < r) (h1 : r < 1) :
-    (𝓝 x).HasBasis (fun _ => True) fun n : ℕ => ball x (r ^ n) :=
-  nhds_basis_uniformity (uniformity_basis_dist_pow h0 h1)
-#align metric.nhds_basis_ball_pow Metric.nhds_basis_ball_pow
-
-theorem nhds_basis_closedBall_pow {r : ℝ} (h0 : 0 < r) (h1 : r < 1) :
-    (𝓝 x).HasBasis (fun _ => True) fun n : ℕ => closedBall x (r ^ n) :=
-  nhds_basis_uniformity (uniformity_basis_dist_le_pow h0 h1)
-#align metric.nhds_basis_closed_ball_pow Metric.nhds_basis_closedBall_pow
-
-theorem isOpen_iff : IsOpen s ↔ ∀ x ∈ s, ∃ ε > 0, ball x ε ⊆ s := by
-  simp only [isOpen_iff_mem_nhds, mem_nhds_iff]
-#align metric.is_open_iff Metric.isOpen_iff
-
-theorem isOpen_ball : IsOpen (ball x ε) :=
-  isOpen_iff.2 fun _ => exists_ball_subset_ball
-#align metric.is_open_ball Metric.isOpen_ball
-
-theorem ball_mem_nhds (x : α) {ε : ℝ} (ε0 : 0 < ε) : ball x ε ∈ 𝓝 x :=
-  isOpen_ball.mem_nhds (mem_ball_self ε0)
-#align metric.ball_mem_nhds Metric.ball_mem_nhds
-
-theorem closedBall_mem_nhds (x : α) {ε : ℝ} (ε0 : 0 < ε) : closedBall x ε ∈ 𝓝 x :=
-  mem_of_superset (ball_mem_nhds x ε0) ball_subset_closedBall
-#align metric.closed_ball_mem_nhds Metric.closedBall_mem_nhds
-
-theorem closedBall_mem_nhds_of_mem {x c : α} {ε : ℝ} (h : x ∈ ball c ε) : closedBall c ε ∈ 𝓝 x :=
-  mem_of_superset (isOpen_ball.mem_nhds h) ball_subset_closedBall
-#align metric.closed_ball_mem_nhds_of_mem Metric.closedBall_mem_nhds_of_mem
-
-theorem nhdsWithin_basis_ball {s : Set α} :
-    (𝓝[s] x).HasBasis (fun ε : ℝ => 0 < ε) fun ε => ball x ε ∩ s :=
-  nhdsWithin_hasBasis nhds_basis_ball s
-#align metric.nhds_within_basis_ball Metric.nhdsWithin_basis_ball
-
-theorem mem_nhdsWithin_iff {t : Set α} : s ∈ 𝓝[t] x ↔ ∃ ε > 0, ball x ε ∩ t ⊆ s :=
-  nhdsWithin_basis_ball.mem_iff
-#align metric.mem_nhds_within_iff Metric.mem_nhdsWithin_iff
-
-theorem tendsto_nhdsWithin_nhdsWithin [PseudoMetricSpace β] {t : Set β} {f : α → β} {a b} :
-    Tendsto f (𝓝[s] a) (𝓝[t] b) ↔
-      ∀ ε > 0, ∃ δ > 0, ∀ {x : α}, x ∈ s → dist x a < δ → f x ∈ t ∧ dist (f x) b < ε :=
-  (nhdsWithin_basis_ball.tendsto_iff nhdsWithin_basis_ball).trans <| by
-    simp only [inter_comm _ s, inter_comm _ t, mem_inter_iff, and_imp]; rfl
-#align metric.tendsto_nhds_within_nhds_within Metric.tendsto_nhdsWithin_nhdsWithin
-
-theorem tendsto_nhdsWithin_nhds [PseudoMetricSpace β] {f : α → β} {a b} :
-    Tendsto f (𝓝[s] a) (𝓝 b) ↔
-      ∀ ε > 0, ∃ δ > 0, ∀ {x : α}, x ∈ s → dist x a < δ → dist (f x) b < ε := by
-  rw [← nhdsWithin_univ b, tendsto_nhdsWithin_nhdsWithin]
-  simp only [mem_univ, true_and_iff]
-#align metric.tendsto_nhds_within_nhds Metric.tendsto_nhdsWithin_nhds
-
-theorem tendsto_nhds_nhds [PseudoMetricSpace β] {f : α → β} {a b} :
-    Tendsto f (𝓝 a) (𝓝 b) ↔ ∀ ε > 0, ∃ δ > 0, ∀ {x : α}, dist x a < δ → dist (f x) b < ε :=
-  nhds_basis_ball.tendsto_iff nhds_basis_ball
-#align metric.tendsto_nhds_nhds Metric.tendsto_nhds_nhds
-
-theorem continuousAt_iff [PseudoMetricSpace β] {f : α → β} {a : α} :
-    ContinuousAt f a ↔ ∀ ε > 0, ∃ δ > 0, ∀ {x : α}, dist x a < δ → dist (f x) (f a) < ε := by
-  rw [ContinuousAt, tendsto_nhds_nhds]
-#align metric.continuous_at_iff Metric.continuousAt_iff
-
-theorem continuousWithinAt_iff [PseudoMetricSpace β] {f : α → β} {a : α} {s : Set α} :
-    ContinuousWithinAt f s a ↔
-      ∀ ε > 0, ∃ δ > 0, ∀ {x : α}, x ∈ s → dist x a < δ → dist (f x) (f a) < ε :=
-  by rw [ContinuousWithinAt, tendsto_nhdsWithin_nhds]
-#align metric.continuous_within_at_iff Metric.continuousWithinAt_iff
-
-theorem continuousOn_iff [PseudoMetricSpace β] {f : α → β} {s : Set α} :
-    ContinuousOn f s ↔ ∀ b ∈ s, ∀ ε > 0, ∃ δ > 0, ∀ a ∈ s, dist a b < δ → dist (f a) (f b) < ε := by
-  simp [ContinuousOn, continuousWithinAt_iff]
-#align metric.continuous_on_iff Metric.continuousOn_iff
-
-theorem continuous_iff [PseudoMetricSpace β] {f : α → β} :
-    Continuous f ↔ ∀ b, ∀ ε > 0, ∃ δ > 0, ∀ a, dist a b < δ → dist (f a) (f b) < ε :=
-  continuous_iff_continuousAt.trans <| forall_congr' fun _ => tendsto_nhds_nhds
-#align metric.continuous_iff Metric.continuous_iff
-
-theorem tendsto_nhds {f : Filter β} {u : β → α} {a : α} :
-    Tendsto u f (𝓝 a) ↔ ∀ ε > 0, ∀ᶠ x in f, dist (u x) a < ε :=
-  nhds_basis_ball.tendsto_right_iff
-#align metric.tendsto_nhds Metric.tendsto_nhds
-
-theorem continuousAt_iff' [TopologicalSpace β] {f : β → α} {b : β} :
-    ContinuousAt f b ↔ ∀ ε > 0, ∀ᶠ x in 𝓝 b, dist (f x) (f b) < ε := by
-  rw [ContinuousAt, tendsto_nhds]
-#align metric.continuous_at_iff' Metric.continuousAt_iff'
-
-theorem continuousWithinAt_iff' [TopologicalSpace β] {f : β → α} {b : β} {s : Set β} :
-    ContinuousWithinAt f s b ↔ ∀ ε > 0, ∀ᶠ x in 𝓝[s] b, dist (f x) (f b) < ε := by
-  rw [ContinuousWithinAt, tendsto_nhds]
-#align metric.continuous_within_at_iff' Metric.continuousWithinAt_iff'
-
-theorem continuousOn_iff' [TopologicalSpace β] {f : β → α} {s : Set β} :
-    ContinuousOn f s ↔ ∀ b ∈ s, ∀ ε > 0, ∀ᶠ x in 𝓝[s] b, dist (f x) (f b) < ε := by
-  simp [ContinuousOn, continuousWithinAt_iff']
-#align metric.continuous_on_iff' Metric.continuousOn_iff'
-
-theorem continuous_iff' [TopologicalSpace β] {f : β → α} :
-    Continuous f ↔ ∀ (a), ∀ ε > 0, ∀ᶠ x in 𝓝 a, dist (f x) (f a) < ε :=
-  continuous_iff_continuousAt.trans <| forall_congr' fun _ => tendsto_nhds
-#align metric.continuous_iff' Metric.continuous_iff'
-
-theorem tendsto_atTop [Nonempty β] [SemilatticeSup β] {u : β → α} {a : α} :
-    Tendsto u atTop (𝓝 a) ↔ ∀ ε > 0, ∃ N, ∀ n ≥ N, dist (u n) a < ε :=
-  (atTop_basis.tendsto_iff nhds_basis_ball).trans <| by
-    simp only [true_and]; rfl
-#align metric.tendsto_at_top Metric.tendsto_atTop
-
-/-- A variant of `tendsto_atTop` that
-uses `∃ N, ∀ n > N, ...` rather than `∃ N, ∀ n ≥ N, ...`
--/
-theorem tendsto_atTop' [Nonempty β] [SemilatticeSup β] [NoMaxOrder β] {u : β → α} {a : α} :
-    Tendsto u atTop (𝓝 a) ↔ ∀ ε > 0, ∃ N, ∀ n > N, dist (u n) a < ε :=
-  (atTop_basis_Ioi.tendsto_iff nhds_basis_ball).trans <| by
-    simp only [true_and, gt_iff_lt, mem_Ioi, mem_ball]
-#align metric.tendsto_at_top' Metric.tendsto_atTop'
-
-theorem isOpen_singleton_iff {α : Type*} [PseudoMetricSpace α] {x : α} :
-    IsOpen ({x} : Set α) ↔ ∃ ε > 0, ∀ y, dist y x < ε → y = x := by
-  simp [isOpen_iff, subset_singleton_iff, mem_ball]
-#align metric.is_open_singleton_iff Metric.isOpen_singleton_iff
-
-/-- Given a point `x` in a discrete subset `s` of a pseudometric space, there is an open ball
-centered at `x` and intersecting `s` only at `x`. -/
-theorem exists_ball_inter_eq_singleton_of_mem_discrete [DiscreteTopology s] {x : α} (hx : x ∈ s) :
-    ∃ ε > 0, Metric.ball x ε ∩ s = {x} :=
-  nhds_basis_ball.exists_inter_eq_singleton_of_mem_discrete hx
-#align metric.exists_ball_inter_eq_singleton_of_mem_discrete Metric.exists_ball_inter_eq_singleton_of_mem_discrete
-
-/-- Given a point `x` in a discrete subset `s` of a pseudometric space, there is a closed ball
-of positive radius centered at `x` and intersecting `s` only at `x`. -/
-theorem exists_closedBall_inter_eq_singleton_of_discrete [DiscreteTopology s] {x : α} (hx : x ∈ s) :
-    ∃ ε > 0, Metric.closedBall x ε ∩ s = {x} :=
-  nhds_basis_closedBall.exists_inter_eq_singleton_of_mem_discrete hx
-#align metric.exists_closed_ball_inter_eq_singleton_of_discrete Metric.exists_closedBall_inter_eq_singleton_of_discrete
-
-theorem _root_.Dense.exists_dist_lt {s : Set α} (hs : Dense s) (x : α) {ε : ℝ} (hε : 0 < ε) :
-    ∃ y ∈ s, dist x y < ε := by
-  have : (ball x ε).Nonempty := by simp [hε]
-  simpa only [mem_ball'] using hs.exists_mem_open isOpen_ball this
-#align dense.exists_dist_lt Dense.exists_dist_lt
-
-nonrec theorem _root_.DenseRange.exists_dist_lt {β : Type*} {f : β → α} (hf : DenseRange f) (x : α)
-    {ε : ℝ} (hε : 0 < ε) : ∃ y, dist x (f y) < ε :=
-  exists_range_iff.1 (hf.exists_dist_lt x hε)
-#align dense_range.exists_dist_lt DenseRange.exists_dist_lt
-
-end Metric
-
-open Metric
-
-/-Instantiate a pseudometric space as a pseudoemetric space. Before we can state the instance,
-we need to show that the uniform structure coming from the edistance and the
-distance coincide. -/
-
--- porting note: new
-theorem Metric.uniformity_edist_aux {α} (d : α → α → ℝ≥0) :
-    ⨅ ε > (0 : ℝ), 𝓟 { p : α × α | ↑(d p.1 p.2) < ε } =
-      ⨅ ε > (0 : ℝ≥0∞), 𝓟 { p : α × α | ↑(d p.1 p.2) < ε } := by
-  simp only [le_antisymm_iff, le_iInf_iff, le_principal_iff]
-  refine ⟨fun ε hε => ?_, fun ε hε => ?_⟩
-  · rcases ENNReal.lt_iff_exists_nnreal_btwn.1 hε with ⟨ε', ε'0, ε'ε⟩
-    refine mem_iInf_of_mem (ε' : ℝ) (mem_iInf_of_mem (ENNReal.coe_pos.1 ε'0) ?_)
-    exact fun x hx => lt_trans (ENNReal.coe_lt_coe.2 hx) ε'ε
-  · lift ε to ℝ≥0 using le_of_lt hε
-    refine mem_iInf_of_mem (ε : ℝ≥0∞) (mem_iInf_of_mem (ENNReal.coe_pos.2 hε) ?_)
-    exact fun _ => ENNReal.coe_lt_coe.1
-
-theorem Metric.uniformity_edist : 𝓤 α = ⨅ ε > 0, 𝓟 { p : α × α | edist p.1 p.2 < ε } := by
-  simp only [PseudoMetricSpace.uniformity_dist, dist_nndist, edist_nndist,
-    Metric.uniformity_edist_aux]
-#align metric.uniformity_edist Metric.uniformity_edist
-
--- see Note [lower instance priority]
-/-- A pseudometric space induces a pseudoemetric space -/
-instance (priority := 100) PseudoMetricSpace.toPseudoEMetricSpace : PseudoEMetricSpace α :=
-  { ‹PseudoMetricSpace α› with
-    edist_self := by simp [edist_dist]
-    edist_comm := fun _ _ => by simp only [edist_dist, dist_comm]
-    edist_triangle := fun x y z => by
-      simp only [edist_dist, ← ENNReal.ofReal_add, dist_nonneg]
-      rw [ENNReal.ofReal_le_ofReal_iff _]
-      · exact dist_triangle _ _ _
-      · simpa using add_le_add (dist_nonneg : 0 ≤ dist x y) dist_nonneg
-    uniformity_edist := Metric.uniformity_edist }
-#align pseudo_metric_space.to_pseudo_emetric_space PseudoMetricSpace.toPseudoEMetricSpace
-
-/-- Expressing the uniformity in terms of `edist` -/
-@[deprecated _root_.uniformity_basis_edist]
-protected theorem Metric.uniformity_basis_edist :
-    (𝓤 α).HasBasis (fun ε : ℝ≥0∞ => 0 < ε) fun ε => { p | edist p.1 p.2 < ε } :=
-  uniformity_basis_edist
-#align pseudo_metric.uniformity_basis_edist Metric.uniformity_basis_edist
-
-/-- In a pseudometric space, an open ball of infinite radius is the whole space -/
-theorem Metric.eball_top_eq_univ (x : α) : EMetric.ball x ∞ = Set.univ :=
-  Set.eq_univ_iff_forall.mpr fun y => edist_lt_top y x
-#align metric.eball_top_eq_univ Metric.eball_top_eq_univ
-
-/-- Balls defined using the distance or the edistance coincide -/
-@[simp]
-theorem Metric.emetric_ball {x : α} {ε : ℝ} : EMetric.ball x (ENNReal.ofReal ε) = ball x ε := by
-  ext y
-  simp only [EMetric.mem_ball, mem_ball, edist_dist]
-  exact ENNReal.ofReal_lt_ofReal_iff_of_nonneg dist_nonneg
-#align metric.emetric_ball Metric.emetric_ball
-
-/-- Balls defined using the distance or the edistance coincide -/
-@[simp]
-theorem Metric.emetric_ball_nnreal {x : α} {ε : ℝ≥0} : EMetric.ball x ε = ball x ε := by
-  rw [← Metric.emetric_ball]
-  simp
-#align metric.emetric_ball_nnreal Metric.emetric_ball_nnreal
-
-/-- Closed balls defined using the distance or the edistance coincide -/
-theorem Metric.emetric_closedBall {x : α} {ε : ℝ} (h : 0 ≤ ε) :
-    EMetric.closedBall x (ENNReal.ofReal ε) = closedBall x ε := by
-  ext y; simp [edist_le_ofReal h]
-#align metric.emetric_closed_ball Metric.emetric_closedBall
-
-/-- Closed balls defined using the distance or the edistance coincide -/
-@[simp]
-theorem Metric.emetric_closedBall_nnreal {x : α} {ε : ℝ≥0} :
-    EMetric.closedBall x ε = closedBall x ε := by
-  rw [← Metric.emetric_closedBall ε.coe_nonneg, ENNReal.ofReal_coe_nnreal]
-#align metric.emetric_closed_ball_nnreal Metric.emetric_closedBall_nnreal
-
-@[simp]
-theorem Metric.emetric_ball_top (x : α) : EMetric.ball x ⊤ = univ :=
-  eq_univ_of_forall fun _ => edist_lt_top _ _
-#align metric.emetric_ball_top Metric.emetric_ball_top
-
-theorem Metric.inseparable_iff {x y : α} : Inseparable x y ↔ dist x y = 0 := by
-  rw [EMetric.inseparable_iff, edist_nndist, dist_nndist, ENNReal.coe_eq_zero, NNReal.coe_eq_zero]
-#align metric.inseparable_iff Metric.inseparable_iff
-
-/-- Build a new pseudometric space from an old one where the bundled uniform structure is provably
-(but typically non-definitionaly) equal to some given uniform structure.
-See Note [forgetful inheritance].
--/
-@[reducible]
-def PseudoMetricSpace.replaceUniformity {α} [U : UniformSpace α] (m : PseudoMetricSpace α)
-    (H : 𝓤[U] = 𝓤[PseudoEMetricSpace.toUniformSpace]) : PseudoMetricSpace α :=
-  { m with
-    toUniformSpace := U
-    uniformity_dist := H.trans PseudoMetricSpace.uniformity_dist }
-#align pseudo_metric_space.replace_uniformity PseudoMetricSpace.replaceUniformity
-
-theorem PseudoMetricSpace.replaceUniformity_eq {α} [U : UniformSpace α] (m : PseudoMetricSpace α)
-    (H : 𝓤[U] = 𝓤[PseudoEMetricSpace.toUniformSpace]) : m.replaceUniformity H = m := by
-  ext
-  rfl
-#align pseudo_metric_space.replace_uniformity_eq PseudoMetricSpace.replaceUniformity_eq
-
--- ensure that the bornology is unchanged when replacing the uniformity.
-example {α} [U : UniformSpace α] (m : PseudoMetricSpace α)
-    (H : 𝓤[U] = 𝓤[PseudoEMetricSpace.toUniformSpace]) :
-  (PseudoMetricSpace.replaceUniformity m H).toBornology = m.toBornology := rfl
-
-/-- Build a new pseudo metric space from an old one where the bundled topological structure is
-provably (but typically non-definitionaly) equal to some given topological structure.
-See Note [forgetful inheritance].
--/
-@[reducible]
-def PseudoMetricSpace.replaceTopology {γ} [U : TopologicalSpace γ] (m : PseudoMetricSpace γ)
-    (H : U = m.toUniformSpace.toTopologicalSpace) : PseudoMetricSpace γ :=
-  @PseudoMetricSpace.replaceUniformity γ (m.toUniformSpace.replaceTopology H) m rfl
-#align pseudo_metric_space.replace_topology PseudoMetricSpace.replaceTopology
-
-theorem PseudoMetricSpace.replaceTopology_eq {γ} [U : TopologicalSpace γ] (m : PseudoMetricSpace γ)
-    (H : U = m.toUniformSpace.toTopologicalSpace) : m.replaceTopology H = m := by
-  ext
-  rfl
-#align pseudo_metric_space.replace_topology_eq PseudoMetricSpace.replaceTopology_eq
-
-/-- One gets a pseudometric space from an emetric space if the edistance
-is everywhere finite, by pushing the edistance to reals. We set it up so that the edist and the
-uniformity are defeq in the pseudometric space and the pseudoemetric space. In this definition, the
-distance is given separately, to be able to prescribe some expression which is not defeq to the
-push-forward of the edistance to reals. -/
-def PseudoEMetricSpace.toPseudoMetricSpaceOfDist {α : Type u} [e : PseudoEMetricSpace α]
-    (dist : α → α → ℝ) (edist_ne_top : ∀ x y : α, edist x y ≠ ⊤)
-    (h : ∀ x y, dist x y = ENNReal.toReal (edist x y)) : PseudoMetricSpace α where
-  dist := dist
-  dist_self x := by simp [h]
-  dist_comm x y := by simp [h, edist_comm]
-  dist_triangle x y z := by
-    simp only [h]
-    exact ENNReal.toReal_le_add (edist_triangle _ _ _) (edist_ne_top _ _) (edist_ne_top _ _)
-  edist := edist
-  edist_dist _ _ := by simp only [h, ENNReal.ofReal_toReal (edist_ne_top _ _)]
-  toUniformSpace := e.toUniformSpace
-  uniformity_dist := e.uniformity_edist.trans <| by
-    simpa only [ENNReal.coe_toNNReal (edist_ne_top _ _), h]
-      using (Metric.uniformity_edist_aux fun x y : α => (edist x y).toNNReal).symm
-#align pseudo_emetric_space.to_pseudo_metric_space_of_dist PseudoEMetricSpace.toPseudoMetricSpaceOfDist
-
-/-- One gets a pseudometric space from an emetric space if the edistance
-is everywhere finite, by pushing the edistance to reals. We set it up so that the edist and the
-uniformity are defeq in the pseudometric space and the emetric space. -/
-@[reducible]
-def PseudoEMetricSpace.toPseudoMetricSpace {α : Type u} [PseudoEMetricSpace α]
-    (h : ∀ x y : α, edist x y ≠ ⊤) : PseudoMetricSpace α :=
-  PseudoEMetricSpace.toPseudoMetricSpaceOfDist (fun x y => ENNReal.toReal (edist x y)) h fun _ _ =>
-    rfl
-#align pseudo_emetric_space.to_pseudo_metric_space PseudoEMetricSpace.toPseudoMetricSpace
-
-/-- Build a new pseudometric space from an old one where the bundled bornology structure is provably
-(but typically non-definitionaly) equal to some given bornology structure.
-See Note [forgetful inheritance].
--/
-@[reducible]
-def PseudoMetricSpace.replaceBornology {α} [B : Bornology α] (m : PseudoMetricSpace α)
-    (H : ∀ s, @IsBounded _ B s ↔ @IsBounded _ PseudoMetricSpace.toBornology s) :
-    PseudoMetricSpace α :=
-  { m with
-    toBornology := B
-    cobounded_sets := Set.ext <| compl_surjective.forall.2 fun s =>
-        (H s).trans <| by rw [isBounded_iff, mem_setOf_eq, compl_compl] }
-#align pseudo_metric_space.replace_bornology PseudoMetricSpace.replaceBornology
-
-theorem PseudoMetricSpace.replaceBornology_eq {α} [m : PseudoMetricSpace α] [B : Bornology α]
-    (H : ∀ s, @IsBounded _ B s ↔ @IsBounded _ PseudoMetricSpace.toBornology s) :
-    PseudoMetricSpace.replaceBornology _ H = m := by
-  ext
-  rfl
-#align pseudo_metric_space.replace_bornology_eq PseudoMetricSpace.replaceBornology_eq
-
--- ensure that the uniformity is unchanged when replacing the bornology.
-example {α} [B : Bornology α] (m : PseudoMetricSpace α)
-    (H : ∀ s, @IsBounded _ B s ↔ @IsBounded _ PseudoMetricSpace.toBornology s) :
-  (PseudoMetricSpace.replaceBornology m H).toUniformSpace = m.toUniformSpace := rfl
-
-/-- A very useful criterion to show that a space is complete is to show that all sequences
-which satisfy a bound of the form `dist (u n) (u m) < B N` for all `n m ≥ N` are
-converging. This is often applied for `B N = 2^{-N}`, i.e., with a very fast convergence to
-`0`, which makes it possible to use arguments of converging series, while this is impossible
-to do in general for arbitrary Cauchy sequences. -/
-theorem Metric.complete_of_convergent_controlled_sequences (B : ℕ → Real) (hB : ∀ n, 0 < B n)
-    (H : ∀ u : ℕ → α, (∀ N n m : ℕ, N ≤ n → N ≤ m → dist (u n) (u m) < B N) →
-      ∃ x, Tendsto u atTop (𝓝 x)) :
-    CompleteSpace α :=
-  UniformSpace.complete_of_convergent_controlled_sequences
-    (fun n => { p : α × α | dist p.1 p.2 < B n }) (fun n => dist_mem_uniformity <| hB n) H
-#align metric.complete_of_convergent_controlled_sequences Metric.complete_of_convergent_controlled_sequences
-
-theorem Metric.complete_of_cauchySeq_tendsto :
-    (∀ u : ℕ → α, CauchySeq u → ∃ a, Tendsto u atTop (𝓝 a)) → CompleteSpace α :=
-  EMetric.complete_of_cauchySeq_tendsto
-#align metric.complete_of_cauchy_seq_tendsto Metric.complete_of_cauchySeq_tendsto
-
-section Real
-
-/-- Instantiate the reals as a pseudometric space. -/
-instance Real.pseudoMetricSpace : PseudoMetricSpace ℝ where
-  dist x y := |x - y|
-  dist_self := by simp [abs_zero]
-  dist_comm x y := abs_sub_comm _ _
-  dist_triangle x y z := abs_sub_le _ _ _
-  edist_dist := fun x y => by exact ENNReal.coe_nnreal_eq _
-#align real.pseudo_metric_space Real.pseudoMetricSpace
-
-theorem Real.dist_eq (x y : ℝ) : dist x y = |x - y| := rfl
-#align real.dist_eq Real.dist_eq
-
-theorem Real.nndist_eq (x y : ℝ) : nndist x y = Real.nnabs (x - y) := rfl
-#align real.nndist_eq Real.nndist_eq
-
-theorem Real.nndist_eq' (x y : ℝ) : nndist x y = Real.nnabs (y - x) :=
-  nndist_comm _ _
-#align real.nndist_eq' Real.nndist_eq'
-
-theorem Real.dist_0_eq_abs (x : ℝ) : dist x 0 = |x| := by simp [Real.dist_eq]
-#align real.dist_0_eq_abs Real.dist_0_eq_abs
-
-theorem Real.dist_left_le_of_mem_uIcc {x y z : ℝ} (h : y ∈ uIcc x z) : dist x y ≤ dist x z := by
-  simpa only [dist_comm x] using abs_sub_left_of_mem_uIcc h
-#align real.dist_left_le_of_mem_uIcc Real.dist_left_le_of_mem_uIcc
-
-theorem Real.dist_right_le_of_mem_uIcc {x y z : ℝ} (h : y ∈ uIcc x z) : dist y z ≤ dist x z := by
-  simpa only [dist_comm _ z] using abs_sub_right_of_mem_uIcc h
-#align real.dist_right_le_of_mem_uIcc Real.dist_right_le_of_mem_uIcc
-
-theorem Real.dist_le_of_mem_uIcc {x y x' y' : ℝ} (hx : x ∈ uIcc x' y') (hy : y ∈ uIcc x' y') :
-    dist x y ≤ dist x' y' :=
-  abs_sub_le_of_uIcc_subset_uIcc <| uIcc_subset_uIcc (by rwa [uIcc_comm]) (by rwa [uIcc_comm])
-#align real.dist_le_of_mem_uIcc Real.dist_le_of_mem_uIcc
-
-theorem Real.dist_le_of_mem_Icc {x y x' y' : ℝ} (hx : x ∈ Icc x' y') (hy : y ∈ Icc x' y') :
-    dist x y ≤ y' - x' := by
-  simpa only [Real.dist_eq, abs_of_nonpos (sub_nonpos.2 <| hx.1.trans hx.2), neg_sub] using
-    Real.dist_le_of_mem_uIcc (Icc_subset_uIcc hx) (Icc_subset_uIcc hy)
-#align real.dist_le_of_mem_Icc Real.dist_le_of_mem_Icc
-
-theorem Real.dist_le_of_mem_Icc_01 {x y : ℝ} (hx : x ∈ Icc (0 : ℝ) 1) (hy : y ∈ Icc (0 : ℝ) 1) :
-    dist x y ≤ 1 := by simpa only [sub_zero] using Real.dist_le_of_mem_Icc hx hy
-#align real.dist_le_of_mem_Icc_01 Real.dist_le_of_mem_Icc_01
-
-instance : OrderTopology ℝ :=
-  orderTopology_of_nhds_abs fun x => by
-    simp only [nhds_basis_ball.eq_biInf, ball, Real.dist_eq, abs_sub_comm]
-
-theorem Real.ball_eq_Ioo (x r : ℝ) : ball x r = Ioo (x - r) (x + r) :=
-  Set.ext fun y => by
-    rw [mem_ball, dist_comm, Real.dist_eq, abs_sub_lt_iff, mem_Ioo, ← sub_lt_iff_lt_add',
-      sub_lt_comm]
-#align real.ball_eq_Ioo Real.ball_eq_Ioo
-
-theorem Real.closedBall_eq_Icc {x r : ℝ} : closedBall x r = Icc (x - r) (x + r) := by
-  ext y
-  rw [mem_closedBall, dist_comm, Real.dist_eq, abs_sub_le_iff, mem_Icc, ← sub_le_iff_le_add',
-    sub_le_comm]
-#align real.closed_ball_eq_Icc Real.closedBall_eq_Icc
-
-theorem Real.Ioo_eq_ball (x y : ℝ) : Ioo x y = ball ((x + y) / 2) ((y - x) / 2) := by
-  rw [Real.ball_eq_Ioo, ← sub_div, add_comm, ← sub_add, add_sub_cancel', add_self_div_two,
-    ← add_div, add_assoc, add_sub_cancel'_right, add_self_div_two]
-#align real.Ioo_eq_ball Real.Ioo_eq_ball
-
-theorem Real.Icc_eq_closedBall (x y : ℝ) : Icc x y = closedBall ((x + y) / 2) ((y - x) / 2) := by
-  rw [Real.closedBall_eq_Icc, ← sub_div, add_comm, ← sub_add, add_sub_cancel', add_self_div_two, ←
-    add_div, add_assoc, add_sub_cancel'_right, add_self_div_two]
-#align real.Icc_eq_closed_ball Real.Icc_eq_closedBall
-
-section MetricOrdered
-
-variable [Preorder α] [CompactIccSpace α]
-
-theorem totallyBounded_Icc (a b : α) : TotallyBounded (Icc a b) :=
-  isCompact_Icc.totallyBounded
-#align totally_bounded_Icc totallyBounded_Icc
-
-theorem totallyBounded_Ico (a b : α) : TotallyBounded (Ico a b) :=
-  totallyBounded_subset Ico_subset_Icc_self (totallyBounded_Icc a b)
-#align totally_bounded_Ico totallyBounded_Ico
-
-theorem totallyBounded_Ioc (a b : α) : TotallyBounded (Ioc a b) :=
-  totallyBounded_subset Ioc_subset_Icc_self (totallyBounded_Icc a b)
-#align totally_bounded_Ioc totallyBounded_Ioc
-
-theorem totallyBounded_Ioo (a b : α) : TotallyBounded (Ioo a b) :=
-  totallyBounded_subset Ioo_subset_Icc_self (totallyBounded_Icc a b)
-#align totally_bounded_Ioo totallyBounded_Ioo
-
-end MetricOrdered
-
-/-- Special case of the sandwich theorem; see `tendsto_of_tendsto_of_tendsto_of_le_of_le'` for the
-general case. -/
-theorem squeeze_zero' {α} {f g : α → ℝ} {t₀ : Filter α} (hf : ∀ᶠ t in t₀, 0 ≤ f t)
-    (hft : ∀ᶠ t in t₀, f t ≤ g t) (g0 : Tendsto g t₀ (nhds 0)) : Tendsto f t₀ (𝓝 0) :=
-  tendsto_of_tendsto_of_tendsto_of_le_of_le' tendsto_const_nhds g0 hf hft
-#align squeeze_zero' squeeze_zero'
-
-/-- Special case of the sandwich theorem; see `tendsto_of_tendsto_of_tendsto_of_le_of_le`
-and `tendsto_of_tendsto_of_tendsto_of_le_of_le'` for the general case. -/
-theorem squeeze_zero {α} {f g : α → ℝ} {t₀ : Filter α} (hf : ∀ t, 0 ≤ f t) (hft : ∀ t, f t ≤ g t)
-    (g0 : Tendsto g t₀ (𝓝 0)) : Tendsto f t₀ (𝓝 0) :=
-  squeeze_zero' (eventually_of_forall hf) (eventually_of_forall hft) g0
-#align squeeze_zero squeeze_zero
-
-theorem Metric.uniformity_eq_comap_nhds_zero :
-    𝓤 α = comap (fun p : α × α => dist p.1 p.2) (𝓝 (0 : ℝ)) := by
-  ext s
-  simp only [mem_uniformity_dist, (nhds_basis_ball.comap _).mem_iff]
-  simp [subset_def, Real.dist_0_eq_abs]
-#align metric.uniformity_eq_comap_nhds_zero Metric.uniformity_eq_comap_nhds_zero
-
-theorem cauchySeq_iff_tendsto_dist_atTop_0 [Nonempty β] [SemilatticeSup β] {u : β → α} :
-    CauchySeq u ↔ Tendsto (fun n : β × β => dist (u n.1) (u n.2)) atTop (𝓝 0) := by
-  rw [cauchySeq_iff_tendsto, Metric.uniformity_eq_comap_nhds_zero, tendsto_comap_iff]; rfl
-#align cauchy_seq_iff_tendsto_dist_at_top_0 cauchySeq_iff_tendsto_dist_atTop_0
-
-theorem tendsto_uniformity_iff_dist_tendsto_zero {f : ι → α × α} {p : Filter ι} :
-    Tendsto f p (𝓤 α) ↔ Tendsto (fun x => dist (f x).1 (f x).2) p (𝓝 0) := by
-  rw [Metric.uniformity_eq_comap_nhds_zero, tendsto_comap_iff]; rfl
-#align tendsto_uniformity_iff_dist_tendsto_zero tendsto_uniformity_iff_dist_tendsto_zero
-
-theorem Filter.Tendsto.congr_dist {f₁ f₂ : ι → α} {p : Filter ι} {a : α}
-    (h₁ : Tendsto f₁ p (𝓝 a)) (h : Tendsto (fun x => dist (f₁ x) (f₂ x)) p (𝓝 0)) :
-    Tendsto f₂ p (𝓝 a) :=
-  h₁.congr_uniformity <| tendsto_uniformity_iff_dist_tendsto_zero.2 h
-#align filter.tendsto.congr_dist Filter.Tendsto.congr_dist
-
-alias tendsto_of_tendsto_of_dist := Filter.Tendsto.congr_dist
-#align tendsto_of_tendsto_of_dist tendsto_of_tendsto_of_dist
-
-theorem tendsto_iff_of_dist {f₁ f₂ : ι → α} {p : Filter ι} {a : α}
-    (h : Tendsto (fun x => dist (f₁ x) (f₂ x)) p (𝓝 0)) : Tendsto f₁ p (𝓝 a) ↔ Tendsto f₂ p (𝓝 a) :=
-  Uniform.tendsto_congr <| tendsto_uniformity_iff_dist_tendsto_zero.2 h
-#align tendsto_iff_of_dist tendsto_iff_of_dist
-
-/-- If `u` is a neighborhood of `x`, then for small enough `r`, the closed ball
-`Metric.closedBall x r` is contained in `u`. -/
-theorem eventually_closedBall_subset {x : α} {u : Set α} (hu : u ∈ 𝓝 x) :
-    ∀ᶠ r in 𝓝 (0 : ℝ), closedBall x r ⊆ u := by
-  obtain ⟨ε, εpos, hε⟩ : ∃ ε, 0 < ε ∧ closedBall x ε ⊆ u := nhds_basis_closedBall.mem_iff.1 hu
-  have : Iic ε ∈ 𝓝 (0 : ℝ) := Iic_mem_nhds εpos
-  filter_upwards [this] with _ hr using Subset.trans (closedBall_subset_closedBall hr) hε
-#align eventually_closed_ball_subset eventually_closedBall_subset
-
-end Real
-
-section CauchySeq
-
-variable [Nonempty β] [SemilatticeSup β]
-
-/-- In a pseudometric space, Cauchy sequences are characterized by the fact that, eventually,
-the distance between its elements is arbitrarily small -/
--- porting note: @[nolint ge_or_gt] doesn't exist
-theorem Metric.cauchySeq_iff {u : β → α} :
-    CauchySeq u ↔ ∀ ε > 0, ∃ N, ∀ m ≥ N, ∀ n ≥ N, dist (u m) (u n) < ε :=
-  uniformity_basis_dist.cauchySeq_iff
-#align metric.cauchy_seq_iff Metric.cauchySeq_iff
-
-/-- A variation around the pseudometric characterization of Cauchy sequences -/
-theorem Metric.cauchySeq_iff' {u : β → α} :
-    CauchySeq u ↔ ∀ ε > 0, ∃ N, ∀ n ≥ N, dist (u n) (u N) < ε :=
-  uniformity_basis_dist.cauchySeq_iff'
-#align metric.cauchy_seq_iff' Metric.cauchySeq_iff'
-
--- see Note [nolint_ge]
-/-- In a pseudometric space, uniform Cauchy sequences are characterized by the fact that,
-eventually, the distance between all its elements is uniformly, arbitrarily small -/
--- porting note: no attr @[nolint ge_or_gt]
-theorem Metric.uniformCauchySeqOn_iff {γ : Type*} {F : β → γ → α} {s : Set γ} :
-    UniformCauchySeqOn F atTop s ↔ ∀ ε > (0 : ℝ),
-      ∃ N : β, ∀ m ≥ N, ∀ n ≥ N, ∀ x ∈ s, dist (F m x) (F n x) < ε := by
-  constructor
-  · intro h ε hε
-    let u := { a : α × α | dist a.fst a.snd < ε }
-    have hu : u ∈ 𝓤 α := Metric.mem_uniformity_dist.mpr ⟨ε, hε, by simp⟩
-    rw [← @Filter.eventually_atTop_prod_self' _ _ _ fun m =>
-      ∀ x ∈ s, dist (F m.fst x) (F m.snd x) < ε]
-    specialize h u hu
-    rw [prod_atTop_atTop_eq] at h
-    exact h.mono fun n h x hx => h x hx
-  · intro h u hu
-    rcases Metric.mem_uniformity_dist.mp hu with ⟨ε, hε, hab⟩
-    rcases h ε hε with ⟨N, hN⟩
-    rw [prod_atTop_atTop_eq, eventually_atTop]
-    use (N, N)
-    intro b hb x hx
-    rcases hb with ⟨hbl, hbr⟩
-    exact hab (hN b.fst hbl.ge b.snd hbr.ge x hx)
-#align metric.uniform_cauchy_seq_on_iff Metric.uniformCauchySeqOn_iff
-
-/-- If the distance between `s n` and `s m`, `n ≤ m` is bounded above by `b n`
-and `b` converges to zero, then `s` is a Cauchy sequence.  -/
-theorem cauchySeq_of_le_tendsto_0' {s : β → α} (b : β → ℝ)
-    (h : ∀ n m : β, n ≤ m → dist (s n) (s m) ≤ b n) (h₀ : Tendsto b atTop (𝓝 0)) : CauchySeq s :=
-  Metric.cauchySeq_iff'.2 fun ε ε0 => (h₀.eventually (gt_mem_nhds ε0)).exists.imp fun N hN n hn =>
-    calc dist (s n) (s N) = dist (s N) (s n) := dist_comm _ _
-    _ ≤ b N := h _ _ hn
-    _ < ε := hN
-#align cauchy_seq_of_le_tendsto_0' cauchySeq_of_le_tendsto_0'
-
-/-- If the distance between `s n` and `s m`, `n, m ≥ N` is bounded above by `b N`
-and `b` converges to zero, then `s` is a Cauchy sequence.  -/
-theorem cauchySeq_of_le_tendsto_0 {s : β → α} (b : β → ℝ)
-    (h : ∀ n m N : β, N ≤ n → N ≤ m → dist (s n) (s m) ≤ b N) (h₀ : Tendsto b atTop (𝓝 0)) :
-    CauchySeq s :=
-  cauchySeq_of_le_tendsto_0' b (fun _n _m hnm => h _ _ _ le_rfl hnm) h₀
-#align cauchy_seq_of_le_tendsto_0 cauchySeq_of_le_tendsto_0
-
-/-- A Cauchy sequence on the natural numbers is bounded. -/
-theorem cauchySeq_bdd {u : ℕ → α} (hu : CauchySeq u) : ∃ R > 0, ∀ m n, dist (u m) (u n) < R := by
-  rcases Metric.cauchySeq_iff'.1 hu 1 zero_lt_one with ⟨N, hN⟩
-  suffices : ∃ R > 0, ∀ n, dist (u n) (u N) < R
-  · rcases this with ⟨R, R0, H⟩
-    exact ⟨_, add_pos R0 R0, fun m n =>
-      lt_of_le_of_lt (dist_triangle_right _ _ _) (add_lt_add (H m) (H n))⟩
-  let R := Finset.sup (Finset.range N) fun n => nndist (u n) (u N)
-  refine' ⟨↑R + 1, add_pos_of_nonneg_of_pos R.2 zero_lt_one, fun n => _⟩
-  cases' le_or_lt N n with h h
-  · exact lt_of_lt_of_le (hN _ h) (le_add_of_nonneg_left R.2)
-  · have : _ ≤ R := Finset.le_sup (Finset.mem_range.2 h)
-    exact lt_of_le_of_lt this (lt_add_of_pos_right _ zero_lt_one)
-#align cauchy_seq_bdd cauchySeq_bdd
-
-/-- Yet another metric characterization of Cauchy sequences on integers. This one is often the
-most efficient. -/
-theorem cauchySeq_iff_le_tendsto_0 {s : ℕ → α} :
-    CauchySeq s ↔
-      ∃ b : ℕ → ℝ,
-        (∀ n, 0 ≤ b n) ∧
-          (∀ n m N : ℕ, N ≤ n → N ≤ m → dist (s n) (s m) ≤ b N) ∧ Tendsto b atTop (𝓝 0) :=
-  ⟨fun hs => by
-    /- `s` is a Cauchy sequence. The sequence `b` will be constructed by taking
-      the supremum of the distances between `s n` and `s m` for `n m ≥ N`.
-      First, we prove that all these distances are bounded, as otherwise the Sup
-      would not make sense. -/
-    let S N := (fun p : ℕ × ℕ => dist (s p.1) (s p.2)) '' { p | p.1 ≥ N ∧ p.2 ≥ N }
-    have hS : ∀ N, ∃ x, ∀ y ∈ S N, y ≤ x := by
-      rcases cauchySeq_bdd hs with ⟨R, -, hR⟩
-      refine' fun N => ⟨R, _⟩
-      rintro _ ⟨⟨m, n⟩, _, rfl⟩
-      exact le_of_lt (hR m n)
-    -- Prove that it bounds the distances of points in the Cauchy sequence
-    have ub : ∀ m n N, N ≤ m → N ≤ n → dist (s m) (s n) ≤ sSup (S N) := fun m n N hm hn =>
-      le_csSup (hS N) ⟨⟨_, _⟩, ⟨hm, hn⟩, rfl⟩
-    have S0m : ∀ n, (0 : ℝ) ∈ S n := fun n => ⟨⟨n, n⟩, ⟨le_rfl, le_rfl⟩, dist_self _⟩
-    have S0 := fun n => le_csSup (hS n) (S0m n)
-    -- Prove that it tends to `0`, by using the Cauchy property of `s`
-    refine' ⟨fun N => sSup (S N), S0, ub, Metric.tendsto_atTop.2 fun ε ε0 => _⟩
-    refine' (Metric.cauchySeq_iff.1 hs (ε / 2) (half_pos ε0)).imp fun N hN n hn => _
-    rw [Real.dist_0_eq_abs, abs_of_nonneg (S0 n)]
-    refine' lt_of_le_of_lt (csSup_le ⟨_, S0m _⟩ _) (half_lt_self ε0)
-    rintro _ ⟨⟨m', n'⟩, ⟨hm', hn'⟩, rfl⟩
-    exact le_of_lt (hN _ (le_trans hn hm') _ (le_trans hn hn')),
-   fun ⟨b, _, b_bound, b_lim⟩ => cauchySeq_of_le_tendsto_0 b b_bound b_lim⟩
-#align cauchy_seq_iff_le_tendsto_0 cauchySeq_iff_le_tendsto_0
-
-end CauchySeq
-
-/-- Pseudometric space structure pulled back by a function. -/
-@[reducible]
-def PseudoMetricSpace.induced {α β} (f : α → β) (m : PseudoMetricSpace β) :
-    PseudoMetricSpace α where
-  dist x y := dist (f x) (f y)
-  dist_self x := dist_self _
-  dist_comm x y := dist_comm _ _
-  dist_triangle x y z := dist_triangle _ _ _
-  edist x y := edist (f x) (f y)
-  edist_dist x y := edist_dist _ _
-  toUniformSpace := UniformSpace.comap f m.toUniformSpace
-  uniformity_dist := (uniformity_basis_dist.comap _).eq_biInf
-  toBornology := Bornology.induced f
-  cobounded_sets := Set.ext fun s => mem_comap_iff_compl.trans <| by
-    simp only [← isBounded_def, isBounded_iff, ball_image_iff, mem_setOf]
-#align pseudo_metric_space.induced PseudoMetricSpace.induced
-
-/-- Pull back a pseudometric space structure by an inducing map. This is a version of
-`PseudoMetricSpace.induced` useful in case if the domain already has a `TopologicalSpace`
-structure. -/
-def Inducing.comapPseudoMetricSpace {α β} [TopologicalSpace α] [m : PseudoMetricSpace β] {f : α → β}
-    (hf : Inducing f) : PseudoMetricSpace α :=
-  .replaceTopology (.induced f m) hf.induced
-#align inducing.comap_pseudo_metric_space Inducing.comapPseudoMetricSpace
-
-/-- Pull back a pseudometric space structure by a uniform inducing map. This is a version of
-`PseudoMetricSpace.induced` useful in case if the domain already has a `UniformSpace`
-structure. -/
-def UniformInducing.comapPseudoMetricSpace {α β} [UniformSpace α] [m : PseudoMetricSpace β]
-    (f : α → β) (h : UniformInducing f) : PseudoMetricSpace α :=
-  .replaceUniformity (.induced f m) h.comap_uniformity.symm
-#align uniform_inducing.comap_pseudo_metric_space UniformInducing.comapPseudoMetricSpace
-
-instance Subtype.pseudoMetricSpace {p : α → Prop} : PseudoMetricSpace (Subtype p) :=
-  PseudoMetricSpace.induced Subtype.val ‹_›
-#align subtype.pseudo_metric_space Subtype.pseudoMetricSpace
-
-theorem Subtype.dist_eq {p : α → Prop} (x y : Subtype p) : dist x y = dist (x : α) y :=
-  rfl
-#align subtype.dist_eq Subtype.dist_eq
-
-theorem Subtype.nndist_eq {p : α → Prop} (x y : Subtype p) : nndist x y = nndist (x : α) y :=
-  rfl
-#align subtype.nndist_eq Subtype.nndist_eq
-
-namespace MulOpposite
-
-@[to_additive]
-instance instPseudoMetricSpaceMulOpposite : PseudoMetricSpace αᵐᵒᵖ :=
-  PseudoMetricSpace.induced MulOpposite.unop ‹_›
-
-@[to_additive (attr := simp)]
-theorem dist_unop (x y : αᵐᵒᵖ) : dist (unop x) (unop y) = dist x y := rfl
-#align mul_opposite.dist_unop MulOpposite.dist_unop
-#align add_opposite.dist_unop AddOpposite.dist_unop
-
-@[to_additive (attr := simp)]
-theorem dist_op (x y : α) : dist (op x) (op y) = dist x y := rfl
-#align mul_opposite.dist_op MulOpposite.dist_op
-#align add_opposite.dist_op AddOpposite.dist_op
-
-@[to_additive (attr := simp)]
-theorem nndist_unop (x y : αᵐᵒᵖ) : nndist (unop x) (unop y) = nndist x y := rfl
-#align mul_opposite.nndist_unop MulOpposite.nndist_unop
-#align add_opposite.nndist_unop AddOpposite.nndist_unop
-
-@[to_additive (attr := simp)]
-theorem nndist_op (x y : α) : nndist (op x) (op y) = nndist x y := rfl
-#align mul_opposite.nndist_op MulOpposite.nndist_op
-#align add_opposite.nndist_op AddOpposite.nndist_op
-
-end MulOpposite
-
-section NNReal
-
-instance : PseudoMetricSpace ℝ≥0 := Subtype.pseudoMetricSpace
-
-theorem NNReal.dist_eq (a b : ℝ≥0) : dist a b = |(a : ℝ) - b| := rfl
-#align nnreal.dist_eq NNReal.dist_eq
-
-theorem NNReal.nndist_eq (a b : ℝ≥0) : nndist a b = max (a - b) (b - a) :=
-  eq_of_forall_ge_iff fun _ => by
-    simp only [← NNReal.coe_le_coe, coe_nndist, dist_eq, max_le_iff, abs_sub_le_iff,
-      tsub_le_iff_right, NNReal.coe_add]
-#align nnreal.nndist_eq NNReal.nndist_eq
-
-@[simp]
-theorem NNReal.nndist_zero_eq_val (z : ℝ≥0) : nndist 0 z = z := by
-  simp only [NNReal.nndist_eq, max_eq_right, tsub_zero, zero_tsub, zero_le']
-#align nnreal.nndist_zero_eq_val NNReal.nndist_zero_eq_val
-
-@[simp]
-theorem NNReal.nndist_zero_eq_val' (z : ℝ≥0) : nndist z 0 = z := by
-  rw [nndist_comm]
-  exact NNReal.nndist_zero_eq_val z
-#align nnreal.nndist_zero_eq_val' NNReal.nndist_zero_eq_val'
-
-theorem NNReal.le_add_nndist (a b : ℝ≥0) : a ≤ b + nndist a b := by
-  suffices (a : ℝ) ≤ (b : ℝ) + dist a b by
-    rwa [← NNReal.coe_le_coe, NNReal.coe_add, coe_nndist]
-  rw [← sub_le_iff_le_add']
-  exact le_of_abs_le (dist_eq a b).ge
-#align nnreal.le_add_nndist NNReal.le_add_nndist
-
-end NNReal
-
-section ULift
-
-variable [PseudoMetricSpace β]
-
-instance : PseudoMetricSpace (ULift β) :=
-  PseudoMetricSpace.induced ULift.down ‹_›
-
-theorem ULift.dist_eq (x y : ULift β) : dist x y = dist x.down y.down := rfl
-#align ulift.dist_eq ULift.dist_eq
-
-theorem ULift.nndist_eq (x y : ULift β) : nndist x y = nndist x.down y.down := rfl
-#align ulift.nndist_eq ULift.nndist_eq
-
-@[simp]
-theorem ULift.dist_up_up (x y : β) : dist (ULift.up x) (ULift.up y) = dist x y := rfl
-#align ulift.dist_up_up ULift.dist_up_up
-
-@[simp]
-theorem ULift.nndist_up_up (x y : β) : nndist (ULift.up x) (ULift.up y) = nndist x y := rfl
-#align ulift.nndist_up_up ULift.nndist_up_up
-
-end ULift
-
-section Prod
-
-variable [PseudoMetricSpace β]
-
--- porting note: added `let`, otherwise `simp` failed
-instance Prod.pseudoMetricSpaceMax : PseudoMetricSpace (α × β) :=
-  let i := PseudoEMetricSpace.toPseudoMetricSpaceOfDist
-    (fun x y : α × β => dist x.1 y.1 ⊔ dist x.2 y.2)
-    (fun x y => (max_lt (edist_lt_top _ _) (edist_lt_top _ _)).ne) fun x y => by
-      simp only [sup_eq_max, dist_edist, ← ENNReal.toReal_max (edist_ne_top _ _) (edist_ne_top _ _),
-        Prod.edist_eq]
-  i.replaceBornology fun s => by
-    simp only [← isBounded_image_fst_and_snd, isBounded_iff_eventually, ball_image_iff, ←
-      eventually_and, ← forall_and, ← max_le_iff]
-    rfl
-#align prod.pseudo_metric_space_max Prod.pseudoMetricSpaceMax
-
-theorem Prod.dist_eq {x y : α × β} : dist x y = max (dist x.1 y.1) (dist x.2 y.2) := rfl
-#align prod.dist_eq Prod.dist_eq
-
-@[simp]
-theorem dist_prod_same_left {x : α} {y₁ y₂ : β} : dist (x, y₁) (x, y₂) = dist y₁ y₂ := by
-  simp [Prod.dist_eq, dist_nonneg]
-#align dist_prod_same_left dist_prod_same_left
-
-@[simp]
-theorem dist_prod_same_right {x₁ x₂ : α} {y : β} : dist (x₁, y) (x₂, y) = dist x₁ x₂ := by
-  simp [Prod.dist_eq, dist_nonneg]
-#align dist_prod_same_right dist_prod_same_right
-
-theorem ball_prod_same (x : α) (y : β) (r : ℝ) : ball x r ×ˢ ball y r = ball (x, y) r :=
-  ext fun z => by simp [Prod.dist_eq]
-#align ball_prod_same ball_prod_same
-
-theorem closedBall_prod_same (x : α) (y : β) (r : ℝ) :
-    closedBall x r ×ˢ closedBall y r = closedBall (x, y) r :=
-  ext fun z => by simp [Prod.dist_eq]
-#align closed_ball_prod_same closedBall_prod_same
-
-theorem sphere_prod (x : α × β) (r : ℝ) :
-    sphere x r = sphere x.1 r ×ˢ closedBall x.2 r ∪ closedBall x.1 r ×ˢ sphere x.2 r := by
-  obtain hr | rfl | hr := lt_trichotomy r 0
-  · simp [hr]
-  · cases x
-    simp_rw [← closedBall_eq_sphere_of_nonpos le_rfl, union_self, closedBall_prod_same]
-  · ext ⟨x', y'⟩
-    simp_rw [Set.mem_union, Set.mem_prod, Metric.mem_closedBall, Metric.mem_sphere, Prod.dist_eq,
-      max_eq_iff]
-    refine' or_congr (and_congr_right _) (and_comm.trans (and_congr_left _))
-    all_goals rintro rfl; rfl
-#align sphere_prod sphere_prod
-
-end Prod
-
--- porting note: 3 new lemmas
-theorem dist_dist_dist_le_left (x y z : α) : dist (dist x z) (dist y z) ≤ dist x y :=
-  abs_dist_sub_le ..
-
-theorem dist_dist_dist_le_right (x y z : α) : dist (dist x y) (dist x z) ≤ dist y z := by
-  simpa only [dist_comm x] using dist_dist_dist_le_left y z x
-
-theorem dist_dist_dist_le (x y x' y' : α) : dist (dist x y) (dist x' y') ≤ dist x x' + dist y y' :=
-  (dist_triangle _ _ _).trans <|
-    add_le_add (dist_dist_dist_le_left _ _ _) (dist_dist_dist_le_right _ _ _)
-
-theorem uniformContinuous_dist : UniformContinuous fun p : α × α => dist p.1 p.2 :=
-  Metric.uniformContinuous_iff.2 fun ε ε0 =>
-    ⟨ε / 2, half_pos ε0, fun {a b} h =>
-      calc dist (dist a.1 a.2) (dist b.1 b.2) ≤ dist a.1 b.1 + dist a.2 b.2 :=
-        dist_dist_dist_le _ _ _ _
-      _ ≤ dist a b + dist a b := add_le_add (le_max_left _ _) (le_max_right _ _)
-      _ < ε / 2 + ε / 2 := add_lt_add h h
-      _ = ε := add_halves ε⟩
-#align uniform_continuous_dist uniformContinuous_dist
-
-protected theorem UniformContinuous.dist [UniformSpace β] {f g : β → α} (hf : UniformContinuous f)
-    (hg : UniformContinuous g) : UniformContinuous fun b => dist (f b) (g b) :=
-  uniformContinuous_dist.comp (hf.prod_mk hg)
-#align uniform_continuous.dist UniformContinuous.dist
-
-@[continuity]
-theorem continuous_dist : Continuous fun p : α × α => dist p.1 p.2 :=
-  uniformContinuous_dist.continuous
-#align continuous_dist continuous_dist
-
-@[continuity]
-protected theorem Continuous.dist [TopologicalSpace β] {f g : β → α} (hf : Continuous f)
-    (hg : Continuous g) : Continuous fun b => dist (f b) (g b) :=
-  continuous_dist.comp (hf.prod_mk hg : _)
-#align continuous.dist Continuous.dist
-
-protected theorem Filter.Tendsto.dist {f g : β → α} {x : Filter β} {a b : α}
-    (hf : Tendsto f x (𝓝 a)) (hg : Tendsto g x (𝓝 b)) :
-    Tendsto (fun x => dist (f x) (g x)) x (𝓝 (dist a b)) :=
-  (continuous_dist.tendsto (a, b)).comp (hf.prod_mk_nhds hg)
-#align filter.tendsto.dist Filter.Tendsto.dist
-
-theorem nhds_comap_dist (a : α) : ((𝓝 (0 : ℝ)).comap (dist · a)) = 𝓝 a := by
-  simp only [@nhds_eq_comap_uniformity α, Metric.uniformity_eq_comap_nhds_zero, comap_comap,
-    (· ∘ ·), dist_comm]
-#align nhds_comap_dist nhds_comap_dist
-
-theorem tendsto_iff_dist_tendsto_zero {f : β → α} {x : Filter β} {a : α} :
-    Tendsto f x (𝓝 a) ↔ Tendsto (fun b => dist (f b) a) x (𝓝 0) := by
-  rw [← nhds_comap_dist a, tendsto_comap_iff]; rfl
-#align tendsto_iff_dist_tendsto_zero tendsto_iff_dist_tendsto_zero
-
-theorem continuous_iff_continuous_dist [TopologicalSpace β] {f : β → α} :
-    Continuous f ↔ Continuous fun x : β × β => dist (f x.1) (f x.2) :=
-  ⟨fun h => h.fst'.dist h.snd', fun h =>
-    continuous_iff_continuousAt.2 fun _ => tendsto_iff_dist_tendsto_zero.2 <|
-      (h.comp (continuous_id.prod_mk continuous_const)).tendsto' _ _ <| dist_self _⟩
-#align continuous_iff_continuous_dist continuous_iff_continuous_dist
-
-theorem uniformContinuous_nndist : UniformContinuous fun p : α × α => nndist p.1 p.2 :=
-  uniformContinuous_dist.subtype_mk _
-#align uniform_continuous_nndist uniformContinuous_nndist
-
-protected theorem UniformContinuous.nndist [UniformSpace β] {f g : β → α} (hf : UniformContinuous f)
-    (hg : UniformContinuous g) : UniformContinuous fun b => nndist (f b) (g b) :=
-  uniformContinuous_nndist.comp (hf.prod_mk hg)
-#align uniform_continuous.nndist UniformContinuous.nndist
-
-theorem continuous_nndist : Continuous fun p : α × α => nndist p.1 p.2 :=
-  uniformContinuous_nndist.continuous
-#align continuous_nndist continuous_nndist
-
-protected theorem Continuous.nndist [TopologicalSpace β] {f g : β → α} (hf : Continuous f)
-    (hg : Continuous g) : Continuous fun b => nndist (f b) (g b) :=
-  continuous_nndist.comp (hf.prod_mk hg : _)
-#align continuous.nndist Continuous.nndist
-
-protected theorem Filter.Tendsto.nndist {f g : β → α} {x : Filter β} {a b : α}
-    (hf : Tendsto f x (𝓝 a)) (hg : Tendsto g x (𝓝 b)) :
-    Tendsto (fun x => nndist (f x) (g x)) x (𝓝 (nndist a b)) :=
-  (continuous_nndist.tendsto (a, b)).comp (hf.prod_mk_nhds hg)
-#align filter.tendsto.nndist Filter.Tendsto.nndist
-
-namespace Metric
-
-variable {x y z : α} {ε ε₁ ε₂ : ℝ} {s : Set α}
-
-theorem isClosed_ball : IsClosed (closedBall x ε) :=
-  isClosed_le (continuous_id.dist continuous_const) continuous_const
-#align metric.is_closed_ball Metric.isClosed_ball
-
-theorem isClosed_sphere : IsClosed (sphere x ε) :=
-  isClosed_eq (continuous_id.dist continuous_const) continuous_const
-#align metric.is_closed_sphere Metric.isClosed_sphere
-
-@[simp]
-theorem closure_closedBall : closure (closedBall x ε) = closedBall x ε :=
-  isClosed_ball.closure_eq
-#align metric.closure_closed_ball Metric.closure_closedBall
-
-@[simp]
-theorem closure_sphere : closure (sphere x ε) = sphere x ε :=
-  isClosed_sphere.closure_eq
-#align metric.closure_sphere Metric.closure_sphere
-
-theorem closure_ball_subset_closedBall : closure (ball x ε) ⊆ closedBall x ε :=
-  closure_minimal ball_subset_closedBall isClosed_ball
-#align metric.closure_ball_subset_closed_ball Metric.closure_ball_subset_closedBall
-
-theorem frontier_ball_subset_sphere : frontier (ball x ε) ⊆ sphere x ε :=
-  frontier_lt_subset_eq (continuous_id.dist continuous_const) continuous_const
-#align metric.frontier_ball_subset_sphere Metric.frontier_ball_subset_sphere
-
-theorem frontier_closedBall_subset_sphere : frontier (closedBall x ε) ⊆ sphere x ε :=
-  frontier_le_subset_eq (continuous_id.dist continuous_const) continuous_const
-#align metric.frontier_closed_ball_subset_sphere Metric.frontier_closedBall_subset_sphere
-
-theorem ball_subset_interior_closedBall : ball x ε ⊆ interior (closedBall x ε) :=
-  interior_maximal ball_subset_closedBall isOpen_ball
-#align metric.ball_subset_interior_closed_ball Metric.ball_subset_interior_closedBall
-
-/-- ε-characterization of the closure in pseudometric spaces-/
-theorem mem_closure_iff {s : Set α} {a : α} : a ∈ closure s ↔ ∀ ε > 0, ∃ b ∈ s, dist a b < ε :=
-  (mem_closure_iff_nhds_basis nhds_basis_ball).trans <| by simp only [mem_ball, dist_comm]
-#align metric.mem_closure_iff Metric.mem_closure_iff
-
-theorem mem_closure_range_iff {e : β → α} {a : α} :
-    a ∈ closure (range e) ↔ ∀ ε > 0, ∃ k : β, dist a (e k) < ε := by
-  simp only [mem_closure_iff, exists_range_iff]
-#align metric.mem_closure_range_iff Metric.mem_closure_range_iff
-
-theorem mem_closure_range_iff_nat {e : β → α} {a : α} :
-    a ∈ closure (range e) ↔ ∀ n : ℕ, ∃ k : β, dist a (e k) < 1 / ((n : ℝ) + 1) :=
-  (mem_closure_iff_nhds_basis nhds_basis_ball_inv_nat_succ).trans <| by
-    simp only [mem_ball, dist_comm, exists_range_iff, forall_const]
-#align metric.mem_closure_range_iff_nat Metric.mem_closure_range_iff_nat
-
-theorem mem_of_closed' {s : Set α} (hs : IsClosed s) {a : α} :
-    a ∈ s ↔ ∀ ε > 0, ∃ b ∈ s, dist a b < ε := by
-  simpa only [hs.closure_eq] using @mem_closure_iff _ _ s a
-#align metric.mem_of_closed' Metric.mem_of_closed'
-
-theorem closedBall_zero' (x : α) : closedBall x 0 = closure {x} :=
-  Subset.antisymm
-    (fun _y hy =>
-      mem_closure_iff.2 fun _ε ε0 => ⟨x, mem_singleton x, (mem_closedBall.1 hy).trans_lt ε0⟩)
-    (closure_minimal (singleton_subset_iff.2 (dist_self x).le) isClosed_ball)
-#align metric.closed_ball_zero' Metric.closedBall_zero'
-
-lemma eventually_isCompact_closedBall [WeaklyLocallyCompactSpace α] (x : α) :
-    ∀ᶠ r in 𝓝 (0 : ℝ), IsCompact (closedBall x r) := by
-  rcases exists_compact_mem_nhds x with ⟨s, s_compact, hs⟩
-  filter_upwards [eventually_closedBall_subset hs] with r hr
-  exact IsCompact.of_isClosed_subset s_compact isClosed_ball hr
-
-lemma exists_isCompact_closedBall [WeaklyLocallyCompactSpace α] (x : α) :
-    ∃ r, 0 < r ∧ IsCompact (closedBall x r) := by
-  have : ∀ᶠ r in 𝓝[>] 0, IsCompact (closedBall x r) :=
-    eventually_nhdsWithin_of_eventually_nhds (eventually_isCompact_closedBall x)
-  simpa only [and_comm] using (this.and self_mem_nhdsWithin).exists
-
-theorem dense_iff {s : Set α} : Dense s ↔ ∀ x, ∀ r > 0, (ball x r ∩ s).Nonempty :=
-  forall_congr' fun x => by
-    simp only [mem_closure_iff, Set.Nonempty, exists_prop, mem_inter_iff, mem_ball', and_comm]
-#align metric.dense_iff Metric.dense_iff
-
-theorem denseRange_iff {f : β → α} : DenseRange f ↔ ∀ x, ∀ r > 0, ∃ y, dist x (f y) < r :=
-  forall_congr' fun x => by simp only [mem_closure_iff, exists_range_iff]
-#align metric.dense_range_iff Metric.denseRange_iff
-
--- porting note: `TopologicalSpace.IsSeparable.separableSpace` moved to `EMetricSpace`
-
-/-- The preimage of a separable set by an inducing map is separable. -/
-protected theorem _root_.Inducing.isSeparable_preimage {f : β → α} [TopologicalSpace β]
-    (hf : Inducing f) {s : Set α} (hs : IsSeparable s) : IsSeparable (f ⁻¹' s) := by
-  have : SeparableSpace s := hs.separableSpace
-  have : SecondCountableTopology s := UniformSpace.secondCountable_of_separable _
-  have : Inducing ((mapsTo_preimage f s).restrict _ _ _) :=
-    (hf.comp inducing_subtype_val).codRestrict _
-  have := this.secondCountableTopology
-  exact isSeparable_of_separableSpace_subtype _
-#align inducing.is_separable_preimage Inducing.isSeparable_preimage
-
-protected theorem _root_.Embedding.isSeparable_preimage {f : β → α} [TopologicalSpace β]
-    (hf : Embedding f) {s : Set α} (hs : IsSeparable s) : IsSeparable (f ⁻¹' s) :=
-  hf.toInducing.isSeparable_preimage hs
-#align embedding.is_separable_preimage Embedding.isSeparable_preimage
-
-/-- If a map is continuous on a separable set `s`, then the image of `s` is also separable. -/
-theorem _root_.ContinuousOn.isSeparable_image [TopologicalSpace β] {f : α → β} {s : Set α}
-    (hf : ContinuousOn f s) (hs : IsSeparable s) : IsSeparable (f '' s) := by
-  rw [image_eq_range, ← image_univ]
-  exact (isSeparable_univ_iff.2 hs.separableSpace).image hf.restrict
-#align continuous_on.is_separable_image ContinuousOn.isSeparable_image
-
-end Metric
-
-section Pi
-
-open Finset
-
-variable {π : β → Type*} [Fintype β] [∀ b, PseudoMetricSpace (π b)]
-
-/-- A finite product of pseudometric spaces is a pseudometric space, with the sup distance. -/
-instance pseudoMetricSpacePi : PseudoMetricSpace (∀ b, π b) := by
-  /- we construct the instance from the pseudoemetric space instance to avoid checking again that
-    the uniformity is the same as the product uniformity, but we register nevertheless a nice
-    formula for the distance -/
-  let i := PseudoEMetricSpace.toPseudoMetricSpaceOfDist
-    (fun f g : ∀ b, π b => ((sup univ fun b => nndist (f b) (g b) : ℝ≥0) : ℝ))
-    (fun f g => ((Finset.sup_lt_iff bot_lt_top).2 fun b _ => edist_lt_top _ _).ne)
-    (fun f g => by
-      simp only [edist_pi_def, edist_nndist, ← ENNReal.coe_finset_sup, ENNReal.coe_toReal])
-  refine i.replaceBornology fun s => ?_
-  simp only [← isBounded_def, isBounded_iff_eventually, ← forall_isBounded_image_eval_iff,
-    ball_image_iff, ← Filter.eventually_all, Function.eval_apply, @dist_nndist (π _)]
-  refine' eventually_congr ((eventually_ge_atTop 0).mono fun C hC => _)
-  lift C to ℝ≥0 using hC
-  refine' ⟨fun H x hx y hy => NNReal.coe_le_coe.2 <| Finset.sup_le fun b _ => H b x hx y hy,
-    fun H b x hx y hy => NNReal.coe_le_coe.2 _⟩
-  simpa only using Finset.sup_le_iff.1 (NNReal.coe_le_coe.1 <| H hx hy) b (Finset.mem_univ b)
-#align pseudo_metric_space_pi pseudoMetricSpacePi
-
-theorem nndist_pi_def (f g : ∀ b, π b) : nndist f g = sup univ fun b => nndist (f b) (g b) :=
-  NNReal.eq rfl
-#align nndist_pi_def nndist_pi_def
-
-theorem dist_pi_def (f g : ∀ b, π b) : dist f g = (sup univ fun b => nndist (f b) (g b) : ℝ≥0) :=
-  rfl
-#align dist_pi_def dist_pi_def
-
-theorem nndist_pi_le_iff {f g : ∀ b, π b} {r : ℝ≥0} :
-    nndist f g ≤ r ↔ ∀ b, nndist (f b) (g b) ≤ r := by simp [nndist_pi_def]
-#align nndist_pi_le_iff nndist_pi_le_iff
-
-theorem nndist_pi_lt_iff {f g : ∀ b, π b} {r : ℝ≥0} (hr : 0 < r) :
-    nndist f g < r ↔ ∀ b, nndist (f b) (g b) < r := by
-  simp [nndist_pi_def, Finset.sup_lt_iff (show ⊥ < r from hr)]
-#align nndist_pi_lt_iff nndist_pi_lt_iff
-
-theorem nndist_pi_eq_iff {f g : ∀ b, π b} {r : ℝ≥0} (hr : 0 < r) :
-    nndist f g = r ↔ (∃ i, nndist (f i) (g i) = r) ∧ ∀ b, nndist (f b) (g b) ≤ r := by
-  rw [eq_iff_le_not_lt, nndist_pi_lt_iff hr, nndist_pi_le_iff, not_forall, and_comm]
-  simp_rw [not_lt, and_congr_left_iff, le_antisymm_iff]
-  intro h
-  refine' exists_congr fun b => _
-  apply (and_iff_right <| h _).symm
-#align nndist_pi_eq_iff nndist_pi_eq_iff
-
-theorem dist_pi_lt_iff {f g : ∀ b, π b} {r : ℝ} (hr : 0 < r) :
-    dist f g < r ↔ ∀ b, dist (f b) (g b) < r := by
-  lift r to ℝ≥0 using hr.le
-  exact nndist_pi_lt_iff hr
-#align dist_pi_lt_iff dist_pi_lt_iff
-
-theorem dist_pi_le_iff {f g : ∀ b, π b} {r : ℝ} (hr : 0 ≤ r) :
-    dist f g ≤ r ↔ ∀ b, dist (f b) (g b) ≤ r := by
-  lift r to ℝ≥0 using hr
-  exact nndist_pi_le_iff
-#align dist_pi_le_iff dist_pi_le_iff
-
-theorem dist_pi_eq_iff {f g : ∀ b, π b} {r : ℝ} (hr : 0 < r) :
-    dist f g = r ↔ (∃ i, dist (f i) (g i) = r) ∧ ∀ b, dist (f b) (g b) ≤ r := by
-  lift r to ℝ≥0 using hr.le
-  simp_rw [← coe_nndist, NNReal.coe_eq, nndist_pi_eq_iff hr, NNReal.coe_le_coe]
-#align dist_pi_eq_iff dist_pi_eq_iff
-
-theorem dist_pi_le_iff' [Nonempty β] {f g : ∀ b, π b} {r : ℝ} :
-    dist f g ≤ r ↔ ∀ b, dist (f b) (g b) ≤ r := by
-  by_cases hr : 0 ≤ r
-  · exact dist_pi_le_iff hr
-  · exact iff_of_false (fun h => hr <| dist_nonneg.trans h) fun h =>
-      hr <| dist_nonneg.trans <| h <| Classical.arbitrary _
-#align dist_pi_le_iff' dist_pi_le_iff'
-
-theorem dist_pi_const_le (a b : α) : (dist (fun _ : β => a) fun _ => b) ≤ dist a b :=
-  (dist_pi_le_iff dist_nonneg).2 fun _ => le_rfl
-#align dist_pi_const_le dist_pi_const_le
-
-theorem nndist_pi_const_le (a b : α) : (nndist (fun _ : β => a) fun _ => b) ≤ nndist a b :=
-  nndist_pi_le_iff.2 fun _ => le_rfl
-#align nndist_pi_const_le nndist_pi_const_le
-
-@[simp]
-theorem dist_pi_const [Nonempty β] (a b : α) : (dist (fun _ : β => a) fun _ => b) = dist a b := by
-  simpa only [dist_edist] using congr_arg ENNReal.toReal (edist_pi_const a b)
-#align dist_pi_const dist_pi_const
-
-@[simp]
-theorem nndist_pi_const [Nonempty β] (a b : α) :
-    (nndist (fun _ : β => a) fun _ => b) = nndist a b :=
-  NNReal.eq <| dist_pi_const a b
-#align nndist_pi_const nndist_pi_const
-
-theorem nndist_le_pi_nndist (f g : ∀ b, π b) (b : β) : nndist (f b) (g b) ≤ nndist f g := by
-  rw [← ENNReal.coe_le_coe, ← edist_nndist, ← edist_nndist]
-  exact edist_le_pi_edist f g b
-#align nndist_le_pi_nndist nndist_le_pi_nndist
-
-theorem dist_le_pi_dist (f g : ∀ b, π b) (b : β) : dist (f b) (g b) ≤ dist f g := by
-  simp only [dist_nndist, NNReal.coe_le_coe, nndist_le_pi_nndist f g b]
-#align dist_le_pi_dist dist_le_pi_dist
-
-/-- An open ball in a product space is a product of open balls. See also `ball_pi'`
-for a version assuming `Nonempty β` instead of `0 < r`. -/
-theorem ball_pi (x : ∀ b, π b) {r : ℝ} (hr : 0 < r) :
-    ball x r = Set.pi univ fun b => ball (x b) r := by
-  ext p
-  simp [dist_pi_lt_iff hr]
-#align ball_pi ball_pi
-
-/-- An open ball in a product space is a product of open balls. See also `ball_pi`
-for a version assuming `0 < r` instead of `Nonempty β`. -/
-theorem ball_pi' [Nonempty β] (x : ∀ b, π b) (r : ℝ) :
-    ball x r = Set.pi univ fun b => ball (x b) r :=
-  (lt_or_le 0 r).elim (ball_pi x) fun hr => by simp [ball_eq_empty.2 hr]
-#align ball_pi' ball_pi'
-
-/-- A closed ball in a product space is a product of closed balls. See also `closedBall_pi'`
-for a version assuming `Nonempty β` instead of `0 ≤ r`. -/
-theorem closedBall_pi (x : ∀ b, π b) {r : ℝ} (hr : 0 ≤ r) :
-    closedBall x r = Set.pi univ fun b => closedBall (x b) r := by
-  ext p
-  simp [dist_pi_le_iff hr]
-#align closed_ball_pi closedBall_pi
-
-/-- A closed ball in a product space is a product of closed balls. See also `closedBall_pi`
-for a version assuming `0 ≤ r` instead of `Nonempty β`. -/
-theorem closedBall_pi' [Nonempty β] (x : ∀ b, π b) (r : ℝ) :
-    closedBall x r = Set.pi univ fun b => closedBall (x b) r :=
-  (le_or_lt 0 r).elim (closedBall_pi x) fun hr => by simp [closedBall_eq_empty.2 hr]
-#align closed_ball_pi' closedBall_pi'
-
-/-- A sphere in a product space is a union of spheres on each component restricted to the closed
-ball. -/
-theorem sphere_pi (x : ∀ b, π b) {r : ℝ} (h : 0 < r ∨ Nonempty β) :
-    sphere x r = (⋃ i : β, Function.eval i ⁻¹' sphere (x i) r) ∩ closedBall x r := by
-  obtain hr | rfl | hr := lt_trichotomy r 0
-  · simp [hr]
-  · rw [closedBall_eq_sphere_of_nonpos le_rfl, eq_comm, Set.inter_eq_right]
-    letI := h.resolve_left (lt_irrefl _)
-    inhabit β
-    refine' subset_iUnion_of_subset default _
-    intro x hx
-    replace hx := hx.le
-    rw [dist_pi_le_iff le_rfl] at hx
-    exact le_antisymm (hx default) dist_nonneg
-  · ext
-    simp [dist_pi_eq_iff hr, dist_pi_le_iff hr.le]
-#align sphere_pi sphere_pi
-
-@[simp]
-theorem Fin.nndist_insertNth_insertNth {n : ℕ} {α : Fin (n + 1) → Type*}
-    [∀ i, PseudoMetricSpace (α i)] (i : Fin (n + 1)) (x y : α i) (f g : ∀ j, α (i.succAbove j)) :
-    nndist (i.insertNth x f) (i.insertNth y g) = max (nndist x y) (nndist f g) :=
-  eq_of_forall_ge_iff fun c => by simp [nndist_pi_le_iff, i.forall_iff_succAbove]
-#align fin.nndist_insert_nth_insert_nth Fin.nndist_insertNth_insertNth
-
-@[simp]
-theorem Fin.dist_insertNth_insertNth {n : ℕ} {α : Fin (n + 1) → Type*}
-    [∀ i, PseudoMetricSpace (α i)] (i : Fin (n + 1)) (x y : α i) (f g : ∀ j, α (i.succAbove j)) :
-    dist (i.insertNth x f) (i.insertNth y g) = max (dist x y) (dist f g) := by
-  simp only [dist_nndist, Fin.nndist_insertNth_insertNth, NNReal.coe_max]
-#align fin.dist_insert_nth_insert_nth Fin.dist_insertNth_insertNth
-
-theorem Real.dist_le_of_mem_pi_Icc {x y x' y' : β → ℝ} (hx : x ∈ Icc x' y') (hy : y ∈ Icc x' y') :
-    dist x y ≤ dist x' y' := by
-  refine' (dist_pi_le_iff dist_nonneg).2 fun b =>
-    (Real.dist_le_of_mem_uIcc _ _).trans (dist_le_pi_dist x' y' b) <;> refine' Icc_subset_uIcc _
-  exacts [⟨hx.1 _, hx.2 _⟩, ⟨hy.1 _, hy.2 _⟩]
-#align real.dist_le_of_mem_pi_Icc Real.dist_le_of_mem_pi_Icc
-
-end Pi
-
-section Compact
-
-/-- Any compact set in a pseudometric space can be covered by finitely many balls of a given
-positive radius -/
-theorem finite_cover_balls_of_compact {α : Type u} [PseudoMetricSpace α] {s : Set α}
-    (hs : IsCompact s) {e : ℝ} (he : 0 < e) :
-    ∃ t, t ⊆ s ∧ Set.Finite t ∧ s ⊆ ⋃ x ∈ t, ball x e :=
-  let ⟨t, hts, ht⟩ := hs.elim_nhds_subcover _ (fun x _ => ball_mem_nhds x he)
-  ⟨t, hts, t.finite_toSet, ht⟩
-#align finite_cover_balls_of_compact finite_cover_balls_of_compact
-
-alias IsCompact.finite_cover_balls := finite_cover_balls_of_compact
-#align is_compact.finite_cover_balls IsCompact.finite_cover_balls
-
-end Compact
-
-section ProperSpace
-
-open Metric
-
-/-- A pseudometric space is proper if all closed balls are compact. -/
-class ProperSpace (α : Type u) [PseudoMetricSpace α] : Prop where
-  isCompact_closedBall : ∀ x : α, ∀ r, IsCompact (closedBall x r)
-#align proper_space ProperSpace
-
-export ProperSpace (isCompact_closedBall)
-
-/-- In a proper pseudometric space, all spheres are compact. -/
-theorem isCompact_sphere {α : Type*} [PseudoMetricSpace α] [ProperSpace α] (x : α) (r : ℝ) :
-    IsCompact (sphere x r) :=
-  (isCompact_closedBall x r).of_isClosed_subset isClosed_sphere sphere_subset_closedBall
-#align is_compact_sphere isCompact_sphere
-
-/-- In a proper pseudometric space, any sphere is a `CompactSpace` when considered as a subtype. -/
-instance Metric.sphere.compactSpace {α : Type*} [PseudoMetricSpace α] [ProperSpace α]
-    (x : α) (r : ℝ) : CompactSpace (sphere x r) :=
-  isCompact_iff_compactSpace.mp (isCompact_sphere _ _)
-
--- see Note [lower instance priority]
-/-- A proper pseudo metric space is sigma compact, and therefore second countable. -/
-instance (priority := 100) secondCountable_of_proper [ProperSpace α] :
-    SecondCountableTopology α := by
-  -- We already have `sigmaCompactSpace_of_locallyCompact_secondCountable`, so we don't
-  -- add an instance for `SigmaCompactSpace`.
-  suffices SigmaCompactSpace α by exact EMetric.secondCountable_of_sigmaCompact α
-  rcases em (Nonempty α) with (⟨⟨x⟩⟩ | hn)
-  · exact ⟨⟨fun n => closedBall x n, fun n => isCompact_closedBall _ _, iUnion_closedBall_nat _⟩⟩
-  · exact ⟨⟨fun _ => ∅, fun _ => isCompact_empty, iUnion_eq_univ_iff.2 fun x => (hn ⟨x⟩).elim⟩⟩
-#align second_countable_of_proper secondCountable_of_proper
-
-/-- If all closed balls of large enough radius are compact, then the space is proper. Especially
-useful when the lower bound for the radius is 0. -/
-theorem properSpace_of_compact_closedBall_of_le (R : ℝ)
-    (h : ∀ x : α, ∀ r, R ≤ r → IsCompact (closedBall x r)) : ProperSpace α :=
-  ⟨fun x r => IsCompact.of_isClosed_subset (h x (max r R) (le_max_right _ _)) isClosed_ball
-    (closedBall_subset_closedBall <| le_max_left _ _)⟩
-#align proper_space_of_compact_closed_ball_of_le properSpace_of_compact_closedBall_of_le
-
--- A compact pseudometric space is proper
--- see Note [lower instance priority]
-instance (priority := 100) proper_of_compact [CompactSpace α] : ProperSpace α :=
-  ⟨fun _ _ => isClosed_ball.isCompact⟩
-#align proper_of_compact proper_of_compact
-
--- see Note [lower instance priority]
-/-- A proper space is locally compact -/
-instance (priority := 100) locally_compact_of_proper [ProperSpace α] : LocallyCompactSpace α :=
-  locallyCompactSpace_of_hasBasis (fun _ => nhds_basis_closedBall) fun _ _ _ =>
-    isCompact_closedBall _ _
-#align locally_compact_of_proper locally_compact_of_proper
-
--- see Note [lower instance priority]
-/-- A proper space is complete -/
-instance (priority := 100) complete_of_proper [ProperSpace α] : CompleteSpace α :=
-  ⟨fun {f} hf => by
-    /- We want to show that the Cauchy filter `f` is converging. It suffices to find a closed
-      ball (therefore compact by properness) where it is nontrivial. -/
-    obtain ⟨t, t_fset, ht⟩ : ∃ t ∈ f, ∀ x ∈ t, ∀ y ∈ t, dist x y < 1 :=
-      (Metric.cauchy_iff.1 hf).2 1 zero_lt_one
-    rcases hf.1.nonempty_of_mem t_fset with ⟨x, xt⟩
-    have : closedBall x 1 ∈ f := mem_of_superset t_fset fun y yt => (ht y yt x xt).le
-    rcases (isCompact_iff_totallyBounded_isComplete.1 (isCompact_closedBall x 1)).2 f hf
-        (le_principal_iff.2 this) with
-      ⟨y, -, hy⟩
-    exact ⟨y, hy⟩⟩
-#align complete_of_proper complete_of_proper
-
-/-- A binary product of proper spaces is proper. -/
-instance prod_properSpace {α : Type*} {β : Type*} [PseudoMetricSpace α] [PseudoMetricSpace β]
-    [ProperSpace α] [ProperSpace β] : ProperSpace (α × β) where
-  isCompact_closedBall := by
-    rintro ⟨x, y⟩ r
-    rw [← closedBall_prod_same x y]
-    exact (isCompact_closedBall x r).prod (isCompact_closedBall y r)
-#align prod_proper_space prod_properSpace
-
-/-- A finite product of proper spaces is proper. -/
-instance pi_properSpace {π : β → Type*} [Fintype β] [∀ b, PseudoMetricSpace (π b)]
-    [h : ∀ b, ProperSpace (π b)] : ProperSpace (∀ b, π b) := by
-  refine' properSpace_of_compact_closedBall_of_le 0 fun x r hr => _
-  rw [closedBall_pi _ hr]
-  exact isCompact_univ_pi fun _ => isCompact_closedBall _ _
-#align pi_proper_space pi_properSpace
-
-variable [ProperSpace α] {x : α} {r : ℝ} {s : Set α}
-
-/-- If a nonempty ball in a proper space includes a closed set `s`, then there exists a nonempty
-ball with the same center and a strictly smaller radius that includes `s`. -/
-theorem exists_pos_lt_subset_ball (hr : 0 < r) (hs : IsClosed s) (h : s ⊆ ball x r) :
-    ∃ r' ∈ Ioo 0 r, s ⊆ ball x r' := by
-  rcases eq_empty_or_nonempty s with (rfl | hne)
-  · exact ⟨r / 2, ⟨half_pos hr, half_lt_self hr⟩, empty_subset _⟩
-  have : IsCompact s :=
-    (isCompact_closedBall x r).of_isClosed_subset hs (h.trans ball_subset_closedBall)
-  obtain ⟨y, hys, hy⟩ : ∃ y ∈ s, s ⊆ closedBall x (dist y x) :=
-    this.exists_forall_ge hne (continuous_id.dist continuous_const).continuousOn
-  have hyr : dist y x < r := h hys
-  rcases exists_between hyr with ⟨r', hyr', hrr'⟩
-  exact ⟨r', ⟨dist_nonneg.trans_lt hyr', hrr'⟩, hy.trans <| closedBall_subset_ball hyr'⟩
-#align exists_pos_lt_subset_ball exists_pos_lt_subset_ball
-
-/-- If a ball in a proper space includes a closed set `s`, then there exists a ball with the same
-center and a strictly smaller radius that includes `s`. -/
-theorem exists_lt_subset_ball (hs : IsClosed s) (h : s ⊆ ball x r) : ∃ r' < r, s ⊆ ball x r' := by
-  cases' le_or_lt r 0 with hr hr
-  · rw [ball_eq_empty.2 hr, subset_empty_iff] at h
-    subst s
-    exact (exists_lt r).imp fun r' hr' => ⟨hr', empty_subset _⟩
-  · exact (exists_pos_lt_subset_ball hr hs h).imp fun r' hr' => ⟨hr'.1.2, hr'.2⟩
-#align exists_lt_subset_ball exists_lt_subset_ball
-
-end ProperSpace
-
-theorem IsCompact.isSeparable {s : Set α} (hs : IsCompact s) : IsSeparable s :=
-  haveI : CompactSpace s := isCompact_iff_compactSpace.mp hs
-  isSeparable_of_separableSpace_subtype s
-#align is_compact.is_separable IsCompact.isSeparable
-
-namespace Metric
-
-section SecondCountable
-
-open TopologicalSpace
-
-/-- A pseudometric space is second countable if, for every `ε > 0`, there is a countable set which
-is `ε`-dense. -/
-theorem secondCountable_of_almost_dense_set
-    (H : ∀ ε > (0 : ℝ), ∃ s : Set α, s.Countable ∧ ∀ x, ∃ y ∈ s, dist x y ≤ ε) :
-    SecondCountableTopology α := by
-  refine' EMetric.secondCountable_of_almost_dense_set fun ε ε0 => _
-  rcases ENNReal.lt_iff_exists_nnreal_btwn.1 ε0 with ⟨ε', ε'0, ε'ε⟩
-  choose s hsc y hys hyx using H ε' (by exact_mod_cast ε'0)
-  refine' ⟨s, hsc, iUnion₂_eq_univ_iff.2 fun x => ⟨y x, hys _, le_trans _ ε'ε.le⟩⟩
-  exact_mod_cast hyx x
-#align metric.second_countable_of_almost_dense_set Metric.secondCountable_of_almost_dense_set
-
-end SecondCountable
-
-end Metric
-
-theorem lebesgue_number_lemma_of_metric {s : Set α} {ι : Sort*} {c : ι → Set α} (hs : IsCompact s)
-    (hc₁ : ∀ i, IsOpen (c i)) (hc₂ : s ⊆ ⋃ i, c i) : ∃ δ > 0, ∀ x ∈ s, ∃ i, ball x δ ⊆ c i :=
-  let ⟨_n, en, hn⟩ := lebesgue_number_lemma hs hc₁ hc₂
-  let ⟨δ, δ0, hδ⟩ := mem_uniformity_dist.1 en
-  ⟨δ, δ0, fun x hx => let ⟨i, hi⟩ := hn x hx; ⟨i, fun _y hy => hi (hδ (mem_ball'.mp hy))⟩⟩
-#align lebesgue_number_lemma_of_metric lebesgue_number_lemma_of_metric
-
-theorem lebesgue_number_lemma_of_metric_sUnion {s : Set α} {c : Set (Set α)} (hs : IsCompact s)
-    (hc₁ : ∀ t ∈ c, IsOpen t) (hc₂ : s ⊆ ⋃₀ c) : ∃ δ > 0, ∀ x ∈ s, ∃ t ∈ c, ball x δ ⊆ t := by
-  rw [sUnion_eq_iUnion] at hc₂; simpa using lebesgue_number_lemma_of_metric hs (by simpa) hc₂
-#align lebesgue_number_lemma_of_metric_sUnion lebesgue_number_lemma_of_metric_sUnion
-
-namespace Metric
-
-#align metric.bounded Bornology.IsBounded
-
-section Bounded
-
-variable {x : α} {s t : Set α} {r : ℝ}
-
-#noalign metric.bounded_iff_is_bounded
-
-#align metric.bounded_empty Bornology.isBounded_empty
-#align metric.bounded_iff_mem_bounded Bornology.isBounded_iff_forall_mem
-#align metric.bounded.mono Bornology.IsBounded.subset
-
-/-- Closed balls are bounded -/
-theorem isBounded_closedBall : IsBounded (closedBall x r) :=
-  isBounded_iff.2 ⟨r + r, fun y hy z hz =>
-    calc dist y z ≤ dist y x + dist z x := dist_triangle_right _ _ _
-    _ ≤ r + r := add_le_add hy hz⟩
-#align metric.bounded_closed_ball Metric.isBounded_closedBall
-
-/-- Open balls are bounded -/
-theorem isBounded_ball : IsBounded (ball x r) :=
-  isBounded_closedBall.subset ball_subset_closedBall
-#align metric.bounded_ball Metric.isBounded_ball
-
-/-- Spheres are bounded -/
-theorem isBounded_sphere : IsBounded (sphere x r) :=
-  isBounded_closedBall.subset sphere_subset_closedBall
-#align metric.bounded_sphere Metric.isBounded_sphere
-
-/-- Given a point, a bounded subset is included in some ball around this point -/
-theorem isBounded_iff_subset_closedBall (c : α) : IsBounded s ↔ ∃ r, s ⊆ closedBall c r :=
-  ⟨fun h ↦ (isBounded_iff.1 (h.insert c)).imp fun _r hr _x hx ↦ hr (.inr hx) (mem_insert _ _),
-    fun ⟨_r, hr⟩ ↦ isBounded_closedBall.subset hr⟩
-#align metric.bounded_iff_subset_ball Metric.isBounded_iff_subset_closedBall
-
-theorem _root_.Bornology.IsBounded.subset_closedBall (h : IsBounded s) (c : α) :
-    ∃ r, s ⊆ closedBall c r :=
-  (isBounded_iff_subset_closedBall c).1 h
-#align metric.bounded.subset_ball Bornology.IsBounded.subset_closedBall
-
-theorem _root_.Bornology.IsBounded.subset_ball_lt (h : IsBounded s) (a : ℝ) (c : α) :
-    ∃ r, a < r ∧ s ⊆ ball c r :=
-  let ⟨r, hr⟩ := h.subset_closedBall c
-  ⟨max r a + 1, (le_max_right _ _).trans_lt (lt_add_one _), hr.trans <| closedBall_subset_ball <|
-    (le_max_left _ _).trans_lt (lt_add_one _)⟩
-
-theorem _root_.Bornology.IsBounded.subset_ball (h : IsBounded s) (c : α) : ∃ r, s ⊆ ball c r :=
-  (h.subset_ball_lt 0 c).imp fun _ ↦ And.right
-
-theorem isBounded_iff_subset_ball (c : α) : IsBounded s ↔ ∃ r, s ⊆ ball c r :=
-  ⟨(IsBounded.subset_ball · c), fun ⟨_r, hr⟩ ↦ isBounded_ball.subset hr⟩
-
-theorem _root_.Bornology.IsBounded.subset_closedBall_lt (h : IsBounded s) (a : ℝ) (c : α) :
-    ∃ r, a < r ∧ s ⊆ closedBall c r :=
-  let ⟨r, har, hr⟩ := h.subset_ball_lt a c
-  ⟨r, har, hr.trans ball_subset_closedBall⟩
-#align metric.bounded.subset_ball_lt Bornology.IsBounded.subset_closedBall_lt
-
-theorem isBounded_closure_of_isBounded (h : IsBounded s) : IsBounded (closure s) :=
-  let ⟨C, h⟩ := isBounded_iff.1 h
-  isBounded_iff.2 ⟨C, fun _a ha _b hb => (isClosed_le' C).closure_subset <|
-    map_mem_closure₂ continuous_dist ha hb h⟩
-#align metric.bounded_closure_of_bounded Metric.isBounded_closure_of_isBounded
-
-protected theorem _root_.Bornology.IsBounded.closure (h : IsBounded s) : IsBounded (closure s) :=
-  isBounded_closure_of_isBounded h
-#align metric.bounded.closure Bornology.IsBounded.closure
-
-@[simp]
-theorem isBounded_closure_iff : IsBounded (closure s) ↔ IsBounded s :=
-  ⟨fun h => h.subset subset_closure, fun h => h.closure⟩
-#align metric.bounded_closure_iff Metric.isBounded_closure_iff
-
-#align metric.bounded_union Bornology.isBounded_union
-#align metric.bounded.union Bornology.IsBounded.union
-#align metric.bounded_bUnion Bornology.isBounded_biUnion
-#align metric.bounded.prod Bornology.IsBounded.prod
-
-theorem hasBasis_cobounded_compl_closedBall (c : α) :
-    (cobounded α).HasBasis (fun _ ↦ True) (fun r ↦ (closedBall c r)ᶜ) :=
-  ⟨compl_surjective.forall.2 fun _ ↦ (isBounded_iff_subset_closedBall c).trans <| by simp⟩
-
-theorem hasBasis_cobounded_compl_ball (c : α) :
-    (cobounded α).HasBasis (fun _ ↦ True) (fun r ↦ (ball c r)ᶜ) :=
-  ⟨compl_surjective.forall.2 fun _ ↦ (isBounded_iff_subset_ball c).trans <| by simp⟩
-
-@[simp]
-theorem comap_dist_right_atTop (c : α) : comap (dist · c) atTop = cobounded α :=
-  (atTop_basis.comap _).eq_of_same_basis <| by
-    simpa only [compl_def, mem_ball, not_lt] using hasBasis_cobounded_compl_ball c
-
-@[simp]
-theorem comap_dist_left_atTop (c : α) : comap (dist c) atTop = cobounded α := by
-  simpa only [dist_comm _ c] using comap_dist_right_atTop c
-
-@[simp]
-theorem tendsto_dist_right_atTop_iff (c : α) {f : β → α} {l : Filter β} :
-    Tendsto (fun x ↦ dist (f x) c) l atTop ↔ Tendsto f l (cobounded α) := by
-  rw [← comap_dist_right_atTop c, tendsto_comap_iff]; rfl
-
-@[simp]
-theorem tendsto_dist_left_atTop_iff (c : α) {f : β → α} {l : Filter β} :
-    Tendsto (fun x ↦ dist c (f x)) l atTop ↔ Tendsto f l (cobounded α) := by
-  simp only [dist_comm c, tendsto_dist_right_atTop_iff]
-
-theorem tendsto_dist_right_cobounded_atTop (c : α) : Tendsto (dist · c) (cobounded α) atTop :=
-  tendsto_iff_comap.2 (comap_dist_right_atTop c).ge
-
-theorem tendsto_dist_left_cobounded_atTop (c : α) : Tendsto (dist c) (cobounded α) atTop :=
-  tendsto_iff_comap.2 (comap_dist_left_atTop c).ge
-
-/-- A totally bounded set is bounded -/
-theorem _root_.TotallyBounded.isBounded {s : Set α} (h : TotallyBounded s) : IsBounded s :=
-  -- We cover the totally bounded set by finitely many balls of radius 1,
-  -- and then argue that a finite union of bounded sets is bounded
-  let ⟨_t, fint, subs⟩ := (totallyBounded_iff.mp h) 1 zero_lt_one
-  ((isBounded_biUnion fint).2 fun _ _ => isBounded_ball).subset subs
-#align totally_bounded.bounded TotallyBounded.isBounded
-
-/-- A compact set is bounded -/
-theorem _root_.IsCompact.isBounded {s : Set α} (h : IsCompact s) : IsBounded s :=
-  -- A compact set is totally bounded, thus bounded
-  h.totallyBounded.isBounded
-#align is_compact.bounded IsCompact.isBounded
-
-instance (priority := 100) [CompactSpace α] : BoundedSpace α := ⟨isCompact_univ.isBounded⟩
-
-instance (priority := 100) [UnboundedSpace α] : NoncompactSpace α :=
-  ⟨mt IsCompact.isBounded unbounded_univ⟩
-
-#align metric.bounded_of_finite Set.Finite.isBounded
-#align set.finite.bounded Set.Finite.isBounded
-#align metric.bounded_singleton Bornology.isBounded_singleton
-
-theorem cobounded_le_cocompact : cobounded α ≤ cocompact α :=
-  hasBasis_cocompact.ge_iff.2 fun _s hs ↦ hs.isBounded
-#align comap_dist_right_at_top_le_cocompact Metric.cobounded_le_cocompactₓ
-#align comap_dist_left_at_top_le_cocompact Metric.cobounded_le_cocompactₓ
-
-/-- Characterization of the boundedness of the range of a function -/
-theorem isBounded_range_iff {f : β → α} : IsBounded (range f) ↔ ∃ C, ∀ x y, dist (f x) (f y) ≤ C :=
-  isBounded_iff.trans <| by simp only [forall_range_iff]
-#align metric.bounded_range_iff Metric.isBounded_range_iff
-
-theorem isBounded_image_iff {f : β → α} {s : Set β} :
-    IsBounded (f '' s) ↔ ∃ C, ∀ x ∈ s, ∀ y ∈ s, dist (f x) (f y) ≤ C :=
-  isBounded_iff.trans <| by simp only [ball_image_iff]
-
-theorem isBounded_range_of_tendsto_cofinite_uniformity {f : β → α}
-    (hf : Tendsto (Prod.map f f) (.cofinite ×ˢ .cofinite) (𝓤 α)) : IsBounded (range f) := by
-  rcases (hasBasis_cofinite.prod_self.tendsto_iff uniformity_basis_dist).1 hf 1 zero_lt_one with
-    ⟨s, hsf, hs1⟩
-  rw [← image_union_image_compl_eq_range]
-  refine (hsf.image f).isBounded.union (isBounded_image_iff.2 ⟨1, fun x hx y hy ↦ ?_⟩)
-  exact le_of_lt (hs1 (x, y) ⟨hx, hy⟩)
-#align metric.bounded_range_of_tendsto_cofinite_uniformity Metric.isBounded_range_of_tendsto_cofinite_uniformity
-
-theorem isBounded_range_of_cauchy_map_cofinite {f : β → α} (hf : Cauchy (map f cofinite)) :
-    IsBounded (range f) :=
-  isBounded_range_of_tendsto_cofinite_uniformity <| (cauchy_map_iff.1 hf).2
-#align metric.bounded_range_of_cauchy_map_cofinite Metric.isBounded_range_of_cauchy_map_cofinite
-
-theorem _root_.CauchySeq.isBounded_range {f : ℕ → α} (hf : CauchySeq f) : IsBounded (range f) :=
-  isBounded_range_of_cauchy_map_cofinite <| by rwa [Nat.cofinite_eq_atTop]
-#align cauchy_seq.bounded_range CauchySeq.isBounded_range
-
-theorem isBounded_range_of_tendsto_cofinite {f : β → α} {a : α} (hf : Tendsto f cofinite (𝓝 a)) :
-    IsBounded (range f) :=
-  isBounded_range_of_tendsto_cofinite_uniformity <|
-    (hf.prod_map hf).mono_right <| nhds_prod_eq.symm.trans_le (nhds_le_uniformity a)
-#align metric.bounded_range_of_tendsto_cofinite Metric.isBounded_range_of_tendsto_cofinite
-
-#align metric.bounded_of_compact_space Bornology.IsBounded.all
-
-theorem isBounded_range_of_tendsto (u : ℕ → α) {x : α} (hu : Tendsto u atTop (𝓝 x)) :
-    IsBounded (range u) :=
-  hu.cauchySeq.isBounded_range
-#align metric.bounded_range_of_tendsto Metric.isBounded_range_of_tendsto
-
-theorem disjoint_nhds_cobounded (x : α) : Disjoint (𝓝 x) (cobounded α) :=
-  disjoint_of_disjoint_of_mem disjoint_compl_right (ball_mem_nhds _ one_pos) isBounded_ball
-
-theorem disjoint_cobounded_nhds (x : α) : Disjoint (cobounded α) (𝓝 x) :=
-  (disjoint_nhds_cobounded x).symm
-
-theorem disjoint_nhdsSet_cobounded {s : Set α} (hs : IsCompact s) : Disjoint (𝓝ˢ s) (cobounded α) :=
-  hs.disjoint_nhdsSet_left.2 fun _ _ ↦ disjoint_nhds_cobounded _
-
-theorem disjoint_cobounded_nhdsSet {s : Set α} (hs : IsCompact s) : Disjoint (cobounded α) (𝓝ˢ s) :=
-  (disjoint_nhdsSet_cobounded hs).symm
-
-/-- If a function is continuous within a set `s` at every point of a compact set `k`, then it is
-bounded on some open neighborhood of `k` in `s`. -/
-theorem exists_isOpen_isBounded_image_inter_of_isCompact_of_forall_continuousWithinAt
-    [TopologicalSpace β] {k s : Set β} {f : β → α} (hk : IsCompact k)
-    (hf : ∀ x ∈ k, ContinuousWithinAt f s x) :
-    ∃ t, k ⊆ t ∧ IsOpen t ∧ IsBounded (f '' (t ∩ s)) := by
-  have : Disjoint (𝓝ˢ k ⊓ 𝓟 s) (comap f (cobounded α)) := by
-    rw [disjoint_assoc, inf_comm, hk.disjoint_nhdsSet_left]
-    exact fun x hx ↦ disjoint_left_comm.2 <|
-      tendsto_comap.disjoint (disjoint_cobounded_nhds _) (hf x hx)
-  rcases ((((hasBasis_nhdsSet _).inf_principal _)).disjoint_iff ((basis_sets _).comap _)).1 this
-    with ⟨U, ⟨hUo, hkU⟩, t, ht, hd⟩
-  refine ⟨U, hkU, hUo, (isBounded_compl_iff.2 ht).subset ?_⟩
-  rwa [image_subset_iff, preimage_compl, subset_compl_iff_disjoint_right]
-#align metric.exists_is_open_bounded_image_inter_of_is_compact_of_forall_continuous_within_at Metric.exists_isOpen_isBounded_image_inter_of_isCompact_of_forall_continuousWithinAt
-
-/-- If a function is continuous at every point of a compact set `k`, then it is bounded on
-some open neighborhood of `k`. -/
-theorem exists_isOpen_isBounded_image_of_isCompact_of_forall_continuousAt [TopologicalSpace β]
-    {k : Set β} {f : β → α} (hk : IsCompact k) (hf : ∀ x ∈ k, ContinuousAt f x) :
-    ∃ t, k ⊆ t ∧ IsOpen t ∧ IsBounded (f '' t) := by
-  simp_rw [← continuousWithinAt_univ] at hf
-  simpa only [inter_univ] using
-    exists_isOpen_isBounded_image_inter_of_isCompact_of_forall_continuousWithinAt hk hf
-#align metric.exists_is_open_bounded_image_of_is_compact_of_forall_continuous_at Metric.exists_isOpen_isBounded_image_of_isCompact_of_forall_continuousAt
-
-/-- If a function is continuous on a set `s` containing a compact set `k`, then it is bounded on
-some open neighborhood of `k` in `s`. -/
-theorem exists_isOpen_isBounded_image_inter_of_isCompact_of_continuousOn [TopologicalSpace β]
-    {k s : Set β} {f : β → α} (hk : IsCompact k) (hks : k ⊆ s) (hf : ContinuousOn f s) :
-    ∃ t, k ⊆ t ∧ IsOpen t ∧ IsBounded (f '' (t ∩ s)) :=
-  exists_isOpen_isBounded_image_inter_of_isCompact_of_forall_continuousWithinAt hk fun x hx =>
-    hf x (hks hx)
-#align metric.exists_is_open_bounded_image_inter_of_is_compact_of_continuous_on Metric.exists_isOpen_isBounded_image_inter_of_isCompact_of_continuousOn
-
-/-- If a function is continuous on a neighborhood of a compact set `k`, then it is bounded on
-some open neighborhood of `k`. -/
-theorem exists_isOpen_isBounded_image_of_isCompact_of_continuousOn [TopologicalSpace β]
-    {k s : Set β} {f : β → α} (hk : IsCompact k) (hs : IsOpen s) (hks : k ⊆ s)
-    (hf : ContinuousOn f s) : ∃ t, k ⊆ t ∧ IsOpen t ∧ IsBounded (f '' t) :=
-  exists_isOpen_isBounded_image_of_isCompact_of_forall_continuousAt hk fun _x hx =>
-    hf.continuousAt (hs.mem_nhds (hks hx))
-#align metric.exists_is_open_bounded_image_of_is_compact_of_continuous_on Metric.exists_isOpen_isBounded_image_of_isCompact_of_continuousOn
-
-/-- The **Heine–Borel theorem**: In a proper space, a closed bounded set is compact. -/
-theorem isCompact_of_isClosed_isBounded [ProperSpace α] (hc : IsClosed s) (hb : IsBounded s) :
-    IsCompact s := by
-  rcases eq_empty_or_nonempty s with (rfl | ⟨x, -⟩)
-  · exact isCompact_empty
-  · rcases hb.subset_closedBall x with ⟨r, hr⟩
-    exact (isCompact_closedBall x r).of_isClosed_subset hc hr
-#align metric.is_compact_of_is_closed_bounded Metric.isCompact_of_isClosed_isBounded
-
-/-- The **Heine–Borel theorem**: In a proper space, the closure of a bounded set is compact. -/
-theorem _root_.Bornology.IsBounded.isCompact_closure [ProperSpace α] (h : IsBounded s) :
-    IsCompact (closure s) :=
-  isCompact_of_isClosed_isBounded isClosed_closure h.closure
-#align metric.bounded.is_compact_closure Bornology.IsBounded.isCompact_closure
-
--- porting note: todo: assume `[MetricSpace α]` instead of `[PseudoMetricSpace α] [T2Space α]`
-/-- The **Heine–Borel theorem**:
-In a proper Hausdorff space, a set is compact if and only if it is closed and bounded. -/
-theorem isCompact_iff_isClosed_bounded [T2Space α] [ProperSpace α] :
-    IsCompact s ↔ IsClosed s ∧ IsBounded s :=
-  ⟨fun h => ⟨h.isClosed, h.isBounded⟩, fun h => isCompact_of_isClosed_isBounded h.1 h.2⟩
-#align metric.is_compact_iff_is_closed_bounded Metric.isCompact_iff_isClosed_bounded
-
-theorem compactSpace_iff_boundedSpace [ProperSpace α] : CompactSpace α ↔ BoundedSpace α :=
-  ⟨fun _ ↦ inferInstance, fun _ ↦ ⟨isCompact_of_isClosed_isBounded isClosed_univ (.all _)⟩⟩
-#align metric.compact_space_iff_bounded_univ Metric.compactSpace_iff_boundedSpace
-
-lemma noncompactSpace_iff_unboundedSpace [ProperSpace α] :
-    NoncompactSpace α ↔ UnboundedSpace α := by
-  rw [← not_compactSpace_iff, ← not_boundedSpace_iff, compactSpace_iff_boundedSpace]
-
-instance (priority := 100) [ProperSpace α] [BoundedSpace α] : CompactSpace α :=
-  compactSpace_iff_boundedSpace.2 ‹_›
-
-instance (priority := 100) [ProperSpace α] [NoncompactSpace α] : UnboundedSpace α :=
-  noncompactSpace_iff_unboundedSpace.1 ‹_›
-
-section ConditionallyCompleteLinearOrder
-
-variable [Preorder α] [CompactIccSpace α]
-
-theorem isBounded_Icc (a b : α) : IsBounded (Icc a b) :=
-  (totallyBounded_Icc a b).isBounded
-#align metric.bounded_Icc Metric.isBounded_Icc
-
-theorem isBounded_Ico (a b : α) : IsBounded (Ico a b) :=
-  (totallyBounded_Ico a b).isBounded
-#align metric.bounded_Ico Metric.isBounded_Ico
-
-theorem isBounded_Ioc (a b : α) : IsBounded (Ioc a b) :=
-  (totallyBounded_Ioc a b).isBounded
-#align metric.bounded_Ioc Metric.isBounded_Ioc
-
-theorem isBounded_Ioo (a b : α) : IsBounded (Ioo a b) :=
-  (totallyBounded_Ioo a b).isBounded
-#align metric.bounded_Ioo Metric.isBounded_Ioo
-
-/-- In a pseudo metric space with a conditionally complete linear order such that the order and the
-    metric structure give the same topology, any order-bounded set is metric-bounded. -/
-theorem isBounded_of_bddAbove_of_bddBelow {s : Set α} (h₁ : BddAbove s) (h₂ : BddBelow s) :
-    IsBounded s :=
-  let ⟨u, hu⟩ := h₁
-  let ⟨l, hl⟩ := h₂
-  (isBounded_Icc l u).subset (fun _x hx => mem_Icc.mpr ⟨hl hx, hu hx⟩)
-#align metric.bounded_of_bdd_above_of_bdd_below Metric.isBounded_of_bddAbove_of_bddBelow
-
-end ConditionallyCompleteLinearOrder
-
-end Bounded
-
-section Diam
-
-variable {s : Set α} {x y z : α}
-
-/-- The diameter of a set in a metric space. To get controllable behavior even when the diameter
-should be infinite, we express it in terms of the emetric.diameter -/
-noncomputable def diam (s : Set α) : ℝ :=
-  ENNReal.toReal (EMetric.diam s)
-#align metric.diam Metric.diam
-
-/-- The diameter of a set is always nonnegative -/
-theorem diam_nonneg : 0 ≤ diam s :=
-  ENNReal.toReal_nonneg
-#align metric.diam_nonneg Metric.diam_nonneg
-
-theorem diam_subsingleton (hs : s.Subsingleton) : diam s = 0 := by
-  simp only [diam, EMetric.diam_subsingleton hs, ENNReal.zero_toReal]
-#align metric.diam_subsingleton Metric.diam_subsingleton
-
-/-- The empty set has zero diameter -/
-@[simp]
-theorem diam_empty : diam (∅ : Set α) = 0 :=
-  diam_subsingleton subsingleton_empty
-#align metric.diam_empty Metric.diam_empty
-
-/-- A singleton has zero diameter -/
-@[simp]
-theorem diam_singleton : diam ({x} : Set α) = 0 :=
-  diam_subsingleton subsingleton_singleton
-#align metric.diam_singleton Metric.diam_singleton
-
--- Does not work as a simp-lemma, since {x, y} reduces to (insert y {x})
-theorem diam_pair : diam ({x, y} : Set α) = dist x y := by
-  simp only [diam, EMetric.diam_pair, dist_edist]
-#align metric.diam_pair Metric.diam_pair
-
--- Does not work as a simp-lemma, since {x, y, z} reduces to (insert z (insert y {x}))
-theorem diam_triple :
-    Metric.diam ({x, y, z} : Set α) = max (max (dist x y) (dist x z)) (dist y z) := by
-  simp only [Metric.diam, EMetric.diam_triple, dist_edist]
-  rw [ENNReal.toReal_max, ENNReal.toReal_max] <;> apply_rules [ne_of_lt, edist_lt_top, max_lt]
-#align metric.diam_triple Metric.diam_triple
-
-/-- If the distance between any two points in a set is bounded by some constant `C`,
-then `ENNReal.ofReal C` bounds the emetric diameter of this set. -/
-theorem ediam_le_of_forall_dist_le {C : ℝ} (h : ∀ x ∈ s, ∀ y ∈ s, dist x y ≤ C) :
-    EMetric.diam s ≤ ENNReal.ofReal C :=
-  EMetric.diam_le fun x hx y hy => (edist_dist x y).symm ▸ ENNReal.ofReal_le_ofReal (h x hx y hy)
-#align metric.ediam_le_of_forall_dist_le Metric.ediam_le_of_forall_dist_le
-
-/-- If the distance between any two points in a set is bounded by some non-negative constant,
-this constant bounds the diameter. -/
-theorem diam_le_of_forall_dist_le {C : ℝ} (h₀ : 0 ≤ C) (h : ∀ x ∈ s, ∀ y ∈ s, dist x y ≤ C) :
-    diam s ≤ C :=
-  ENNReal.toReal_le_of_le_ofReal h₀ (ediam_le_of_forall_dist_le h)
-#align metric.diam_le_of_forall_dist_le Metric.diam_le_of_forall_dist_le
-
-/-- If the distance between any two points in a nonempty set is bounded by some constant,
-this constant bounds the diameter. -/
-theorem diam_le_of_forall_dist_le_of_nonempty (hs : s.Nonempty) {C : ℝ}
-    (h : ∀ x ∈ s, ∀ y ∈ s, dist x y ≤ C) : diam s ≤ C :=
-  have h₀ : 0 ≤ C :=
-    let ⟨x, hx⟩ := hs
-    le_trans dist_nonneg (h x hx x hx)
-  diam_le_of_forall_dist_le h₀ h
-#align metric.diam_le_of_forall_dist_le_of_nonempty Metric.diam_le_of_forall_dist_le_of_nonempty
-
-/-- The distance between two points in a set is controlled by the diameter of the set. -/
-theorem dist_le_diam_of_mem' (h : EMetric.diam s ≠ ⊤) (hx : x ∈ s) (hy : y ∈ s) :
-    dist x y ≤ diam s := by
-  rw [diam, dist_edist]
-  rw [ENNReal.toReal_le_toReal (edist_ne_top _ _) h]
-  exact EMetric.edist_le_diam_of_mem hx hy
-#align metric.dist_le_diam_of_mem' Metric.dist_le_diam_of_mem'
-
-/-- Characterize the boundedness of a set in terms of the finiteness of its emetric.diameter. -/
-theorem isBounded_iff_ediam_ne_top : IsBounded s ↔ EMetric.diam s ≠ ⊤ :=
-  isBounded_iff.trans <| Iff.intro
-    (fun ⟨_C, hC⟩ => ne_top_of_le_ne_top ENNReal.ofReal_ne_top <| ediam_le_of_forall_dist_le hC)
-    fun h => ⟨diam s, fun _x hx _y hy => dist_le_diam_of_mem' h hx hy⟩
-#align metric.bounded_iff_ediam_ne_top Metric.isBounded_iff_ediam_ne_top
-
-alias ⟨_root_.Bornology.IsBounded.ediam_ne_top, _⟩ := isBounded_iff_ediam_ne_top
-#align metric.bounded.ediam_ne_top Bornology.IsBounded.ediam_ne_top
-
-theorem ediam_eq_top_iff_unbounded : EMetric.diam s = ⊤ ↔ ¬IsBounded s :=
-  isBounded_iff_ediam_ne_top.not_left.symm
-
-lemma ediam_univ_eq_top_iff_unboundedSpace :
-    EMetric.diam (univ : Set α) = ∞ ↔ UnboundedSpace α := by
-  rw [ediam_eq_top_iff_unbounded, isBounded_univ, not_boundedSpace_iff]
-
-theorem ediam_univ_eq_top_iff_noncompact [ProperSpace α] :
-    EMetric.diam (univ : Set α) = ∞ ↔ NoncompactSpace α := by
-  rw [ediam_univ_eq_top_iff_unboundedSpace, noncompactSpace_iff_unboundedSpace]
-#align metric.ediam_univ_eq_top_iff_noncompact Metric.ediam_univ_eq_top_iff_noncompact
-
-@[simp]
-theorem ediam_univ_eq_top [UnboundedSpace α] : EMetric.diam (univ : Set α) = ∞ :=
-  ediam_univ_eq_top_iff_unboundedSpace.mpr ‹_›
-#align metric.ediam_univ_of_noncompact Metric.ediam_univ_eq_top
-
-@[simp]
-theorem diam_univ_of_unbounded [UnboundedSpace α] : diam (univ : Set α) = 0 := by simp [diam]
-#align metric.diam_univ_of_noncompact Metric.diam_univ_of_unbounded
-
-/-- The distance between two points in a set is controlled by the diameter of the set. -/
-theorem dist_le_diam_of_mem (h : IsBounded s) (hx : x ∈ s) (hy : y ∈ s) : dist x y ≤ diam s :=
-  dist_le_diam_of_mem' h.ediam_ne_top hx hy
-#align metric.dist_le_diam_of_mem Metric.dist_le_diam_of_mem
-
-theorem ediam_of_unbounded (h : ¬IsBounded s) : EMetric.diam s = ∞ := ediam_eq_top_iff_unbounded.2 h
-#align metric.ediam_of_unbounded Metric.ediam_of_unbounded
-
-/-- An unbounded set has zero diameter. If you would prefer to get the value ∞, use `EMetric.diam`.
-This lemma makes it possible to avoid side conditions in some situations -/
-theorem diam_eq_zero_of_unbounded (h : ¬IsBounded s) : diam s = 0 := by
-  rw [diam, ediam_of_unbounded h, ENNReal.top_toReal]
-#align metric.diam_eq_zero_of_unbounded Metric.diam_eq_zero_of_unbounded
-
-/-- If `s ⊆ t`, then the diameter of `s` is bounded by that of `t`, provided `t` is bounded. -/
-theorem diam_mono {s t : Set α} (h : s ⊆ t) (ht : IsBounded t) : diam s ≤ diam t :=
-  ENNReal.toReal_mono ht.ediam_ne_top <| EMetric.diam_mono h
-#align metric.diam_mono Metric.diam_mono
-
-/-- The diameter of a union is controlled by the sum of the diameters, and the distance between
-any two points in each of the sets. This lemma is true without any side condition, since it is
-obviously true if `s ∪ t` is unbounded. -/
-theorem diam_union {t : Set α} (xs : x ∈ s) (yt : y ∈ t) :
-    diam (s ∪ t) ≤ diam s + dist x y + diam t := by
-  simp only [diam, dist_edist]
-  refine (ENNReal.toReal_le_add' (EMetric.diam_union xs yt) ?_ ?_).trans
-    (add_le_add_right ENNReal.toReal_add_le _)
-  · simp only [ENNReal.add_eq_top, edist_ne_top, or_false]
-    exact fun h ↦ top_unique <| h ▸ EMetric.diam_mono (subset_union_left _ _)
-  · exact fun h ↦ top_unique <| h ▸ EMetric.diam_mono (subset_union_right _ _)
-#align metric.diam_union Metric.diam_union
-
-/-- If two sets intersect, the diameter of the union is bounded by the sum of the diameters. -/
-theorem diam_union' {t : Set α} (h : (s ∩ t).Nonempty) : diam (s ∪ t) ≤ diam s + diam t := by
-  rcases h with ⟨x, ⟨xs, xt⟩⟩
-  simpa using diam_union xs xt
-#align metric.diam_union' Metric.diam_union'
-
-theorem diam_le_of_subset_closedBall {r : ℝ} (hr : 0 ≤ r) (h : s ⊆ closedBall x r) :
-    diam s ≤ 2 * r :=
-  diam_le_of_forall_dist_le (mul_nonneg zero_le_two hr) fun a ha b hb =>
-    calc
-      dist a b ≤ dist a x + dist b x := dist_triangle_right _ _ _
-      _ ≤ r + r := (add_le_add (h ha) (h hb))
-      _ = 2 * r := by simp [mul_two, mul_comm]
-#align metric.diam_le_of_subset_closed_ball Metric.diam_le_of_subset_closedBall
-
-/-- The diameter of a closed ball of radius `r` is at most `2 r`. -/
-theorem diam_closedBall {r : ℝ} (h : 0 ≤ r) : diam (closedBall x r) ≤ 2 * r :=
-  diam_le_of_subset_closedBall h Subset.rfl
-#align metric.diam_closed_ball Metric.diam_closedBall
-
-/-- The diameter of a ball of radius `r` is at most `2 r`. -/
-theorem diam_ball {r : ℝ} (h : 0 ≤ r) : diam (ball x r) ≤ 2 * r :=
-  diam_le_of_subset_closedBall h ball_subset_closedBall
-#align metric.diam_ball Metric.diam_ball
-
-/-- If a family of complete sets with diameter tending to `0` is such that each finite intersection
-is nonempty, then the total intersection is also nonempty. -/
-theorem _root_.IsComplete.nonempty_iInter_of_nonempty_biInter {s : ℕ → Set α}
-    (h0 : IsComplete (s 0)) (hs : ∀ n, IsClosed (s n)) (h's : ∀ n, IsBounded (s n))
-    (h : ∀ N, (⋂ n ≤ N, s n).Nonempty) (h' : Tendsto (fun n => diam (s n)) atTop (𝓝 0)) :
-    (⋂ n, s n).Nonempty := by
-  let u N := (h N).some
-  have I : ∀ n N, n ≤ N → u N ∈ s n := by
-    intro n N hn
-    apply mem_of_subset_of_mem _ (h N).choose_spec
-    intro x hx
-    simp only [mem_iInter] at hx
-    exact hx n hn
-  have : CauchySeq u := by
-    apply cauchySeq_of_le_tendsto_0 _ _ h'
-    intro m n N hm hn
-    exact dist_le_diam_of_mem (h's N) (I _ _ hm) (I _ _ hn)
-  obtain ⟨x, -, xlim⟩ : ∃ x ∈ s 0, Tendsto (fun n : ℕ => u n) atTop (𝓝 x) :=
-    cauchySeq_tendsto_of_isComplete h0 (fun n => I 0 n (zero_le _)) this
-  refine' ⟨x, mem_iInter.2 fun n => _⟩
-  apply (hs n).mem_of_tendsto xlim
-  filter_upwards [Ici_mem_atTop n] with p hp
-  exact I n p hp
-#align is_complete.nonempty_Inter_of_nonempty_bInter IsComplete.nonempty_iInter_of_nonempty_biInter
-
-/-- In a complete space, if a family of closed sets with diameter tending to `0` is such that each
-finite intersection is nonempty, then the total intersection is also nonempty. -/
-theorem nonempty_iInter_of_nonempty_biInter [CompleteSpace α] {s : ℕ → Set α}
-    (hs : ∀ n, IsClosed (s n)) (h's : ∀ n, IsBounded (s n)) (h : ∀ N, (⋂ n ≤ N, s n).Nonempty)
-    (h' : Tendsto (fun n => diam (s n)) atTop (𝓝 0)) : (⋂ n, s n).Nonempty :=
-  (hs 0).isComplete.nonempty_iInter_of_nonempty_biInter hs h's h h'
-#align metric.nonempty_Inter_of_nonempty_bInter Metric.nonempty_iInter_of_nonempty_biInter
-
-end Diam
-
-theorem exists_isLocalMin_mem_ball [ProperSpace α] [TopologicalSpace β]
-    [ConditionallyCompleteLinearOrder β] [OrderTopology β] {f : α → β} {a z : α} {r : ℝ}
-    (hf : ContinuousOn f (closedBall a r)) (hz : z ∈ closedBall a r)
-    (hf1 : ∀ z' ∈ sphere a r, f z < f z') : ∃ z ∈ ball a r, IsLocalMin f z := by
-  simp_rw [← closedBall_diff_ball] at hf1
-  exact (isCompact_closedBall a r).exists_isLocalMin_mem_open ball_subset_closedBall hf hz hf1
-    isOpen_ball
-#align metric.exists_local_min_mem_ball Metric.exists_isLocalMin_mem_ball
-
-end Metric
-
-namespace Mathlib.Meta.Positivity
-
-open Lean Meta Qq Function
-
-/-- Extension for the `positivity` tactic: the diameter of a set is always nonnegative. -/
-@[positivity Metric.diam _]
-def evalDiam : PositivityExt where eval {_ _} _zα _pα e := do
-  let .app _ s ← whnfR e | throwError "not Metric.diam"
-  let p ← mkAppOptM ``Metric.diam_nonneg #[none, none, s]
-  pure (.nonnegative p)
-
-end Mathlib.Meta.Positivity
-
-theorem Metric.cobounded_eq_cocompact [ProperSpace α] : cobounded α = cocompact α := by
-  nontriviality α; inhabit α
-  exact cobounded_le_cocompact.antisymm <| (hasBasis_cobounded_compl_closedBall default).ge_iff.2
-    fun _ _ ↦ (isCompact_closedBall _ _).compl_mem_cocompact
-#align comap_dist_right_at_top_eq_cocompact Metric.cobounded_eq_cocompact
-
-theorem tendsto_dist_right_cocompact_atTop [ProperSpace α] (x : α) :
-    Tendsto (dist · x) (cocompact α) atTop :=
-  (tendsto_dist_right_cobounded_atTop x).mono_left cobounded_eq_cocompact.ge
-#align tendsto_dist_right_cocompact_at_top tendsto_dist_right_cocompact_atTop
-
-theorem tendsto_dist_left_cocompact_atTop [ProperSpace α] (x : α) :
-    Tendsto (dist x) (cocompact α) atTop :=
-  (tendsto_dist_left_cobounded_atTop x).mono_left cobounded_eq_cocompact.ge
-#align tendsto_dist_left_cocompact_at_top tendsto_dist_left_cocompact_atTop
-
-theorem comap_dist_left_atTop_eq_cocompact [ProperSpace α] (x : α) :
-    comap (dist x) atTop = cocompact α := by simp [cobounded_eq_cocompact]
-#align comap_dist_left_at_top_eq_cocompact comap_dist_left_atTop_eq_cocompact
-
-theorem tendsto_cocompact_of_tendsto_dist_comp_atTop {f : β → α} {l : Filter β} (x : α)
-    (h : Tendsto (fun y => dist (f y) x) l atTop) : Tendsto f l (cocompact α) :=
-  ((tendsto_dist_right_atTop_iff _).1 h).mono_right cobounded_le_cocompact
-#align tendsto_cocompact_of_tendsto_dist_comp_at_top tendsto_cocompact_of_tendsto_dist_comp_atTop
-
-=======
->>>>>>> 2904132a
 /-- We now define `MetricSpace`, extending `PseudoMetricSpace`. -/
 class MetricSpace (α : Type u) extends PseudoMetricSpace α : Type u where
   eq_of_dist_eq_zero : ∀ {x y : α}, dist x y = 0 → x = y
