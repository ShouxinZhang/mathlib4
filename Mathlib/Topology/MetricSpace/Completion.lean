--- conflicted
+++ resolved
@@ -132,10 +132,6 @@
     rintro ⟨a, b⟩ hp
     have : dist a b < ε := A a b hp
     exact hε this
-<<<<<<< HEAD
-#align uniform_space.completion.mem_uniformity_dist UniformSpace.Completion.mem_uniformity_dist
-=======
->>>>>>> 99508fb5
 
 /-- Reformulate `Completion.mem_uniformity_dist` in terms that are suitable for the definition
 of the metric space structure. -/
