/-
Copyright (c) 2022 Hanting Zhang. All rights reserved.
Released under Apache 2.0 license as described in the file LICENSE.
Authors: Hanting Zhang
-/
import Mathlib.Topology.MetricSpace.Antilipschitz
import Mathlib.Topology.MetricSpace.Isometry
import Mathlib.Topology.MetricSpace.Lipschitz
import Mathlib.Data.FunLike.Basic

/-!
# Dilations

We define dilations, i.e., maps between emetric spaces that satisfy
`edist (f x) (f y) = r * edist x y` for some `r ∉ {0, ∞}`.

The value `r = 0` is not allowed because we want dilations of (e)metric spaces to be automatically
injective. The value `r = ∞` is not allowed because this way we can define `Dilation.ratio f : ℝ≥0`,
not `Dilation.ratio f : ℝ≥0∞`. Also, we do not often need maps sending distinct points to points at
infinite distance.

## Main definitions

* `Dilation.ratio f : ℝ≥0`: the value of `r` in the relation above, defaulting to 1 in the case
  where it is not well-defined.

## Notation

- `α →ᵈ β`: notation for `Dilation α β`.

## Implementation notes

The type of dilations defined in this file are also referred to as "similarities" or "similitudes"
by other authors. The name `Dilation` was chosen to match the Wikipedia name.

Since a lot of elementary properties don't require `eq_of_dist_eq_zero` we start setting up the
theory for `PseudoEMetricSpace` and we specialize to `PseudoMetricSpace` and `MetricSpace` when
needed.

## TODO

- Introduce dilation equivs.
- Refactor the `Isometry` API to match the `*HomClass` API below.

## References

- https://en.wikipedia.org/wiki/Dilation_(metric_space)
- [Marcel Berger, *Geometry*][berger1987]
-/


noncomputable section

open Function Set Bornology

open scoped Topology ENNReal NNReal Classical

section Defs

variable (α : Type*) (β : Type*) [PseudoEMetricSpace α] [PseudoEMetricSpace β]

/-- A dilation is a map that uniformly scales the edistance between any two points. -/
structure Dilation where
  toFun : α → β
  edist_eq' : ∃ r : ℝ≥0, r ≠ 0 ∧ ∀ x y : α, edist (toFun x) (toFun y) = r * edist x y

infixl:25 " →ᵈ " => Dilation

/-- `DilationClass F α β r` states that `F` is a type of `r`-dilations.
You should extend this typeclass when you extend `Dilation`. -/
class DilationClass (F α β : Type*) [PseudoEMetricSpace α] [PseudoEMetricSpace β]
    [FunLike F α β] : Prop where
  edist_eq' : ∀ f : F, ∃ r : ℝ≥0, r ≠ 0 ∧ ∀ x y : α, edist (f x) (f y) = r * edist x y

end Defs

namespace Dilation

variable {α : Type*} {β : Type*} {γ : Type*} {F : Type*} {G : Type*}

section Setup

variable [PseudoEMetricSpace α] [PseudoEMetricSpace β]

instance funLike : FunLike (α →ᵈ β) α β where
  coe := toFun
  coe_injective' f g h := by cases f; cases g; congr

instance toDilationClass : DilationClass (α →ᵈ β) α β where
  edist_eq' f := edist_eq' f

instance : CoeFun (α →ᵈ β) fun _ => α → β :=
  DFunLike.hasCoeToFun

@[simp]
theorem toFun_eq_coe {f : α →ᵈ β} : f.toFun = (f : α → β) :=
  rfl

@[simp]
theorem coe_mk (f : α → β) (h) : ⇑(⟨f, h⟩ : α →ᵈ β) = f :=
  rfl

theorem congr_fun {f g : α →ᵈ β} (h : f = g) (x : α) : f x = g x :=
  DFunLike.congr_fun h x

theorem congr_arg (f : α →ᵈ β) {x y : α} (h : x = y) : f x = f y :=
  DFunLike.congr_arg f h

@[ext]
theorem ext {f g : α →ᵈ β} (h : ∀ x, f x = g x) : f = g :=
  DFunLike.ext f g h
<<<<<<< HEAD
#align dilation.ext Dilation.ext
#align dilation.ext_iff Dilation.ext_iff
=======

theorem ext_iff {f g : α →ᵈ β} : f = g ↔ ∀ x, f x = g x :=
  DFunLike.ext_iff
>>>>>>> 2fc87a94

@[simp]
theorem mk_coe (f : α →ᵈ β) (h) : Dilation.mk f h = f :=
  ext fun _ => rfl

/-- Copy of a `Dilation` with a new `toFun` equal to the old one. Useful to fix definitional
equalities. -/
@[simps (config := .asFn)]
protected def copy (f : α →ᵈ β) (f' : α → β) (h : f' = ⇑f) : α →ᵈ β where
  toFun := f'
  edist_eq' := h.symm ▸ f.edist_eq'

theorem copy_eq_self (f : α →ᵈ β) {f' : α → β} (h : f' = f) : f.copy f' h = f :=
  DFunLike.ext' h

variable [FunLike F α β]

/-- The ratio of a dilation `f`. If the ratio is undefined (i.e., the distance between any two
points in `α` is either zero or infinity), then we choose one as the ratio. -/
def ratio [DilationClass F α β] (f : F) : ℝ≥0 :=
  if ∀ x y : α, edist x y = 0 ∨ edist x y = ⊤ then 1 else (DilationClass.edist_eq' f).choose

theorem ratio_of_trivial [DilationClass F α β] (f : F)
    (h : ∀ x y : α, edist x y = 0 ∨ edist x y = ∞) : ratio f = 1 :=
  if_pos h

@[nontriviality]
theorem ratio_of_subsingleton [Subsingleton α] [DilationClass F α β] (f : F) : ratio f = 1 :=
  if_pos fun x y ↦ by simp [Subsingleton.elim x y]

theorem ratio_ne_zero [DilationClass F α β] (f : F) : ratio f ≠ 0 := by
  rw [ratio]; split_ifs
  · exact one_ne_zero
  exact (DilationClass.edist_eq' f).choose_spec.1

theorem ratio_pos [DilationClass F α β] (f : F) : 0 < ratio f :=
  (ratio_ne_zero f).bot_lt

@[simp]
theorem edist_eq [DilationClass F α β] (f : F) (x y : α) :
    edist (f x) (f y) = ratio f * edist x y := by
  rw [ratio]; split_ifs with key
  · rcases DilationClass.edist_eq' f with ⟨r, hne, hr⟩
    replace hr := hr x y
    cases' key x y with h h
    · simp only [hr, h, mul_zero]
    · simp [hr, h, hne]
  exact (DilationClass.edist_eq' f).choose_spec.2 x y

@[simp]
theorem nndist_eq {α β F : Type*} [PseudoMetricSpace α] [PseudoMetricSpace β] [FunLike F α β]
    [DilationClass F α β] (f : F) (x y : α) :
    nndist (f x) (f y) = ratio f * nndist x y := by
  simp only [← ENNReal.coe_inj, ← edist_nndist, ENNReal.coe_mul, edist_eq]

@[simp]
theorem dist_eq {α β F : Type*} [PseudoMetricSpace α] [PseudoMetricSpace β] [FunLike F α β]
    [DilationClass F α β] (f : F) (x y : α) :
    dist (f x) (f y) = ratio f * dist x y := by
  simp only [dist_nndist, nndist_eq, NNReal.coe_mul]

/-- The `ratio` is equal to the distance ratio for any two points with nonzero finite distance.
`dist` and `nndist` versions below -/
theorem ratio_unique [DilationClass F α β] {f : F} {x y : α} {r : ℝ≥0} (h₀ : edist x y ≠ 0)
    (htop : edist x y ≠ ⊤) (hr : edist (f x) (f y) = r * edist x y) : r = ratio f := by
  simpa only [hr, ENNReal.mul_eq_mul_right h₀ htop, ENNReal.coe_inj] using edist_eq f x y

/-- The `ratio` is equal to the distance ratio for any two points
with nonzero finite distance; `nndist` version -/
theorem ratio_unique_of_nndist_ne_zero {α β F : Type*} [PseudoMetricSpace α] [PseudoMetricSpace β]
    [FunLike F α β] [DilationClass F α β] {f : F} {x y : α} {r : ℝ≥0} (hxy : nndist x y ≠ 0)
    (hr : nndist (f x) (f y) = r * nndist x y) : r = ratio f :=
  ratio_unique (by rwa [edist_nndist, ENNReal.coe_ne_zero]) (edist_ne_top x y)
    (by rw [edist_nndist, edist_nndist, hr, ENNReal.coe_mul])

/-- The `ratio` is equal to the distance ratio for any two points
with nonzero finite distance; `dist` version -/
theorem ratio_unique_of_dist_ne_zero {α β} {F : Type*} [PseudoMetricSpace α] [PseudoMetricSpace β]
    [FunLike F α β] [DilationClass F α β] {f : F} {x y : α} {r : ℝ≥0} (hxy : dist x y ≠ 0)
    (hr : dist (f x) (f y) = r * dist x y) : r = ratio f :=
  ratio_unique_of_nndist_ne_zero (NNReal.coe_ne_zero.1 hxy) <|
    NNReal.eq <| by rw [coe_nndist, hr, NNReal.coe_mul, coe_nndist]

/-- Alternative `Dilation` constructor when the distance hypothesis is over `nndist` -/
def mkOfNNDistEq {α β} [PseudoMetricSpace α] [PseudoMetricSpace β] (f : α → β)
    (h : ∃ r : ℝ≥0, r ≠ 0 ∧ ∀ x y : α, nndist (f x) (f y) = r * nndist x y) : α →ᵈ β where
  toFun := f
  edist_eq' := by
    rcases h with ⟨r, hne, h⟩
    refine ⟨r, hne, fun x y => ?_⟩
    rw [edist_nndist, edist_nndist, ← ENNReal.coe_mul, h x y]

@[simp]
theorem coe_mkOfNNDistEq {α β} [PseudoMetricSpace α] [PseudoMetricSpace β] (f : α → β) (h) :
    ⇑(mkOfNNDistEq f h : α →ᵈ β) = f :=
  rfl

@[simp]
theorem mk_coe_of_nndist_eq {α β} [PseudoMetricSpace α] [PseudoMetricSpace β] (f : α →ᵈ β)
    (h) : Dilation.mkOfNNDistEq f h = f :=
  ext fun _ => rfl

/-- Alternative `Dilation` constructor when the distance hypothesis is over `dist` -/
def mkOfDistEq {α β} [PseudoMetricSpace α] [PseudoMetricSpace β] (f : α → β)
    (h : ∃ r : ℝ≥0, r ≠ 0 ∧ ∀ x y : α, dist (f x) (f y) = r * dist x y) : α →ᵈ β :=
  mkOfNNDistEq f <|
    h.imp fun r hr =>
      ⟨hr.1, fun x y => NNReal.eq <| by rw [coe_nndist, hr.2, NNReal.coe_mul, coe_nndist]⟩

@[simp]
theorem coe_mkOfDistEq {α β} [PseudoMetricSpace α] [PseudoMetricSpace β] (f : α → β) (h) :
    ⇑(mkOfDistEq f h : α →ᵈ β) = f :=
  rfl

@[simp]
theorem mk_coe_of_dist_eq {α β} [PseudoMetricSpace α] [PseudoMetricSpace β] (f : α →ᵈ β) (h) :
    Dilation.mkOfDistEq f h = f :=
  ext fun _ => rfl

end Setup

section PseudoEmetricDilation

variable [PseudoEMetricSpace α] [PseudoEMetricSpace β] [PseudoEMetricSpace γ]
variable [FunLike F α β] [DilationClass F α β] [FunLike G β γ] [DilationClass G β γ]
variable (f : F) (g : G) {x y z : α} {s : Set α}

/-- Every isometry is a dilation of ratio `1`. -/
@[simps]
def _root_.Isometry.toDilation (f : α → β) (hf : Isometry f) : α →ᵈ β where
  toFun := f
  edist_eq' := ⟨1, one_ne_zero, by simpa using hf⟩

@[simp]
lemma _root_.Isometry.toDilation_ratio {f : α → β} {hf : Isometry f} : ratio hf.toDilation = 1 := by
  by_cases h : ∀ x y : α, edist x y = 0 ∨ edist x y = ⊤
  · exact ratio_of_trivial hf.toDilation h
  · push_neg at h
    obtain ⟨x, y, h₁, h₂⟩ := h
    exact ratio_unique h₁ h₂ (by simp [hf x y]) |>.symm

theorem lipschitz : LipschitzWith (ratio f) (f : α → β) := fun x y => (edist_eq f x y).le

theorem antilipschitz : AntilipschitzWith (ratio f)⁻¹ (f : α → β) := fun x y => by
  have hr : ratio f ≠ 0 := ratio_ne_zero f
  exact mod_cast
    (ENNReal.mul_le_iff_le_inv (ENNReal.coe_ne_zero.2 hr) ENNReal.coe_ne_top).1 (edist_eq f x y).ge

/-- A dilation from an emetric space is injective -/
protected theorem injective {α : Type*} [EMetricSpace α] [FunLike F α β]  [DilationClass F α β]
    (f : F) :
    Injective f :=
  (antilipschitz f).injective

/-- The identity is a dilation -/
protected def id (α) [PseudoEMetricSpace α] : α →ᵈ α where
  toFun := id
  edist_eq' := ⟨1, one_ne_zero, fun x y => by simp only [id, ENNReal.coe_one, one_mul]⟩

instance : Inhabited (α →ᵈ α) :=
  ⟨Dilation.id α⟩

@[simp] -- Porting note: Removed `@[protected]`
theorem coe_id : ⇑(Dilation.id α) = id :=
  rfl

theorem ratio_id : ratio (Dilation.id α) = 1 := by
  by_cases h : ∀ x y : α, edist x y = 0 ∨ edist x y = ∞
  · rw [ratio, if_pos h]
  · push_neg at h
    rcases h with ⟨x, y, hne⟩
    refine (ratio_unique hne.1 hne.2 ?_).symm
    simp

/-- The composition of dilations is a dilation -/
def comp (g : β →ᵈ γ) (f : α →ᵈ β) : α →ᵈ γ where
  toFun := g ∘ f
  edist_eq' := ⟨ratio g * ratio f, mul_ne_zero (ratio_ne_zero g) (ratio_ne_zero f),
    fun x y => by simp_rw [Function.comp, edist_eq, ENNReal.coe_mul, mul_assoc]⟩

theorem comp_assoc {δ : Type*} [PseudoEMetricSpace δ] (f : α →ᵈ β) (g : β →ᵈ γ)
    (h : γ →ᵈ δ) : (h.comp g).comp f = h.comp (g.comp f) :=
  rfl

@[simp]
theorem coe_comp (g : β →ᵈ γ) (f : α →ᵈ β) : (g.comp f : α → γ) = g ∘ f :=
  rfl

theorem comp_apply (g : β →ᵈ γ) (f : α →ᵈ β) (x : α) : (g.comp f : α → γ) x = g (f x) :=
  rfl

-- Porting note: removed `simp` because it's difficult to auto prove `hne`
/-- Ratio of the composition `g.comp f` of two dilations is the product of their ratios. We assume
that there exist two points in `α` at extended distance neither `0` nor `∞` because otherwise
`Dilation.ratio (g.comp f) = Dilation.ratio f = 1` while `Dilation.ratio g` can be any number. This
version works for most general spaces, see also `Dilation.ratio_comp` for a version assuming that
`α` is a nontrivial metric space. -/
theorem ratio_comp' {g : β →ᵈ γ} {f : α →ᵈ β}
    (hne : ∃ x y : α, edist x y ≠ 0 ∧ edist x y ≠ ⊤) : ratio (g.comp f) = ratio g * ratio f := by
  rcases hne with ⟨x, y, hα⟩
  have hgf := (edist_eq (g.comp f) x y).symm
  simp_rw [coe_comp, Function.comp, edist_eq, ← mul_assoc, ENNReal.mul_eq_mul_right hα.1 hα.2]
    at hgf
  rwa [← ENNReal.coe_inj, ENNReal.coe_mul]

@[simp]
theorem comp_id (f : α →ᵈ β) : f.comp (Dilation.id α) = f :=
  ext fun _ => rfl

@[simp]
theorem id_comp (f : α →ᵈ β) : (Dilation.id β).comp f = f :=
  ext fun _ => rfl

instance : Monoid (α →ᵈ α) where
  one := Dilation.id α
  mul := comp
  mul_one := comp_id
  one_mul := id_comp
  mul_assoc f g h := comp_assoc _ _ _

theorem one_def : (1 : α →ᵈ α) = Dilation.id α :=
  rfl

theorem mul_def (f g : α →ᵈ α) : f * g = f.comp g :=
  rfl

@[simp]
theorem coe_one : ⇑(1 : α →ᵈ α) = id :=
  rfl

@[simp]
theorem coe_mul (f g : α →ᵈ α) : ⇑(f * g) = f ∘ g :=
  rfl

@[simp] theorem ratio_one : ratio (1 : α →ᵈ α) = 1 := ratio_id

@[simp]
theorem ratio_mul (f g : α →ᵈ α) : ratio (f * g) = ratio f * ratio g := by
  by_cases h : ∀ x y : α, edist x y = 0 ∨ edist x y = ∞
  · simp [ratio_of_trivial, h]
  push_neg at h
  exact ratio_comp' h

/-- `Dilation.ratio` as a monoid homomorphism from `α →ᵈ α` to `ℝ≥0`. -/
@[simps]
def ratioHom : (α →ᵈ α) →* ℝ≥0 := ⟨⟨ratio, ratio_one⟩, ratio_mul⟩

@[simp]
theorem ratio_pow (f : α →ᵈ α) (n : ℕ) : ratio (f ^ n) = ratio f ^ n :=
  ratioHom.map_pow _ _

@[simp]
theorem cancel_right {g₁ g₂ : β →ᵈ γ} {f : α →ᵈ β} (hf : Surjective f) :
    g₁.comp f = g₂.comp f ↔ g₁ = g₂ :=
<<<<<<< HEAD
  ⟨fun h => Dilation.ext <| hf.forall.2 (Dilation.ext_iff.1 h), fun h => h ▸ rfl⟩
#align dilation.cancel_right Dilation.cancel_right
=======
  ⟨fun h => Dilation.ext <| hf.forall.2 (ext_iff.1 h), fun h => h ▸ rfl⟩
>>>>>>> 2fc87a94

@[simp]
theorem cancel_left {g : β →ᵈ γ} {f₁ f₂ : α →ᵈ β} (hg : Injective g) :
    g.comp f₁ = g.comp f₂ ↔ f₁ = f₂ :=
  ⟨fun h => Dilation.ext fun x => hg <| by rw [← comp_apply, h, comp_apply], fun h => h ▸ rfl⟩

/-- A dilation from a metric space is a uniform inducing map -/
protected theorem uniformInducing : UniformInducing (f : α → β) :=
  (antilipschitz f).uniformInducing (lipschitz f).uniformContinuous

theorem tendsto_nhds_iff {ι : Type*} {g : ι → α} {a : Filter ι} {b : α} :
    Filter.Tendsto g a (𝓝 b) ↔ Filter.Tendsto ((f : α → β) ∘ g) a (𝓝 (f b)) :=
  (Dilation.uniformInducing f).inducing.tendsto_nhds_iff

/-- A dilation is continuous. -/
theorem toContinuous : Continuous (f : α → β) :=
  (lipschitz f).continuous

/-- Dilations scale the diameter by `ratio f` in pseudoemetric spaces. -/
theorem ediam_image (s : Set α) : EMetric.diam ((f : α → β) '' s) = ratio f * EMetric.diam s := by
  refine ((lipschitz f).ediam_image_le s).antisymm ?_
  apply ENNReal.mul_le_of_le_div'
  rw [div_eq_mul_inv, mul_comm, ← ENNReal.coe_inv]
  exacts [(antilipschitz f).le_mul_ediam_image s, ratio_ne_zero f]

/-- A dilation scales the diameter of the range by `ratio f`. -/
theorem ediam_range : EMetric.diam (range (f : α → β)) = ratio f * EMetric.diam (univ : Set α) := by
  rw [← image_univ]; exact ediam_image f univ

/-- A dilation maps balls to balls and scales the radius by `ratio f`. -/
theorem mapsTo_emetric_ball (x : α) (r : ℝ≥0∞) :
    MapsTo (f : α → β) (EMetric.ball x r) (EMetric.ball (f x) (ratio f * r)) :=
  fun y hy => (edist_eq f y x).trans_lt <|
    (ENNReal.mul_lt_mul_left (ENNReal.coe_ne_zero.2 <| ratio_ne_zero f) ENNReal.coe_ne_top).2 hy

/-- A dilation maps closed balls to closed balls and scales the radius by `ratio f`. -/
theorem mapsTo_emetric_closedBall (x : α) (r' : ℝ≥0∞) :
    MapsTo (f : α → β) (EMetric.closedBall x r') (EMetric.closedBall (f x) (ratio f * r')) :=
  -- Porting note: Added `by exact`
  fun y hy => (edist_eq f y x).trans_le <| mul_le_mul_left' (by exact hy) _

theorem comp_continuousOn_iff {γ} [TopologicalSpace γ] {g : γ → α} {s : Set γ} :
    ContinuousOn ((f : α → β) ∘ g) s ↔ ContinuousOn g s :=
  (Dilation.uniformInducing f).inducing.continuousOn_iff.symm

theorem comp_continuous_iff {γ} [TopologicalSpace γ] {g : γ → α} :
    Continuous ((f : α → β) ∘ g) ↔ Continuous g :=
  (Dilation.uniformInducing f).inducing.continuous_iff.symm

end PseudoEmetricDilation

section EmetricDilation

variable [EMetricSpace α]
variable [FunLike F α β]

/-- A dilation from a metric space is a uniform embedding -/
protected theorem uniformEmbedding [PseudoEMetricSpace β] [DilationClass F α β] (f : F) :
    UniformEmbedding f :=
  (antilipschitz f).uniformEmbedding (lipschitz f).uniformContinuous

/-- A dilation from a metric space is an embedding -/
protected theorem embedding [PseudoEMetricSpace β] [DilationClass F α β] (f : F) :
    Embedding (f : α → β) :=
  (Dilation.uniformEmbedding f).embedding

/-- A dilation from a complete emetric space is a closed embedding -/
protected theorem closedEmbedding [CompleteSpace α] [EMetricSpace β] [DilationClass F α β] (f : F) :
    ClosedEmbedding f :=
  (antilipschitz f).closedEmbedding (lipschitz f).uniformContinuous

end EmetricDilation

/-- Ratio of the composition `g.comp f` of two dilations is the product of their ratios. We assume
that the domain `α` of `f` is a nontrivial metric space, otherwise
`Dilation.ratio f = Dilation.ratio (g.comp f) = 1` but `Dilation.ratio g` may have any value.

See also `Dilation.ratio_comp'` for a version that works for more general spaces. -/
@[simp]
theorem ratio_comp [MetricSpace α] [Nontrivial α] [PseudoEMetricSpace β]
    [PseudoEMetricSpace γ] {g : β →ᵈ γ} {f : α →ᵈ β} : ratio (g.comp f) = ratio g * ratio f :=
  ratio_comp' <|
    let ⟨x, y, hne⟩ := exists_pair_ne α; ⟨x, y, mt edist_eq_zero.1 hne, edist_ne_top _ _⟩

section PseudoMetricDilation

variable [PseudoMetricSpace α] [PseudoMetricSpace β] [FunLike F α β] [DilationClass F α β] (f : F)

/-- A dilation scales the diameter by `ratio f` in pseudometric spaces. -/
theorem diam_image (s : Set α) : Metric.diam ((f : α → β) '' s) = ratio f * Metric.diam s := by
  simp [Metric.diam, ediam_image, ENNReal.toReal_mul]

theorem diam_range : Metric.diam (range (f : α → β)) = ratio f * Metric.diam (univ : Set α) := by
  rw [← image_univ, diam_image]

/-- A dilation maps balls to balls and scales the radius by `ratio f`. -/
theorem mapsTo_ball (x : α) (r' : ℝ) :
    MapsTo (f : α → β) (Metric.ball x r') (Metric.ball (f x) (ratio f * r')) :=
  fun y hy => (dist_eq f y x).trans_lt <| (mul_lt_mul_left <| NNReal.coe_pos.2 <| ratio_pos f).2 hy

/-- A dilation maps spheres to spheres and scales the radius by `ratio f`. -/
theorem mapsTo_sphere (x : α) (r' : ℝ) :
    MapsTo (f : α → β) (Metric.sphere x r') (Metric.sphere (f x) (ratio f * r')) :=
  fun y hy => Metric.mem_sphere.mp hy ▸ dist_eq f y x

/-- A dilation maps closed balls to closed balls and scales the radius by `ratio f`. -/
theorem mapsTo_closedBall (x : α) (r' : ℝ) :
    MapsTo (f : α → β) (Metric.closedBall x r') (Metric.closedBall (f x) (ratio f * r')) :=
  fun y hy => (dist_eq f y x).trans_le <| mul_le_mul_of_nonneg_left hy (NNReal.coe_nonneg _)

lemma tendsto_cobounded : Filter.Tendsto f (cobounded α) (cobounded β) :=
  (Dilation.antilipschitz f).tendsto_cobounded

@[simp]
lemma comap_cobounded : Filter.comap f (cobounded β) = cobounded α :=
  le_antisymm (lipschitz f).comap_cobounded_le (tendsto_cobounded f).le_comap

end PseudoMetricDilation

end Dilation<|MERGE_RESOLUTION|>--- conflicted
+++ resolved
@@ -109,14 +109,9 @@
 @[ext]
 theorem ext {f g : α →ᵈ β} (h : ∀ x, f x = g x) : f = g :=
   DFunLike.ext f g h
-<<<<<<< HEAD
-#align dilation.ext Dilation.ext
-#align dilation.ext_iff Dilation.ext_iff
-=======
 
 theorem ext_iff {f g : α →ᵈ β} : f = g ↔ ∀ x, f x = g x :=
   DFunLike.ext_iff
->>>>>>> 2fc87a94
 
 @[simp]
 theorem mk_coe (f : α →ᵈ β) (h) : Dilation.mk f h = f :=
@@ -371,12 +366,7 @@
 @[simp]
 theorem cancel_right {g₁ g₂ : β →ᵈ γ} {f : α →ᵈ β} (hf : Surjective f) :
     g₁.comp f = g₂.comp f ↔ g₁ = g₂ :=
-<<<<<<< HEAD
-  ⟨fun h => Dilation.ext <| hf.forall.2 (Dilation.ext_iff.1 h), fun h => h ▸ rfl⟩
-#align dilation.cancel_right Dilation.cancel_right
-=======
   ⟨fun h => Dilation.ext <| hf.forall.2 (ext_iff.1 h), fun h => h ▸ rfl⟩
->>>>>>> 2fc87a94
 
 @[simp]
 theorem cancel_left {g : β →ᵈ γ} {f₁ f₂ : α →ᵈ β} (hg : Injective g) :
