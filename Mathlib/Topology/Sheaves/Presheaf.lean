--- conflicted
+++ resolved
@@ -153,15 +153,9 @@
 def pushforward {X Y : TopCat.{w}} (f : X ⟶ Y) : X.Presheaf C ⥤ Y.Presheaf C :=
   (whiskeringLeft _ _ _).obj (Opens.map f).op
 
-<<<<<<< HEAD
-set_option quotPrecheck false in
-/-- push forward of a presheaf -/
-notation f:80 " _* " P:81 => (pushforward _ f).obj P
-=======
 /-- push forward of a presheaf -/
 scoped[AlgebraicGeometry] notation f:80 " _* " P:81 =>
   Prefunctor.obj (Functor.toPrefunctor (TopCat.Presheaf.pushforward _ f)) P
->>>>>>> d0df76bd
 
 @[simp]
 theorem pushforward_map_app' {X Y : TopCat.{w}} (f : X ⟶ Y) {ℱ 𝒢 : X.Presheaf C} (α : ℱ ⟶ 𝒢)
