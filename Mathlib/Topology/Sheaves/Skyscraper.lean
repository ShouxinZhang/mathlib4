--- conflicted
+++ resolved
@@ -257,52 +257,7 @@
       split_ifs
       erw [← Category.assoc, 𝓕.germ_res inc.unop, Category.assoc, Category.assoc, eqToHom_trans]
     · split_ifs
-<<<<<<< HEAD
-      · exact ((if_neg hV).symm.ndrec terminalIsTerminal).hom_ext ..
-      · aesop_cat
-#align stalk_skyscraper_presheaf_adjunction_auxs.to_skyscraper_presheaf StalkSkyscraperPresheafAdjunctionAuxs.toSkyscraperPresheaf
-
-/-- If `f : 𝓕 ⟶ skyscraperPresheaf p₀ c` is a natural transformation, then there is a morphism
-`𝓕.stalk p₀ ⟶ c` defined as the morphism from colimit to cocone at `c`.
--/
-def fromStalk {𝓕 : Presheaf C X} {c : C} (f : 𝓕 ⟶ skyscraperPresheaf p₀ c) : 𝓕.stalk p₀ ⟶ c :=
-  let χ : Cocone ((OpenNhds.inclusion p₀).op ⋙ 𝓕) :=
-    Cocone.mk c <|
-      { app := fun U => f.app (op U.unop.1) ≫ eqToHom (if_pos U.unop.2)
-        naturality := fun U V inc => by
-          dsimp
-          erw [Category.comp_id, ← Category.assoc, comp_eqToHom_iff, Category.assoc,
-            eqToHom_trans, f.naturality, skyscraperPresheaf_map]
-          -- Porting note: added this `dsimp` and `rfl` in the end
-          dsimp only [skyscraperPresheaf_obj, unop_op, Eq.ndrec]
-          have hV : p₀ ∈ (OpenNhds.inclusion p₀).obj V.unop := V.unop.2; split_ifs <;>
-          simp only [comp_eqToHom_iff, Category.assoc, eqToHom_trans, eqToHom_refl,
-            Category.comp_id] <;> rfl }
-  colimit.desc _ χ
-#align stalk_skyscraper_presheaf_adjunction_auxs.from_stalk StalkSkyscraperPresheafAdjunctionAuxs.fromStalk
-
-theorem to_skyscraper_fromStalk {𝓕 : Presheaf C X} {c : C} (f : 𝓕 ⟶ skyscraperPresheaf p₀ c) :
-    toSkyscraperPresheaf p₀ (fromStalk _ f) = f := by
-  apply NatTrans.ext
-  ext U
-  dsimp
-  split_ifs with h
-  · erw [← Category.assoc, colimit.ι_desc, Category.assoc, eqToHom_trans, eqToHom_refl,
-      Category.comp_id]
-  · exact ((if_neg h).symm.ndrec terminalIsTerminal).hom_ext ..
-#align stalk_skyscraper_presheaf_adjunction_auxs.to_skyscraper_from_stalk StalkSkyscraperPresheafAdjunctionAuxs.to_skyscraper_fromStalk
-
-theorem fromStalk_to_skyscraper {𝓕 : Presheaf C X} {c : C} (f : 𝓕.stalk p₀ ⟶ c) :
-    fromStalk p₀ (toSkyscraperPresheaf _ f) = f :=
-  colimit.hom_ext fun U => by
-    erw [colimit.ι_desc]; dsimp; rw [dif_pos U.unop.2]
-    rw [Category.assoc, Category.assoc, eqToHom_trans, eqToHom_refl, Category.comp_id,
-      Presheaf.germ]
-    congr 3
-#align stalk_skyscraper_presheaf_adjunction_auxs.from_stalk_to_skyscraper StalkSkyscraperPresheafAdjunctionAuxs.fromStalk_to_skyscraper
-=======
       exact ((if_neg hV).symm.ndrec terminalIsTerminal).hom_ext ..
->>>>>>> 99508fb5
 
 /-- The unit in `Presheaf.stalkFunctor ⊣ skyscraperPresheafFunctor`
 -/
@@ -374,11 +329,8 @@
   (skyscraperPresheafStalkAdjunction _).isRightAdjoint
 
 instance [HasColimits C] : (Presheaf.stalkFunctor C p₀).IsLeftAdjoint  :=
-<<<<<<< HEAD
-=======
   -- Use a classical instance instead of the one from `variable`s
   have : ∀ U : Opens X, Decidable (p₀ ∈ U) := fun _ ↦ Classical.dec _
->>>>>>> 99508fb5
   (skyscraperPresheafStalkAdjunction _).isLeftAdjoint
 
 /-- Taking stalks of a sheaf is the left adjoint functor to `skyscraperSheafFunctor`
