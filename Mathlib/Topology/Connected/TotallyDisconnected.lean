/-
Copyright (c) 2018 Kenny Lau. All rights reserved.
Released under Apache 2.0 license as described in the file LICENSE.
Authors: Kenny Lau, Patrick Massot, Yury Kudryashov
-/
import Mathlib.Topology.Connected.Clopen

/-!
# Totally disconnected and totally separated topological spaces

## Main definitions
We define the following properties for sets in a topological space:

* `IsTotallyDisconnected`: all of its connected components are singletons.
* `IsTotallySeparated`: any two points can be separated by two disjoint opens that cover the set.

For both of these definitions, we also have a class stating that the whole space
satisfies that property: `TotallyDisconnectedSpace`, `TotallySeparatedSpace`.
-/

open Set Function

universe u v

variable {α : Type u} {β : Type v} {ι : Type*} {π : ι → Type*} [TopologicalSpace α]
  {s t u v : Set α}

section TotallyDisconnected

/-- A set `s` is called totally disconnected if every subset `t ⊆ s` which is preconnected is
a subsingleton, ie either empty or a singleton. -/
def IsTotallyDisconnected (s : Set α) : Prop :=
  ∀ t, t ⊆ s → IsPreconnected t → t.Subsingleton

theorem isTotallyDisconnected_empty : IsTotallyDisconnected (∅ : Set α) := fun _ ht _ _ x_in _ _ =>
  (ht x_in).elim

theorem isTotallyDisconnected_singleton {x} : IsTotallyDisconnected ({x} : Set α) := fun _ ht _ =>
  subsingleton_singleton.anti ht

/-- A space is totally disconnected if all of its connected components are singletons. -/
@[mk_iff]
class TotallyDisconnectedSpace (α : Type u) [TopologicalSpace α] : Prop where
  /-- The universal set `Set.univ` in a totally disconnected space is totally disconnected. -/
  isTotallyDisconnected_univ : IsTotallyDisconnected (univ : Set α)

theorem IsPreconnected.subsingleton [TotallyDisconnectedSpace α] {s : Set α}
    (h : IsPreconnected s) : s.Subsingleton :=
  TotallyDisconnectedSpace.isTotallyDisconnected_univ s (subset_univ s) h

instance Pi.totallyDisconnectedSpace {α : Type*} {β : α → Type*}
    [∀ a, TopologicalSpace (β a)] [∀ a, TotallyDisconnectedSpace (β a)] :
    TotallyDisconnectedSpace (∀ a : α, β a) :=
  ⟨fun t _ h2 =>
    have this : ∀ a, IsPreconnected ((fun x : ∀ a, β a => x a) '' t) := fun a =>
      h2.image (fun x => x a) (continuous_apply a).continuousOn
    fun x x_in y y_in => funext fun a => (this a).subsingleton ⟨x, x_in, rfl⟩ ⟨y, y_in, rfl⟩⟩

instance Prod.totallyDisconnectedSpace [TopologicalSpace β] [TotallyDisconnectedSpace α]
    [TotallyDisconnectedSpace β] : TotallyDisconnectedSpace (α × β) :=
  ⟨fun t _ h2 =>
    have H1 : IsPreconnected (Prod.fst '' t) := h2.image Prod.fst continuous_fst.continuousOn
    have H2 : IsPreconnected (Prod.snd '' t) := h2.image Prod.snd continuous_snd.continuousOn
    fun x hx y hy =>
    Prod.ext (H1.subsingleton ⟨x, hx, rfl⟩ ⟨y, hy, rfl⟩)
      (H2.subsingleton ⟨x, hx, rfl⟩ ⟨y, hy, rfl⟩)⟩

instance [TopologicalSpace β] [TotallyDisconnectedSpace α] [TotallyDisconnectedSpace β] :
    TotallyDisconnectedSpace (α ⊕ β) := by
  refine ⟨fun s _ hs => ?_⟩
  obtain ⟨t, ht, rfl⟩ | ⟨t, ht, rfl⟩ := Sum.isPreconnected_iff.1 hs
  · exact ht.subsingleton.image _
  · exact ht.subsingleton.image _

instance [∀ i, TopologicalSpace (π i)] [∀ i, TotallyDisconnectedSpace (π i)] :
    TotallyDisconnectedSpace (Σi, π i) := by
  refine ⟨fun s _ hs => ?_⟩
  obtain rfl | h := s.eq_empty_or_nonempty
  · exact subsingleton_empty
  · obtain ⟨a, t, ht, rfl⟩ := Sigma.isConnected_iff.1 ⟨h, hs⟩
    exact ht.isPreconnected.subsingleton.image _

-- Porting note: reformulated using `Pairwise`
/-- Let `X` be a topological space, and suppose that for all distinct `x,y ∈ X`, there
  is some clopen set `U` such that `x ∈ U` and `y ∉ U`. Then `X` is totally disconnected. -/
theorem isTotallyDisconnected_of_isClopen_set {X : Type*} [TopologicalSpace X]
    (hX : Pairwise fun x y => ∃ (U : Set X), IsClopen U ∧ x ∈ U ∧ y ∉ U) :
    IsTotallyDisconnected (Set.univ : Set X) := by
  rintro S - hS
  unfold Set.Subsingleton
  by_contra! h_contra
  rcases h_contra with ⟨x, hx, y, hy, hxy⟩
  obtain ⟨U, hU, hxU, hyU⟩ := hX hxy
  specialize
    hS U Uᶜ hU.2 hU.compl.2 (fun a _ => em (a ∈ U)) ⟨x, hx, hxU⟩ ⟨y, hy, hyU⟩
  rw [inter_compl_self, Set.inter_empty] at hS
  exact Set.not_nonempty_empty hS

/-- A space is totally disconnected iff its connected components are subsingletons. -/
theorem totallyDisconnectedSpace_iff_connectedComponent_subsingleton :
    TotallyDisconnectedSpace α ↔ ∀ x : α, (connectedComponent x).Subsingleton := by
  constructor
  · intro h x
    apply h.1
    · exact subset_univ _
    exact isPreconnected_connectedComponent
  intro h; constructor
  intro s s_sub hs
  rcases eq_empty_or_nonempty s with (rfl | ⟨x, x_in⟩)
  · exact subsingleton_empty
  · exact (h x).anti (hs.subset_connectedComponent x_in)

/-- A space is totally disconnected iff its connected components are singletons. -/
theorem totallyDisconnectedSpace_iff_connectedComponent_singleton :
    TotallyDisconnectedSpace α ↔ ∀ x : α, connectedComponent x = {x} := by
  rw [totallyDisconnectedSpace_iff_connectedComponent_subsingleton]
  refine forall_congr' fun x => ?_
  rw [subsingleton_iff_singleton]
  exact mem_connectedComponent

@[simp] theorem connectedComponent_eq_singleton [TotallyDisconnectedSpace α] (x : α) :
    connectedComponent x = {x} :=
  totallyDisconnectedSpace_iff_connectedComponent_singleton.1 ‹_› x

/-- The image of a connected component in a totally disconnected space is a singleton. -/
@[simp]
theorem Continuous.image_connectedComponent_eq_singleton {β : Type*} [TopologicalSpace β]
    [TotallyDisconnectedSpace β] {f : α → β} (h : Continuous f) (a : α) :
    f '' connectedComponent a = {f a} :=
  (Set.subsingleton_iff_singleton <| mem_image_of_mem f mem_connectedComponent).mp
    (isPreconnected_connectedComponent.image f h.continuousOn).subsingleton

theorem isTotallyDisconnected_of_totallyDisconnectedSpace [TotallyDisconnectedSpace α] (s : Set α) :
    IsTotallyDisconnected s := fun t _ ht =>
  TotallyDisconnectedSpace.isTotallyDisconnected_univ _ t.subset_univ ht

theorem isTotallyDisconnected_of_image [TopologicalSpace β] {f : α → β} (hf : ContinuousOn f s)
    (hf' : Injective f) (h : IsTotallyDisconnected (f '' s)) : IsTotallyDisconnected s :=
  fun _t hts ht _x x_in _y y_in =>
  hf' <|
    h _ (image_subset f hts) (ht.image f <| hf.mono hts) (mem_image_of_mem f x_in)
      (mem_image_of_mem f y_in)

theorem Embedding.isTotallyDisconnected [TopologicalSpace β] {f : α → β} (hf : Embedding f)
    {s : Set α} (h : IsTotallyDisconnected (f '' s)) : IsTotallyDisconnected s :=
  isTotallyDisconnected_of_image hf.continuous.continuousOn hf.inj h

lemma Embedding.isTotallyDisconnected_image [TopologicalSpace β] {f : α → β} (hf : Embedding f)
    {s : Set α} : IsTotallyDisconnected (f '' s) ↔ IsTotallyDisconnected s := by
  refine ⟨hf.isTotallyDisconnected, fun hs u hus hu ↦ ?_⟩
  obtain ⟨v, hvs, rfl⟩ : ∃ v, v ⊆ s ∧ f '' v = u :=
    ⟨f ⁻¹' u ∩ s, inter_subset_right, by rwa [image_preimage_inter, inter_eq_left]⟩
  rw [hf.toInducing.isPreconnected_image] at hu
  exact (hs v hvs hu).image _

lemma Embedding.isTotallyDisconnected_range [TopologicalSpace β] {f : α → β} (hf : Embedding f) :
    IsTotallyDisconnected (range f) ↔ TotallyDisconnectedSpace α := by
  rw [totallyDisconnectedSpace_iff, ← image_univ, hf.isTotallyDisconnected_image]

lemma totallyDisconnectedSpace_subtype_iff {s : Set α} :
    TotallyDisconnectedSpace s ↔ IsTotallyDisconnected s := by
  rw [← embedding_subtype_val.isTotallyDisconnected_range, Subtype.range_val]

instance Subtype.totallyDisconnectedSpace {α : Type*} {p : α → Prop} [TopologicalSpace α]
    [TotallyDisconnectedSpace α] : TotallyDisconnectedSpace (Subtype p) :=
  totallyDisconnectedSpace_subtype_iff.2 (isTotallyDisconnected_of_totallyDisconnectedSpace _)

end TotallyDisconnected

section TotallySeparated

/-- A set `s` is called totally separated if any two points of this set can be separated
by two disjoint open sets covering `s`. -/
def IsTotallySeparated (s : Set α) : Prop :=
  Set.Pairwise s fun x y =>
  ∃ u v : Set α, IsOpen u ∧ IsOpen v ∧ x ∈ u ∧ y ∈ v ∧ s ⊆ u ∪ v ∧ Disjoint u v
<<<<<<< HEAD
#align is_totally_separated IsTotallySeparated
=======
>>>>>>> 99508fb5

theorem isTotallySeparated_empty : IsTotallySeparated (∅ : Set α) := fun _ => False.elim

theorem isTotallySeparated_singleton {x} : IsTotallySeparated ({x} : Set α) := fun _ hp _ hq hpq =>
  (hpq <| (eq_of_mem_singleton hp).symm ▸ (eq_of_mem_singleton hq).symm).elim

theorem isTotallyDisconnected_of_isTotallySeparated {s : Set α} (H : IsTotallySeparated s) :
    IsTotallyDisconnected s := by
  intro t hts ht x x_in y y_in
  by_contra h
  obtain
    ⟨u : Set α, v : Set α, hu : IsOpen u, hv : IsOpen v, hxu : x ∈ u, hyv : y ∈ v, hs : s ⊆ u ∪ v,
      huv⟩ :=
    H (hts x_in) (hts y_in) h
<<<<<<< HEAD
  refine' (ht _ _ hu hv (hts.trans hs) ⟨x, x_in, hxu⟩ ⟨y, y_in, hyv⟩).ne_empty _
=======
  refine (ht _ _ hu hv (hts.trans hs) ⟨x, x_in, hxu⟩ ⟨y, y_in, hyv⟩).ne_empty ?_
>>>>>>> 99508fb5
  rw [huv.inter_eq, inter_empty]

alias IsTotallySeparated.isTotallyDisconnected := isTotallyDisconnected_of_isTotallySeparated

/-- A space is totally separated if any two points can be separated by two disjoint open sets
covering the whole space. -/
class TotallySeparatedSpace (α : Type u) [TopologicalSpace α] : Prop where
  /-- The universal set `Set.univ` in a totally separated space is totally separated. -/
  isTotallySeparated_univ : IsTotallySeparated (univ : Set α)

-- see Note [lower instance priority]
instance (priority := 100) TotallySeparatedSpace.totallyDisconnectedSpace (α : Type u)
    [TopologicalSpace α] [TotallySeparatedSpace α] : TotallyDisconnectedSpace α :=
  ⟨TotallySeparatedSpace.isTotallySeparated_univ.isTotallyDisconnected⟩

-- see Note [lower instance priority]
instance (priority := 100) TotallySeparatedSpace.of_discrete (α : Type*) [TopologicalSpace α]
    [DiscreteTopology α] : TotallySeparatedSpace α :=
  ⟨fun _ _ b _ h => ⟨{b}ᶜ, {b}, isOpen_discrete _, isOpen_discrete _, h, rfl,
    (compl_union_self _).symm.subset, disjoint_compl_left⟩⟩

theorem exists_isClopen_of_totally_separated {α : Type*} [TopologicalSpace α]
    [TotallySeparatedSpace α] {x y : α} (hxy : x ≠ y) :
    ∃ U : Set α, IsClopen U ∧ x ∈ U ∧ y ∈ Uᶜ := by
  obtain ⟨U, V, hU, hV, Ux, Vy, f, disj⟩ :=
    TotallySeparatedSpace.isTotallySeparated_univ (Set.mem_univ x) (Set.mem_univ y) hxy
  have hU := isClopen_inter_of_disjoint_cover_clopen isClopen_univ f hU hV disj
  rw [univ_inter _] at hU
  rw [← Set.subset_compl_iff_disjoint_right, subset_compl_comm] at disj
  exact ⟨U, hU, Ux, disj Vy⟩

end TotallySeparated


variable [TopologicalSpace β] [TotallyDisconnectedSpace β] {f : α → β}

theorem Continuous.image_eq_of_connectedComponent_eq (h : Continuous f) (a b : α)
    (hab : connectedComponent a = connectedComponent b) : f a = f b :=
  singleton_eq_singleton_iff.1 <|
    h.image_connectedComponent_eq_singleton a ▸
      h.image_connectedComponent_eq_singleton b ▸ hab ▸ rfl

/--
The lift to `connectedComponents α` of a continuous map from `α` to a totally disconnected space
-/
def Continuous.connectedComponentsLift (h : Continuous f) : ConnectedComponents α → β := fun x =>
  Quotient.liftOn' x f h.image_eq_of_connectedComponent_eq

@[continuity]
theorem Continuous.connectedComponentsLift_continuous (h : Continuous f) :
    Continuous h.connectedComponentsLift :=
  h.quotient_liftOn' <| by convert h.image_eq_of_connectedComponent_eq

@[simp]
theorem Continuous.connectedComponentsLift_apply_coe (h : Continuous f) (x : α) :
    h.connectedComponentsLift x = f x :=
  rfl

@[simp]
theorem Continuous.connectedComponentsLift_comp_coe (h : Continuous f) :
    h.connectedComponentsLift ∘ (↑) = f :=
  rfl

theorem connectedComponents_lift_unique' {β : Sort*} {g₁ g₂ : ConnectedComponents α → β}
    (hg : g₁ ∘ ((↑) : α → ConnectedComponents α) = g₂ ∘ (↑)) : g₁ = g₂ :=
  ConnectedComponents.surjective_coe.injective_comp_right hg

theorem Continuous.connectedComponentsLift_unique (h : Continuous f) (g : ConnectedComponents α → β)
    (hg : g ∘ (↑) = f) : g = h.connectedComponentsLift :=
  connectedComponents_lift_unique' <| hg.trans h.connectedComponentsLift_comp_coe.symm


instance ConnectedComponents.totallyDisconnectedSpace :
    TotallyDisconnectedSpace (ConnectedComponents α) := by
  rw [totallyDisconnectedSpace_iff_connectedComponent_singleton]
  refine ConnectedComponents.surjective_coe.forall.2 fun x => ?_
  rw [← ConnectedComponents.quotientMap_coe.image_connectedComponent, ←
    connectedComponents_preimage_singleton, image_preimage_eq _ ConnectedComponents.surjective_coe]
  refine ConnectedComponents.surjective_coe.forall.2 fun y => ?_
  rw [connectedComponents_preimage_singleton]
  exact isConnected_connectedComponent

/-- Functoriality of `connectedComponents` -/
def Continuous.connectedComponentsMap {β : Type*} [TopologicalSpace β] {f : α → β}
    (h : Continuous f) : ConnectedComponents α → ConnectedComponents β :=
  Continuous.connectedComponentsLift (ConnectedComponents.continuous_coe.comp h)

theorem Continuous.connectedComponentsMap_continuous {β : Type*} [TopologicalSpace β] {f : α → β}
    (h : Continuous f) : Continuous h.connectedComponentsMap :=
  Continuous.connectedComponentsLift_continuous (ConnectedComponents.continuous_coe.comp h)

/-- A preconnected set `s` has the property that every map to a
discrete space that is continuous on `s` is constant on `s` -/
theorem IsPreconnected.constant {Y : Type*} [TopologicalSpace Y] [DiscreteTopology Y] {s : Set α}
    (hs : IsPreconnected s) {f : α → Y} (hf : ContinuousOn f s) {x y : α} (hx : x ∈ s)
    (hy : y ∈ s) : f x = f y :=
  (hs.image f hf).subsingleton (mem_image_of_mem f hx) (mem_image_of_mem f hy)

/-- A `PreconnectedSpace` version of `isPreconnected.constant` -/
theorem PreconnectedSpace.constant {Y : Type*} [TopologicalSpace Y] [DiscreteTopology Y]
    (hp : PreconnectedSpace α) {f : α → Y} (hf : Continuous f) {x y : α} : f x = f y :=
  IsPreconnected.constant hp.isPreconnected_univ (Continuous.continuousOn hf) trivial trivial

/-- Refinement of `IsPreconnected.constant` only assuming the map factors through a
discrete subset of the target. -/
theorem IsPreconnected.constant_of_mapsTo {S : Set α} (hS : IsPreconnected S)
    {β} [TopologicalSpace β] {T : Set β} [DiscreteTopology T] {f : α → β} (hc : ContinuousOn f S)
    (hTm : MapsTo f S T) {x y : α} (hx : x ∈ S) (hy : y ∈ S) : f x = f y := by
  let F : S → T := hTm.restrict f S T
  suffices F ⟨x, hx⟩ = F ⟨y, hy⟩ by rwa [← Subtype.coe_inj] at this
  exact (isPreconnected_iff_preconnectedSpace.mp hS).constant (hc.restrict_mapsTo _)

/-- A version of `IsPreconnected.constant_of_mapsTo` that assumes that the codomain is nonempty and
proves that `f` is equal to `const α y` on `S` for some `y ∈ T`. -/
theorem IsPreconnected.eqOn_const_of_mapsTo {S : Set α} (hS : IsPreconnected S)
    {β} [TopologicalSpace β] {T : Set β} [DiscreteTopology T] {f : α → β} (hc : ContinuousOn f S)
    (hTm : MapsTo f S T) (hne : T.Nonempty) : ∃ y ∈ T, EqOn f (const α y) S := by
  rcases S.eq_empty_or_nonempty with (rfl | ⟨x, hx⟩)
  · exact hne.imp fun _ hy => ⟨hy, eqOn_empty _ _⟩
  · exact ⟨f x, hTm hx, fun x' hx' => hS.constant_of_mapsTo hc hTm hx' hx⟩<|MERGE_RESOLUTION|>--- conflicted
+++ resolved
@@ -174,10 +174,6 @@
 def IsTotallySeparated (s : Set α) : Prop :=
   Set.Pairwise s fun x y =>
   ∃ u v : Set α, IsOpen u ∧ IsOpen v ∧ x ∈ u ∧ y ∈ v ∧ s ⊆ u ∪ v ∧ Disjoint u v
-<<<<<<< HEAD
-#align is_totally_separated IsTotallySeparated
-=======
->>>>>>> 99508fb5
 
 theorem isTotallySeparated_empty : IsTotallySeparated (∅ : Set α) := fun _ => False.elim
 
@@ -192,11 +188,7 @@
     ⟨u : Set α, v : Set α, hu : IsOpen u, hv : IsOpen v, hxu : x ∈ u, hyv : y ∈ v, hs : s ⊆ u ∪ v,
       huv⟩ :=
     H (hts x_in) (hts y_in) h
-<<<<<<< HEAD
-  refine' (ht _ _ hu hv (hts.trans hs) ⟨x, x_in, hxu⟩ ⟨y, y_in, hyv⟩).ne_empty _
-=======
   refine (ht _ _ hu hv (hts.trans hs) ⟨x, x_in, hxu⟩ ⟨y, y_in, hyv⟩).ne_empty ?_
->>>>>>> 99508fb5
   rw [huv.inter_eq, inter_empty]
 
 alias IsTotallySeparated.isTotallyDisconnected := isTotallyDisconnected_of_isTotallySeparated
