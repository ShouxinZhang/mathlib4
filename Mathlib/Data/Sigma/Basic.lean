--- conflicted
+++ resolved
@@ -60,16 +60,9 @@
 @[simp]
 theorem eta : ∀ x : Σa, β a, Sigma.mk x.1 x.2 = x
   | ⟨_, _⟩ => rfl
-<<<<<<< HEAD
-#align sigma.eta Sigma.eta
-
-#align sigma.ext Sigma.ext
-#align sigma.ext_iff Sigma.ext_iff
-=======
 
 theorem ext_iff {x₀ x₁ : Sigma β} : x₀ = x₁ ↔ x₀.1 = x₁.1 ∧ HEq x₀.2 x₁.2 := by
   cases x₀; cases x₁; exact Sigma.mk.inj_iff
->>>>>>> 2fc87a94
 
 /-- A version of `Iff.mp Sigma.ext_iff` for functions from a nonempty type to a sigma type. -/
 theorem _root_.Function.eq_of_sigmaMk_comp {γ : Type*} [Nonempty γ]
@@ -84,15 +77,10 @@
 theorem subtype_ext {β : Type*} {p : α → β → Prop} :
     ∀ {x₀ x₁ : Σa, Subtype (p a)}, x₀.fst = x₁.fst → (x₀.snd : β) = x₁.snd → x₀ = x₁
   | ⟨_, _, _⟩, ⟨_, _, _⟩, rfl, rfl => rfl
-<<<<<<< HEAD
-#align sigma.subtype_ext Sigma.subtype_ext
-#align sigma.subtype_ext_iff Sigma.subtype_ext_iff
-=======
 
 theorem subtype_ext_iff {β : Type*} {p : α → β → Prop} {x₀ x₁ : Σa, Subtype (p a)} :
     x₀ = x₁ ↔ x₀.fst = x₁.fst ∧ (x₀.snd : β) = x₁.snd :=
   ⟨fun h ↦ h ▸ ⟨rfl, rfl⟩, fun ⟨h₁, h₂⟩ ↦ subtype_ext h₁ h₂⟩
->>>>>>> 2fc87a94
 
 @[simp]
 theorem «forall» {p : (Σa, β a) → Prop} : (∀ x, p x) ↔ ∀ a b, p ⟨a, b⟩ :=
@@ -250,16 +238,9 @@
   (Iff.intro PSigma.mk.inj) fun ⟨h₁, h₂⟩ ↦
     match a₁, a₂, b₁, b₂, h₁, h₂ with
     | _, _, _, _, Eq.refl _, HEq.refl _ => rfl
-<<<<<<< HEAD
-#align psigma.mk.inj_iff PSigma.mk.inj_iff
-
-#align psigma.ext PSigma.ext
-#align psigma.ext_iff PSigma.ext_iff
-=======
 
 theorem ext_iff {x₀ x₁ : PSigma β} : x₀ = x₁ ↔ x₀.1 = x₁.1 ∧ HEq x₀.2 x₁.2 := by
   cases x₀; cases x₁; exact PSigma.mk.inj_iff
->>>>>>> 2fc87a94
 
 @[simp]
 theorem «forall» {p : (Σ'a, β a) → Prop} : (∀ x, p x) ↔ ∀ a b, p ⟨a, b⟩ :=
@@ -274,15 +255,10 @@
 theorem subtype_ext {β : Sort*} {p : α → β → Prop} :
     ∀ {x₀ x₁ : Σ'a, Subtype (p a)}, x₀.fst = x₁.fst → (x₀.snd : β) = x₁.snd → x₀ = x₁
   | ⟨_, _, _⟩, ⟨_, _, _⟩, rfl, rfl => rfl
-<<<<<<< HEAD
-#align psigma.subtype_ext PSigma.subtype_ext
-#align psigma.subtype_ext_iff PSigma.subtype_ext_iff
-=======
 
 theorem subtype_ext_iff {β : Sort*} {p : α → β → Prop} {x₀ x₁ : Σ'a, Subtype (p a)} :
     x₀ = x₁ ↔ x₀.fst = x₁.fst ∧ (x₀.snd : β) = x₁.snd :=
   ⟨fun h ↦ h ▸ ⟨rfl, rfl⟩, fun ⟨h₁, h₂⟩ ↦ subtype_ext h₁ h₂⟩
->>>>>>> 2fc87a94
 
 variable {α₁ : Sort*} {α₂ : Sort*} {β₁ : α₁ → Sort*} {β₂ : α₂ → Sort*}
 
