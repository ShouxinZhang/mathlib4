--- conflicted
+++ resolved
@@ -116,8 +116,6 @@
 def coeAddHom : AddHom ℕ+ ℕ where
   toFun := Coe.coe
   map_add' := add_coe
-<<<<<<< HEAD
-#align pnat.coe_add_hom PNat.coeAddHom
 
 instance addLeftMono : AddLeftMono ℕ+ :=
   Positive.addLeftMono
@@ -127,20 +125,6 @@
 
 instance addLeftReflectLE : AddLeftReflectLE ℕ+ :=
   Positive.addLeftReflectLE
-
-instance addLeftReflectLT : AddLeftReflectLT ℕ+ :=
-  Positive.addLeftReflectLT
-=======
-
-instance addLeftMono : AddLeftMono ℕ+ :=
-  Positive.addLeftMono
-
-instance addLeftStrictMono : AddLeftStrictMono ℕ+ :=
-  Positive.addLeftStrictMono
-
-instance addLeftReflectLE : AddLeftReflectLE ℕ+ :=
-  Positive.addLeftReflectLE
->>>>>>> a3663456
 
 instance addLeftReflectLT : AddLeftReflectLT ℕ+ :=
   Positive.addLeftReflectLT
