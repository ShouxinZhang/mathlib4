--- conflicted
+++ resolved
@@ -88,12 +88,7 @@
 theorem toPEquiv_mul_matrix [Fintype m] [DecidableEq m] [Semiring α] (f : m ≃ m)
     (M : Matrix m n α) : f.toPEquiv.toMatrix * M = M.submatrix f id := by
   ext i j
-<<<<<<< HEAD
-  rw [mul_matrix_apply, Equiv.toPEquiv_apply, submatrix_apply, id.def]
-#align pequiv.to_pequiv_mul_matrix PEquiv.toPEquiv_mul_matrix
-=======
   rw [mul_matrix_apply, Equiv.toPEquiv_apply, submatrix_apply, id]
->>>>>>> 59de845a
 
 theorem mul_toPEquiv_toMatrix {m n α : Type*} [Fintype n] [DecidableEq n] [Semiring α] (f : n ≃ n)
     (M : Matrix m n α) : M * f.toPEquiv.toMatrix = M.submatrix id f.symm :=
