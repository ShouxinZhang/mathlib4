--- conflicted
+++ resolved
@@ -161,10 +161,6 @@
 @[simp]
 theorem tail_val' (B : Fin m.succ → n' → α) (j : n') :
     (vecTail fun i => B i j) = fun i => vecTail B i j := rfl
-<<<<<<< HEAD
-#align matrix.tail_val' Matrix.tail_val'
-=======
->>>>>>> 59de845a
 
 section DotProduct
 
@@ -200,29 +196,16 @@
 
 @[simp]
 theorem col_cons (x : α) (u : Fin m → α) :
-<<<<<<< HEAD
-    col (vecCons x u) = of (vecCons (fun _ => x) (col u)) := by
-=======
     col ι (vecCons x u) = of (vecCons (fun _ => x) (col ι u)) := by
->>>>>>> 59de845a
   ext i j
   refine Fin.cases ?_ ?_ i <;> simp [vecHead, vecTail]
 
 @[simp]
-<<<<<<< HEAD
-theorem row_empty : row (vecEmpty : Fin 0 → α) = of fun _ => vecEmpty := rfl
-#align matrix.row_empty Matrix.row_empty
-
-@[simp]
-theorem row_cons (x : α) (u : Fin m → α) : row (vecCons x u) = of fun _ => vecCons x u := rfl
-#align matrix.row_cons Matrix.row_cons
-=======
 theorem row_empty : row ι (vecEmpty : Fin 0 → α) = of fun _ => vecEmpty := rfl
 
 @[simp]
 theorem row_cons (x : α) (u : Fin m → α) : row ι (vecCons x u) = of fun _ => vecCons x u :=
   rfl
->>>>>>> 59de845a
 
 end ColRow
 
@@ -362,10 +345,6 @@
 @[simp]
 theorem vecMulVec_cons (v : m' → α) (x : α) (w : Fin n → α) :
     vecMulVec v (vecCons x w) = of fun i => v i • vecCons x w := rfl
-<<<<<<< HEAD
-#align matrix.vec_mul_vec_cons Matrix.vecMulVec_cons
-=======
->>>>>>> 59de845a
 
 end VecMulVec
 
