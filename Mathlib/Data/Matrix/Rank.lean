--- conflicted
+++ resolved
@@ -278,11 +278,7 @@
   let en : Basis n R (n → R) := Pi.basisFun R n
   rw [Matrix.rank_eq_finrank_range_toLin A el em,
       Matrix.rank_eq_finrank_range_toLin B em en,
-<<<<<<< HEAD
-      ← FiniteDimensional.finrank_fintype_fun_eq_card R,
-=======
       ← Module.finrank_fintype_fun_eq_card R,
->>>>>>> d0df76bd
       ← LinearMap.finrank_range_add_finrank_ker (Matrix.toLin em el A),
       add_le_add_iff_left]
   apply Submodule.finrank_mono
