--- conflicted
+++ resolved
@@ -78,7 +78,6 @@
 
 end ExchangeProperty
 
-<<<<<<< HEAD
 section ExchangePropertyEquivalence
 
 open Accessible Nat Finset
@@ -127,6 +126,3 @@
 end ExchangePropertyEquivalence
 
 end Greedoid
-=======
-end Greedoid
->>>>>>> 459ec807
