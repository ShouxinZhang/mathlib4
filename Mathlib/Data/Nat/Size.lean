/-
Copyright (c) 2014 Floris van Doorn (c) 2016 Microsoft Corporation. All rights reserved.
Released under Apache 2.0 license as described in the file LICENSE.
Authors: Floris van Doorn, Leonardo de Moura, Jeremy Avigad, Mario Carneiro
-/
import Mathlib.Data.Nat.Bits
import Mathlib.Order.Lattice

/-! Lemmas about `size`. -/

namespace Nat

/-! ### `shiftLeft` and `shiftRight` -/

section

theorem shiftLeft_eq_mul_pow (m) : ∀ n, m <<< n = m * 2 ^ n := shiftLeft_eq _

theorem shiftLeft'_tt_eq_mul_pow (m) : ∀ n, shiftLeft' true m n + 1 = (m + 1) * 2 ^ n
  | 0 => by simp [shiftLeft', pow_zero, Nat.one_mul]
  | k + 1 => by
    rw [shiftLeft', bit_val, cond_true, add_assoc, ← Nat.mul_add_one, shiftLeft'_tt_eq_mul_pow m k,
      mul_left_comm, mul_comm 2, pow_succ]

end

theorem shiftLeft'_ne_zero_left (b) {m} (h : m ≠ 0) (n) : shiftLeft' b m n ≠ 0 := by
  induction n <;> simp [bit_ne_zero, shiftLeft', *]

theorem shiftLeft'_tt_ne_zero (m) : ∀ {n}, (n ≠ 0) → shiftLeft' true m n ≠ 0
  | 0, h => absurd rfl h
  | succ _, _ => by dsimp [shiftLeft', bit]; omega

/-! ### `size` -/


@[simp]
theorem size_zero : size 0 = 0 := by simp [size]

@[simp]
theorem size_bit {b n} (h : bit b n ≠ 0) : size (bit b n) = succ (size n) := by
  rw [size]
  conv =>
    lhs
    rw [binaryRec]
    simp [h]
<<<<<<< HEAD
#align nat.size_bit Nat.size_bit
=======
  rw [div2_bit]
>>>>>>> 0649d7c3

section

@[simp]
theorem size_one : size 1 = 1 :=
  show size (bit true 0) = 1 by rw [size_bit, size_zero]; exact Nat.one_ne_zero

end

@[simp]
theorem size_shiftLeft' {b m n} (h : shiftLeft' b m n ≠ 0) :
    size (shiftLeft' b m n) = size m + n := by
  induction' n with n IH
  · simp [shiftLeft']
  simp only [shiftLeft', ne_eq] at h ⊢
  rw [size_bit h, Nat.add_succ]
  by_cases s0 : shiftLeft' b m n = 0
  case neg => rw [IH s0]
  rw [s0] at h ⊢
  cases b; · exact absurd rfl h
  have : shiftLeft' true m n + 1 = 1 := congr_arg (· + 1) s0
  rw [shiftLeft'_tt_eq_mul_pow] at this
  obtain rfl := succ.inj (eq_one_of_dvd_one ⟨_, this.symm⟩)
  simp only [zero_add, one_mul] at this
  obtain rfl : n = 0 := not_ne_iff.1 fun hn ↦ ne_of_gt (Nat.one_lt_pow hn (by decide)) this
  rw [add_zero]

-- TODO: decide whether `Nat.shiftLeft_eq` (which rewrites the LHS into a power) should be a simp
-- lemma; it was not in mathlib3. Until then, tell the simpNF linter to ignore the issue.
@[simp, nolint simpNF]
theorem size_shiftLeft {m} (h : m ≠ 0) (n) : size (m <<< n) = size m + n := by
  simp only [size_shiftLeft' (shiftLeft'_ne_zero_left _ h _), ← shiftLeft'_false]

theorem lt_size_self (n : ℕ) : n < 2 ^ size n := by
  rw [← one_shiftLeft]
  have : ∀ {n}, n = 0 → n < 1 <<< (size n) := by simp
  apply binaryRec _ _ n
  · apply this rfl
  intro b n IH
  by_cases h : bit b n = 0
  · apply this h
  rw [size_bit h, shiftLeft_succ, shiftLeft_eq, one_mul]
  cases b <;> dsimp [bit] <;> omega

theorem size_le {m n : ℕ} : size m ≤ n ↔ m < 2 ^ n :=
  ⟨fun h => lt_of_lt_of_le (lt_size_self _) (pow_le_pow_of_le_right (by decide) h), by
    rw [← one_shiftLeft]; revert n
    apply binaryRec _ _ m
    · intro n
      simp
    · intro b m IH n h
      by_cases e : bit b m = 0
      · simp [e]
      rw [size_bit e]
      cases' n with n
      · exact e.elim (Nat.eq_zero_of_le_zero (le_of_lt_succ h))
      · apply succ_le_succ (IH _)
        apply Nat.lt_of_mul_lt_mul_left (a := 2)
        simp only [shiftLeft_succ] at *
        refine lt_of_le_of_lt ?_ h
        cases b <;> dsimp [bit] <;> omega⟩

theorem lt_size {m n : ℕ} : m < size n ↔ 2 ^ m ≤ n := by
  rw [← not_lt, Decidable.iff_not_comm, not_lt, size_le]

theorem size_pos {n : ℕ} : 0 < size n ↔ 0 < n := by rw [lt_size]; rfl

theorem size_eq_zero {n : ℕ} : size n = 0 ↔ n = 0 := by
  simpa [Nat.pos_iff_ne_zero, not_iff_not] using size_pos

theorem size_pow {n : ℕ} : size (2 ^ n) = n + 1 :=
  le_antisymm (size_le.2 <| Nat.pow_lt_pow_right (by decide) (lt_succ_self _))
    (lt_size.2 <| le_rfl)

theorem size_le_size {m n : ℕ} (h : m ≤ n) : size m ≤ size n :=
  size_le.2 <| lt_of_le_of_lt h (lt_size_self _)

theorem size_eq_bits_len (n : ℕ) : n.bits.length = n.size := by
  induction' n using Nat.binaryRec' with b n h ih; · simp
  rw [size_bit, bits_append_bit _ _ h]
  · simp [ih]
  · simpa [bit_eq_zero_iff]

lemma size_eq_iff_le_and_lt (n : ℕ) (i : ℕ) : n.size = i + 1 ↔ 2 ^ i ≤ n ∧ n < 2 ^ (i + 1) where
  mp h := ⟨lt_size.mp <| h ▸ lt_succ_self _, h ▸ lt_size_self _⟩
  mpr h := le_antisymm (size_le.mpr h.2) <| succ_le_iff.mp <| lt_size.mpr h.1

lemma size_eq_iff_testBit (n : ℕ) (i : ℕ) : n.size = i + 1 ↔
    n.testBit i ∧ ∀ j > i, n.testBit j = false := by
  rw [size_eq_iff_le_and_lt]
  refine ⟨fun h ↦ ?_, fun h ↦ ?_⟩
  · have ⟨j, _, h'⟩ := ge_two_pow_implies_high_bit_true h.1
    have t (j : ℕ) (hj : j > i) : n.testBit j = false :=
      testBit_lt_two_pow <| (h.2).trans_le <| Nat.pow_le_pow_right (by decide) hj
    suffices j ≤ i by convert And.intro h' t; omega
    by_contra nh
    exact Bool.true_eq_false.mp <| h' ▸ t j (not_le.mp nh)
  · exact ⟨testBit_implies_ge h.1, lt_pow_two_of_testBit n h.2⟩

end Nat<|MERGE_RESOLUTION|>--- conflicted
+++ resolved
@@ -44,11 +44,7 @@
     lhs
     rw [binaryRec]
     simp [h]
-<<<<<<< HEAD
-#align nat.size_bit Nat.size_bit
-=======
   rw [div2_bit]
->>>>>>> 0649d7c3
 
 section
 
