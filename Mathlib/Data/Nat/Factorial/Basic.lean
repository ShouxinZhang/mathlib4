/-
Copyright (c) 2018 Mario Carneiro. All rights reserved.
Released under Apache 2.0 license as described in the file LICENSE.
Authors: Mario Carneiro, Chris Hughes, Floris van Doorn, Yaël Dillies
-/
import Mathlib.Data.Nat.Pow
import Mathlib.Tactic.GCongr.Core
import Mathlib.Tactic.Common

#align_import data.nat.factorial.basic from "leanprover-community/mathlib"@"d012cd09a9b256d870751284dd6a29882b0be105"

/-!
# Factorial and variants

This file defines the factorial, along with the ascending and descending variants.

## Main declarations

* `Nat.factorial`: The factorial.
* `Nat.ascFactorial`: The ascending factorial. It is the product of natural numbers from `n` to
  `n + k - 1`.
* `Nat.descFactorial`: The descending factorial. It is the product of natural numbers from
  `n - k + 1` to `n`.
-/


namespace Nat

/-- `Nat.factorial n` is the factorial of `n`. -/
def factorial : ℕ → ℕ
  | 0 => 1
  | succ n => succ n * factorial n
#align nat.factorial Nat.factorial

/-- factorial notation `n!` -/
scoped notation:10000 n "!" => Nat.factorial n

section Factorial

variable {m n : ℕ}

@[simp] theorem factorial_zero : 0! = 1 :=
  rfl
#align nat.factorial_zero Nat.factorial_zero

theorem factorial_succ (n : ℕ) : (n + 1)! = (n + 1) * n ! :=
  rfl
#align nat.factorial_succ Nat.factorial_succ


@[simp] theorem factorial_one : 1! = 1 :=
  rfl
#align nat.factorial_one Nat.factorial_one

@[simp] theorem factorial_two : 2! = 2 :=
  rfl
#align nat.factorial_two Nat.factorial_two

theorem mul_factorial_pred (hn : 0 < n) : n * (n - 1)! = n ! :=
  tsub_add_cancel_of_le (Nat.succ_le_of_lt hn) ▸ rfl
#align nat.mul_factorial_pred Nat.mul_factorial_pred

theorem factorial_pos : ∀ n, 0 < n !
  | 0 => zero_lt_one
  | succ n => mul_pos (succ_pos _) (factorial_pos n)
#align nat.factorial_pos Nat.factorial_pos

theorem factorial_ne_zero (n : ℕ) : n ! ≠ 0 :=
  ne_of_gt (factorial_pos _)
#align nat.factorial_ne_zero Nat.factorial_ne_zero

theorem factorial_dvd_factorial {m n} (h : m ≤ n) : m ! ∣ n ! := by
  induction' n with n IH
  · simp [Nat.eq_zero_of_le_zero h]
  obtain rfl | hl := h.eq_or_lt
  · simp
  exact (IH (le_of_lt_succ hl)).mul_left _
#align nat.factorial_dvd_factorial Nat.factorial_dvd_factorial

theorem dvd_factorial : ∀ {m n}, 0 < m → m ≤ n → m ∣ n !
  | succ _, _, _, h => dvd_of_mul_right_dvd (factorial_dvd_factorial h)
#align nat.dvd_factorial Nat.dvd_factorial

@[mono, gcongr]
theorem factorial_le {m n} (h : m ≤ n) : m ! ≤ n ! :=
  le_of_dvd (factorial_pos _) (factorial_dvd_factorial h)
#align nat.factorial_le Nat.factorial_le

theorem factorial_mul_pow_le_factorial : ∀ {m n : ℕ}, m ! * (m + 1) ^ n ≤ (m + n)!
  | m, 0 => by simp
  | m, n + 1 => by
    rw [← add_assoc, factorial_succ, mul_comm (_ + 1), pow_succ, ← mul_assoc]
    exact Nat.mul_le_mul factorial_mul_pow_le_factorial (succ_le_succ (le_add_right _ _))
#align nat.factorial_mul_pow_le_factorial Nat.factorial_mul_pow_le_factorial

theorem monotone_factorial : Monotone factorial := fun _ _ => factorial_le
#align nat.monotone_factorial Nat.monotone_factorial

theorem factorial_lt (hn : 0 < n) : n ! < m ! ↔ n < m := by
  refine' ⟨fun h => not_le.mp fun hmn => not_le_of_lt h (factorial_le hmn), fun h => _⟩
  have : ∀ {n}, 0 < n → n ! < (n + 1)! := by
    intro k hk
    rw [factorial_succ, succ_mul, lt_add_iff_pos_left]
    exact mul_pos hk k.factorial_pos
  induction' h with k hnk ih generalizing hn
  · exact this hn
  · exact (ih hn).trans (this <| hn.trans <| lt_of_succ_le hnk)
#align nat.factorial_lt Nat.factorial_lt

@[gcongr]
lemma factorial_lt_of_lt {m n : ℕ} (hn : 0 < n) (h : n < m) : n ! < m ! := (factorial_lt hn).mpr h

@[simp]
theorem one_lt_factorial : 1 < n ! ↔ 1 < n :=
  factorial_lt one_pos
#align nat.one_lt_factorial Nat.one_lt_factorial

@[simp]
theorem factorial_eq_one : n ! = 1 ↔ n ≤ 1 := by
  constructor
  · intro h
    rw [← not_lt, ← one_lt_factorial, h]
    apply lt_irrefl
  · rintro (_|_|_) <;> rfl
#align nat.factorial_eq_one Nat.factorial_eq_one

theorem factorial_inj (hn : 1 < n) : n ! = m ! ↔ n = m := by
  refine' ⟨fun h => _, congr_arg _⟩
  obtain hnm | rfl | hnm := lt_trichotomy n m
  · rw [← factorial_lt <| pos_of_gt hn, h] at hnm
    cases lt_irrefl _ hnm
  · rfl
  rw [← one_lt_factorial, h, one_lt_factorial] at hn
  rw [← factorial_lt <| pos_of_gt hn, h] at hnm
  cases lt_irrefl _ hnm
#align nat.factorial_inj Nat.factorial_inj

theorem factorial_inj' (h : 1 < n ∨ 1 < m) : n ! = m ! ↔ n = m := by
  obtain hn|hm := h
  · exact factorial_inj hn
  · rw [eq_comm, factorial_inj hm, eq_comm]

theorem self_le_factorial : ∀ n : ℕ, n ≤ n !
  | 0 => zero_le_one
  | k + 1 => le_mul_of_one_le_right k.zero_lt_succ.le (Nat.one_le_of_lt <| Nat.factorial_pos _)
#align nat.self_le_factorial Nat.self_le_factorial

theorem lt_factorial_self {n : ℕ} (hi : 3 ≤ n) : n < n ! := by
  have : 0 < n := (zero_lt_two (α := ℕ)).trans (succ_le_iff.mp hi)
  have : 1 < pred n := le_pred_of_lt (succ_le_iff.mp hi)
  rw [← succ_pred_eq_of_pos ‹0 < n›, factorial_succ]
  exact
    lt_mul_of_one_lt_right (pred n).succ_pos
      ((‹1 < pred n›).trans_le (self_le_factorial _))
#align nat.lt_factorial_self Nat.lt_factorial_self

theorem add_factorial_succ_lt_factorial_add_succ {i : ℕ} (n : ℕ) (hi : 2 ≤ i) :
    i + (n + 1)! < (i + n + 1)! := by
  rw [factorial_succ (i + _), add_mul, one_mul]
  have : i ≤ i + n := le.intro rfl
  exact
    add_lt_add_of_lt_of_le
      (this.trans_lt
        ((lt_mul_iff_one_lt_right ((by decide : 0 < 2).trans_le (hi.trans this))).mpr
          (lt_iff_le_and_ne.mpr
            ⟨(i + n).factorial_pos, fun g =>
              Nat.not_succ_le_self 1 ((hi.trans this).trans (factorial_eq_one.mp g.symm))⟩)))
      (factorial_le
        ((le_of_eq (add_comm n 1)).trans
        ((add_le_add_iff_right n).mpr ((by decide : 1 ≤ 2).trans hi))))
#align nat.add_factorial_succ_lt_factorial_add_succ Nat.add_factorial_succ_lt_factorial_add_succ

theorem add_factorial_lt_factorial_add {i n : ℕ} (hi : 2 ≤ i) (hn : 1 ≤ n) :
    i + n ! < (i + n)! := by
  cases hn
  · rw [factorial_one]
    exact lt_factorial_self (succ_le_succ hi)
  exact add_factorial_succ_lt_factorial_add_succ _ hi
#align nat.add_factorial_lt_factorial_add Nat.add_factorial_lt_factorial_add

theorem add_factorial_succ_le_factorial_add_succ (i : ℕ) (n : ℕ) :
    i + (n + 1)! ≤ (i + (n + 1))! := by
  cases (le_or_lt (2 : ℕ) i)
  · rw [← add_assoc]
    apply Nat.le_of_lt
    apply add_factorial_succ_lt_factorial_add_succ
    assumption
  · match i with
    | 0 => simp
    | 1 =>
      rw [← add_assoc, factorial_succ (1 + n), add_mul, one_mul, add_comm 1 n, add_le_add_iff_right]
      apply one_le_mul
      · apply Nat.le_add_left
      · apply factorial_pos
    | succ (succ n) => contradiction
#align nat.add_factorial_succ_le_factorial_add_succ Nat.add_factorial_succ_le_factorial_add_succ

theorem add_factorial_le_factorial_add (i : ℕ) {n : ℕ} (n1 : 1 ≤ n) : i + n ! ≤ (i + n)! := by
  cases' n1 with h
  · exact self_le_factorial _
  exact add_factorial_succ_le_factorial_add_succ i h
#align nat.add_factorial_le_factorial_add Nat.add_factorial_le_factorial_add

theorem factorial_mul_pow_sub_le_factorial {n m : ℕ} (hnm : n ≤ m) : n ! * n ^ (m - n) ≤ m ! := by
  calc
    _ ≤ n ! * (n + 1) ^ (m - n) := mul_le_mul_left' (Nat.pow_le_pow_left n.le_succ _) _
    _ ≤ _ := by simpa [hnm] using @Nat.factorial_mul_pow_le_factorial n (m - n)
#align nat.factorial_mul_pow_sub_le_factorial Nat.factorial_mul_pow_sub_le_factorial

lemma factorial_le_pow : ∀ n, n ! ≤ n ^ n
  | 0 => le_rfl
  | n + 1 =>
    calc
      _ ≤ (n + 1) * n ^ n := mul_le_mul_left' n.factorial_le_pow _
      _ ≤ (n + 1) * (n + 1) ^ n := mul_le_mul_left' (Nat.pow_le_pow_left n.le_succ _) _
      _ = _ := by rw [pow_succ']

end Factorial

/-! ### Ascending and descending factorials -/


section AscFactorial

/-- `n.ascFactorial k = n (n + 1) ⋯ (n + k - 1)`. This is closely related to `ascPochhammer`, but
much less general. -/
def ascFactorial (n : ℕ) : ℕ → ℕ
  | 0 => 1
  | k + 1 => (n + k) * ascFactorial n k
#align nat.asc_factorial Nat.ascFactorial

@[simp]
theorem ascFactorial_zero (n : ℕ) : n.ascFactorial 0 = 1 :=
  rfl
#align nat.asc_factorial_zero Nat.ascFactorial_zero

theorem ascFactorial_succ {n k : ℕ} : n.ascFactorial k.succ = (n + k) * n.ascFactorial k :=
  rfl
#align nat.asc_factorial_succ Nat.ascFactorial_succ

theorem zero_ascFactorial : ∀ (k : ℕ), (0 : ℕ).ascFactorial k.succ = 0
  | 0 => by
    rw [ascFactorial_succ, ascFactorial_zero, zero_add, zero_mul]
  | (k+1) => by
    rw [ascFactorial_succ, zero_ascFactorial k, mul_zero]

@[simp]
theorem one_ascFactorial : ∀ (k : ℕ), (1 : ℕ).ascFactorial k = k.factorial
  | 0 => ascFactorial_zero 1
  | (k+1) => by
    rw [ascFactorial_succ, one_ascFactorial k, add_comm, factorial_succ]

theorem succ_ascFactorial (n : ℕ) :
    ∀ k, n * n.succ.ascFactorial k = (n + k) * n.ascFactorial k
  | 0 => by rw [add_zero, ascFactorial_zero, ascFactorial_zero]
  | k + 1 => by
    rw [ascFactorial, mul_left_comm, succ_ascFactorial n k, ascFactorial, succ_add, ← add_assoc]
#align nat.succ_asc_factorial Nat.succ_ascFactorial

/-- `(n + 1).ascFactorial k = (n + k) ! / n !` but without ℕ-division. See
`Nat.ascFactorial_eq_div` for the version with ℕ-division. -/
theorem factorial_mul_ascFactorial (n : ℕ) : ∀ k, n ! * (n + 1).ascFactorial k = (n + k)!
  | 0 => by
    rw [add_zero, ascFactorial_zero, mul_one]
  | k + 1 => by
    rw [ascFactorial_succ, ← add_assoc, factorial_succ, mul_comm (n + 1 + k), ← mul_assoc,
      factorial_mul_ascFactorial n k, mul_comm, add_right_comm]
#align nat.factorial_mul_asc_factorial Nat.factorial_mul_ascFactorial

/-- `n.ascFactorial k = (n + k - 1)! / (n - 1)!` for `n > 0` but without ℕ-division. See
`Nat.ascFactorial_eq_div` for the version with ℕ-division. Consider using
`factorial_mul_ascFactorial` to avoid complications of ℕ-subtraction. -/
theorem factorial_mul_ascFactorial' (n k : ℕ) (h : 0 < n) :
    (n - 1) ! * n.ascFactorial k = (n + k - 1)! := by
  rw [Nat.sub_add_comm h, Nat.sub_one]
  nth_rw 2 [Nat.eq_add_of_sub_eq h rfl]
  rw [Nat.sub_one, factorial_mul_ascFactorial]

/-- Avoid in favor of `Nat.factorial_mul_ascFactorial` if you can. ℕ-division isn't worth it. -/
theorem ascFactorial_eq_div (n k : ℕ) :  (n + 1).ascFactorial k = (n + k)! / n ! := by
  apply mul_left_cancel₀ n.factorial_ne_zero
  rw [factorial_mul_ascFactorial]
  exact (Nat.mul_div_cancel_left' <| factorial_dvd_factorial <| le_add_right n k).symm

/-- Avoid in favor of `Nat.factorial_mul_ascFactorial` if you can. -/
theorem ascFactorial_eq_div' (n k : ℕ) (h : 0 < n) :
    n.ascFactorial k = (n + k - 1)! / (n - 1) ! := by
  apply mul_left_cancel₀ (n-1).factorial_ne_zero
  rw [factorial_mul_ascFactorial' _ _ h]
  exact (Nat.mul_div_cancel_left' <| factorial_dvd_factorial <| Nat.sub_le_sub_right
    (le_add_right n k) 1).symm
#align nat.asc_factorial_eq_div Nat.ascFactorial_eq_div

theorem ascFactorial_of_sub {n k : ℕ}:
    (n - k) * (n - k + 1).ascFactorial k = (n - k).ascFactorial (k + 1) := by
  rw [succ_ascFactorial, ascFactorial_succ]
#align nat.asc_factorial_of_sub Nat.ascFactorial_of_sub

theorem pow_succ_le_ascFactorial (n : ℕ) : ∀ k : ℕ, n ^ k ≤ n.ascFactorial k
  | 0 => by rw [ascFactorial_zero, pow_zero]
  | k + 1 => by
    rw [pow_succ, mul_comm, ascFactorial_succ, ← succ_ascFactorial]
    exact Nat.mul_le_mul (Nat.le_refl n)
      ((pow_le_pow_of_le_left (le_succ n) k).trans (pow_succ_le_ascFactorial n.succ k))
#align nat.pow_succ_le_asc_factorial Nat.pow_succ_le_ascFactorial

theorem pow_lt_ascFactorial' (n k : ℕ) : (n + 1) ^ (k + 2) < (n + 1).ascFactorial (k + 2) := by
  rw [pow_succ, ascFactorial, mul_comm]
  exact Nat.mul_lt_mul_of_lt_of_le' (lt_add_of_pos_right (n + 1) (succ_pos k))
    (pow_succ_le_ascFactorial n.succ _) (NeZero.pos ((n + 1) ^ (k + 1)))
#align nat.pow_lt_asc_factorial' Nat.pow_lt_ascFactorial'

theorem pow_lt_ascFactorial (n : ℕ) : ∀ {k : ℕ}, 2 ≤ k → (n + 1) ^ k < (n + 1).ascFactorial k
  | 0 => by rintro ⟨⟩
  | 1 => by intro; contradiction
  | k + 2 => fun _ => pow_lt_ascFactorial' n k
#align nat.pow_lt_asc_factorial Nat.pow_lt_ascFactorial

theorem ascFactorial_le_pow_add (n : ℕ) : ∀ k : ℕ, (n+1).ascFactorial k ≤ (n + k) ^ k
  | 0 => by rw [ascFactorial_zero, pow_zero]
  | k + 1 => by
    rw [ascFactorial_succ, pow_succ, mul_comm, ← add_assoc, add_right_comm n 1 k]
    exact Nat.mul_le_mul_right _
      ((ascFactorial_le_pow_add _ k).trans (Nat.pow_le_pow_of_le_left (le_succ _) _))
#align nat.asc_factorial_le_pow_add Nat.ascFactorial_le_pow_add

theorem ascFactorial_lt_pow_add (n : ℕ) : ∀ {k : ℕ}, 2 ≤ k → (n + 1).ascFactorial k < (n + k) ^ k
  | 0 => by rintro ⟨⟩
  | 1 => by intro; contradiction
  | k + 2 => fun _ => by
    rw [pow_succ, mul_comm, ascFactorial_succ, succ_add_eq_add_succ n (k + 1)]
    exact Nat.mul_lt_mul_of_le_of_lt le_rfl ((ascFactorial_le_pow_add n _).trans_lt
      (pow_lt_pow_left (@lt_add_one ℕ _ _ _ _ _ _ _) (zero_le _) k.succ_ne_zero)) (succ_pos _)
#align nat.asc_factorial_lt_pow_add Nat.ascFactorial_lt_pow_add

theorem ascFactorial_pos (n k : ℕ) : 0 < (n + 1).ascFactorial k :=
  (pow_pos (succ_pos n) k).trans_le (pow_succ_le_ascFactorial (n + 1) k)
#align nat.asc_factorial_pos Nat.ascFactorial_pos

end AscFactorial

section DescFactorial

/-- `n.descFactorial k = n! / (n - k)!` (as seen in `Nat.descFactorial_eq_div`), but
implemented recursively to allow for "quick" computation when using `norm_num`. This is closely
related to `descPochhammer`, but much less general. -/
def descFactorial (n : ℕ) : ℕ → ℕ
  | 0 => 1
  | k + 1 => (n - k) * descFactorial n k
#align nat.desc_factorial Nat.descFactorial

@[simp]
theorem descFactorial_zero (n : ℕ) : n.descFactorial 0 = 1 :=
  rfl
#align nat.desc_factorial_zero Nat.descFactorial_zero

@[simp]
theorem descFactorial_succ (n k : ℕ) : n.descFactorial (k + 1) = (n - k) * n.descFactorial k :=
  rfl
#align nat.desc_factorial_succ Nat.descFactorial_succ

theorem zero_descFactorial_succ (k : ℕ) : (0 : ℕ).descFactorial (k + 1) = 0 := by
  rw [descFactorial_succ, zero_tsub, zero_mul]
#align nat.zero_desc_factorial_succ Nat.zero_descFactorial_succ

theorem descFactorial_one (n : ℕ) : n.descFactorial 1 = n := by simp
#align nat.desc_factorial_one Nat.descFactorial_one

theorem succ_descFactorial_succ (n : ℕ) :
    ∀ k : ℕ, (n + 1).descFactorial (k + 1) = (n + 1) * n.descFactorial k
  | 0 => by rw [descFactorial_zero, descFactorial_one, mul_one]
  | succ k => by
    rw [descFactorial_succ, succ_descFactorial_succ _ k, descFactorial_succ, succ_sub_succ,
      mul_left_comm]
#align nat.succ_desc_factorial_succ Nat.succ_descFactorial_succ

theorem succ_descFactorial (n : ℕ) :
    ∀ k, (n + 1 - k) * (n + 1).descFactorial k = (n + 1) * n.descFactorial k
  | 0 => by rw [tsub_zero, descFactorial_zero, descFactorial_zero]
  | k + 1 => by
    rw [descFactorial, succ_descFactorial _ k, descFactorial_succ, succ_sub_succ, mul_left_comm]
#align nat.succ_desc_factorial Nat.succ_descFactorial

theorem descFactorial_self : ∀ n : ℕ, n.descFactorial n = n !
  | 0 => by rw [descFactorial_zero, factorial_zero]
  | succ n => by rw [succ_descFactorial_succ, descFactorial_self n, factorial_succ]
#align nat.desc_factorial_self Nat.descFactorial_self

@[simp]
theorem descFactorial_eq_zero_iff_lt {n : ℕ} : ∀ {k : ℕ}, n.descFactorial k = 0 ↔ n < k
  | 0 => by simp only [descFactorial_zero, Nat.one_ne_zero, Nat.not_lt_zero]
  | succ k => by
    rw [descFactorial_succ, mul_eq_zero, descFactorial_eq_zero_iff_lt, lt_succ_iff,
      tsub_eq_zero_iff_le, lt_iff_le_and_ne, or_iff_left_iff_imp, and_imp]
    exact fun h _ => h
#align nat.desc_factorial_eq_zero_iff_lt Nat.descFactorial_eq_zero_iff_lt

alias ⟨_, descFactorial_of_lt⟩ := descFactorial_eq_zero_iff_lt
#align nat.desc_factorial_of_lt Nat.descFactorial_of_lt

theorem add_descFactorial_eq_ascFactorial (n : ℕ) : ∀ k : ℕ,
    (n + k).descFactorial k = (n + 1).ascFactorial k
  | 0 => by rw [ascFactorial_zero, descFactorial_zero]
  | succ k => by
    rw [Nat.add_succ, succ_descFactorial_succ, ascFactorial_succ,
      add_descFactorial_eq_ascFactorial _ k, Nat.add_right_comm]
#align nat.add_desc_factorial_eq_asc_factorial Nat.add_descFactorial_eq_ascFactorial

theorem add_descFactorial_eq_ascFactorial' (n : ℕ) :
    ∀ k : ℕ, (n + k - 1).descFactorial k = n.ascFactorial k
  | 0 => by rw [ascFactorial_zero, descFactorial_zero]
  | succ k => by
    rw [descFactorial_succ, ascFactorial_succ, ← succ_add_eq_add_succ,
      add_descFactorial_eq_ascFactorial' _ k, ← succ_ascFactorial, succ_add_sub_one,
      Nat.add_sub_cancel]

/-- `n.descFactorial k = n! / (n - k)!` but without ℕ-division. See `Nat.descFactorial_eq_div`
for the version using ℕ-division. -/
theorem factorial_mul_descFactorial : ∀ {n k : ℕ}, k ≤ n → (n - k)! * n.descFactorial k = n !
  | n, 0 => fun _ => by rw [descFactorial_zero, mul_one, tsub_zero]
  | 0, succ k => fun h => by
    exfalso
    exact not_succ_le_zero k h
  | succ n, succ k => fun h => by
    rw [succ_descFactorial_succ, succ_sub_succ, ← mul_assoc, mul_comm (n - k)!, mul_assoc,
      factorial_mul_descFactorial (Nat.succ_le_succ_iff.1 h), factorial_succ]
#align nat.factorial_mul_desc_factorial Nat.factorial_mul_descFactorial

/-- Avoid in favor of `Nat.factorial_mul_descFactorial` if you can. ℕ-division isn't worth it. -/
theorem descFactorial_eq_div {n k : ℕ} (h : k ≤ n) : n.descFactorial k = n ! / (n - k)! := by
  apply mul_left_cancel₀ (factorial_ne_zero (n - k))
  rw [factorial_mul_descFactorial h]
  exact (Nat.mul_div_cancel' <| factorial_dvd_factorial <| Nat.sub_le n k).symm
#align nat.desc_factorial_eq_div Nat.descFactorial_eq_div

theorem pow_sub_le_descFactorial (n : ℕ) : ∀ k : ℕ, (n + 1 - k) ^ k ≤ n.descFactorial k
  | 0 => by rw [descFactorial_zero, pow_zero]
  | k + 1 => by
    rw [descFactorial_succ, pow_succ, succ_sub_succ, mul_comm]
    apply Nat.mul_le_mul_left
<<<<<<< HEAD
    exact (le_trans (Nat.pow_le_pow_left (tsub_le_tsub_right (le_succ _) _) k)
=======
    exact   (le_trans (Nat.pow_le_pow_left (tsub_le_tsub_right (le_succ _) _) k)
>>>>>>> 0599aae8
          (pow_sub_le_descFactorial n k))
#align nat.pow_sub_le_desc_factorial Nat.pow_sub_le_descFactorial

theorem pow_sub_lt_descFactorial' {n : ℕ} :
    ∀ {k : ℕ}, k + 2 ≤ n → (n - (k + 1)) ^ (k + 2) < n.descFactorial (k + 2)
  | 0 => fun h => by
    rw [descFactorial_succ, pow_succ, pow_one, descFactorial_one]
    exact
      Nat.mul_lt_mul_of_pos_left (tsub_lt_self (lt_of_lt_of_le zero_lt_two h) zero_lt_one)
        (tsub_pos_of_lt h)
  | k + 1 => fun h => by
    rw [descFactorial_succ, pow_succ, mul_comm]
    apply Nat.mul_lt_mul_of_pos_left
    · refine' ((Nat.pow_le_pow_left (tsub_le_tsub_right (le_succ n) _) _).trans_lt _)
      rw [succ_sub_succ]
      exact pow_sub_lt_descFactorial' ((le_succ _).trans h)
    · apply tsub_pos_of_lt; apply h
#align nat.pow_sub_lt_desc_factorial' Nat.pow_sub_lt_descFactorial'

theorem pow_sub_lt_descFactorial {n : ℕ} :
    ∀ {k : ℕ}, 2 ≤ k → k ≤ n → (n + 1 - k) ^ k < n.descFactorial k
  | 0 => by rintro ⟨⟩
  | 1 => by intro; contradiction
  | k + 2 => fun _ h => by
    rw [succ_sub_succ]
    exact pow_sub_lt_descFactorial' h
#align nat.pow_sub_lt_desc_factorial Nat.pow_sub_lt_descFactorial

theorem descFactorial_le_pow (n : ℕ) : ∀ k : ℕ, n.descFactorial k ≤ n ^ k
  | 0 => by rw [descFactorial_zero, pow_zero]
  | k + 1 => by
    rw [descFactorial_succ, pow_succ, mul_comm _ n]
    exact Nat.mul_le_mul (Nat.sub_le _ _) (descFactorial_le_pow _ k)
#align nat.desc_factorial_le_pow Nat.descFactorial_le_pow

theorem descFactorial_lt_pow {n : ℕ} (hn : 1 ≤ n) : ∀ {k : ℕ}, 2 ≤ k → n.descFactorial k < n ^ k
  | 0 => by rintro ⟨⟩
  | 1 => by intro; contradiction
  | k + 2 => fun _ => by
    rw [descFactorial_succ, pow_succ', mul_comm, mul_comm n]
    exact Nat.mul_lt_mul_of_le_of_lt (descFactorial_le_pow _ _) (tsub_lt_self hn k.zero_lt_succ)
      (pow_pos (Nat.lt_of_succ_le hn) _)
#align nat.desc_factorial_lt_pow Nat.descFactorial_lt_pow

end DescFactorial

lemma factorial_two_mul_le (n : ℕ) : (2 * n)! ≤ (2 * n) ^ n * n ! := by
  rw [two_mul, ← factorial_mul_ascFactorial, mul_comm]
  exact mul_le_mul_right' (ascFactorial_le_pow_add _ _) _

lemma two_pow_mul_factorial_le_factorial_two_mul (n : ℕ) : 2 ^ n * n ! ≤ (2 * n) ! := by
  obtain _ | n := n
  · simp
  rw [mul_comm, two_mul]
  calc
    _ ≤ (n + 1)! * (n + 2) ^ (n + 1) := mul_le_mul_left' (pow_le_pow_of_le_left le_add_self _) _
    _ ≤ _ := Nat.factorial_mul_pow_le_factorial

end Nat<|MERGE_RESOLUTION|>--- conflicted
+++ resolved
@@ -438,12 +438,8 @@
   | k + 1 => by
     rw [descFactorial_succ, pow_succ, succ_sub_succ, mul_comm]
     apply Nat.mul_le_mul_left
-<<<<<<< HEAD
     exact (le_trans (Nat.pow_le_pow_left (tsub_le_tsub_right (le_succ _) _) k)
-=======
-    exact   (le_trans (Nat.pow_le_pow_left (tsub_le_tsub_right (le_succ _) _) k)
->>>>>>> 0599aae8
-          (pow_sub_le_descFactorial n k))
+      (pow_sub_le_descFactorial n k))
 #align nat.pow_sub_le_desc_factorial Nat.pow_sub_le_descFactorial
 
 theorem pow_sub_lt_descFactorial' {n : ℕ} :
