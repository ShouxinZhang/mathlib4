/-
Copyright (c) 2019 Chris Hughes. All rights reserved.
Released under Apache 2.0 license as described in the file LICENSE.
Authors: Chris Hughes
-/
import Mathlib.Algebra.BigOperators.Intervals
import Mathlib.Algebra.GeomSum
import Mathlib.Algebra.Order.Ring.Abs
import Mathlib.Data.Nat.Log
import Mathlib.Data.Nat.Prime.Defs
import Mathlib.Data.Nat.Digits
import Mathlib.RingTheory.Multiplicity

#align_import data.nat.multiplicity from "leanprover-community/mathlib"@"ceb887ddf3344dab425292e497fa2af91498437c"

/-!
# Natural number multiplicity

This file contains lemmas about the multiplicity function (the maximum prime power dividing a
number) when applied to naturals, in particular calculating it for factorials and binomial
coefficients.

## Multiplicity calculations

* `Nat.Prime.multiplicity_factorial`: Legendre's Theorem. The multiplicity of `p` in `n!` is
  `n / p + ... + n / p ^ b` for any `b` such that `n / p ^ (b + 1) = 0`. See `padicValNat_factorial`
  for this result stated in the language of `p`-adic valuations and
  `sub_one_mul_padicValNat_factorial` for a related result.
* `Nat.Prime.multiplicity_factorial_mul`: The multiplicity of `p` in `(p * n)!` is `n` more than
  that of `n!`.
* `Nat.Prime.multiplicity_choose`: Kummer's Theorem. The multiplicity of `p` in `n.choose k` is the
   number of carries when `k` and `n - k` are added in base `p`. See `padicValNat_choose` for the
   same result but stated in the language of `p`-adic valuations and
   `sub_one_mul_padicValNat_choose_eq_sub_sum_digits` for a related result.

## Other declarations

* `Nat.multiplicity_eq_card_pow_dvd`: The multiplicity of `m` in `n` is the number of positive
  natural numbers `i` such that `m ^ i` divides `n`.
* `Nat.multiplicity_two_factorial_lt`: The multiplicity of `2` in `n!` is strictly less than `n`.
* `Nat.Prime.multiplicity_something`: Specialization of `multiplicity.something` to a prime in the
  naturals. Avoids having to provide `p ≠ 1` and other trivialities, along with translating between
  `Prime` and `Nat.Prime`.

## Tags

Legendre, p-adic
-/


open Finset Nat multiplicity

open Nat

namespace Nat

/-- The multiplicity of `m` in `n` is the number of positive natural numbers `i` such that `m ^ i`
divides `n`. This set is expressed by filtering `Ico 1 b` where `b` is any bound greater than
`log m n`. -/
theorem multiplicity_eq_card_pow_dvd {m n b : ℕ} (hm : m ≠ 1) (hn : 0 < n) (hb : log m n < b) :
    multiplicity m n = ↑((Finset.Ico 1 b).filter fun i => m ^ i ∣ n).card :=
  calc
    multiplicity m n = ↑(Ico 1 <| (multiplicity m n).get (finite_nat_iff.2 ⟨hm, hn⟩) + 1).card := by
      simp
    _ = ↑((Finset.Ico 1 b).filter fun i => m ^ i ∣ n).card :=
      congr_arg _ <|
        congr_arg card <|
          Finset.ext fun i => by
            rw [mem_filter, mem_Ico, mem_Ico, Nat.lt_succ_iff, ← @PartENat.coe_le_coe i,
              PartENat.natCast_get, ← pow_dvd_iff_le_multiplicity, and_right_comm]
            refine (and_iff_left_of_imp fun h => lt_of_le_of_lt ?_ hb).symm
            cases' m with m
            · rw [zero_pow, zero_dvd_iff] at h
              exacts [(hn.ne' h.2).elim, one_le_iff_ne_zero.1 h.1]
            exact le_log_of_pow_le (one_lt_iff_ne_zero_and_ne_one.2 ⟨m.succ_ne_zero, hm⟩)
                (le_of_dvd hn h.2)
#align nat.multiplicity_eq_card_pow_dvd Nat.multiplicity_eq_card_pow_dvd

namespace Prime

theorem multiplicity_one {p : ℕ} (hp : p.Prime) : multiplicity p 1 = 0 :=
  multiplicity.one_right hp.prime.not_unit
#align nat.prime.multiplicity_one Nat.Prime.multiplicity_one

theorem multiplicity_mul {p m n : ℕ} (hp : p.Prime) :
    multiplicity p (m * n) = multiplicity p m + multiplicity p n :=
  multiplicity.mul hp.prime
#align nat.prime.multiplicity_mul Nat.Prime.multiplicity_mul

theorem multiplicity_pow {p m n : ℕ} (hp : p.Prime) :
    multiplicity p (m ^ n) = n • multiplicity p m :=
  multiplicity.pow hp.prime
#align nat.prime.multiplicity_pow Nat.Prime.multiplicity_pow

theorem multiplicity_self {p : ℕ} (hp : p.Prime) : multiplicity p p = 1 :=
  multiplicity.multiplicity_self hp.prime.not_unit hp.ne_zero
#align nat.prime.multiplicity_self Nat.Prime.multiplicity_self

theorem multiplicity_pow_self {p n : ℕ} (hp : p.Prime) : multiplicity p (p ^ n) = n :=
  multiplicity.multiplicity_pow_self hp.ne_zero hp.prime.not_unit n
#align nat.prime.multiplicity_pow_self Nat.Prime.multiplicity_pow_self

/-- **Legendre's Theorem**

The multiplicity of a prime in `n!` is the sum of the quotients `n / p ^ i`. This sum is expressed
over the finset `Ico 1 b` where `b` is any bound greater than `log p n`. -/
theorem multiplicity_factorial {p : ℕ} (hp : p.Prime) :
    ∀ {n b : ℕ}, log p n < b → multiplicity p n ! = (∑ i ∈ Ico 1 b, n / p ^ i : ℕ)
  | 0, b, _ => by simp [Ico, hp.multiplicity_one]
  | n + 1, b, hb =>
    calc
      multiplicity p (n + 1)! = multiplicity p n ! + multiplicity p (n + 1) := by
        rw [factorial_succ, hp.multiplicity_mul, add_comm]
      _ = (∑ i ∈ Ico 1 b, n / p ^ i : ℕ) +
            ((Finset.Ico 1 b).filter fun i => p ^ i ∣ n + 1).card := by
        rw [multiplicity_factorial hp ((log_mono_right <| le_succ _).trans_lt hb), ←
          multiplicity_eq_card_pow_dvd hp.ne_one (succ_pos _) hb]
      _ = (∑ i ∈ Ico 1 b, (n / p ^ i + if p ^ i ∣ n + 1 then 1 else 0) : ℕ) := by
        rw [sum_add_distrib, sum_boole]
        simp
      _ = (∑ i ∈ Ico 1 b, (n + 1) / p ^ i : ℕ) :=
        congr_arg _ <| Finset.sum_congr rfl fun _ _ => (succ_div _ _).symm
#align nat.prime.multiplicity_factorial Nat.Prime.multiplicity_factorial

/-- For a prime number `p`, taking `(p - 1)` times the multiplicity of `p` in `n!` equals `n` minus
the sum of base `p` digits of `n`. -/
 theorem sub_one_mul_multiplicity_factorial {n p : ℕ} (hp : p.Prime) :
     (p - 1) * (multiplicity p n !).get (finite_nat_iff.mpr ⟨hp.ne_one, factorial_pos n⟩) =
     n - (p.digits n).sum := by
  simp only [multiplicity_factorial hp <| lt_succ_of_lt <| lt.base (log p n),
      ← Finset.sum_Ico_add' _ 0 _ 1, Ico_zero_eq_range,
      ← sub_one_mul_sum_log_div_pow_eq_sub_sum_digits]
  rfl

/-- The multiplicity of `p` in `(p * (n + 1))!` is one more than the sum
  of the multiplicities of `p` in `(p * n)!` and `n + 1`. -/
theorem multiplicity_factorial_mul_succ {n p : ℕ} (hp : p.Prime) :
    multiplicity p (p * (n + 1))! = multiplicity p (p * n)! + multiplicity p (n + 1) + 1 := by
  have hp' := hp.prime
  have h0 : 2 ≤ p := hp.two_le
  have h1 : 1 ≤ p * n + 1 := Nat.le_add_left _ _
  have h2 : p * n + 1 ≤ p * (n + 1) := by linarith
  have h3 : p * n + 1 ≤ p * (n + 1) + 1 := by omega
  have hm : multiplicity p (p * n)! ≠ ⊤ := by
    rw [Ne, eq_top_iff_not_finite, Classical.not_not, finite_nat_iff]
    exact ⟨hp.ne_one, factorial_pos _⟩
  revert hm
  have h4 : ∀ m ∈ Ico (p * n + 1) (p * (n + 1)), multiplicity p m = 0 := by
    intro m hm
    rw [multiplicity_eq_zero, ← not_dvd_iff_between_consec_multiples _ hp.pos]
    rw [mem_Ico] at hm
    exact ⟨n, lt_of_succ_le hm.1, hm.2⟩
  simp_rw [← prod_Ico_id_eq_factorial, multiplicity.Finset.prod hp', ← sum_Ico_consecutive _ h1 h3,
    add_assoc]
  intro h
  rw [PartENat.add_left_cancel_iff h, sum_Ico_succ_top h2, multiplicity.mul hp',
    hp.multiplicity_self, sum_congr rfl h4, sum_const_zero, zero_add, add_comm (1 : PartENat)]
#align nat.prime.multiplicity_factorial_mul_succ Nat.Prime.multiplicity_factorial_mul_succ

/-- The multiplicity of `p` in `(p * n)!` is `n` more than that of `n!`. -/
theorem multiplicity_factorial_mul {n p : ℕ} (hp : p.Prime) :
    multiplicity p (p * n)! = multiplicity p n ! + n := by
  induction' n with n ih
  · simp
  · simp only [succ_eq_add_one, multiplicity.mul, hp, hp.prime, ih, multiplicity_factorial_mul_succ,
      ← add_assoc, Nat.cast_one, Nat.cast_add, factorial_succ]
    congr 1
    rw [add_comm, add_assoc]
#align nat.prime.multiplicity_factorial_mul Nat.Prime.multiplicity_factorial_mul

/-- A prime power divides `n!` iff it is at most the sum of the quotients `n / p ^ i`.
  This sum is expressed over the set `Ico 1 b` where `b` is any bound greater than `log p n` -/
theorem pow_dvd_factorial_iff {p : ℕ} {n r b : ℕ} (hp : p.Prime) (hbn : log p n < b) :
    p ^ r ∣ n ! ↔ r ≤ ∑ i ∈ Ico 1 b, n / p ^ i := by
  rw [← PartENat.coe_le_coe, ← hp.multiplicity_factorial hbn, ← pow_dvd_iff_le_multiplicity]
#align nat.prime.pow_dvd_factorial_iff Nat.Prime.pow_dvd_factorial_iff

theorem multiplicity_factorial_le_div_pred {p : ℕ} (hp : p.Prime) (n : ℕ) :
    multiplicity p n ! ≤ (n / (p - 1) : ℕ) := by
  rw [hp.multiplicity_factorial (lt_succ_self _), PartENat.coe_le_coe]
  exact Nat.geom_sum_Ico_le hp.two_le _ _
#align nat.prime.multiplicity_factorial_le_div_pred Nat.Prime.multiplicity_factorial_le_div_pred

theorem multiplicity_choose_aux {p n b k : ℕ} (hp : p.Prime) (hkn : k ≤ n) :
    ∑ i ∈ Finset.Ico 1 b, n / p ^ i =
      ((∑ i ∈ Finset.Ico 1 b, k / p ^ i) + ∑ i ∈ Finset.Ico 1 b, (n - k) / p ^ i) +
        ((Finset.Ico 1 b).filter fun i => p ^ i ≤ k % p ^ i + (n - k) % p ^ i).card :=
  calc
    ∑ i ∈ Finset.Ico 1 b, n / p ^ i = ∑ i ∈ Finset.Ico 1 b, (k + (n - k)) / p ^ i := by
      simp only [add_tsub_cancel_of_le hkn]
    _ = ∑ i ∈ Finset.Ico 1 b,
          (k / p ^ i + (n - k) / p ^ i + if p ^ i ≤ k % p ^ i + (n - k) % p ^ i then 1 else 0) := by
      simp only [Nat.add_div (pow_pos hp.pos _)]
    _ = _ := by simp [sum_add_distrib, sum_boole]
#align nat.prime.multiplicity_choose_aux Nat.Prime.multiplicity_choose_aux

/-- The multiplicity of `p` in `choose (n + k) k` is the number of carries when `k` and `n`
  are added in base `p`. The set is expressed by filtering `Ico 1 b` where `b`
  is any bound greater than `log p (n + k)`. -/
theorem multiplicity_choose' {p n k b : ℕ} (hp : p.Prime) (hnb : log p (n + k) < b) :
    multiplicity p (choose (n + k) k) =
      ((Ico 1 b).filter fun i => p ^ i ≤ k % p ^ i + n % p ^ i).card := by
  have h₁ :
      multiplicity p (choose (n + k) k) + multiplicity p (k ! * n !) =
        ((Finset.Ico 1 b).filter fun i => p ^ i ≤ k % p ^ i + n % p ^ i).card +
          multiplicity p (k ! * n !) := by
    rw [← hp.multiplicity_mul, ← mul_assoc]
    have := (add_tsub_cancel_right n k) ▸ choose_mul_factorial_mul_factorial (le_add_left k n)
    rw [this, hp.multiplicity_factorial hnb, hp.multiplicity_mul,
      hp.multiplicity_factorial ((log_mono_right (le_add_left k n)).trans_lt hnb),
      hp.multiplicity_factorial ((log_mono_right (le_add_left n k)).trans_lt
      (add_comm n k ▸ hnb)), multiplicity_choose_aux hp (le_add_left k n)]
    simp [add_comm]
  refine (PartENat.add_right_cancel_iff ?_).1 h₁
  apply PartENat.ne_top_iff_dom.2
  exact finite_nat_iff.2 ⟨hp.ne_one, mul_pos (factorial_pos k) (factorial_pos n)⟩

/-- The multiplicity of `p` in `choose n k` is the number of carries when `k` and `n - k`
  are added in base `p`. The set is expressed by filtering `Ico 1 b` where `b`
  is any bound greater than `log p n`. -/
theorem multiplicity_choose {p n k b : ℕ} (hp : p.Prime) (hkn : k ≤ n) (hnb : log p n < b) :
    multiplicity p (choose n k) =
      ((Ico 1 b).filter fun i => p ^ i ≤ k % p ^ i + (n - k) % p ^ i).card := by
  have := Nat.sub_add_cancel hkn
  convert @multiplicity_choose' p (n - k) k b hp _
  · rw [this]
  exact this.symm ▸ hnb
#align nat.prime.multiplicity_choose Nat.Prime.multiplicity_choose

/-- A lower bound on the multiplicity of `p` in `choose n k`. -/
theorem multiplicity_le_multiplicity_choose_add {p : ℕ} (hp : p.Prime) :
    ∀ n k : ℕ, multiplicity p n ≤ multiplicity p (choose n k) + multiplicity p k
  | _, 0 => by simp
  | 0, _ + 1 => by simp
  | n + 1, k + 1 => by
    rw [← hp.multiplicity_mul]
    refine multiplicity_le_multiplicity_of_dvd_right ?_
    rw [← succ_mul_choose_eq]
    exact dvd_mul_right _ _
#align nat.prime.multiplicity_le_multiplicity_choose_add Nat.Prime.multiplicity_le_multiplicity_choose_add

variable {p n k : ℕ}

theorem multiplicity_choose_prime_pow_add_multiplicity (hp : p.Prime) (hkn : k ≤ p ^ n)
    (hk0 : k ≠ 0) : multiplicity p (choose (p ^ n) k) + multiplicity p k = n :=
  le_antisymm
    (by
      have hdisj :
        Disjoint ((Ico 1 n.succ).filter fun i => p ^ i ≤ k % p ^ i + (p ^ n - k) % p ^ i)
          ((Ico 1 n.succ).filter fun i => p ^ i ∣ k) := by
        simp (config := { contextual := true }) [disjoint_right, *, dvd_iff_mod_eq_zero,
          Nat.mod_lt _ (pow_pos hp.pos _)]
      rw [multiplicity_choose hp hkn (lt_succ_self _),
        multiplicity_eq_card_pow_dvd (ne_of_gt hp.one_lt) hk0.bot_lt
          (lt_succ_of_le (log_mono_right hkn)),
        ← Nat.cast_add, PartENat.coe_le_coe, log_pow hp.one_lt, ← card_union_of_disjoint hdisj,
        filter_union_right]
      have filter_le_Ico := (Ico 1 n.succ).card_filter_le
        fun x => p ^ x ≤ k % p ^ x + (p ^ n - k) % p ^ x ∨ p ^ x ∣ k
      rwa [card_Ico 1 n.succ] at filter_le_Ico)
    (by rw [← hp.multiplicity_pow_self]; exact multiplicity_le_multiplicity_choose_add hp _ _)
#align nat.prime.multiplicity_choose_prime_pow_add_multiplicity Nat.Prime.multiplicity_choose_prime_pow_add_multiplicity

theorem multiplicity_choose_prime_pow {p n k : ℕ} (hp : p.Prime) (hkn : k ≤ p ^ n) (hk0 : k ≠ 0) :
    multiplicity p (choose (p ^ n) k) =
      ↑(n - (multiplicity p k).get (finite_nat_iff.2 ⟨hp.ne_one, hk0.bot_lt⟩)) :=
  PartENat.eq_natCast_sub_of_add_eq_natCast <|
    multiplicity_choose_prime_pow_add_multiplicity hp hkn hk0
#align nat.prime.multiplicity_choose_prime_pow Nat.Prime.multiplicity_choose_prime_pow

theorem dvd_choose_pow (hp : Prime p) (hk : k ≠ 0) (hkp : k ≠ p ^ n) : p ∣ (p ^ n).choose k := by
  obtain hkp | hkp := hkp.symm.lt_or_lt
  · simp [choose_eq_zero_of_lt hkp]
  refine multiplicity_ne_zero.1 fun h => hkp.not_le <| Nat.le_of_dvd hk.bot_lt ?_
  have H := hp.multiplicity_choose_prime_pow_add_multiplicity hkp.le hk
  rw [h, zero_add, eq_coe_iff] at H
  exact H.1
#align nat.prime.dvd_choose_pow Nat.Prime.dvd_choose_pow

theorem dvd_choose_pow_iff (hp : Prime p) : p ∣ (p ^ n).choose k ↔ k ≠ 0 ∧ k ≠ p ^ n := by
  refine ⟨fun h => ⟨?_, ?_⟩, fun h => dvd_choose_pow hp h.1 h.2⟩ <;> rintro rfl <;>
    simp [hp.ne_one] at h
#align nat.prime.dvd_choose_pow_iff Nat.Prime.dvd_choose_pow_iff

end Prime

theorem multiplicity_two_factorial_lt : ∀ {n : ℕ} (_ : n ≠ 0), multiplicity 2 n ! < n := by
  have h2 := prime_two.prime
  refine binaryRec ?_ ?_
  · exact fun h => False.elim <| h rfl
  · intro b n ih h
    by_cases hn : n = 0
    · subst hn
<<<<<<< HEAD
      simp only [ne_eq, bit_eq_zero_iff, true_and, Bool.not_eq_false] at h
      simp only [h, bit_val, mul_zero, Bool.toNat_true, zero_add, factorial_one, cast_one]
      rw [Prime.multiplicity_one (by decide)]
      exact zero_lt_one
=======
      simp only [ne_eq, bit_eq_zero, true_and, Bool.not_eq_false] at h
      simp only [h, bit_true, factorial, mul_one, Nat.isUnit_iff, cast_one]
      rw [Prime.multiplicity_one]
      · simp [zero_lt_one]
      · decide
>>>>>>> 8fb3ba55
    have : multiplicity 2 (2 * n)! < (2 * n : ℕ) := by
      rw [prime_two.multiplicity_factorial_mul]
      refine (PartENat.add_lt_add_right (ih hn) (PartENat.natCast_ne_top _)).trans_le ?_
      rw [two_mul]
      norm_cast
    cases b
<<<<<<< HEAD
    · simpa [bit_val]
    · suffices multiplicity 2 (2 * n + 1) + multiplicity 2 (2 * n)! < ↑(2 * n) + 1 by
        simpa [multiplicity.mul, h2, ← two_mul, bit_val, factorial]
=======
    · simpa
    · suffices multiplicity 2 (2 * n + 1) + multiplicity 2 (2 * n)! < ↑(2 * n) + 1 by
        simpa [multiplicity.mul, h2, prime_two, bit, factorial]
>>>>>>> 8fb3ba55
      rw [multiplicity_eq_zero.2 (two_not_dvd_two_mul_add_one n), zero_add]
      refine this.trans ?_
      exact mod_cast lt_succ_self _
#align nat.multiplicity_two_factorial_lt Nat.multiplicity_two_factorial_lt

end Nat<|MERGE_RESOLUTION|>--- conflicted
+++ resolved
@@ -291,36 +291,18 @@
   · intro b n ih h
     by_cases hn : n = 0
     · subst hn
-<<<<<<< HEAD
       simp only [ne_eq, bit_eq_zero_iff, true_and, Bool.not_eq_false] at h
       simp only [h, bit_val, mul_zero, Bool.toNat_true, zero_add, factorial_one, cast_one]
       rw [Prime.multiplicity_one (by decide)]
       exact zero_lt_one
-=======
-      simp only [ne_eq, bit_eq_zero, true_and, Bool.not_eq_false] at h
-      simp only [h, bit_true, factorial, mul_one, Nat.isUnit_iff, cast_one]
-      rw [Prime.multiplicity_one]
-      · simp [zero_lt_one]
-      · decide
->>>>>>> 8fb3ba55
     have : multiplicity 2 (2 * n)! < (2 * n : ℕ) := by
       rw [prime_two.multiplicity_factorial_mul]
       refine (PartENat.add_lt_add_right (ih hn) (PartENat.natCast_ne_top _)).trans_le ?_
       rw [two_mul]
       norm_cast
     cases b
-<<<<<<< HEAD
     · simpa [bit_val]
     · suffices multiplicity 2 (2 * n + 1) + multiplicity 2 (2 * n)! < ↑(2 * n) + 1 by
         simpa [multiplicity.mul, h2, ← two_mul, bit_val, factorial]
-=======
-    · simpa
-    · suffices multiplicity 2 (2 * n + 1) + multiplicity 2 (2 * n)! < ↑(2 * n) + 1 by
-        simpa [multiplicity.mul, h2, prime_two, bit, factorial]
->>>>>>> 8fb3ba55
-      rw [multiplicity_eq_zero.2 (two_not_dvd_two_mul_add_one n), zero_add]
       refine this.trans ?_
-      exact mod_cast lt_succ_self _
-#align nat.multiplicity_two_factorial_lt Nat.multiplicity_two_factorial_lt
-
-end Nat+      exact mod_cast lt_succ_self _