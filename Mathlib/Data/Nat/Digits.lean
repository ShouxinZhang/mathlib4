/-
Copyright (c) 2020 Scott Morrison. All rights reserved.
Released under Apache 2.0 license as described in the file LICENSE.
Authors: Scott Morrison, Shing Tak Lam, Mario Carneiro
-/
import Mathlib.Algebra.BigOperators.Intervals
import Mathlib.Algebra.BigOperators.List.Lemmas
import Mathlib.Algebra.Parity
import Mathlib.Data.Int.ModEq
import Mathlib.Data.Nat.Bits
import Mathlib.Data.Nat.Log
import Mathlib.Data.List.Indexes
import Mathlib.Data.List.Palindrome
import Mathlib.Tactic.IntervalCases
import Mathlib.Tactic.Linarith

#align_import data.nat.digits from "leanprover-community/mathlib"@"369525b73f229ccd76a6ec0e0e0bf2be57599768"

/-!
# Digits of a natural number

This provides a basic API for extracting the digits of a natural number in a given base,
and reconstructing numbers from their digits.

We also prove some divisibility tests based on digits, in particular completing
Theorem #85 from https://www.cs.ru.nl/~freek/100/.

Also included is a bound on the length of `Nat.toDigits` from core.

## TODO

A basic `norm_digits` tactic for proving goals of the form `Nat.digits a b = l` where `a` and `b`
are numerals is not yet ported.
-/

namespace Nat

variable {n : ℕ}

/-- (Impl.) An auxiliary definition for `digits`, to help get the desired definitional unfolding. -/
def digitsAux0 : ℕ → List ℕ
  | 0 => []
  | n + 1 => [n + 1]
#align nat.digits_aux_0 Nat.digitsAux0

/-- (Impl.) An auxiliary definition for `digits`, to help get the desired definitional unfolding. -/
def digitsAux1 (n : ℕ) : List ℕ :=
  List.replicate n 1
#align nat.digits_aux_1 Nat.digitsAux1

/-- (Impl.) An auxiliary definition for `digits`, to help get the desired definitional unfolding. -/
def digitsAux (b : ℕ) (h : 2 ≤ b) : ℕ → List ℕ
  | 0 => []
  | n + 1 =>
    ((n + 1) % b) :: digitsAux b h ((n + 1) / b)
decreasing_by exact Nat.div_lt_self (Nat.succ_pos _) h
#align nat.digits_aux Nat.digitsAux

@[simp]
theorem digitsAux_zero (b : ℕ) (h : 2 ≤ b) : digitsAux b h 0 = [] := by rw [digitsAux]
#align nat.digits_aux_zero Nat.digitsAux_zero

theorem digitsAux_def (b : ℕ) (h : 2 ≤ b) (n : ℕ) (w : 0 < n) :
    digitsAux b h n = (n % b) :: digitsAux b h (n / b) := by
  cases n
  · cases w
  · rw [digitsAux]
#align nat.digits_aux_def Nat.digitsAux_def

/-- `digits b n` gives the digits, in little-endian order,
of a natural number `n` in a specified base `b`.

In any base, we have `ofDigits b L = L.foldr (fun x y ↦ x + b * y) 0`.
* For any `2 ≤ b`, we have `l < b` for any `l ∈ digits b n`,
  and the last digit is not zero.
  This uniquely specifies the behaviour of `digits b`.
* For `b = 1`, we define `digits 1 n = List.replicate n 1`.
* For `b = 0`, we define `digits 0 n = [n]`, except `digits 0 0 = []`.

Note this differs from the existing `Nat.toDigits` in core, which is used for printing numerals.
In particular, `Nat.toDigits b 0 = ['0']`, while `digits b 0 = []`.
-/
def digits : ℕ → ℕ → List ℕ
  | 0 => digitsAux0
  | 1 => digitsAux1
  | b + 2 => digitsAux (b + 2) (by norm_num)
#align nat.digits Nat.digits

@[simp]
theorem digits_zero (b : ℕ) : digits b 0 = [] := by
  rcases b with (_ | ⟨_ | ⟨_⟩⟩) <;> simp [digits, digitsAux0, digitsAux1]
#align nat.digits_zero Nat.digits_zero

-- @[simp] -- Porting note (#10618): simp can prove this
theorem digits_zero_zero : digits 0 0 = [] :=
  rfl
#align nat.digits_zero_zero Nat.digits_zero_zero

@[simp]
theorem digits_zero_succ (n : ℕ) : digits 0 n.succ = [n + 1] :=
  rfl
#align nat.digits_zero_succ Nat.digits_zero_succ

theorem digits_zero_succ' : ∀ {n : ℕ}, n ≠ 0 → digits 0 n = [n]
  | 0, h => (h rfl).elim
  | _ + 1, _ => rfl
#align nat.digits_zero_succ' Nat.digits_zero_succ'

@[simp]
theorem digits_one (n : ℕ) : digits 1 n = List.replicate n 1 :=
  rfl
#align nat.digits_one Nat.digits_one

-- @[simp] -- Porting note (#10685): dsimp can prove this
theorem digits_one_succ (n : ℕ) : digits 1 (n + 1) = 1 :: digits 1 n :=
  rfl
#align nat.digits_one_succ Nat.digits_one_succ

theorem digits_add_two_add_one (b n : ℕ) :
    digits (b + 2) (n + 1) = ((n + 1) % (b + 2)) :: digits (b + 2) ((n + 1) / (b + 2)) := by
  simp [digits, digitsAux_def]
#align nat.digits_add_two_add_one Nat.digits_add_two_add_one

@[simp]
lemma digits_of_two_le_of_pos {b : ℕ} (hb : 2 ≤ b) (hn : 0 < n) :
    Nat.digits b n = n % b :: Nat.digits b (n / b) := by
  rw [Nat.eq_add_of_sub_eq hb rfl, Nat.eq_add_of_sub_eq hn rfl, Nat.digits_add_two_add_one]

theorem digits_def' :
    ∀ {b : ℕ} (_ : 1 < b) {n : ℕ} (_ : 0 < n), digits b n = (n % b) :: digits b (n / b)
  | 0, h => absurd h (by decide)
  | 1, h => absurd h (by decide)
  | b + 2, _ => digitsAux_def _ (by simp) _
#align nat.digits_def' Nat.digits_def'

@[simp]
theorem digits_of_lt (b x : ℕ) (hx : x ≠ 0) (hxb : x < b) : digits b x = [x] := by
  rcases exists_eq_succ_of_ne_zero hx with ⟨x, rfl⟩
  rcases Nat.exists_eq_add_of_le' ((Nat.le_add_left 1 x).trans_lt hxb) with ⟨b, rfl⟩
  rw [digits_add_two_add_one, div_eq_of_lt hxb, digits_zero, mod_eq_of_lt hxb]
#align nat.digits_of_lt Nat.digits_of_lt

theorem digits_add (b : ℕ) (h : 1 < b) (x y : ℕ) (hxb : x < b) (hxy : x ≠ 0 ∨ y ≠ 0) :
    digits b (x + b * y) = x :: digits b y := by
  rcases Nat.exists_eq_add_of_le' h with ⟨b, rfl : _ = _ + 2⟩
  cases y
  · simp [hxb, hxy.resolve_right (absurd rfl)]
  dsimp [digits]
  rw [digitsAux_def]
  · congr
    · simp [Nat.add_mod, mod_eq_of_lt hxb]
    · simp [add_mul_div_left, div_eq_of_lt hxb]
  · apply Nat.succ_pos
#align nat.digits_add Nat.digits_add

-- If we had a function converting a list into a polynomial,
-- and appropriate lemmas about that function,
-- we could rewrite this in terms of that.
/-- `ofDigits b L` takes a list `L` of natural numbers, and interprets them
as a number in semiring, as the little-endian digits in base `b`.
-/
def ofDigits {α : Type*} [Semiring α] (b : α) : List ℕ → α
  | [] => 0
  | h :: t => h + b * ofDigits b t
#align nat.of_digits Nat.ofDigits

theorem ofDigits_eq_foldr {α : Type*} [Semiring α] (b : α) (L : List ℕ) :
    ofDigits b L = List.foldr (fun x y => ↑x + b * y) 0 L := by
  induction' L with d L ih
  · rfl
  · dsimp [ofDigits]
    rw [ih]
#align nat.of_digits_eq_foldr Nat.ofDigits_eq_foldr

theorem ofDigits_eq_sum_map_with_index_aux (b : ℕ) (l : List ℕ) :
    ((List.range l.length).zipWith ((fun i a : ℕ => a * b ^ (i + 1))) l).sum =
      b * ((List.range l.length).zipWith (fun i a => a * b ^ i) l).sum := by
  suffices
    (List.range l.length).zipWith (fun i a : ℕ => a * b ^ (i + 1)) l =
      (List.range l.length).zipWith (fun i a => b * (a * b ^ i)) l
    by simp [this]
  congr; ext; simp [pow_succ]; ring
#align nat.of_digits_eq_sum_map_with_index_aux Nat.ofDigits_eq_sum_map_with_index_aux

theorem ofDigits_eq_sum_mapIdx (b : ℕ) (L : List ℕ) :
    ofDigits b L = (L.mapIdx fun i a => a * b ^ i).sum := by
  rw [List.mapIdx_eq_enum_map, List.enum_eq_zip_range, List.map_uncurry_zip_eq_zipWith,
    ofDigits_eq_foldr]
  induction' L with hd tl hl
  · simp
  · simpa [List.range_succ_eq_map, List.zipWith_map_left, ofDigits_eq_sum_map_with_index_aux] using
      Or.inl hl
#align nat.of_digits_eq_sum_map_with_index Nat.ofDigits_eq_sum_mapIdx

@[simp]
theorem ofDigits_singleton {b n : ℕ} : ofDigits b [n] = n := by simp [ofDigits]
#align nat.of_digits_singleton Nat.ofDigits_singleton

@[simp]
theorem ofDigits_one_cons {α : Type*} [Semiring α] (h : ℕ) (L : List ℕ) :
    ofDigits (1 : α) (h :: L) = h + ofDigits 1 L := by simp [ofDigits]
#align nat.of_digits_one_cons Nat.ofDigits_one_cons

theorem ofDigits_append {b : ℕ} {l1 l2 : List ℕ} :
    ofDigits b (l1 ++ l2) = ofDigits b l1 + b ^ l1.length * ofDigits b l2 := by
  induction' l1 with hd tl IH
  · simp [ofDigits]
  · rw [ofDigits, List.cons_append, ofDigits, IH, List.length_cons, pow_succ']
    ring
#align nat.of_digits_append Nat.ofDigits_append

@[norm_cast]
theorem coe_ofDigits (α : Type*) [Semiring α] (b : ℕ) (L : List ℕ) :
    ((ofDigits b L : ℕ) : α) = ofDigits (b : α) L := by
  induction' L with d L ih
  · simp [ofDigits]
  · dsimp [ofDigits]; push_cast; rw [ih]
#align nat.coe_of_digits Nat.coe_ofDigits

@[norm_cast]
theorem coe_int_ofDigits (b : ℕ) (L : List ℕ) : ((ofDigits b L : ℕ) : ℤ) = ofDigits (b : ℤ) L := by
  induction' L with d L _
  · rfl
  · dsimp [ofDigits]; push_cast; simp only
#align nat.coe_int_of_digits Nat.coe_int_ofDigits

theorem digits_zero_of_eq_zero {b : ℕ} (h : b ≠ 0) :
    ∀ {L : List ℕ} (_ : ofDigits b L = 0), ∀ l ∈ L, l = 0
  | _ :: _, h0, _, List.Mem.head .. => Nat.eq_zero_of_add_eq_zero_right h0
  | _ :: _, h0, _, List.Mem.tail _ hL =>
    digits_zero_of_eq_zero h (mul_right_injective₀ h (Nat.eq_zero_of_add_eq_zero_left h0)) _ hL
#align nat.digits_zero_of_eq_zero Nat.digits_zero_of_eq_zero

theorem digits_ofDigits (b : ℕ) (h : 1 < b) (L : List ℕ) (w₁ : ∀ l ∈ L, l < b)
    (w₂ : ∀ h : L ≠ [], L.getLast h ≠ 0) : digits b (ofDigits b L) = L := by
  induction' L with d L ih
  · dsimp [ofDigits]
    simp
  · dsimp [ofDigits]
    replace w₂ := w₂ (by simp)
    rw [digits_add b h]
    · rw [ih]
      · intro l m
        apply w₁
        exact List.mem_cons_of_mem _ m
      · intro h
        rw [List.getLast_cons h] at w₂
        convert w₂
    · exact w₁ d (List.mem_cons_self _ _)
    · by_cases h' : L = []
      · rcases h' with rfl
        left
        simpa using w₂
      · right
        contrapose! w₂
        refine' digits_zero_of_eq_zero h.ne_bot w₂ _ _
        rw [List.getLast_cons h']
        exact List.getLast_mem h'
#align nat.digits_of_digits Nat.digits_ofDigits

theorem ofDigits_digits (b n : ℕ) : ofDigits b (digits b n) = n := by
  cases' b with b
  · cases' n with n
    · rfl
    · change ofDigits 0 [n + 1] = n + 1
      dsimp [ofDigits]
  · cases' b with b
    · induction' n with n ih
      · rfl
      · rw [Nat.zero_add] at ih ⊢
        simp only [ih, add_comm 1, ofDigits_one_cons, Nat.cast_id, digits_one_succ]
    · apply Nat.strongInductionOn n _
      clear n
      intro n h
      cases n
      · rw [digits_zero]
        rfl
      · simp only [Nat.succ_eq_add_one, digits_add_two_add_one]
        dsimp [ofDigits]
        rw [h _ (Nat.div_lt_self' _ b)]
        rw [Nat.mod_add_div]
#align nat.of_digits_digits Nat.ofDigits_digits

theorem ofDigits_one (L : List ℕ) : ofDigits 1 L = L.sum := by
  induction' L with _ _ ih
  · rfl
  · simp [ofDigits, List.sum_cons, ih]
#align nat.of_digits_one Nat.ofDigits_one

/-!
### Properties

This section contains various lemmas of properties relating to `digits` and `ofDigits`.
-/


theorem digits_eq_nil_iff_eq_zero {b n : ℕ} : digits b n = [] ↔ n = 0 := by
  constructor
  · intro h
    have : ofDigits b (digits b n) = ofDigits b [] := by rw [h]
    convert this
    rw [ofDigits_digits]
  · rintro rfl
    simp
#align nat.digits_eq_nil_iff_eq_zero Nat.digits_eq_nil_iff_eq_zero

theorem digits_ne_nil_iff_ne_zero {b n : ℕ} : digits b n ≠ [] ↔ n ≠ 0 :=
  not_congr digits_eq_nil_iff_eq_zero
#align nat.digits_ne_nil_iff_ne_zero Nat.digits_ne_nil_iff_ne_zero

theorem digits_eq_cons_digits_div {b n : ℕ} (h : 1 < b) (w : n ≠ 0) :
    digits b n = (n % b) :: digits b (n / b) := by
  rcases b with (_ | _ | b)
  · rw [digits_zero_succ' w, Nat.mod_zero, Nat.div_zero, Nat.digits_zero_zero]
  · norm_num at h
  rcases n with (_ | n)
  · norm_num at w
  · simp only [digits_add_two_add_one, ne_eq]
#align nat.digits_eq_cons_digits_div Nat.digits_eq_cons_digits_div

theorem digits_getLast {b : ℕ} (m : ℕ) (h : 1 < b) (p q) :
    (digits b m).getLast p = (digits b (m / b)).getLast q := by
  by_cases hm : m = 0
  · simp [hm]
  simp only [digits_eq_cons_digits_div h hm]
  rw [List.getLast_cons]
#align nat.digits_last Nat.digits_getLast

theorem digits.injective (b : ℕ) : Function.Injective b.digits :=
  Function.LeftInverse.injective (ofDigits_digits b)
#align nat.digits.injective Nat.digits.injective

@[simp]
theorem digits_inj_iff {b n m : ℕ} : b.digits n = b.digits m ↔ n = m :=
  (digits.injective b).eq_iff
#align nat.digits_inj_iff Nat.digits_inj_iff

theorem digits_len (b n : ℕ) (hb : 1 < b) (hn : n ≠ 0) : (b.digits n).length = b.log n + 1 := by
  induction' n using Nat.strong_induction_on with n IH
  rw [digits_eq_cons_digits_div hb hn, List.length]
  by_cases h : n / b = 0
  · have hb0 : b ≠ 0 := (Nat.succ_le_iff.1 hb).ne_bot
    simp [h, log_eq_zero_iff, ← Nat.div_eq_zero_iff hb0.bot_lt]
  · have : n / b < n := div_lt_self (Nat.pos_of_ne_zero hn) hb
    rw [IH _ this h, log_div_base, tsub_add_cancel_of_le]
    refine' Nat.succ_le_of_lt (log_pos hb _)
    contrapose! h
    exact div_eq_of_lt h
#align nat.digits_len Nat.digits_len

theorem getLast_digit_ne_zero (b : ℕ) {m : ℕ} (hm : m ≠ 0) :
    (digits b m).getLast (digits_ne_nil_iff_ne_zero.mpr hm) ≠ 0 := by
  rcases b with (_ | _ | b)
  · cases m
    · cases hm rfl
    · simp
  · cases m
    · cases hm rfl
    rename ℕ => m
    simp only [zero_add, digits_one, List.getLast_replicate_succ m 1]
    exact Nat.one_ne_zero
  revert hm
  apply Nat.strongInductionOn m
  intro n IH hn
  by_cases hnb : n < b + 2
  · simpa only [digits_of_lt (b + 2) n hn hnb]
  · rw [digits_getLast n (le_add_left 2 b)]
    refine' IH _ (Nat.div_lt_self hn.bot_lt (one_lt_succ_succ b)) _
    rw [← pos_iff_ne_zero]
    exact Nat.div_pos (le_of_not_lt hnb) (zero_lt_succ (succ b))
#align nat.last_digit_ne_zero Nat.getLast_digit_ne_zero

/-- The digits in the base b+2 expansion of n are all less than b+2 -/
theorem digits_lt_base' {b m : ℕ} : ∀ {d}, d ∈ digits (b + 2) m → d < b + 2 := by
  apply Nat.strongInductionOn m
  intro n IH d hd
  cases' n with n
  · rw [digits_zero] at hd
    cases hd
  -- base b+2 expansion of 0 has no digits
  rw [digits_add_two_add_one] at hd
  cases hd
  · exact n.succ.mod_lt (by simp)
  -- Porting note: Previous code (single line) contained linarith.
  -- . exact IH _ (Nat.div_lt_self (Nat.succ_pos _) (by linarith)) hd
  · apply IH ((n + 1) / (b + 2))
    · apply Nat.div_lt_self <;> omega
    · assumption
#align nat.digits_lt_base' Nat.digits_lt_base'

/-- The digits in the base b expansion of n are all less than b, if b ≥ 2 -/
theorem digits_lt_base {b m d : ℕ} (hb : 1 < b) (hd : d ∈ digits b m) : d < b := by
  rcases b with (_ | _ | b) <;> try simp_all
  exact digits_lt_base' hd
#align nat.digits_lt_base Nat.digits_lt_base

/-- an n-digit number in base b + 2 is less than (b + 2)^n -/
theorem ofDigits_lt_base_pow_length' {b : ℕ} {l : List ℕ} (hl : ∀ x ∈ l, x < b + 2) :
    ofDigits (b + 2) l < (b + 2) ^ l.length := by
  induction' l with hd tl IH
  · simp [ofDigits]
  · rw [ofDigits, List.length_cons, pow_succ]
    have : (ofDigits (b + 2) tl + 1) * (b + 2) ≤ (b + 2) ^ tl.length * (b + 2) :=
      mul_le_mul (IH fun x hx => hl _ (List.mem_cons_of_mem _ hx)) (by rfl) (by simp only [zero_le])
        (Nat.zero_le _)
    suffices ↑hd < b + 2 by linarith
    exact hl hd (List.mem_cons_self _ _)
#align nat.of_digits_lt_base_pow_length' Nat.ofDigits_lt_base_pow_length'

/-- an n-digit number in base b is less than b^n if b > 1 -/
theorem ofDigits_lt_base_pow_length {b : ℕ} {l : List ℕ} (hb : 1 < b) (hl : ∀ x ∈ l, x < b) :
    ofDigits b l < b ^ l.length := by
  rcases b with (_ | _ | b) <;> try simp_all
  exact ofDigits_lt_base_pow_length' hl
#align nat.of_digits_lt_base_pow_length Nat.ofDigits_lt_base_pow_length

/-- Any number m is less than (b+2)^(number of digits in the base b + 2 representation of m) -/
theorem lt_base_pow_length_digits' {b m : ℕ} : m < (b + 2) ^ (digits (b + 2) m).length := by
  convert @ofDigits_lt_base_pow_length' b (digits (b + 2) m) fun _ => digits_lt_base'
  rw [ofDigits_digits (b + 2) m]
#align nat.lt_base_pow_length_digits' Nat.lt_base_pow_length_digits'

/-- Any number m is less than b^(number of digits in the base b representation of m) -/
theorem lt_base_pow_length_digits {b m : ℕ} (hb : 1 < b) : m < b ^ (digits b m).length := by
  rcases b with (_ | _ | b) <;> try simp_all
  exact lt_base_pow_length_digits'
#align nat.lt_base_pow_length_digits Nat.lt_base_pow_length_digits

theorem ofDigits_digits_append_digits {b m n : ℕ} :
    ofDigits b (digits b n ++ digits b m) = n + b ^ (digits b n).length * m := by
  rw [ofDigits_append, ofDigits_digits, ofDigits_digits]
#align nat.of_digits_digits_append_digits Nat.ofDigits_digits_append_digits

theorem digits_append_digits {b m n : ℕ} (hb : 0 < b) :
    digits b n ++ digits b m = digits b (n + b ^ (digits b n).length * m) := by
  rcases eq_or_lt_of_le (Nat.succ_le_of_lt hb) with (rfl | hb)
  · simp [List.replicate_add]
  rw [← ofDigits_digits_append_digits]
  refine' (digits_ofDigits b hb _ (fun l hl => _) (fun h_append => _)).symm
  · rcases (List.mem_append.mp hl) with (h | h) <;> exact digits_lt_base hb h
  · by_cases h : digits b m = []
    · simp only [h, List.append_nil] at h_append ⊢
      exact getLast_digit_ne_zero b <| digits_ne_nil_iff_ne_zero.mp h_append
    · exact (List.getLast_append' _ _ h) ▸
          (getLast_digit_ne_zero _ <| digits_ne_nil_iff_ne_zero.mp h)

theorem digits_len_le_digits_len_succ (b n : ℕ) :
    (digits b n).length ≤ (digits b (n + 1)).length := by
  rcases Decidable.eq_or_ne n 0 with (rfl | hn)
  · simp
  rcases le_or_lt b 1 with hb | hb
  · interval_cases b <;> simp_arith [digits_zero_succ', hn]
  simpa [digits_len, hb, hn] using log_mono_right (le_succ _)
#align nat.digits_len_le_digits_len_succ Nat.digits_len_le_digits_len_succ

theorem le_digits_len_le (b n m : ℕ) (h : n ≤ m) : (digits b n).length ≤ (digits b m).length :=
  monotone_nat_of_le_succ (digits_len_le_digits_len_succ b) h
#align nat.le_digits_len_le Nat.le_digits_len_le

@[mono]
theorem ofDigits_monotone {p q : ℕ} (L : List ℕ) (h : p ≤ q) : ofDigits p L ≤ ofDigits q L := by
  induction' L with _ _ hi
  · rfl
  · simp only [ofDigits, cast_id, add_le_add_iff_left]
    exact Nat.mul_le_mul h hi

theorem sum_le_ofDigits {p : ℕ} (L : List ℕ) (h : 1 ≤ p) : L.sum ≤ ofDigits p L :=
  (ofDigits_one L).symm ▸ ofDigits_monotone L h

theorem digit_sum_le (p n : ℕ) : List.sum (digits p n) ≤ n := by
  induction' n with n
  · exact digits_zero _ ▸ Nat.le_refl (List.sum [])
  · induction' p with p
    · rw [digits_zero_succ, List.sum_cons, List.sum_nil, add_zero]
    · nth_rw 2 [← ofDigits_digits p.succ (n + 1)]
      rw [← ofDigits_one <| digits p.succ n.succ]
      exact ofDigits_monotone (digits p.succ n.succ) <| Nat.succ_pos p

theorem pow_length_le_mul_ofDigits {b : ℕ} {l : List ℕ} (hl : l ≠ []) (hl2 : l.getLast hl ≠ 0) :
    (b + 2) ^ l.length ≤ (b + 2) * ofDigits (b + 2) l := by
  rw [← List.dropLast_append_getLast hl]
  simp only [List.length_append, List.length, zero_add, List.length_dropLast, ofDigits_append,
    List.length_dropLast, ofDigits_singleton, add_comm (l.length - 1), pow_add, pow_one]
  apply Nat.mul_le_mul_left
  refine' le_trans _ (Nat.le_add_left _ _)
  have : 0 < l.getLast hl := by rwa [pos_iff_ne_zero]
  convert Nat.mul_le_mul_left ((b + 2) ^ (l.length - 1)) this using 1
  rw [Nat.mul_one]
#align nat.pow_length_le_mul_of_digits Nat.pow_length_le_mul_ofDigits

/-- Any non-zero natural number `m` is greater than
(b+2)^((number of digits in the base (b+2) representation of m) - 1)
-/
theorem base_pow_length_digits_le' (b m : ℕ) (hm : m ≠ 0) :
    (b + 2) ^ (digits (b + 2) m).length ≤ (b + 2) * m := by
  have : digits (b + 2) m ≠ [] := digits_ne_nil_iff_ne_zero.mpr hm
  convert @pow_length_le_mul_ofDigits b (digits (b+2) m)
    this (getLast_digit_ne_zero _ hm)
  rw [ofDigits_digits]
#align nat.base_pow_length_digits_le' Nat.base_pow_length_digits_le'

/-- Any non-zero natural number `m` is greater than
b^((number of digits in the base b representation of m) - 1)
-/
theorem base_pow_length_digits_le (b m : ℕ) (hb : 1 < b) :
    m ≠ 0 → b ^ (digits b m).length ≤ b * m := by
  rcases b with (_ | _ | b) <;> try simp_all
  exact base_pow_length_digits_le' b m
#align nat.base_pow_length_digits_le Nat.base_pow_length_digits_le

/-- Interpreting as a base `p` number and dividing by `p` is the same as interpreting the tail.
-/
lemma ofDigits_div_eq_ofDigits_tail {p : ℕ} (hpos : 0 < p) (digits : List ℕ)
    (w₁ : ∀ l ∈ digits, l < p) : ofDigits p digits / p = ofDigits p digits.tail := by
  induction' digits with hd tl
  · simp [ofDigits]
  · refine' Eq.trans (add_mul_div_left hd _ hpos) _
    rw [Nat.div_eq_of_lt <| w₁ _ <| List.mem_cons_self _ _, zero_add]
    rfl

/-- Interpreting as a base `p` number and dividing by `p^i` is the same as dropping `i`.
-/
lemma ofDigits_div_pow_eq_ofDigits_drop
    {p : ℕ} (i : ℕ) (hpos : 0 < p) (digits : List ℕ) (w₁ : ∀ l ∈ digits, l < p) :
    ofDigits p digits / p ^ i = ofDigits p (digits.drop i) := by
  induction' i with i hi
  · simp
  · rw [Nat.pow_succ, ← Nat.div_div_eq_div_mul, hi, ofDigits_div_eq_ofDigits_tail hpos
      (List.drop i digits) fun x hx ↦ w₁ x <| List.mem_of_mem_drop hx, ← List.drop_one,
      List.drop_drop, add_comm]

/-- Dividing `n` by `p^i` is like truncating the first `i` digits of `n` in base `p`.
-/
lemma self_div_pow_eq_ofDigits_drop {p : ℕ} (i n : ℕ) (h : 2 ≤ p):
    n / p ^ i = ofDigits p ((p.digits n).drop i) := by
  convert ofDigits_div_pow_eq_ofDigits_drop i (zero_lt_of_lt h) (p.digits n)
    (fun l hl ↦ digits_lt_base h hl)
  exact (ofDigits_digits p n).symm

open BigOperators Finset

theorem sub_one_mul_sum_div_pow_eq_sub_sum_digits {p : ℕ}
    (L : List ℕ) {h_nonempty} (h_ne_zero : L.getLast h_nonempty ≠ 0) (h_lt : ∀ l ∈ L, l < p) :
    (p - 1) * ∑ i in range L.length, (ofDigits p L) / p ^ i.succ = (ofDigits p L) - L.sum := by
  obtain h | rfl | h : 1 < p ∨ 1 = p ∨ p < 1 := trichotomous 1 p
  · induction' L with hd tl ih
    · simp [ofDigits]
    · simp only [List.length_cons, List.sum_cons, self_div_pow_eq_ofDigits_drop _ _ h,
          digits_ofDigits p h (hd :: tl) h_lt (fun _ => h_ne_zero)]
      simp only [ofDigits]
      rw [sum_range_succ, Nat.cast_id]
      simp only [List.drop, List.drop_length]
      obtain rfl | h' := em <| tl = []
      · simp [ofDigits]
      · have w₁' := fun l hl ↦ h_lt l <| List.mem_cons_of_mem hd hl
        have w₂' := fun (h : tl ≠ []) ↦ (List.getLast_cons h) ▸ h_ne_zero
        have ih := ih (w₂' h') w₁'
        simp only [self_div_pow_eq_ofDigits_drop _ _ h, digits_ofDigits p h tl w₁' w₂',
          ← Nat.one_add] at ih
        have := sum_singleton (fun x ↦ ofDigits p <| tl.drop x) tl.length
        rw [← Ico_succ_singleton, List.drop_length, ofDigits] at this
        have h₁ : 1 ≤ tl.length := List.length_pos.mpr h'
        rw [← sum_range_add_sum_Ico _ <| h₁, ← add_zero (∑ x in Ico _ _, ofDigits p (tl.drop x)),
<<<<<<< HEAD
            ← this, sum_Ico_consecutive _  h₁ <| (le_add_right (List.length tl) 1)]
        -- Adaptation note: nightly-2024-03-07:
        -- this needs an `erw` only because of a `0 + 1` vs `1`.
        -- Can someone do it more cleanly?
        erw [← sum_Ico_add _ 0 tl.length 1]
        rw [Ico_zero_eq_range, mul_add, mul_add, ih, range_one, sum_singleton, List.drop, ofDigits,
=======
            ← this, sum_Ico_consecutive _  h₁ <| (le_add_right tl.length 1),
            ← sum_Ico_add _ 0 tl.length 1,
            Ico_zero_eq_range, mul_add, mul_add, ih, range_one, sum_singleton, List.drop, ofDigits,
>>>>>>> 0863b82e
            mul_zero, add_zero, ← Nat.add_sub_assoc <| sum_le_ofDigits _ <| Nat.le_of_lt h]
        nth_rw 2 [← one_mul <| ofDigits p tl]
        rw [← add_mul, one_eq_succ_zero, Nat.sub_add_cancel <| zero_lt_of_lt h,
           Nat.add_sub_add_left]
  · simp [ofDigits_one]
  · simp [lt_one_iff.mp h]
    cases L
    · rfl
    · simp [ofDigits]

theorem sub_one_mul_sum_log_div_pow_eq_sub_sum_digits {p : ℕ} (n : ℕ) :
    (p - 1) * ∑ i in range (log p n).succ, n / p ^ i.succ = n - (p.digits n).sum := by
  obtain h | rfl | h : 1 < p ∨ 1 = p ∨ p < 1 := trichotomous 1 p
  · rcases eq_or_ne n 0 with rfl | hn
    · simp
    · convert sub_one_mul_sum_div_pow_eq_sub_sum_digits (p.digits n) (getLast_digit_ne_zero p hn) <|
          (fun l a ↦ digits_lt_base h a)
      · refine' (digits_len p n h hn).symm
      all_goals exact (ofDigits_digits p n).symm
  · simp
  · simp [lt_one_iff.mp h]
    cases n
    all_goals simp

/-! ### Binary -/


theorem digits_two_eq_bits (n : ℕ) : digits 2 n = n.bits.map fun b => cond b 1 0 := by
  induction' n using Nat.binaryRecFromOne with b n h ih
  · simp
  · rfl
  rw [bits_append_bit _ _ fun hn => absurd hn h]
  cases b
  · rw [digits_def' one_lt_two]
    · simpa [Nat.bit, Nat.bit0_val n]
    · simpa [pos_iff_ne_zero, Nat.bit0_eq_zero]
  · simpa [Nat.bit, Nat.bit1_val n, add_comm, digits_add 2 one_lt_two 1 n, Nat.add_mul_div_left]
#align nat.digits_two_eq_bits Nat.digits_two_eq_bits

/-! ### Modular Arithmetic -/


-- This is really a theorem about polynomials.
theorem dvd_ofDigits_sub_ofDigits {α : Type*} [CommRing α] {a b k : α} (h : k ∣ a - b)
    (L : List ℕ) : k ∣ ofDigits a L - ofDigits b L := by
  induction' L with d L ih
  · change k ∣ 0 - 0
    simp
  · simp only [ofDigits, add_sub_add_left_eq_sub]
    exact dvd_mul_sub_mul h ih
#align nat.dvd_of_digits_sub_of_digits Nat.dvd_ofDigits_sub_ofDigits

theorem ofDigits_modEq' (b b' : ℕ) (k : ℕ) (h : b ≡ b' [MOD k]) (L : List ℕ) :
    ofDigits b L ≡ ofDigits b' L [MOD k] := by
  induction' L with d L ih
  · rfl
  · dsimp [ofDigits]
    dsimp [Nat.ModEq] at *
    conv_lhs => rw [Nat.add_mod, Nat.mul_mod, h, ih]
    conv_rhs => rw [Nat.add_mod, Nat.mul_mod]
#align nat.of_digits_modeq' Nat.ofDigits_modEq'

theorem ofDigits_modEq (b k : ℕ) (L : List ℕ) : ofDigits b L ≡ ofDigits (b % k) L [MOD k] :=
  ofDigits_modEq' b (b % k) k (b.mod_modEq k).symm L
#align nat.of_digits_modeq Nat.ofDigits_modEq

theorem ofDigits_mod (b k : ℕ) (L : List ℕ) : ofDigits b L % k = ofDigits (b % k) L % k :=
  ofDigits_modEq b k L
#align nat.of_digits_mod Nat.ofDigits_mod

theorem ofDigits_zmodeq' (b b' : ℤ) (k : ℕ) (h : b ≡ b' [ZMOD k]) (L : List ℕ) :
    ofDigits b L ≡ ofDigits b' L [ZMOD k] := by
  induction' L with d L ih
  · rfl
  · dsimp [ofDigits]
    dsimp [Int.ModEq] at *
    conv_lhs => rw [Int.add_emod, Int.mul_emod, h, ih]
    conv_rhs => rw [Int.add_emod, Int.mul_emod]
#align nat.of_digits_zmodeq' Nat.ofDigits_zmodeq'

theorem ofDigits_zmodeq (b : ℤ) (k : ℕ) (L : List ℕ) : ofDigits b L ≡ ofDigits (b % k) L [ZMOD k] :=
  ofDigits_zmodeq' b (b % k) k (b.mod_modEq ↑k).symm L
#align nat.of_digits_zmodeq Nat.ofDigits_zmodeq

theorem ofDigits_zmod (b : ℤ) (k : ℕ) (L : List ℕ) : ofDigits b L % k = ofDigits (b % k) L % k :=
  ofDigits_zmodeq b k L
#align nat.of_digits_zmod Nat.ofDigits_zmod

theorem modEq_digits_sum (b b' : ℕ) (h : b' % b = 1) (n : ℕ) : n ≡ (digits b' n).sum [MOD b] := by
  rw [← ofDigits_one]
  conv =>
    congr
    · skip
    · rw [← ofDigits_digits b' n]
  convert ofDigits_modEq b' b (digits b' n)
  exact h.symm
#align nat.modeq_digits_sum Nat.modEq_digits_sum

theorem modEq_three_digits_sum (n : ℕ) : n ≡ (digits 10 n).sum [MOD 3] :=
  modEq_digits_sum 3 10 (by norm_num) n
#align nat.modeq_three_digits_sum Nat.modEq_three_digits_sum

theorem modEq_nine_digits_sum (n : ℕ) : n ≡ (digits 10 n).sum [MOD 9] :=
  modEq_digits_sum 9 10 (by norm_num) n
#align nat.modeq_nine_digits_sum Nat.modEq_nine_digits_sum

theorem zmodeq_ofDigits_digits (b b' : ℕ) (c : ℤ) (h : b' ≡ c [ZMOD b]) (n : ℕ) :
    n ≡ ofDigits c (digits b' n) [ZMOD b] := by
  conv =>
    congr
    · skip
    · rw [← ofDigits_digits b' n]
  rw [coe_int_ofDigits]
  apply ofDigits_zmodeq' _ _ _ h
#align nat.zmodeq_of_digits_digits Nat.zmodeq_ofDigits_digits

theorem ofDigits_neg_one :
    ∀ L : List ℕ, ofDigits (-1 : ℤ) L = (L.map fun n : ℕ => (n : ℤ)).alternatingSum
  | [] => rfl
  | [n] => by simp [ofDigits, List.alternatingSum]
  | a :: b :: t => by
    simp only [ofDigits, List.alternatingSum, List.map_cons, ofDigits_neg_one t]
    ring
#align nat.of_digits_neg_one Nat.ofDigits_neg_one

theorem modEq_eleven_digits_sum (n : ℕ) :
    n ≡ ((digits 10 n).map fun n : ℕ => (n : ℤ)).alternatingSum [ZMOD 11] := by
  have t := zmodeq_ofDigits_digits 11 10 (-1 : ℤ) (by unfold Int.ModEq; rfl) n
  rwa [ofDigits_neg_one] at t
#align nat.modeq_eleven_digits_sum Nat.modEq_eleven_digits_sum

/-! ## Divisibility  -/


theorem dvd_iff_dvd_digits_sum (b b' : ℕ) (h : b' % b = 1) (n : ℕ) :
    b ∣ n ↔ b ∣ (digits b' n).sum := by
  rw [← ofDigits_one]
  conv_lhs => rw [← ofDigits_digits b' n]
  rw [Nat.dvd_iff_mod_eq_zero, Nat.dvd_iff_mod_eq_zero, ofDigits_mod, h]
#align nat.dvd_iff_dvd_digits_sum Nat.dvd_iff_dvd_digits_sum

/-- **Divisibility by 3 Rule** -/
theorem three_dvd_iff (n : ℕ) : 3 ∣ n ↔ 3 ∣ (digits 10 n).sum :=
  dvd_iff_dvd_digits_sum 3 10 (by norm_num) n
#align nat.three_dvd_iff Nat.three_dvd_iff

theorem nine_dvd_iff (n : ℕ) : 9 ∣ n ↔ 9 ∣ (digits 10 n).sum :=
  dvd_iff_dvd_digits_sum 9 10 (by norm_num) n
#align nat.nine_dvd_iff Nat.nine_dvd_iff

theorem dvd_iff_dvd_ofDigits (b b' : ℕ) (c : ℤ) (h : (b : ℤ) ∣ (b' : ℤ) - c) (n : ℕ) :
    b ∣ n ↔ (b : ℤ) ∣ ofDigits c (digits b' n) := by
  rw [← Int.natCast_dvd_natCast]
  exact
    dvd_iff_dvd_of_dvd_sub (zmodeq_ofDigits_digits b b' c (Int.modEq_iff_dvd.2 h).symm _).symm.dvd
#align nat.dvd_iff_dvd_of_digits Nat.dvd_iff_dvd_ofDigits

theorem eleven_dvd_iff :
    11 ∣ n ↔ (11 : ℤ) ∣ ((digits 10 n).map fun n : ℕ => (n : ℤ)).alternatingSum := by
  have t := dvd_iff_dvd_ofDigits 11 10 (-1 : ℤ) (by norm_num) n
  rw [ofDigits_neg_one] at t
  exact t
#align nat.eleven_dvd_iff Nat.eleven_dvd_iff

theorem eleven_dvd_of_palindrome (p : (digits 10 n).Palindrome) (h : Even (digits 10 n).length) :
    11 ∣ n := by
  let dig := (digits 10 n).map fun n : ℕ => (n : ℤ)
  replace h : Even dig.length := by rwa [List.length_map]
  refine' eleven_dvd_iff.2 ⟨0, (_ : dig.alternatingSum = 0)⟩
  have := dig.alternatingSum_reverse
  rw [(p.map _).reverse_eq, _root_.pow_succ', h.neg_one_pow, mul_one, neg_one_zsmul] at this
  exact eq_zero_of_neg_eq this.symm
#align nat.eleven_dvd_of_palindrome Nat.eleven_dvd_of_palindrome

/-! ### `Nat.toDigits` length -/

lemma toDigitsCore_lens_eq_aux (b f : Nat) :
    ∀ (n : Nat) (l1 l2 : List Char), l1.length = l2.length →
    (Nat.toDigitsCore b f n l1).length = (Nat.toDigitsCore b f n l2).length := by
  induction f with (simp only [Nat.toDigitsCore, List.length]; intro n l1 l2 hlen)
  | zero => assumption
  | succ f ih =>
    if hx : n / b = 0 then
      simp only [hx, if_true, List.length, congrArg (fun l ↦ l + 1) hlen]
    else
      simp only [hx, if_false]
      specialize ih (n / b) (Nat.digitChar (n % b) :: l1) (Nat.digitChar (n % b) :: l2)
      simp only [List.length, congrArg (fun l ↦ l + 1) hlen] at ih
      exact ih trivial
@[deprecated] alias to_digits_core_lens_eq_aux:= toDigitsCore_lens_eq_aux -- 2024-02-19

lemma toDigitsCore_lens_eq (b f : Nat) : ∀ (n : Nat) (c : Char) (tl : List Char),
    (Nat.toDigitsCore b f n (c :: tl)).length = (Nat.toDigitsCore b f n tl).length + 1 := by
  induction f with (intro n c tl; simp only [Nat.toDigitsCore, List.length])
  | succ f ih =>
    if hnb : (n / b) = 0 then
      simp only [hnb, if_true, List.length]
    else
      generalize hx: Nat.digitChar (n % b) = x
      simp only [hx, hnb, if_false] at ih
      simp only [hnb, if_false]
      specialize ih (n / b) c (x :: tl)
      rw [← ih]
      have lens_eq : (x :: (c :: tl)).length = (c :: x :: tl).length := by simp
      apply toDigitsCore_lens_eq_aux
      exact lens_eq
@[deprecated] alias to_digits_core_lens_eq:= toDigitsCore_lens_eq -- 2024-02-19

lemma nat_repr_len_aux (n b e : Nat) (h_b_pos : 0 < b) :  n < b ^ e.succ → n / b < b ^ e := by
  simp only [Nat.pow_succ]
  exact (@Nat.div_lt_iff_lt_mul b n (b ^ e) h_b_pos).mpr

/-- The String representation produced by toDigitsCore has the proper length relative to
the number of digits in `n < e` for some base `b`. Since this works with any base greater
than one, it can be used for binary, decimal, and hex. -/
lemma toDigitsCore_length (b : Nat) (h : 2 <= b) (f n e : Nat)
    (hlt : n < b ^ e) (h_e_pos: 0 < e) : (Nat.toDigitsCore b f n []).length <= e := by
  induction f generalizing n e hlt h_e_pos with
    simp only [Nat.toDigitsCore, List.length, Nat.zero_le]
  | succ f ih =>
    cases e with
    | zero => exact False.elim (Nat.lt_irrefl 0 h_e_pos)
    | succ e =>
      if h_pred_pos : 0 < e then
        have _ : 0 < b := Nat.lt_trans (by decide) h
        specialize ih (n / b) e (nat_repr_len_aux n b e ‹0 < b› hlt) h_pred_pos
        if hdiv_ten : n / b = 0 then
          simp only [hdiv_ten]; exact Nat.le.step h_pred_pos
        else
          simp only [hdiv_ten,
            toDigitsCore_lens_eq b f (n / b) (Nat.digitChar <| n % b), if_false]
          exact Nat.succ_le_succ ih
      else
        obtain rfl : e = 0 := Nat.eq_zero_of_not_pos h_pred_pos
        have _ : b ^ 1 = b := by simp only [Nat.pow_succ, pow_zero, Nat.one_mul]
        have _ : n < b := ‹b ^ 1 = b› ▸ hlt
        simp [(@Nat.div_eq_of_lt n b ‹n < b› : n / b = 0)]
@[deprecated] alias to_digits_core_length := toDigitsCore_length -- 2024-02-19

/-- The core implementation of `Nat.repr` returns a String with length less than or equal to the
number of digits in the decimal number (represented by `e`). For example, the decimal string
representation of any number less than 1000 (10 ^ 3) has a length less than or equal to 3. -/
lemma repr_length (n e : Nat) : 0 < e → n < 10 ^ e → (Nat.repr n).length <= e := by
  cases n with
    (intro e0 he; simp only [Nat.repr, Nat.toDigits, String.length, List.asString])
  | zero => assumption
  | succ n =>
    if hterm : n.succ / 10 = 0 then
      simp only [hterm, Nat.toDigitsCore]; assumption
    else
      exact toDigitsCore_length 10 (by decide) (Nat.succ n + 1) (Nat.succ n) e he e0

/-! ### `norm_digits` tactic -/


namespace NormDigits

theorem digits_succ (b n m r l) (e : r + b * m = n) (hr : r < b)
    (h : Nat.digits b m = l ∧ 1 < b ∧ 0 < m) : (Nat.digits b n = r :: l) ∧ 1 < b ∧ 0 < n := by
  rcases h with ⟨h, b2, m0⟩
  have b0 : 0 < b := by omega
  have n0 : 0 < n := by linarith [mul_pos b0 m0]
  refine' ⟨_, b2, n0⟩
  obtain ⟨rfl, rfl⟩ := (Nat.div_mod_unique b0).2 ⟨e, hr⟩
  subst h; exact Nat.digits_def' b2 n0
#align nat.norm_digits.digits_succ Nat.NormDigits.digits_succ

theorem digits_one (b n) (n0 : 0 < n) (nb : n < b) : Nat.digits b n = [n] ∧ 1 < b ∧ 0 < n := by
  have b2 : 1 < b :=
    lt_iff_add_one_le.mpr (le_trans (add_le_add_right (lt_iff_add_one_le.mp n0) 1) nb)
  refine' ⟨_, b2, n0⟩
  rw [Nat.digits_def' b2 n0, Nat.mod_eq_of_lt nb,
    (Nat.div_eq_zero_iff ((zero_le n).trans_lt nb)).2 nb, Nat.digits_zero]
#align nat.norm_digits.digits_one Nat.NormDigits.digits_one

/-
Porting note: this part of the file is tactic related.

open Tactic
-- failed to format: unknown constant 'term.pseudo.antiquot'
/-- Helper function for the `norm_digits` tactic. -/ unsafe
  def
    eval_aux
    ( eb : expr ) ( b : ℕ ) : expr → ℕ → instance_cache → tactic ( instance_cache × expr × expr )
    |
      en , n , ic
      =>
      do
        let m := n / b
          let r := n % b
          let ( ic , er ) ← ic . ofNat r
          let ( ic , pr ) ← norm_num.prove_lt_nat ic er eb
          if
            m = 0
            then
            do
              let ( _ , pn0 ) ← norm_num.prove_pos ic en
                return
                  (
                    ic
                      ,
                      q( ( [ $ ( en ) ] : List Nat ) )
                        ,
                        q( digits_one $ ( eb ) $ ( en ) $ ( pn0 ) $ ( pr ) )
                    )
            else
            do
              let em ← expr.of_nat q( ℕ ) m
                let ( _ , pe ) ← norm_num.derive q( ( $ ( er ) + $ ( eb ) * $ ( em ) : ℕ ) )
                let ( ic , el , p ) ← eval_aux em m ic
                return
                  (
                    ic
                      ,
                      q( @ List.cons ℕ $ ( er ) $ ( el ) )
                        ,
                        q(
                          digits_succ
                            $ ( eb ) $ ( en ) $ ( em ) $ ( er ) $ ( el ) $ ( pe ) $ ( pr ) $ ( p )
                          )
                    )
#align nat.norm_digits.eval_aux Nat.NormDigits.eval_aux

/-- A tactic for normalizing expressions of the form `Nat.digits a b = l` where
`a` and `b` are numerals.

```
example : Nat.digits 10 123 = [3,2,1] := by norm_num
```
-/
@[norm_num]
unsafe def eval : expr → tactic (expr × expr)
  | q(Nat.digits $(eb) $(en)) => do
    let b ← expr.to_nat eb
    let n ← expr.to_nat en
    if n = 0 then return (q(([] : List ℕ)), q(Nat.digits_zero $(eb)))
      else
        if b = 0 then do
          let ic ← mk_instance_cache q(ℕ)
          let (_, pn0) ← norm_num.prove_ne_zero' ic en
          return (q(([$(en)] : List ℕ)), q(@Nat.digits_zero_succ' $(en) $(pn0)))
        else
          if b = 1 then do
            let ic ← mk_instance_cache q(ℕ)
            let s ← simp_lemmas.add_simp simp_lemmas.mk `list.replicate
            let (rhs, p2, _) ← simplify s [] q(List.replicate $(en) 1)
            let p ← mk_eq_trans q(Nat.digits_one $(en)) p2
            return (rhs, p)
          else do
            let ic ← mk_instance_cache q(ℕ)
            let (_, l, p) ← eval_aux eb b en n ic
            let p ← mk_app `` And.left [p]
            return (l, p)
  | _ => failed
#align nat.norm_digits.eval Nat.NormDigits.eval
-/

end NormDigits

end Nat<|MERGE_RESOLUTION|>--- conflicted
+++ resolved
@@ -561,18 +561,9 @@
         rw [← Ico_succ_singleton, List.drop_length, ofDigits] at this
         have h₁ : 1 ≤ tl.length := List.length_pos.mpr h'
         rw [← sum_range_add_sum_Ico _ <| h₁, ← add_zero (∑ x in Ico _ _, ofDigits p (tl.drop x)),
-<<<<<<< HEAD
-            ← this, sum_Ico_consecutive _  h₁ <| (le_add_right (List.length tl) 1)]
-        -- Adaptation note: nightly-2024-03-07:
-        -- this needs an `erw` only because of a `0 + 1` vs `1`.
-        -- Can someone do it more cleanly?
-        erw [← sum_Ico_add _ 0 tl.length 1]
-        rw [Ico_zero_eq_range, mul_add, mul_add, ih, range_one, sum_singleton, List.drop, ofDigits,
-=======
             ← this, sum_Ico_consecutive _  h₁ <| (le_add_right tl.length 1),
             ← sum_Ico_add _ 0 tl.length 1,
             Ico_zero_eq_range, mul_add, mul_add, ih, range_one, sum_singleton, List.drop, ofDigits,
->>>>>>> 0863b82e
             mul_zero, add_zero, ← Nat.add_sub_assoc <| sum_le_ofDigits _ <| Nat.le_of_lt h]
         nth_rw 2 [← one_mul <| ofDigits p tl]
         rw [← add_mul, one_eq_succ_zero, Nat.sub_add_cancel <| zero_lt_of_lt h,
