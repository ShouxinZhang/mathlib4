--- conflicted
+++ resolved
@@ -729,11 +729,7 @@
 
 theorem eleven_dvd_of_palindrome (p : (digits 10 n).Palindrome) (h : Even (digits 10 n).length) :
     11 ∣ n := by
-<<<<<<< HEAD
-  let dig := (digits 10 n).map (fun i : ℕ => (i : ℤ))
-=======
   let dig := (digits 10 n).map fun n : ℕ => (n : ℤ)
->>>>>>> b9fd79f6
   replace h : Even dig.length := by rwa [List.length_map]
   refine' eleven_dvd_iff.2 ⟨0, (_ : dig.alternatingSum = 0)⟩
   have := dig.alternatingSum_reverse
