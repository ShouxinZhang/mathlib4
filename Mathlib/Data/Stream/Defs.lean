--- conflicted
+++ resolved
@@ -183,13 +183,8 @@
 def apply (f : Stream' (α → β)) (s : Stream' α) : Stream' β := fun n => (get f n) (get s n)
 #align stream.apply Stream'.apply
 
-<<<<<<< HEAD
 @[inherit_doc] infixl:75 " ⊛ " => apply
--- PORTING NOTE: "input as \o*" was here but doesn't work for the above notation
-=======
-infixl:75 " ⊛ " => apply
 -- Porting note: "input as \o*" was here but doesn't work for the above notation
->>>>>>> d9c412b8
 
 /-- The stream of natural numbers: `Stream'.get n Stream'.nats = n`. -/
 def nats : Stream' Nat := fun n => n
