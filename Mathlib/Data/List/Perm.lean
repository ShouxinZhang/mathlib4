--- conflicted
+++ resolved
@@ -223,20 +223,21 @@
 
 #align list.sublist.exists_perm_append List.Sublist.exists_perm_append
 
-<<<<<<< HEAD
-=======
 lemma subperm_iff : l₁ <+~ l₂ ↔ ∃ l, l ~ l₂ ∧ l₁ <+ l := by
   refine ⟨?_, fun ⟨l, h₁, h₂⟩ ↦ h₂.subperm.trans h₁.subperm⟩
   rintro ⟨l, h₁, h₂⟩
   obtain ⟨l', h₂⟩ := h₂.exists_perm_append
   exact ⟨l₁ ++ l', (h₂.trans (h₁.append_right _)).symm, (prefix_append _ _).sublist⟩
 
+
+-- This is now in `Std`, but apparently misnamed as `List.subperm_singleton_iff`.
 @[simp] lemma singleton_subperm_iff : [a] <+~ l ↔ a ∈ l :=
   ⟨fun ⟨s, hla, h⟩ ↦ by rwa [perm_singleton.1 hla, singleton_sublist] at h,
     fun h ↦ ⟨[a], perm_rfl, singleton_sublist.2 h⟩⟩
 #align list.subperm_singleton_iff List.singleton_subperm_iff
 
-@[simp] lemma subperm_singleton_iff : l <+~ [a] ↔ l = [] ∨ l = [a] := by
+-- The prime could be removed if `List.subperm_singleton_iff` is renamed in Std.
+@[simp] lemma subperm_singleton_iff' : l <+~ [a] ↔ l = [] ∨ l = [a] := by
   constructor
   · rw [subperm_iff]
     rintro ⟨s, hla, h⟩
@@ -247,7 +248,6 @@
 theorem Perm.countP_eq (p : α → Bool) {l₁ l₂ : List α} (s : l₁ ~ l₂) :
     countP p l₁ = countP p l₂ := by
   rw [countP_eq_length_filter, countP_eq_length_filter]; exact (s.filter _).length_eq
->>>>>>> 06295115
 #align list.perm.countp_eq List.Perm.countP_eq
 
 #align list.subperm.countp_le List.Subperm.countP_le
@@ -479,10 +479,8 @@
 
 #align list.decidable_subperm List.decidableSubperm
 
-<<<<<<< HEAD
 #align list.subperm_singleton_iff List.subperm_singleton_iff
 
-=======
 theorem Subperm.cons_left {l₁ l₂ : List α} (h : l₁ <+~ l₂) (x : α) (hx : count x l₁ < count x l₂) :
     x :: l₁ <+~ l₂ := by
   rw [subperm_ext_iff] at h ⊢
@@ -493,7 +491,6 @@
   · rw [count_cons_of_ne hy']
     refine' h y _
     simpa [hy'] using hy
->>>>>>> 06295115
 #align list.subperm.cons_left List.Subperm.cons_left
 
 #align list.decidable_perm List.decidablePerm
