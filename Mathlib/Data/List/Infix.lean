/-
Copyright (c) 2017 Mario Carneiro. All rights reserved.
Released under Apache 2.0 license as described in the file LICENSE.
Authors: Mario Carneiro
-/
import Mathlib.Data.List.Basic

/-!
# Prefixes, suffixes, infixes

This file proves properties about
* `List.isPrefix`: `l₁` is a prefix of `l₂` if `l₂` starts with `l₁`.
* `List.isSuffix`: `l₁` is a suffix of `l₂` if `l₂` ends with `l₁`.
* `List.isInfix`: `l₁` is an infix of `l₂` if `l₁` is a prefix of some suffix of `l₂`.
* `List.inits`: The list of prefixes of a list.
* `List.tails`: The list of prefixes of a list.
* `insert` on lists

All those (except `insert`) are defined in `Mathlib.Data.List.Defs`.

## Notation

* `l₁ <+: l₂`: `l₁` is a prefix of `l₂`.
* `l₁ <:+ l₂`: `l₁` is a suffix of `l₂`.
* `l₁ <:+: l₂`: `l₁` is an infix of `l₂`.
-/

<<<<<<< HEAD
variable {α β : Type*}
=======
variable {α : Type*}
>>>>>>> d0df76bd

namespace List

variable {l l₁ l₂ l₃ : List α} {a b : α}

/-! ### prefix, suffix, infix -/

section Fix

@[deprecated IsSuffix.reverse (since := "2024-08-12")] alias isSuffix.reverse := IsSuffix.reverse
@[deprecated IsPrefix.reverse (since := "2024-08-12")] alias isPrefix.reverse := IsPrefix.reverse
@[deprecated IsInfix.reverse (since := "2024-08-12")] alias isInfix.reverse := IsInfix.reverse
<<<<<<< HEAD

@[deprecated IsInfix.eq_of_length (since := "2024-08-12")]
theorem eq_of_infix_of_length_eq (h : l₁ <:+: l₂) : l₁.length = l₂.length → l₁ = l₂ :=
  h.eq_of_length

@[deprecated IsPrefix.eq_of_length (since := "2024-08-12")]
theorem eq_of_prefix_of_length_eq (h : l₁ <+: l₂) : l₁.length = l₂.length → l₁ = l₂ :=
  h.eq_of_length

@[deprecated IsSuffix.eq_of_length (since := "2024-08-12")]
theorem eq_of_suffix_of_length_eq (h : l₁ <:+ l₂) : l₁.length = l₂.length → l₁ = l₂ :=
  h.eq_of_length
=======

@[deprecated IsInfix.eq_of_length (since := "2024-08-12")]
theorem eq_of_infix_of_length_eq (h : l₁ <:+: l₂) : l₁.length = l₂.length → l₁ = l₂ :=
  h.eq_of_length

@[deprecated IsPrefix.eq_of_length (since := "2024-08-12")]
theorem eq_of_prefix_of_length_eq (h : l₁ <+: l₂) : l₁.length = l₂.length → l₁ = l₂ :=
  h.eq_of_length

@[deprecated IsSuffix.eq_of_length (since := "2024-08-12")]
theorem eq_of_suffix_of_length_eq (h : l₁ <:+ l₂) : l₁.length = l₂.length → l₁ = l₂ :=
  h.eq_of_length

@[gcongr] lemma IsPrefix.take (h : l₁ <+: l₂) (n : ℕ) : l₁.take n <+: l₂.take n := by
  simpa [prefix_take_iff, Nat.min_le_left] using (take_prefix n l₁).trans h

@[gcongr] lemma IsPrefix.drop (h : l₁ <+: l₂) (n : ℕ) : l₁.drop n <+: l₂.drop n := by
  rw [prefix_iff_eq_take.mp h, drop_take]; apply take_prefix

attribute [gcongr] take_prefix_take_left

lemma isPrefix_append_of_length (h : l₁.length ≤ l₂.length) : l₁ <+: l₂ ++ l₃ ↔ l₁ <+: l₂ :=
  ⟨fun h ↦ by rw [prefix_iff_eq_take] at *; nth_rw 1 [h, take_eq_left_iff]; tauto,
   fun h ↦ h.trans <| l₂.prefix_append l₃⟩

@[simp] lemma take_isPrefix_take {m n : ℕ} : l.take m <+: l.take n ↔ m ≤ n ∨ l.length ≤ n := by
  simp [prefix_take_iff, take_prefix]; omega
>>>>>>> d0df76bd

lemma dropSlice_sublist (n m : ℕ) (l : List α) : l.dropSlice n m <+ l :=
  calc
    l.dropSlice n m = take n l ++ drop m (drop n l) := by rw [dropSlice_eq, drop_drop, Nat.add_comm]
  _ <+ take n l ++ drop n l := (Sublist.refl _).append (drop_sublist _ _)
  _ = _ := take_append_drop _ _

lemma dropSlice_subset (n m : ℕ) (l : List α) : l.dropSlice n m ⊆ l :=
  (dropSlice_sublist n m l).subset

lemma mem_of_mem_dropSlice {n m : ℕ} {l : List α} {a : α} (h : a ∈ l.dropSlice n m) : a ∈ l :=
  dropSlice_subset n m l h

<<<<<<< HEAD
attribute [gcongr] drop_sublist_drop_left

=======
>>>>>>> d0df76bd
theorem tail_subset (l : List α) : tail l ⊆ l :=
  (tail_sublist l).subset

theorem mem_of_mem_dropLast (h : a ∈ l.dropLast) : a ∈ l :=
  dropLast_subset l h

<<<<<<< HEAD
theorem mem_of_mem_tail (h : a ∈ l.tail) : a ∈ l :=
  tail_subset l h

attribute [gcongr] Sublist.drop
=======
attribute [gcongr] Sublist.drop
attribute [refl] prefix_refl suffix_refl infix_refl
>>>>>>> d0df76bd

theorem concat_get_prefix {x y : List α} (h : x <+: y) (hl : x.length < y.length) :
    x ++ [y.get ⟨x.length, hl⟩] <+: y := by
  use y.drop (x.length + 1)
  nth_rw 1 [List.prefix_iff_eq_take.mp h]
  convert List.take_append_drop (x.length + 1) y using 2
  rw [← List.take_concat_get, List.concat_eq_append]; rfl

<<<<<<< HEAD
=======
instance decidableInfix [DecidableEq α] : ∀ l₁ l₂ : List α, Decidable (l₁ <:+: l₂)
  | [], l₂ => isTrue ⟨[], l₂, rfl⟩
  | a :: l₁, [] => isFalse fun ⟨s, t, te⟩ => by simp at te
  | l₁, b :: l₂ =>
    letI := l₁.decidableInfix l₂
    @decidable_of_decidable_of_iff (l₁ <+: b :: l₂ ∨ l₁ <:+: l₂) _ _
      infix_cons_iff.symm

>>>>>>> d0df76bd
@[deprecated cons_prefix_cons (since := "2024-08-14")]
theorem cons_prefix_iff : a :: l₁ <+: b :: l₂ ↔ a = b ∧ l₁ <+: l₂ := by
  simp

@[deprecated (since := "2024-03-26")] alias IsPrefix.filter_map := IsPrefix.filterMap

protected theorem IsPrefix.reduceOption {l₁ l₂ : List (Option α)} (h : l₁ <+: l₂) :
    l₁.reduceOption <+: l₂.reduceOption :=
  h.filterMap id

instance : IsPartialOrder (List α) (· <+: ·) where
  refl _ := prefix_rfl
  trans _ _ _ := IsPrefix.trans
  antisymm _ _ h₁ h₂ := h₁.eq_of_length <| h₁.length_le.antisymm h₂.length_le

instance : IsPartialOrder (List α) (· <:+ ·) where
  refl _ := suffix_rfl
  trans _ _ _ := IsSuffix.trans
  antisymm _ _ h₁ h₂ := h₁.eq_of_length <| h₁.length_le.antisymm h₂.length_le

instance : IsPartialOrder (List α) (· <:+: ·) where
  refl _ := infix_rfl
  trans _ _ _ := IsInfix.trans
  antisymm _ _ h₁ h₂ := h₁.eq_of_length <| h₁.length_le.antisymm h₂.length_le

end Fix

section InitsTails

@[simp]
theorem mem_inits : ∀ s t : List α, s ∈ inits t ↔ s <+: t
  | s, [] =>
    suffices s = nil ↔ s <+: nil by simpa only [inits, mem_singleton]
    ⟨fun h => h.symm ▸ prefix_rfl, eq_nil_of_prefix_nil⟩
  | s, a :: t =>
    suffices (s = nil ∨ ∃ l ∈ inits t, a :: l = s) ↔ s <+: a :: t by simpa
    ⟨fun o =>
      match s, o with
      | _, Or.inl rfl => ⟨_, rfl⟩
      | s, Or.inr ⟨r, hr, hs⟩ => by
        let ⟨s, ht⟩ := (mem_inits _ _).1 hr
        rw [← hs, ← ht]; exact ⟨s, rfl⟩,
      fun mi =>
      match s, mi with
      | [], ⟨_, rfl⟩ => Or.inl rfl
      | b :: s, ⟨r, hr⟩ =>
        (List.noConfusion hr) fun ba (st : s ++ r = t) =>
          Or.inr <| by rw [ba]; exact ⟨_, (mem_inits _ _).2 ⟨_, st⟩, rfl⟩⟩

@[simp]
theorem mem_tails : ∀ s t : List α, s ∈ tails t ↔ s <:+ t
  | s, [] => by
    simp only [tails, mem_singleton, suffix_nil]
  | s, a :: t => by
    simp only [tails, mem_cons, mem_tails s t]
    exact
      show s = a :: t ∨ s <:+ t ↔ s <:+ a :: t from
        ⟨fun o =>
          match s, t, o with
          | _, t, Or.inl rfl => suffix_rfl
          | s, _, Or.inr ⟨l, rfl⟩ => ⟨a :: l, rfl⟩,
          fun e =>
          match s, t, e with
          | _, t, ⟨[], rfl⟩ => Or.inl rfl
          | s, t, ⟨b :: l, he⟩ => List.noConfusion he fun _ lt => Or.inr ⟨l, lt⟩⟩

theorem inits_cons (a : α) (l : List α) : inits (a :: l) = [] :: l.inits.map fun t => a :: t := by
  simp

theorem tails_cons (a : α) (l : List α) : tails (a :: l) = (a :: l) :: l.tails := by simp

@[simp]
theorem inits_append : ∀ s t : List α, inits (s ++ t) = s.inits ++ t.inits.tail.map fun l => s ++ l
  | [], [] => by simp
  | [], a :: t => by simp
  | a :: s, t => by simp [inits_append s t, Function.comp_def]

@[simp]
theorem tails_append :
    ∀ s t : List α, tails (s ++ t) = (s.tails.map fun l => l ++ t) ++ t.tails.tail
  | [], [] => by simp
  | [], a :: t => by simp
  | a :: s, t => by simp [tails_append s t]

-- the lemma names `inits_eq_tails` and `tails_eq_inits` are like `sublists_eq_sublists'`
theorem inits_eq_tails : ∀ l : List α, l.inits = (reverse <| map reverse <| tails <| reverse l)
  | [] => by simp
  | a :: l => by simp [inits_eq_tails l, map_inj_left, ← map_reverse]

theorem tails_eq_inits : ∀ l : List α, l.tails = (reverse <| map reverse <| inits <| reverse l)
  | [] => by simp
  | a :: l => by simp [tails_eq_inits l, append_left_inj]

theorem inits_reverse (l : List α) : inits (reverse l) = reverse (map reverse l.tails) := by
  rw [tails_eq_inits l]
  simp [reverse_involutive.comp_self, ← map_reverse]

theorem tails_reverse (l : List α) : tails (reverse l) = reverse (map reverse l.inits) := by
  rw [inits_eq_tails l]
  simp [reverse_involutive.comp_self, ← map_reverse]

theorem map_reverse_inits (l : List α) : map reverse l.inits = (reverse <| tails <| reverse l) := by
  rw [inits_eq_tails l]
  simp [reverse_involutive.comp_self, ← map_reverse]

theorem map_reverse_tails (l : List α) : map reverse l.tails = (reverse <| inits <| reverse l) := by
  rw [tails_eq_inits l]
  simp [reverse_involutive.comp_self, ← map_reverse]

@[simp]
theorem length_tails (l : List α) : length (tails l) = length l + 1 := by
  induction' l with x l IH
  · simp
  · simpa using IH

@[simp]
theorem length_inits (l : List α) : length (inits l) = length l + 1 := by simp [inits_eq_tails]

@[simp]
theorem getElem_tails (l : List α) (n : Nat) (h : n < (tails l).length) :
    (tails l)[n] = l.drop n := by
  induction l generalizing n with
  | nil => simp
  | cons a l ihl =>
    cases n with
    | zero => simp
    | succ n => simp [ihl]

theorem get_tails (l : List α) (n : Fin (length (tails l))) : (tails l).get n = l.drop n := by
  simp

@[simp]
theorem getElem_inits (l : List α) (n : Nat) (h : n < length (inits l)) :
    (inits l)[n] = l.take n := by
  induction l generalizing n with
  | nil => simp
  | cons a l ihl =>
    cases n with
    | zero => simp
    | succ n => simp [ihl]

theorem get_inits (l : List α) (n : Fin (length (inits l))) : (inits l).get n = l.take n := by
  simp

<<<<<<< HEAD
=======
lemma map_inits {β : Type*} (g : α → β) : (l.map g).inits = l.inits.map (map g) := by
  induction' l using reverseRecOn <;> simp [*]

lemma map_tails {β : Type*} (g : α → β) : (l.map g).tails = l.tails.map (map g) := by
  induction' l using reverseRecOn <;> simp [*]

lemma take_inits {n} : (l.take n).inits = l.inits.take (n + 1) := by
  apply ext_getElem <;> (simp [take_take]; omega)

>>>>>>> d0df76bd
end InitsTails

/-! ### insert -/


section Insert

variable [DecidableEq α]

theorem insert_eq_ite (a : α) (l : List α) : insert a l = if a ∈ l then l else a :: l := by
  simp only [← elem_iff]
  rfl

@[simp]
theorem suffix_insert (a : α) (l : List α) : l <:+ l.insert a := by
  by_cases h : a ∈ l
  · simp only [insert_of_mem h, insert, suffix_refl]
  · simp only [insert_of_not_mem h, suffix_cons, insert]

theorem infix_insert (a : α) (l : List α) : l <:+: l.insert a :=
  (suffix_insert a l).isInfix

theorem sublist_insert (a : α) (l : List α) : l <+ l.insert a :=
  (suffix_insert a l).sublist

theorem subset_insert (a : α) (l : List α) : l ⊆ l.insert a :=
  (sublist_insert a l).subset

end Insert

@[deprecated (since := "2024-08-15")] alias mem_of_mem_suffix := IsSuffix.mem

@[deprecated IsPrefix.getElem (since := "2024-08-15")]
theorem IsPrefix.get_eq {x y : List α} (h : x <+: y) {n} (hn : n < x.length) :
    x.get ⟨n, hn⟩ = y.get ⟨n, hn.trans_le h.length_le⟩ := by
  simp only [get_eq_getElem, IsPrefix.getElem h hn]

@[deprecated (since := "2024-08-15")] alias IsPrefix.head_eq := IsPrefix.head

end List<|MERGE_RESOLUTION|>--- conflicted
+++ resolved
@@ -25,11 +25,7 @@
 * `l₁ <:+: l₂`: `l₁` is an infix of `l₂`.
 -/
 
-<<<<<<< HEAD
-variable {α β : Type*}
-=======
 variable {α : Type*}
->>>>>>> d0df76bd
 
 namespace List
 
@@ -42,7 +38,6 @@
 @[deprecated IsSuffix.reverse (since := "2024-08-12")] alias isSuffix.reverse := IsSuffix.reverse
 @[deprecated IsPrefix.reverse (since := "2024-08-12")] alias isPrefix.reverse := IsPrefix.reverse
 @[deprecated IsInfix.reverse (since := "2024-08-12")] alias isInfix.reverse := IsInfix.reverse
-<<<<<<< HEAD
 
 @[deprecated IsInfix.eq_of_length (since := "2024-08-12")]
 theorem eq_of_infix_of_length_eq (h : l₁ <:+: l₂) : l₁.length = l₂.length → l₁ = l₂ :=
@@ -55,19 +50,6 @@
 @[deprecated IsSuffix.eq_of_length (since := "2024-08-12")]
 theorem eq_of_suffix_of_length_eq (h : l₁ <:+ l₂) : l₁.length = l₂.length → l₁ = l₂ :=
   h.eq_of_length
-=======
-
-@[deprecated IsInfix.eq_of_length (since := "2024-08-12")]
-theorem eq_of_infix_of_length_eq (h : l₁ <:+: l₂) : l₁.length = l₂.length → l₁ = l₂ :=
-  h.eq_of_length
-
-@[deprecated IsPrefix.eq_of_length (since := "2024-08-12")]
-theorem eq_of_prefix_of_length_eq (h : l₁ <+: l₂) : l₁.length = l₂.length → l₁ = l₂ :=
-  h.eq_of_length
-
-@[deprecated IsSuffix.eq_of_length (since := "2024-08-12")]
-theorem eq_of_suffix_of_length_eq (h : l₁ <:+ l₂) : l₁.length = l₂.length → l₁ = l₂ :=
-  h.eq_of_length
 
 @[gcongr] lemma IsPrefix.take (h : l₁ <+: l₂) (n : ℕ) : l₁.take n <+: l₂.take n := by
   simpa [prefix_take_iff, Nat.min_le_left] using (take_prefix n l₁).trans h
@@ -83,7 +65,6 @@
 
 @[simp] lemma take_isPrefix_take {m n : ℕ} : l.take m <+: l.take n ↔ m ≤ n ∨ l.length ≤ n := by
   simp [prefix_take_iff, take_prefix]; omega
->>>>>>> d0df76bd
 
 lemma dropSlice_sublist (n m : ℕ) (l : List α) : l.dropSlice n m <+ l :=
   calc
@@ -97,26 +78,14 @@
 lemma mem_of_mem_dropSlice {n m : ℕ} {l : List α} {a : α} (h : a ∈ l.dropSlice n m) : a ∈ l :=
   dropSlice_subset n m l h
 
-<<<<<<< HEAD
-attribute [gcongr] drop_sublist_drop_left
-
-=======
->>>>>>> d0df76bd
 theorem tail_subset (l : List α) : tail l ⊆ l :=
   (tail_sublist l).subset
 
 theorem mem_of_mem_dropLast (h : a ∈ l.dropLast) : a ∈ l :=
   dropLast_subset l h
 
-<<<<<<< HEAD
-theorem mem_of_mem_tail (h : a ∈ l.tail) : a ∈ l :=
-  tail_subset l h
-
-attribute [gcongr] Sublist.drop
-=======
 attribute [gcongr] Sublist.drop
 attribute [refl] prefix_refl suffix_refl infix_refl
->>>>>>> d0df76bd
 
 theorem concat_get_prefix {x y : List α} (h : x <+: y) (hl : x.length < y.length) :
     x ++ [y.get ⟨x.length, hl⟩] <+: y := by
@@ -125,8 +94,6 @@
   convert List.take_append_drop (x.length + 1) y using 2
   rw [← List.take_concat_get, List.concat_eq_append]; rfl
 
-<<<<<<< HEAD
-=======
 instance decidableInfix [DecidableEq α] : ∀ l₁ l₂ : List α, Decidable (l₁ <:+: l₂)
   | [], l₂ => isTrue ⟨[], l₂, rfl⟩
   | a :: l₁, [] => isFalse fun ⟨s, t, te⟩ => by simp at te
@@ -135,7 +102,6 @@
     @decidable_of_decidable_of_iff (l₁ <+: b :: l₂ ∨ l₁ <:+: l₂) _ _
       infix_cons_iff.symm
 
->>>>>>> d0df76bd
 @[deprecated cons_prefix_cons (since := "2024-08-14")]
 theorem cons_prefix_iff : a :: l₁ <+: b :: l₂ ↔ a = b ∧ l₁ <+: l₂ := by
   simp
@@ -280,8 +246,6 @@
 theorem get_inits (l : List α) (n : Fin (length (inits l))) : (inits l).get n = l.take n := by
   simp
 
-<<<<<<< HEAD
-=======
 lemma map_inits {β : Type*} (g : α → β) : (l.map g).inits = l.inits.map (map g) := by
   induction' l using reverseRecOn <;> simp [*]
 
@@ -291,7 +255,6 @@
 lemma take_inits {n} : (l.take n).inits = l.inits.take (n + 1) := by
   apply ext_getElem <;> (simp [take_take]; omega)
 
->>>>>>> d0df76bd
 end InitsTails
 
 /-! ### insert -/
