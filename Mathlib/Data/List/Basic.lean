--- conflicted
+++ resolved
@@ -9,10 +9,6 @@
 import Mathlib.Data.List.Monad
 import Mathlib.Logic.Unique
 import Mathlib.Order.Basic
-<<<<<<< HEAD
-import Batteries.Data.List.Lemmas
-=======
->>>>>>> 99508fb5
 import Mathlib.Tactic.Common
 
 /-!
@@ -190,20 +186,6 @@
 theorem append_subset_of_subset_of_subset {l₁ l₂ l : List α} (l₁subl : l₁ ⊆ l) (l₂subl : l₂ ⊆ l) :
     l₁ ++ l₂ ⊆ l :=
   fun _ h ↦ (mem_append.1 h).elim (@l₁subl _) (@l₂subl _)
-<<<<<<< HEAD
-#align list.append_subset_of_subset_of_subset List.append_subset_of_subset_of_subset
-
--- Porting note: in Batteries
-#align list.append_subset_iff List.append_subset
-
-alias ⟨eq_nil_of_subset_nil, _⟩ := subset_nil
-#align list.eq_nil_of_subset_nil List.eq_nil_of_subset_nil
-
-#align list.eq_nil_iff_forall_not_mem List.eq_nil_iff_forall_not_mem
-
-#align list.map_subset List.map_subset
-=======
->>>>>>> 99508fb5
 
 theorem map_subset_iff {l₁ l₂ : List α} (f : α → β) (h : Injective f) :
     map f l₁ ⊆ map f l₂ ↔ l₁ ⊆ l₂ := by
@@ -218,12 +200,7 @@
 
 @[deprecated (since := "2024-03-24")] alias append_eq_cons_iff := append_eq_cons
 
-<<<<<<< HEAD
--- Porting note: in Batteries
-#align list.nil_eq_append_iff List.nil_eq_append
-=======
 @[deprecated (since := "2024-03-24")] alias cons_eq_append_iff := cons_eq_append
->>>>>>> 99508fb5
 
 @[deprecated (since := "2024-01-18")] alias append_left_cancel := append_cancel_left
 
@@ -312,20 +289,6 @@
 
 theorem concat_eq_reverse_cons (a : α) (l : List α) : concat l a = reverse (a :: reverse l) := by
   simp only [concat_eq_append, reverse_cons, reverse_reverse]
-<<<<<<< HEAD
-#align list.concat_eq_reverse_cons List.concat_eq_reverse_cons
-
-#align list.length_reverse List.length_reverse
-
--- Porting note: This one was @[simp] in mathlib 3,
--- but Lean contains a competing simp lemma reverse_map.
--- For now we remove @[simp] to avoid simplification loops.
--- TODO: Change Lean lemma to match mathlib 3?
-theorem map_reverse (f : α → β) (l : List α) : map f (reverse l) = reverse (map f l) :=
-  (reverse_map f l).symm
-#align list.map_reverse List.map_reverse
-=======
->>>>>>> 99508fb5
 
 theorem map_reverseAux (f : α → β) (l₁ l₂ : List α) :
     map f (reverseAux l₁ l₂) = reverseAux (map f l₁) (map f l₂) := by
@@ -542,25 +505,6 @@
 theorem head!_mem_self [Inhabited α] {l : List α} (h : l ≠ nil) : l.head! ∈ l := by
   have h' := mem_cons_self l.head! l.tail
   rwa [cons_head!_tail h] at h'
-<<<<<<< HEAD
-#align list.head_mem_self List.head!_mem_self
-
-theorem head_mem {l : List α} : ∀ (h : l ≠ nil), l.head h ∈ l := by
-  cases l <;> simp
-
-@[simp]
-theorem head?_map (f : α → β) (l) : head? (map f l) = (head? l).map f := by cases l <;> rfl
-#align list.head'_map List.head?_map
-
-theorem tail_append_of_ne_nil (l l' : List α) (h : l ≠ []) : (l ++ l').tail = l.tail ++ l' := by
-  cases l
-  · contradiction
-  · simp
-#align list.tail_append_of_ne_nil List.tail_append_of_ne_nil
-
-#align list.nth_le_eq_iff List.get_eq_iff
-=======
->>>>>>> 99508fb5
 
 theorem get_eq_get? (l : List α) (i : Fin l.length) :
     l.get i = (l.get? i).get (by simp [getElem?_eq_getElem]) := by
@@ -570,16 +514,7 @@
     (a :: l)[n] = if hn : n = 0 then a else l[n - 1]'(by rw [length_cons] at h; omega) := by
   cases n <;> simp
 
-<<<<<<< HEAD
-/-- nth element of a list `l` given `n < l.length`. -/
-@[deprecated get] -- 2023-01-05
-def nthLe (l : List α) (n) (h : n < l.length) : α := get l ⟨n, h⟩
-#align list.nth_le List.nthLe
-
-@[simp] theorem nthLe_tail (l : List α) (i) (h : i < l.tail.length)
-=======
 theorem get_tail (l : List α) (i) (h : i < l.tail.length)
->>>>>>> 99508fb5
     (h' : i + 1 < l.length := (by simp only [length_tail] at h; omega)) :
     l.tail.get ⟨i, h⟩ = l.get ⟨i + 1, h'⟩ := by
   cases l <;> [cases h; rfl]
@@ -612,10 +547,6 @@
   simp_wf
   rw [← length_reverse l, h, length_cons]
   simp [Nat.lt_succ]
-<<<<<<< HEAD
-#align list.reverse_rec_on List.reverseRecOn
-=======
->>>>>>> 99508fb5
 
 @[simp]
 theorem reverseRecOn_nil {motive : List α → Sort*} (nil : motive [])
@@ -671,15 +602,9 @@
 @[simp]
 theorem bidirectionalRec_singleton {motive : List α → Sort*}
     (nil : motive []) (singleton : ∀ a : α, motive [a])
-<<<<<<< HEAD
-    (cons_append : ∀ (a : α) (l : List α) (b : α), motive l → motive (a :: (l ++ [b]))) (a : α):
-    bidirectionalRec nil singleton cons_append [a] = singleton a :=
-  by simp [bidirectionalRec]
-=======
     (cons_append : ∀ (a : α) (l : List α) (b : α), motive l → motive (a :: (l ++ [b]))) (a : α) :
     bidirectionalRec nil singleton cons_append [a] = singleton a := by
   simp [bidirectionalRec]
->>>>>>> 99508fb5
 
 @[simp]
 theorem bidirectionalRec_cons_append {motive : List α → Sort*}
@@ -733,15 +658,6 @@
 
 @[deprecated (since := "2024-04-07")] alias cons_sublist_cons_iff := cons_sublist_cons
 
-<<<<<<< HEAD
-#align list.singleton_sublist List.singleton_sublist
-
-theorem eq_nil_of_sublist_nil {l : List α} (s : l <+ []) : l = [] :=
-  eq_nil_of_subset_nil <| s.subset
-#align list.eq_nil_of_sublist_nil List.eq_nil_of_sublist_nil
-
-=======
->>>>>>> 99508fb5
 -- Porting note: this lemma seems to have been renamed on the occasion of its move to Batteries
 alias sublist_nil_iff_eq_nil := sublist_nil
 
@@ -852,77 +768,18 @@
 
 @[deprecated (since := "2024-05-03")] alias get?_injective := get?_inj
 
-<<<<<<< HEAD
-@[deprecated] alias get?_injective := get?_inj -- 2024-05-03
-#align list.nth_injective List.get?_inj
-
-#align list.nth_map List.get?_map
-
-@[deprecated get_map] -- 2023-01-05
-theorem nthLe_map (f : α → β) {l n} (H1 H2) : nthLe (map f l) n H1 = f (nthLe l n H2) := get_map ..
-#align list.nth_le_map List.nthLe_map
-=======
 /-- A version of `getElem_map` that can be used for rewriting. -/
 theorem getElem_map_rev (f : α → β) {l} {n : Nat} {h : n < l.length} :
     f l[n] = (map f l)[n]'((l.length_map f).symm ▸ h) := Eq.symm (getElem_map _)
->>>>>>> 99508fb5
 
 /-- A version of `get_map` that can be used for rewriting. -/
 @[deprecated getElem_map_rev (since := "2024-06-12")]
 theorem get_map_rev (f : α → β) {l n} :
     f (get l n) = get (map f l) ⟨n.1, (l.length_map f).symm ▸ n.2⟩ := Eq.symm (get_map _)
 
-<<<<<<< HEAD
-/-- A version of `nthLe_map` that can be used for rewriting. -/
-@[deprecated get_map_rev] -- 2023-01-05
-theorem nthLe_map_rev (f : α → β) {l n} (H) :
-    f (nthLe l n H) = nthLe (map f l) n ((l.length_map f).symm ▸ H) :=
-  (nthLe_map f _ _).symm
-#align list.nth_le_map_rev List.nthLe_map_rev
-
-@[simp, deprecated get_map] -- 2023-01-05
-theorem nthLe_map' (f : α → β) {l n} (H) :
-    nthLe (map f l) n H = f (nthLe l n (l.length_map f ▸ H)) := nthLe_map f _ _
-#align list.nth_le_map' List.nthLe_map'
-
-#align list.nth_le_of_eq List.get_of_eq
-
-@[simp, deprecated get_singleton] -- 2023-01-05
-theorem nthLe_singleton (a : α) {n : ℕ} (hn : n < 1) : nthLe [a] n hn = a := get_singleton ..
-#align list.nth_le_singleton List.get_singleton
-
-#align list.nth_le_zero List.get_mk_zero
-
-#align list.nth_le_append List.get_append
-
-@[deprecated get_append_right'] -- 2023-01-05
-theorem nthLe_append_right {l₁ l₂ : List α} {n : ℕ} (h₁ : l₁.length ≤ n) (h₂) :
-    (l₁ ++ l₂).nthLe n h₂ = l₂.nthLe (n - l₁.length) (get_append_right_aux h₁ h₂) :=
-  get_append_right' h₁ h₂
-#align list.nth_le_append_right_aux List.get_append_right_aux
-#align list.nth_le_append_right List.nthLe_append_right
-
-#align list.nth_le_replicate List.get_replicate
-#align list.nth_append List.get?_append
-#align list.nth_append_right List.get?_append_right
-#align list.last_eq_nth_le List.getLast_eq_get
-
 theorem get_length_sub_one {l : List α} (h : l.length - 1 < l.length) :
     l.get ⟨l.length - 1, h⟩ = l.getLast (by rintro rfl; exact Nat.lt_irrefl 0 h) :=
   (getLast_eq_get l _).symm
-#align list.nth_le_length_sub_one List.get_length_sub_one
-
-#align list.nth_concat_length List.get?_concat_length
-
-@[deprecated get_cons_length] -- 2023-01-05
-theorem nthLe_cons_length : ∀ (x : α) (xs : List α) (n : ℕ) (h : n = xs.length),
-    (x :: xs).nthLe n (by simp [h]) = (x :: xs).getLast (cons_ne_nil x xs) := get_cons_length
-#align list.nth_le_cons_length List.nthLe_cons_length
-=======
-theorem get_length_sub_one {l : List α} (h : l.length - 1 < l.length) :
-    l.get ⟨l.length - 1, h⟩ = l.getLast (by rintro rfl; exact Nat.lt_irrefl 0 h) :=
-  (getLast_eq_get l _).symm
->>>>>>> 99508fb5
 
 theorem take_one_drop_eq_of_lt_length {l : List α} {n : ℕ} (h : n < l.length) :
     (l.drop n).take 1 = [l.get ⟨n, h⟩] := by
@@ -956,17 +813,12 @@
     l[indexOf a l] = a
   | b :: l, h => by
     by_cases h' : b = a <;>
-<<<<<<< HEAD
-    simp only [h', if_pos, if_false, indexOf_cons, get, @indexOf_get _ _ l, cond_eq_if, beq_iff_eq]
-#align list.index_of_nth_le List.indexOf_get
-=======
     simp [h', if_pos, if_false, getElem_indexOf]
 
 -- This is incorrectly named and should be `get_indexOf`;
 -- this already exists, so will require a deprecation dance.
 theorem indexOf_get [DecidableEq α] {a : α} {l : List α} (h) : get l ⟨indexOf a l, h⟩ = a := by
   simp
->>>>>>> 99508fb5
 
 @[simp]
 theorem getElem?_indexOf [DecidableEq α] {a : α} {l : List α} (h : a ∈ l) :
@@ -975,12 +827,7 @@
 -- This is incorrectly named and should be `get?_indexOf`;
 -- this already exists, so will require a deprecation dance.
 theorem indexOf_get? [DecidableEq α] {a : α} {l : List α} (h : a ∈ l) :
-<<<<<<< HEAD
-    get? l (indexOf a l) = some a := by rw [get?_eq_get, indexOf_get (indexOf_lt_length.2 h)]
-#align list.index_of_nth List.indexOf_get?
-=======
     get? l (indexOf a l) = some a := by simp [h]
->>>>>>> 99508fb5
 
 @[deprecated (since := "2023-01-05")]
 theorem get_reverse_aux₁ :
@@ -1056,16 +903,6 @@
 theorem modifyNthTail_modifyNthTail_same {f g : List α → List α} (n : ℕ) (l : List α) :
     (l.modifyNthTail f n).modifyNthTail g n = l.modifyNthTail (g ∘ f) n := by
   rw [modifyNthTail_modifyNthTail_le n n l (le_refl n), Nat.sub_self]; rfl
-<<<<<<< HEAD
-#align list.modify_nth_tail_modify_nth_tail_same List.modifyNthTail_modifyNthTail_same
-
-#align list.modify_nth_tail_id List.modifyNthTail_id
-#align list.remove_nth_eq_nth_tail List.eraseIdx_eq_modifyNthTail
-#align list.update_nth_eq_modify_nth List.set_eq_modifyNth
-=======
-
-@[deprecated (since := "2024-05-04")] alias removeNth_eq_nthTail := eraseIdx_eq_modifyNthTail
->>>>>>> 99508fb5
 
 @[deprecated (since := "2024-05-04")] alias removeNth_eq_nthTail := eraseIdx_eq_modifyNthTail
 
@@ -1076,22 +913,6 @@
   | n + 1, b :: l =>
     (congr_arg (cons b) (modifyNth_eq_set f n l)).trans <| by cases h : l[n]? <;> simp [h]
 
-<<<<<<< HEAD
-#align list.update_nth_length List.length_set
-
-#align list.nth_modify_nth_eq List.get?_modifyNth_eq
-#align list.nth_modify_nth_ne List.get?_modifyNth_ne
-#align list.nth_update_nth_eq List.get?_set_eq
-#align list.nth_update_nth_of_lt List.get?_set_eq_of_lt
-#align list.nth_update_nth_ne List.get?_set_ne
-#align list.update_nth_nil List.set_nil
-#align list.update_nth_succ List.set_succ
-#align list.update_nth_comm List.set_comm
-
-#align list.nth_le_update_nth_eq List.get_set_eq
-
-=======
->>>>>>> 99508fb5
 @[simp]
 theorem getElem_set_of_ne {l : List α} {i j : ℕ} (h : i ≠ j) (a : α)
     (hj : j < (l.set i a).length) :
@@ -1103,14 +924,7 @@
 theorem get_set_of_ne {l : List α} {i j : ℕ} (h : i ≠ j) (a : α)
     (hj : j < (l.set i a).length) :
     (l.set i a).get ⟨j, hj⟩ = l.get ⟨j, by simpa using hj⟩ := by
-<<<<<<< HEAD
-  rw [← Option.some_inj, ← List.get?_eq_get, List.get?_set_ne _ _ h, List.get?_eq_get]
-#align list.nth_le_update_nth_of_ne List.get_set_of_ne
-
-#align list.mem_or_eq_of_mem_update_nth List.mem_or_eq_of_mem_set
-=======
   simp [getElem_set_of_ne, h]
->>>>>>> 99508fb5
 
 /-! ### map -/
 
@@ -1771,31 +1585,7 @@
 
 variable {p : α → Bool} {l : List α} {a : α}
 
-<<<<<<< HEAD
-#align list.find_nil List.find?_nil
-
--- @[simp]
--- Later porting note (at time of this lemma moving to Batteries):
--- removing attribute `nolint simpNF`
-attribute [simp 1100] find?_cons_of_pos
-#align list.find_cons_of_pos List.find?_cons_of_pos
-
--- @[simp]
--- Later porting note (at time of this lemma moving to Batteries):
--- removing attribute `nolint simpNF`
-attribute [simp 1100] find?_cons_of_neg
-#align list.find_cons_of_neg List.find?_cons_of_neg
-
-attribute [simp] find?_eq_none
-#align list.find_eq_none List.find?_eq_none
-
-#align list.find_some List.find?_some
-
 @[deprecated (since := "2024-05-05")] alias find?_mem := mem_of_find?_eq_some
-#align list.find_mem List.mem_of_find?_eq_some
-=======
-@[deprecated (since := "2024-05-05")] alias find?_mem := mem_of_find?_eq_some
->>>>>>> 99508fb5
 
 end find?
 
@@ -1875,11 +1665,8 @@
   simp_rw [← List.countP_eq_length_filter, l.length_eq_countP_add_countP f, Bool.not_eq_true,
     Bool.decide_eq_false]
 
-<<<<<<< HEAD
-=======
 /-! ### filterMap -/
 
->>>>>>> 99508fb5
 -- Later porting note (at time of this lemma moving to Batteries):
 -- removing attribute `nolint simpNF`
 attribute [simp 1100] filterMap_cons_none
@@ -2014,17 +1801,8 @@
 theorem span_eq_take_drop (l : List α) : span p l = (takeWhile p l, dropWhile p l) := by
   simpa using span.loop_eq_take_drop p l []
 
-<<<<<<< HEAD
-#align list.take_while_append_drop List.takeWhile_append_dropWhile
-
--- TODO update to use `get` instead of `nthLe`
-set_option linter.deprecated false in
-theorem dropWhile_nthLe_zero_not (l : List α) (hl : 0 < (l.dropWhile p).length) :
-    ¬p ((l.dropWhile p).nthLe 0 hl) := by
-=======
 theorem dropWhile_get_zero_not (l : List α) (hl : 0 < (l.dropWhile p).length) :
     ¬p ((l.dropWhile p).get ⟨0, hl⟩) := by
->>>>>>> 99508fb5
   induction' l with hd tl IH
   · cases hl
   · simp only [dropWhile]
@@ -2051,8 +1829,6 @@
   · simp
   · by_cases hp : p x <;> simp [hp, IH]
 
--- TODO update to use `get` instead of `nthLe`
-set_option linter.deprecated false in
 @[simp]
 theorem takeWhile_eq_nil_iff : takeWhile p l = [] ↔ ∀ hl : 0 < l.length, ¬p (l.get ⟨0, hl⟩) := by
   induction' l with x xs IH
@@ -2116,19 +1892,6 @@
     map f (foldl List.erase l₁ l₂) = foldl (fun l a => l.erase (f a)) (map f l₁) l₂ := by
   induction l₂ generalizing l₁ <;> [rfl; simp only [foldl_cons, map_erase finj, *]]
 
-<<<<<<< HEAD
-theorem erase_get [DecidableEq ι] {l : List ι} (i : Fin l.length) :
-    Perm (l.erase (l.get i)) (l.eraseIdx ↑i) := by
-  induction l with
-  | nil => simp
-  | cons a l IH =>
-    cases i using Fin.cases with
-    | zero => simp
-    | succ i =>
-      by_cases ha : a = l.get i
-      · simpa [ha] using .trans (perm_cons_erase (l.get_mem i i.isLt)) (.cons _ (IH i))
-      · simpa [ha] using IH i
-=======
 theorem erase_getElem [DecidableEq ι] {l : List ι} {i : ℕ} (hi : i < l.length) :
     Perm (l.erase l[i]) (l.eraseIdx i) := by
   induction l generalizing i with
@@ -2158,7 +1921,6 @@
   _ = (i + 1) + (l.length - (i + 1))                  := by omega
   _ = l.length                                        := Nat.add_sub_cancel' (succ_le_of_lt h)
 
->>>>>>> 99508fb5
 
 end Erase
 
@@ -2460,21 +2222,6 @@
 
 /-! ### Miscellaneous lemmas -/
 
-<<<<<<< HEAD
-theorem getLast_reverse {l : List α} (hl : l.reverse ≠ [])
-    (hl' : 0 < l.length := (by
-      contrapose! hl
-      simpa [length_eq_zero] using hl)) :
-    l.reverse.getLast hl = l.get ⟨0, hl'⟩ := by
-  rw [getLast_eq_get, get_reverse']
-  · simp
-  · simpa using hl'
-#align list.last_reverse List.getLast_reverse
-
-#noalign list.ilast'_mem --List.ilast'_mem
-
-=======
->>>>>>> 99508fb5
 @[simp]
 theorem getElem_attach (L : List α) (i : Nat) (h : i < L.attach.length) :
     L.attach[i].1 = L[i]'(length_attach L ▸ h) :=
