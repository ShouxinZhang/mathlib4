/-
Copyright (c) 2018 Mario Carneiro. All rights reserved.
Released under Apache 2.0 license as described in the file LICENSE.
Authors: Mario Carneiro
-/
import Mathlib.Data.List.Nodup

#align_import data.list.dedup from "leanprover-community/mathlib"@"d9e96a3e3e0894e93e10aff5244f4c96655bac1c"

/-!
# Erasure of duplicates in a list

This file proves basic results about `List.dedup` (definition in `Data.List.Defs`).
`dedup l` returns `l` without its duplicates. It keeps the earliest (that is, rightmost)
occurrence of each.

## Tags

duplicate, multiplicity, nodup, `nub`
-/


universe u

namespace List

variable {α : Type u} [DecidableEq α]

@[simp]
theorem dedup_nil : dedup [] = ([] : List α) :=
  rfl
#align list.dedup_nil List.dedup_nil

theorem dedup_cons_of_mem' {a : α} {l : List α} (h : a ∈ dedup l) : dedup (a :: l) = dedup l :=
  pwFilter_cons_of_neg <| by simpa only [forall_mem_ne, not_not] using h
#align list.dedup_cons_of_mem' List.dedup_cons_of_mem'

theorem dedup_cons_of_not_mem' {a : α} {l : List α} (h : a ∉ dedup l) :
    dedup (a :: l) = a :: dedup l :=
  pwFilter_cons_of_pos <| by simpa only [forall_mem_ne] using h
#align list.dedup_cons_of_not_mem' List.dedup_cons_of_not_mem'

@[simp]
theorem mem_dedup {a : α} {l : List α} : a ∈ dedup l ↔ a ∈ l := by
  have := not_congr (@forall_mem_pwFilter α (· ≠ ·) _ ?_ a l)
  · simpa only [dedup, forall_mem_ne, not_not] using this
  · intros x y z xz
    exact not_and_or.1 <| mt (fun h ↦ h.1.trans h.2) xz
#align list.mem_dedup List.mem_dedup

@[simp]
theorem dedup_cons_of_mem {a : α} {l : List α} (h : a ∈ l) : dedup (a :: l) = dedup l :=
  dedup_cons_of_mem' <| mem_dedup.2 h
#align list.dedup_cons_of_mem List.dedup_cons_of_mem

@[simp]
theorem dedup_cons_of_not_mem {a : α} {l : List α} (h : a ∉ l) : dedup (a :: l) = a :: dedup l :=
  dedup_cons_of_not_mem' <| mt mem_dedup.1 h
#align list.dedup_cons_of_not_mem List.dedup_cons_of_not_mem

theorem dedup_sublist : ∀ l : List α, dedup l <+ l :=
  pwFilter_sublist
#align list.dedup_sublist List.dedup_sublist

theorem dedup_subset : ∀ l : List α, dedup l ⊆ l :=
  pwFilter_subset
#align list.dedup_subset List.dedup_subset

theorem subset_dedup (l : List α) : l ⊆ dedup l := fun _ => mem_dedup.2
#align list.subset_dedup List.subset_dedup

theorem nodup_dedup : ∀ l : List α, Nodup (dedup l) :=
  pairwise_pwFilter
#align list.nodup_dedup List.nodup_dedup

theorem headI_dedup [Inhabited α] (l : List α) :
    l.dedup.headI = if l.headI ∈ l.tail then l.tail.dedup.headI else l.headI :=
  match l with
  | [] => rfl
  | a :: l => by by_cases ha : a ∈ l <;> simp [ha, List.dedup_cons_of_mem]
#align list.head_dedup List.headI_dedup

theorem tail_dedup [Inhabited α] (l : List α) :
    l.dedup.tail = if l.headI ∈ l.tail then l.tail.dedup.tail else l.tail.dedup :=
  match l with
  | [] => rfl
  | a :: l => by by_cases ha : a ∈ l <;> simp [ha, List.dedup_cons_of_mem]
#align list.tail_dedup List.tail_dedup

theorem dedup_eq_self {l : List α} : dedup l = l ↔ Nodup l :=
  pwFilter_eq_self
#align list.dedup_eq_self List.dedup_eq_self

theorem dedup_eq_cons (l : List α) (a : α) (l' : List α) :
    l.dedup = a :: l' ↔ a ∈ l ∧ a ∉ l' ∧ l.dedup.tail = l' := by
  refine' ⟨fun h => _, fun h => _⟩
  · refine' ⟨mem_dedup.1 (h.symm ▸ mem_cons_self _ _), fun ha => _, by rw [h, tail_cons]⟩
    have := count_pos_iff_mem.2 ha
    have : count a l.dedup ≤ 1 := nodup_iff_count_le_one.1 (nodup_dedup l) a
    rw [h, count_cons_self] at this
    omega
  · have := @List.cons_head!_tail α ⟨a⟩ _ (ne_nil_of_mem (mem_dedup.2 h.1))
    have hal : a ∈ l.dedup := mem_dedup.2 h.1
    rw [← this, mem_cons, or_iff_not_imp_right] at hal
    exact this ▸ h.2.2.symm ▸ cons_eq_cons.2 ⟨(hal (h.2.2.symm ▸ h.2.1)).symm, rfl⟩
#align list.dedup_eq_cons List.dedup_eq_cons

@[simp]
theorem dedup_eq_nil (l : List α) : l.dedup = [] ↔ l = [] := by
  induction' l with a l hl
  · exact Iff.rfl
  · by_cases h : a ∈ l
    · simp only [List.dedup_cons_of_mem h, hl, List.ne_nil_of_mem h]
    · simp only [List.dedup_cons_of_not_mem h, List.cons_ne_nil]
#align list.dedup_eq_nil List.dedup_eq_nil

protected theorem Nodup.dedup {l : List α} (h : l.Nodup) : l.dedup = l :=
  List.dedup_eq_self.2 h
#align list.nodup.dedup List.Nodup.dedup

@[simp]
theorem dedup_idem {l : List α} : dedup (dedup l) = dedup l :=
  pwFilter_idem
#align list.dedup_idempotent List.dedup_idem

theorem dedup_append (l₁ l₂ : List α) : dedup (l₁ ++ l₂) = l₁ ∪ dedup l₂ := by
  induction' l₁ with a l₁ IH; · rfl
  simp only [cons_union] at *
  rw [← IH, cons_append]
  by_cases h : a ∈ dedup (l₁ ++ l₂)
  · rw [dedup_cons_of_mem' h, insert_of_mem h]
  · rw [dedup_cons_of_not_mem' h, insert_of_not_mem h]
#align list.dedup_append List.dedup_append

theorem replicate_dedup {x : α} : ∀ {k}, k ≠ 0 → (replicate k x).dedup = [x]
  | 0, h => (h rfl).elim
  | 1, _ => rfl
  | n + 2, _ => by
    rw [replicate_succ, dedup_cons_of_mem (mem_replicate.2 ⟨n.succ_ne_zero, rfl⟩),
      replicate_dedup n.succ_ne_zero]
#align list.replicate_dedup List.replicate_dedup

theorem count_dedup (l : List α) (a : α) : l.dedup.count a = if a ∈ l then 1 else 0 := by
  simp_rw [count_eq_of_nodup <| nodup_dedup l, mem_dedup]
#align list.count_dedup List.count_dedup

<<<<<<< HEAD
/-- Summing the count of `x` over a list filtered by some `p` is just `countP` applied to `p` -/
theorem sum_map_count_dedup_filter_eq_countP (p : α → Bool) (l : List α) :
    ((l.dedup.filter p).map fun x => l.count x).sum = l.countP p := by
  induction' l with a as h
  · simp
  · simp_rw [List.countP_cons, List.count_cons, List.sum_map_add]
    congr 1
    · refine' _root_.trans _ h
      by_cases ha : a ∈ as
      · simp [dedup_cons_of_mem ha]
      · simp only [dedup_cons_of_not_mem ha, List.filter]
        match p a with
        | true => simp only [List.map_cons, List.sum_cons, List.count_eq_zero.2 ha, zero_add]
        | false => simp only
    · by_cases hp : p a
      · refine' _root_.trans (sum_map_eq_nsmul_single a _ fun _ h _ => by simp [h]) _
        simp [hp, count_dedup]
      · refine' _root_.trans (List.sum_eq_zero fun n hn => _) (by simp [hp])
        obtain ⟨a', ha'⟩ := List.mem_map.1 hn
        split_ifs at ha' with ha
        · simp only [ha, mem_filter, mem_dedup, find?, mem_cons, true_or, hp,
            and_false, false_and] at ha'
        · exact ha'.2.symm
#align list.sum_map_count_dedup_filter_eq_countp List.sum_map_count_dedup_filter_eq_countP

theorem sum_map_count_dedup_eq_length (l : List α) :
    (l.dedup.map fun x => l.count x).sum = l.length := by
  simpa using sum_map_count_dedup_filter_eq_countP (fun _ => True) l
#align list.sum_map_count_dedup_eq_length List.sum_map_count_dedup_eq_length

lemma dedup_length_lt_of_not_nodup (l : List α) (h : ¬ l.Nodup) :
    l.dedup.length < l.length := by
  contrapose! h
  have h' := _root_.le_antisymm h (List.Sublist.length_le (List.dedup_sublist l))
  rw [← List.dedup_eq_self]
  exact List.Sublist.eq_of_length (List.dedup_sublist _) h'.symm

lemma dedup_ne_nil_of_ne_nil (l : List α) (h : l ≠ List.nil) :
    l.dedup ≠ List.nil := by
  contrapose! h
  rw [List.eq_nil_iff_forall_not_mem] at h ⊢
  intros a
  rw [← List.mem_dedup]
  exact h a

=======
>>>>>>> 0409a2fd
end List<|MERGE_RESOLUTION|>--- conflicted
+++ resolved
@@ -144,7 +144,6 @@
   simp_rw [count_eq_of_nodup <| nodup_dedup l, mem_dedup]
 #align list.count_dedup List.count_dedup
 
-<<<<<<< HEAD
 /-- Summing the count of `x` over a list filtered by some `p` is just `countP` applied to `p` -/
 theorem sum_map_count_dedup_filter_eq_countP (p : α → Bool) (l : List α) :
     ((l.dedup.filter p).map fun x => l.count x).sum = l.countP p := by
@@ -190,6 +189,4 @@
   rw [← List.mem_dedup]
   exact h a
 
-=======
->>>>>>> 0409a2fd
 end List