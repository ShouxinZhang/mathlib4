--- conflicted
+++ resolved
@@ -4,12 +4,7 @@
 Authors: Sébastien Gouëzel, Floris van Doorn, Mario Carneiro, Martin Dvorak
 -/
 import Mathlib.Data.List.Basic
-<<<<<<< HEAD
-
-#align_import data.list.join from "leanprover-community/mathlib"@"18a5306c091183ac90884daa9373fa3b178e8607"
-=======
 import Batteries.Data.Nat.Lemmas
->>>>>>> 59de845a
 
 /-!
 # Join of a list of lists
@@ -146,22 +141,6 @@
 /-- In a join of sublists, taking the slice between the indices `A` and `B - 1` gives back the
 original sublist of index `i` if `A` is the sum of the lengths of sublists of index `< i`, and
 `B` is the sum of the lengths of sublists of index `≤ i`.
-<<<<<<< HEAD
-
-See `List.drop_take_succ_join_eq_get` for the corresponding statement using `List.sum`. -/
-theorem drop_take_succ_join_eq_get' (L : List (List α)) (i : Fin L.length) :
-    (L.join.take (Nat.sum ((L.map length).take (i + 1)))).drop (Nat.sum ((L.map length).take i)) =
-      get L i := by
-  have : (L.map length).take i = ((L.take (i + 1)).map length).take i := by
-    simp [map_take, take_take, Nat.min_eq_left]
-  simp only [this, length_map, take_sum_join', drop_sum_join', drop_take_succ_eq_cons_get,
-    join, append_nil]
-
-#noalign list.drop_take_succ_join_eq_nth_le
-#noalign list.sum_take_map_length_lt1
-#noalign list.sum_take_map_length_lt2
-#noalign list.nth_le_join
-=======
 
 See `List.drop_take_succ_join_eq_getElem` for the corresponding statement using `List.sum`. -/
 theorem drop_take_succ_join_eq_getElem' (L : List (List α)) (i : Nat) (h : i <  L.length) :
@@ -177,7 +156,6 @@
     (L.join.take (Nat.sum ((L.map length).take (i + 1)))).drop (Nat.sum ((L.map length).take i)) =
       get L i := by
    simp [drop_take_succ_join_eq_getElem']
->>>>>>> 59de845a
 
 /-- Two lists of sublists are equal iff their joins coincide, as well as the lengths of the
 sublists. -/
@@ -189,12 +167,7 @@
   · have : length (map length L) = length (map length L') := by rw [length_eq]
     simpa using this
   · intro n h₁ h₂
-<<<<<<< HEAD
-    rw [← drop_take_succ_join_eq_get', ← drop_take_succ_join_eq_get', join_eq, length_eq]
-#align list.eq_iff_join_eq List.eq_iff_join_eq
-=======
     rw [← drop_take_succ_join_eq_getElem', ← drop_take_succ_join_eq_getElem', join_eq, length_eq]
->>>>>>> 59de845a
 
 theorem join_drop_length_sub_one {L : List (List α)} (h : L ≠ []) :
     (L.drop (L.length - 1)).join = L.getLast h := by
