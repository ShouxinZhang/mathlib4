/-
Copyright (c) 2024 Bolton Bailey. All rights reserved.
Released under Apache 2.0 license as described in the file LICENSE.
Authors: Bolton Bailey, Parikshit Khanna, Jeremy Avigad, Leonardo de Moura, Floris van Doorn,
Mario Carneiro
-/
import Mathlib.Data.List.Defs
import Mathlib.Data.Option.Basic
import Mathlib.Util.AssertExists

/-! # getD and getI

This file provides theorems for working with the `getD` and `getI` functions. These are used to
access an element of a list by numerical index, with a default value as a fallback when the index
is out of range.
-/

assert_not_imported Mathlib.Algebra.Order.Group.Nat

namespace List

universe u v

variable {α : Type u} {β : Type v} (l : List α) (x : α) (xs : List α) (n : ℕ)

section getD

variable (d : α)

theorem getD_eq_getElem {n : ℕ} (hn : n < l.length) : l.getD n d = l[n] := by
  induction l generalizing n with
  | nil => simp at hn
  | cons head tail ih =>
    cases n
    · exact getD_cons_zero
    · exact ih _

@[deprecated getD_eq_getElem (since := "2024-08-02")]
theorem getD_eq_get {n : ℕ} (hn : n < l.length) : l.getD n d = l.get ⟨n, hn⟩ :=
  getD_eq_getElem l d hn

theorem getD_map {n : ℕ} (f : α → β) : (map f l).getD n (f d) = f (l.getD n d) := by simp

theorem getD_eq_default {n : ℕ} (hn : l.length ≤ n) : l.getD n d = d := by
  induction l generalizing n with
  | nil => exact getD_nil
  | cons head tail ih =>
    cases n
    · simp at hn
    · exact ih (Nat.le_of_succ_le_succ hn)

theorem getD_reverse {l : List α} (i) (h : i < length l) :
    getD l.reverse i = getD l (l.length - 1 - i) := by
<<<<<<< HEAD
  ext a
=======
  funext a
>>>>>>> 721b9935
  rwa [List.getD_eq_getElem?_getD, List.getElem?_reverse, ← List.getD_eq_getElem?_getD]

/-- An empty list can always be decidably checked for the presence of an element.
Not an instance because it would clash with `DecidableEq α`. -/
def decidableGetDNilNe (a : α) : DecidablePred fun i : ℕ => getD ([] : List α) i a ≠ a :=
  fun _ => isFalse fun H => H getD_nil

@[simp]
theorem getElem?_getD_singleton_default_eq (n : ℕ) : [d][n]?.getD d = d := by cases n <;> simp

@[deprecated (since := "2024-06-12")]
alias getD_singleton_default_eq := getElem?_getD_singleton_default_eq

@[simp]
theorem getElem?_getD_replicate_default_eq (r n : ℕ) : (replicate r d)[n]?.getD d = d := by
  induction r generalizing n with
  | zero => simp
  | succ n ih => simp at ih; cases n <;> simp [ih, replicate_succ]

@[deprecated (since := "2024-06-12")]
alias getD_replicate_default_eq := getElem?_getD_replicate_default_eq

<<<<<<< HEAD
@[simp]
theorem getD_replicate_elem_eq {y} (i n) (h : i < n) :
    getD (replicate n x) i y = x := by
  rw [getD, get?_eq_getElem?, getElem?_replicate, if_pos h]
  exact Option.getD_some
=======
theorem getD_replicate {y i n} (h : i < n) :
    getD (replicate n x) i y = x := by
  rw [getD_eq_getElem,  getElem_replicate]
  rwa [length_replicate]
>>>>>>> 721b9935

theorem getD_append (l l' : List α) (d : α) (n : ℕ) (h : n < l.length) :
    (l ++ l').getD n d = l.getD n d := by
  rw [getD_eq_getElem _ _ (Nat.lt_of_lt_of_le h (length_append _ _ ▸ Nat.le_add_right _ _)),
    getElem_append_left h, getD_eq_getElem]

theorem getD_append_right (l l' : List α) (d : α) (n : ℕ) (h : l.length ≤ n) :
    (l ++ l').getD n d = l'.getD (n - l.length) d := by
  cases Nat.lt_or_ge n (l ++ l').length with
  | inl h' =>
    rw [getD_eq_getElem (l ++ l') d h', getElem_append_right h, getD_eq_getElem]
  | inr h' =>
    rw [getD_eq_default _ _ h', getD_eq_default]
    rwa [Nat.le_sub_iff_add_le' h, ← length_append]

theorem getD_eq_getD_get? (n : ℕ) : l.getD n d = (l.get? n).getD d := by
  cases Nat.lt_or_ge n l.length with
  | inl h => rw [getD_eq_getElem _ _ h, get?_eq_get h, get_eq_getElem, Option.getD_some]
  | inr h => rw [getD_eq_default _ _ h, get?_eq_none_iff.mpr h, Option.getD_none]

end getD

section getI

variable [Inhabited α]

@[simp]
theorem getI_nil : getI ([] : List α) n = default :=
  rfl

@[simp]
theorem getI_cons_zero : getI (x :: xs) 0 = x :=
  rfl

@[simp]
theorem getI_cons_succ : getI (x :: xs) (n + 1) = getI xs n :=
  rfl

theorem getI_eq_getElem {n : ℕ} (hn : n < l.length) : l.getI n = l[n] :=
  getD_eq_getElem l default hn

@[deprecated getI_eq_getElem (since := "2024-08-02")]
theorem getI_eq_get {n : ℕ} (hn : n < l.length) : l.getI n = l.get ⟨n, hn⟩ :=
  getD_eq_getElem l default hn

theorem getI_eq_default {n : ℕ} (hn : l.length ≤ n) : l.getI n = default :=
  getD_eq_default _ _ hn

theorem getD_default_eq_getI {n : ℕ} : l.getD n default = l.getI n :=
  rfl

theorem getI_append (l l' : List α) (n : ℕ) (h : n < l.length) :
    (l ++ l').getI n = l.getI n := getD_append _ _ _ _ h

theorem getI_append_right (l l' : List α) (n : ℕ) (h : l.length ≤ n) :
    (l ++ l').getI n = l'.getI (n - l.length) :=
  getD_append_right _ _ _ _ h

theorem getI_eq_iget_get? (n : ℕ) : l.getI n = (l.get? n).iget := by
  rw [← getD_default_eq_getI, getD_eq_getD_get?, Option.getD_default_eq_iget]

theorem getI_eq_iget_getElem? (n : ℕ) : l.getI n = l[n]?.iget := by
  rw [← getD_default_eq_getI, getD_eq_getElem?_getD, Option.getD_default_eq_iget]

theorem getI_zero_eq_headI : l.getI 0 = l.headI := by cases l <;> rfl

end getI

end List<|MERGE_RESOLUTION|>--- conflicted
+++ resolved
@@ -51,11 +51,7 @@
 
 theorem getD_reverse {l : List α} (i) (h : i < length l) :
     getD l.reverse i = getD l (l.length - 1 - i) := by
-<<<<<<< HEAD
   ext a
-=======
-  funext a
->>>>>>> 721b9935
   rwa [List.getD_eq_getElem?_getD, List.getElem?_reverse, ← List.getD_eq_getElem?_getD]
 
 /-- An empty list can always be decidably checked for the presence of an element.
@@ -78,18 +74,10 @@
 @[deprecated (since := "2024-06-12")]
 alias getD_replicate_default_eq := getElem?_getD_replicate_default_eq
 
-<<<<<<< HEAD
-@[simp]
-theorem getD_replicate_elem_eq {y} (i n) (h : i < n) :
-    getD (replicate n x) i y = x := by
-  rw [getD, get?_eq_getElem?, getElem?_replicate, if_pos h]
-  exact Option.getD_some
-=======
 theorem getD_replicate {y i n} (h : i < n) :
     getD (replicate n x) i y = x := by
   rw [getD_eq_getElem,  getElem_replicate]
   rwa [length_replicate]
->>>>>>> 721b9935
 
 theorem getD_append (l l' : List α) (d : α) (n : ℕ) (h : n < l.length) :
     (l ++ l').getD n d = l.getD n d := by
