--- conflicted
+++ resolved
@@ -223,13 +223,7 @@
 
 instance : Inter (Set α) := ⟨Set.inter⟩
 
-<<<<<<< HEAD
-/-- `g` is a right inverse to `f` on `b` if `f (g x) = x` for all `x ∈ b`. -/
-abbrev RightInvOn (f' : β → α) (f : α → β) (t : Set β) : Prop := LeftInvOn f f' t
-#align set.right_inv_on Set.RightInvOn
-=======
 /-- The complement of a set `s` is the set of elements not contained in `s`.
->>>>>>> 99508fb5
 
 Note that you should **not** use this definition directly, but instead write `sᶜ`. -/
 protected def compl (s : Set α) : Set α := {a | a ∉ s}
