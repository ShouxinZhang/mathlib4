--- conflicted
+++ resolved
@@ -43,16 +43,7 @@
 protected lemma le_iff_eq_or_lt : a ≤ b ↔ a = b ∨ a < b := by
   rw [Int.le_antisymm_iff, Int.lt_iff_le_not_le, ← and_or_left]; simp [em]
 
-<<<<<<< HEAD
-#adaptation_note
-/--
-After nightly-2024-09-06 we can remove the `_root_` prefix below.
--/
-protected lemma le_iff_lt_or_eq : a ≤ b ↔ a < b ∨ a = b := by rw [Int.le_iff_eq_or_lt,
-  _root_.or_comm]
-=======
 protected lemma le_iff_lt_or_eq : a ≤ b ↔ a < b ∨ a = b := by rw [Int.le_iff_eq_or_lt, or_comm]
->>>>>>> 39773322
 
 end Order
 
