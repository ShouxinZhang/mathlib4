--- conflicted
+++ resolved
@@ -3,14 +3,9 @@
 Released under Apache 2.0 license as described in the file LICENSE.
 Authors: Mario Carneiro
 -/
-import Mathlib.Algebra.Order.Ring.CharZero
-import Mathlib.Algebra.Order.Ring.Int
 import Mathlib.Algebra.Ring.Hom.Basic
-<<<<<<< HEAD
-=======
 import Mathlib.Algebra.Ring.Int
 import Mathlib.Data.Nat.Cast.Basic
->>>>>>> 59de845a
 import Mathlib.Data.Nat.Cast.Commute
 
 /-!
@@ -38,32 +33,6 @@
 /-- Coercion `ℕ → ℤ` as a `RingHom`. -/
 def ofNatHom : ℕ →+* ℤ :=
   Nat.castRingHom ℤ
-<<<<<<< HEAD
-#align int.of_nat_hom Int.ofNatHom
-
--- Porting note: no need to be `@[simp]`, as `Nat.cast_pos` handles this.
--- @[simp]
-theorem natCast_pos {n : ℕ} : (0 : ℤ) < n ↔ 0 < n :=
-  Nat.cast_pos
-#align int.coe_nat_pos Int.natCast_pos
-
-theorem natCast_succ_pos (n : ℕ) : 0 < (n.succ : ℤ) :=
-  Int.natCast_pos.2 (succ_pos n)
-#align int.coe_nat_succ_pos Int.natCast_succ_pos
-
--- 2024-04-05
-@[deprecated] alias coe_nat_pos := natCast_pos
-@[deprecated] alias coe_nat_succ_pos := natCast_succ_pos
-
-lemma toNat_lt' {a : ℤ} {b : ℕ} (hb : b ≠ 0) : a.toNat < b ↔ a < b := by
-  rw [← toNat_lt_toNat, toNat_natCast]; exact natCast_pos.2 hb.bot_lt
-#align int.to_nat_lt Int.toNat_lt'
-
-lemma natMod_lt {a : ℤ} {b : ℕ} (hb : b ≠ 0) : a.natMod b < b :=
-  (toNat_lt' hb).2 <| emod_lt_of_pos _ <| natCast_pos.2 hb.bot_lt
-#align int.nat_mod_lt Int.natMod_lt
-=======
->>>>>>> 59de845a
 
 section cast
 
@@ -139,20 +108,6 @@
 
 lemma _root_.zsmul_eq_mul' (a : α) (n : ℤ) : n • a = a * n := by
   rw [zsmul_eq_mul, (n.cast_commute a).eq]
-<<<<<<< HEAD
-#align zsmul_eq_mul' zsmul_eq_mul'
-
-end Ring
-
-theorem cast_mono [OrderedRing α] : Monotone (fun x : ℤ => (x : α)) := by
-  intro m n h
-  rw [← sub_nonneg] at h
-  lift n - m to ℕ using h with k hk
-  rw [← sub_nonneg, ← cast_sub, ← hk, cast_natCast]
-  exact k.cast_nonneg
-#align int.cast_mono Int.cast_mono
-=======
->>>>>>> 59de845a
 
 end NonAssocRing
 
@@ -163,53 +118,7 @@
 
 end Ring
 
-<<<<<<< HEAD
-@[simp, norm_cast]
-theorem cast_abs : ((|a| : ℤ) : α) = |(a : α)| := by simp [abs_eq_max_neg]
-#align int.cast_abs Int.cast_abs
-
-theorem cast_one_le_of_pos (h : 0 < a) : (1 : α) ≤ a := mod_cast Int.add_one_le_of_lt h
-#align int.cast_one_le_of_pos Int.cast_one_le_of_pos
-
-theorem cast_le_neg_one_of_neg (h : a < 0) : (a : α) ≤ -1 := by
-  rw [← Int.cast_one, ← Int.cast_neg, cast_le]
-  exact Int.le_sub_one_of_lt h
-#align int.cast_le_neg_one_of_neg Int.cast_le_neg_one_of_neg
-
-variable (α) {n}
-
-theorem cast_le_neg_one_or_one_le_cast_of_ne_zero (hn : n ≠ 0) : (n : α) ≤ -1 ∨ 1 ≤ (n : α) :=
-  hn.lt_or_lt.imp cast_le_neg_one_of_neg cast_one_le_of_pos
-#align int.cast_le_neg_one_or_one_le_cast_of_ne_zero Int.cast_le_neg_one_or_one_le_cast_of_ne_zero
-
-variable {α} (n)
-
-theorem nneg_mul_add_sq_of_abs_le_one {x : α} (hx : |x| ≤ 1) : (0 : α) ≤ n * x + n * n := by
-  have hnx : 0 < n → 0 ≤ x + n := fun hn => by
-    have := _root_.add_le_add (neg_le_of_abs_le hx) (cast_one_le_of_pos hn)
-    rwa [add_left_neg] at this
-  have hnx' : n < 0 → x + n ≤ 0 := fun hn => by
-    have := _root_.add_le_add (le_of_abs_le hx) (cast_le_neg_one_of_neg hn)
-    rwa [add_right_neg] at this
-  rw [← mul_add, mul_nonneg_iff]
-  rcases lt_trichotomy n 0 with (h | rfl | h)
-  · exact Or.inr ⟨mod_cast h.le, hnx' h⟩
-  · simp [le_total 0 x]
-  · exact Or.inl ⟨mod_cast h.le, hnx h⟩
-#align int.nneg_mul_add_sq_of_abs_le_one Int.nneg_mul_add_sq_of_abs_le_one
-
-theorem cast_natAbs : (n.natAbs : α) = |n| := by
-  cases n
-  · simp
-  · rw [abs_eq_natAbs, natAbs_negSucc, cast_succ, cast_natCast, cast_succ]
-#align int.cast_nat_abs Int.cast_natAbs
-
-end LinearOrderedRing
-
-theorem coe_int_dvd [CommRing α] (m n : ℤ) (h : m ∣ n) : (m : α) ∣ (n : α) :=
-=======
 theorem cast_dvd_cast [CommRing α] (m n : ℤ) (h : m ∣ n) : (m : α) ∣ (n : α) :=
->>>>>>> 59de845a
   RingHom.map_dvd (Int.castRingHom α) h
 
 @[deprecated (since := "2024-05-25")] alias coe_int_dvd := cast_dvd_cast
@@ -479,25 +388,13 @@
 
 theorem intCast_apply (n : ℤ) (i : ι) : (n : ∀ i, π i) i = n :=
   rfl
-<<<<<<< HEAD
-#align pi.int_apply Pi.intCast_apply
-=======
->>>>>>> 59de845a
 
 @[simp]
 theorem intCast_def (n : ℤ) : (n : ∀ i, π i) = fun _ => ↑n :=
   rfl
-<<<<<<< HEAD
-#align pi.coe_int Pi.intCast_def
-
--- 2024-04-05
-@[deprecated] alias int_apply := intCast_apply
-@[deprecated] alias coe_int := intCast_def
-=======
 
 @[deprecated (since := "2024-04-05")] alias int_apply := intCast_apply
 @[deprecated (since := "2024-04-05")] alias coe_int := intCast_def
->>>>>>> 59de845a
 
 end Pi
 
