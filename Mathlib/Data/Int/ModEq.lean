/-
Copyright (c) 2018 Chris Hughes. All rights reserved.
Released under Apache 2.0 license as described in the file LICENSE.
Authors: Chris Hughes
-/
<<<<<<< HEAD
import Batteries.Data.Int.DivMod
import Mathlib.Data.Nat.ModEq
import Mathlib.Tactic.Abel
import Mathlib.Tactic.GCongr.Core

#align_import data.int.modeq from "leanprover-community/mathlib"@"47a1a73351de8dd6c8d3d32b569c8e434b03ca47"
=======
import Mathlib.Data.Nat.ModEq
import Mathlib.Tactic.Abel
import Mathlib.Tactic.GCongr.Core
>>>>>>> 99508fb5

/-!

# Congruences modulo an integer

This file defines the equivalence relation `a ≡ b [ZMOD n]` on the integers, similarly to how
`Data.Nat.ModEq` defines them for the natural numbers. The notation is short for `n.ModEq a b`,
which is defined to be `a % n = b % n` for integers `a b n`.

## Tags

modeq, congruence, mod, MOD, modulo, integers

-/


namespace Int

/-- `a ≡ b [ZMOD n]` when `a % n = b % n`. -/
def ModEq (n a b : ℤ) :=
  a % n = b % n

@[inherit_doc]
notation:50 a " ≡ " b " [ZMOD " n "]" => ModEq n a b

variable {m n a b c d : ℤ}

-- Porting note: This instance should be derivable automatically
instance : Decidable (ModEq n a b) := decEq (a % n) (b % n)

namespace ModEq

@[refl, simp]
protected theorem refl (a : ℤ) : a ≡ a [ZMOD n] :=
  @rfl _ _

protected theorem rfl : a ≡ a [ZMOD n] :=
  ModEq.refl _

instance : IsRefl _ (ModEq n) :=
  ⟨ModEq.refl⟩

@[symm]
protected theorem symm : a ≡ b [ZMOD n] → b ≡ a [ZMOD n] :=
  Eq.symm

@[trans]
protected theorem trans : a ≡ b [ZMOD n] → b ≡ c [ZMOD n] → a ≡ c [ZMOD n] :=
  Eq.trans

instance : IsTrans ℤ (ModEq n) where
  trans := @Int.ModEq.trans n

protected theorem eq : a ≡ b [ZMOD n] → a % n = b % n := id

end ModEq

theorem modEq_comm : a ≡ b [ZMOD n] ↔ b ≡ a [ZMOD n] := ⟨ModEq.symm, ModEq.symm⟩

theorem natCast_modEq_iff {a b n : ℕ} : a ≡ b [ZMOD n] ↔ a ≡ b [MOD n] := by
  unfold ModEq Nat.ModEq; rw [← Int.ofNat_inj]; simp [natCast_mod]

theorem modEq_zero_iff_dvd : a ≡ 0 [ZMOD n] ↔ n ∣ a := by
  rw [ModEq, zero_emod, dvd_iff_emod_eq_zero]

theorem _root_.Dvd.dvd.modEq_zero_int (h : n ∣ a) : a ≡ 0 [ZMOD n] :=
  modEq_zero_iff_dvd.2 h

theorem _root_.Dvd.dvd.zero_modEq_int (h : n ∣ a) : 0 ≡ a [ZMOD n] :=
  h.modEq_zero_int.symm

theorem modEq_iff_dvd : a ≡ b [ZMOD n] ↔ n ∣ b - a := by
  rw [ModEq, eq_comm]
  simp [emod_eq_emod_iff_emod_sub_eq_zero, dvd_iff_emod_eq_zero]

theorem modEq_iff_add_fac {a b n : ℤ} : a ≡ b [ZMOD n] ↔ ∃ t, b = a + n * t := by
  rw [modEq_iff_dvd]
  exact exists_congr fun t => sub_eq_iff_eq_add'

alias ⟨ModEq.dvd, modEq_of_dvd⟩ := modEq_iff_dvd

theorem mod_modEq (a n) : a % n ≡ a [ZMOD n] :=
  emod_emod _ _

@[simp]
theorem neg_modEq_neg : -a ≡ -b [ZMOD n] ↔ a ≡ b [ZMOD n] := by
-- Porting note: Restore old proof once #3309 is through
  simp [-sub_neg_eq_add, neg_sub_neg, modEq_iff_dvd, dvd_sub_comm]

@[simp]
theorem modEq_neg : a ≡ b [ZMOD -n] ↔ a ≡ b [ZMOD n] := by simp [modEq_iff_dvd]

namespace ModEq

protected theorem of_dvd (d : m ∣ n) (h : a ≡ b [ZMOD n]) : a ≡ b [ZMOD m] :=
  modEq_iff_dvd.2 <| d.trans h.dvd

protected theorem mul_left' (h : a ≡ b [ZMOD n]) : c * a ≡ c * b [ZMOD c * n] := by
  obtain hc | rfl | hc := lt_trichotomy c 0
  · rw [← neg_modEq_neg, ← modEq_neg, ← neg_mul, ← neg_mul, ← neg_mul]
    simp only [ModEq, mul_emod_mul_of_pos _ _ (neg_pos.2 hc), h.eq]
  · simp only [zero_mul, ModEq.rfl]
  · simp only [ModEq, mul_emod_mul_of_pos _ _ hc, h.eq]

protected theorem mul_right' (h : a ≡ b [ZMOD n]) : a * c ≡ b * c [ZMOD n * c] := by
  rw [mul_comm a, mul_comm b, mul_comm n]; exact h.mul_left'

@[gcongr]
protected theorem add (h₁ : a ≡ b [ZMOD n]) (h₂ : c ≡ d [ZMOD n]) : a + c ≡ b + d [ZMOD n] :=
  modEq_iff_dvd.2 <| by convert dvd_add h₁.dvd h₂.dvd using 1; abel
<<<<<<< HEAD
#align int.modeq.add Int.ModEq.add
=======
>>>>>>> 99508fb5

@[gcongr] protected theorem add_left (c : ℤ) (h : a ≡ b [ZMOD n]) : c + a ≡ c + b [ZMOD n] :=
  ModEq.rfl.add h

@[gcongr] protected theorem add_right (c : ℤ) (h : a ≡ b [ZMOD n]) : a + c ≡ b + c [ZMOD n] :=
  h.add ModEq.rfl

protected theorem add_left_cancel (h₁ : a ≡ b [ZMOD n]) (h₂ : a + c ≡ b + d [ZMOD n]) :
    c ≡ d [ZMOD n] :=
  have : d - c = b + d - (a + c) - (b - a) := by abel
  modEq_iff_dvd.2 <| by
    rw [this]
    exact dvd_sub h₂.dvd h₁.dvd

protected theorem add_left_cancel' (c : ℤ) (h : c + a ≡ c + b [ZMOD n]) : a ≡ b [ZMOD n] :=
  ModEq.rfl.add_left_cancel h

protected theorem add_right_cancel (h₁ : c ≡ d [ZMOD n]) (h₂ : a + c ≡ b + d [ZMOD n]) :
    a ≡ b [ZMOD n] := by
  rw [add_comm a, add_comm b] at h₂
  exact h₁.add_left_cancel h₂

protected theorem add_right_cancel' (c : ℤ) (h : a + c ≡ b + c [ZMOD n]) : a ≡ b [ZMOD n] :=
  ModEq.rfl.add_right_cancel h

@[gcongr] protected theorem neg (h : a ≡ b [ZMOD n]) : -a ≡ -b [ZMOD n] :=
  h.add_left_cancel (by simp_rw [← sub_eq_add_neg, sub_self]; rfl)

@[gcongr]
protected theorem sub (h₁ : a ≡ b [ZMOD n]) (h₂ : c ≡ d [ZMOD n]) : a - c ≡ b - d [ZMOD n] := by
  rw [sub_eq_add_neg, sub_eq_add_neg]
  exact h₁.add h₂.neg

@[gcongr] protected theorem sub_left (c : ℤ) (h : a ≡ b [ZMOD n]) : c - a ≡ c - b [ZMOD n] :=
  ModEq.rfl.sub h

@[gcongr] protected theorem sub_right (c : ℤ) (h : a ≡ b [ZMOD n]) : a - c ≡ b - c [ZMOD n] :=
  h.sub ModEq.rfl

@[gcongr] protected theorem mul_left (c : ℤ) (h : a ≡ b [ZMOD n]) : c * a ≡ c * b [ZMOD n] :=
  h.mul_left'.of_dvd <| dvd_mul_left _ _

@[gcongr] protected theorem mul_right (c : ℤ) (h : a ≡ b [ZMOD n]) : a * c ≡ b * c [ZMOD n] :=
  h.mul_right'.of_dvd <| dvd_mul_right _ _

@[gcongr]
protected theorem mul (h₁ : a ≡ b [ZMOD n]) (h₂ : c ≡ d [ZMOD n]) : a * c ≡ b * d [ZMOD n] :=
  (h₂.mul_left _).trans (h₁.mul_right _)

@[gcongr] protected theorem pow (m : ℕ) (h : a ≡ b [ZMOD n]) : a ^ m ≡ b ^ m [ZMOD n] := by
  induction' m with d hd; · rfl
  rw [pow_succ, pow_succ]
  exact hd.mul h

lemma of_mul_left (m : ℤ) (h : a ≡ b [ZMOD m * n]) : a ≡ b [ZMOD n] := by
  rw [modEq_iff_dvd] at *; exact (dvd_mul_left n m).trans h

lemma of_mul_right (m : ℤ) : a ≡ b [ZMOD n * m] → a ≡ b [ZMOD n] :=
  mul_comm m n ▸ of_mul_left _

/-- To cancel a common factor `c` from a `ModEq` we must divide the modulus `m` by `gcd m c`. -/
theorem cancel_right_div_gcd (hm : 0 < m) (h : a * c ≡ b * c [ZMOD m]) :
    a ≡ b [ZMOD m / gcd m c] := by
  letI d := gcd m c
  rw [modEq_iff_dvd] at h ⊢
  -- Porting note: removed `show` due to leanprover-community/mathlib4#3305
  refine Int.dvd_of_dvd_mul_right_of_gcd_one (?_ : m / d ∣ c / d * (b - a)) ?_
  · rw [mul_comm, ← Int.mul_ediv_assoc (b - a) gcd_dvd_right, sub_mul]
    exact Int.ediv_dvd_ediv gcd_dvd_left h
  · rw [gcd_div gcd_dvd_left gcd_dvd_right, natAbs_ofNat,
      Nat.div_self (gcd_pos_of_ne_zero_left c hm.ne')]

/-- To cancel a common factor `c` from a `ModEq` we must divide the modulus `m` by `gcd m c`. -/
theorem cancel_left_div_gcd (hm : 0 < m) (h : c * a ≡ c * b [ZMOD m]) : a ≡ b [ZMOD m / gcd m c] :=
  cancel_right_div_gcd hm <| by simpa [mul_comm] using h

theorem of_div (h : a / c ≡ b / c [ZMOD m / c]) (ha : c ∣ a) (ha : c ∣ b) (ha : c ∣ m) :
    a ≡ b [ZMOD m] := by convert h.mul_left' <;> rwa [Int.mul_ediv_cancel']

end ModEq

theorem modEq_one : a ≡ b [ZMOD 1] :=
  modEq_of_dvd (one_dvd _)

theorem modEq_sub (a b : ℤ) : a ≡ b [ZMOD a - b] :=
  (modEq_of_dvd dvd_rfl).symm

@[simp]
theorem modEq_zero_iff : a ≡ b [ZMOD 0] ↔ a = b := by rw [ModEq, emod_zero, emod_zero]

@[simp]
theorem add_modEq_left : n + a ≡ a [ZMOD n] := ModEq.symm <| modEq_iff_dvd.2 <| by simp

@[simp]
theorem add_modEq_right : a + n ≡ a [ZMOD n] := ModEq.symm <| modEq_iff_dvd.2 <| by simp

theorem modEq_and_modEq_iff_modEq_mul {a b m n : ℤ} (hmn : m.natAbs.Coprime n.natAbs) :
    a ≡ b [ZMOD m] ∧ a ≡ b [ZMOD n] ↔ a ≡ b [ZMOD m * n] :=
  ⟨fun h => by
    rw [modEq_iff_dvd, modEq_iff_dvd] at h
    rw [modEq_iff_dvd, ← natAbs_dvd, ← dvd_natAbs, natCast_dvd_natCast, natAbs_mul]
    refine hmn.mul_dvd_of_dvd_of_dvd ?_ ?_ <;>
      rw [← natCast_dvd_natCast, natAbs_dvd, dvd_natAbs] <;>
      tauto,
    fun h => ⟨h.of_mul_right _, h.of_mul_left _⟩⟩

theorem gcd_a_modEq (a b : ℕ) : (a : ℤ) * Nat.gcdA a b ≡ Nat.gcd a b [ZMOD b] := by
  rw [← add_zero ((a : ℤ) * _), Nat.gcd_eq_gcd_ab]
  exact (dvd_mul_right _ _).zero_modEq_int.add_left _

theorem modEq_add_fac {a b n : ℤ} (c : ℤ) (ha : a ≡ b [ZMOD n]) : a + n * c ≡ b [ZMOD n] :=
  calc
    a + n * c ≡ b + n * c [ZMOD n] := ha.add_right _
    _ ≡ b + 0 [ZMOD n] := (dvd_mul_right _ _).modEq_zero_int.add_left _
    _ ≡ b [ZMOD n] := by rw [add_zero]

theorem modEq_sub_fac {a b n : ℤ} (c : ℤ) (ha : a ≡ b [ZMOD n]) : a - n * c ≡ b [ZMOD n] := by
  convert Int.modEq_add_fac (-c) ha using 1; rw [mul_neg, sub_eq_add_neg]

theorem modEq_add_fac_self {a t n : ℤ} : a + n * t ≡ a [ZMOD n] :=
  modEq_add_fac _ ModEq.rfl

theorem mod_coprime {a b : ℕ} (hab : Nat.Coprime a b) : ∃ y : ℤ, a * y ≡ 1 [ZMOD b] :=
  ⟨Nat.gcdA a b,
    have hgcd : Nat.gcd a b = 1 := Nat.Coprime.gcd_eq_one hab
    calc
      ↑a * Nat.gcdA a b ≡ ↑a * Nat.gcdA a b + ↑b * Nat.gcdB a b [ZMOD ↑b] :=
        ModEq.symm <| modEq_add_fac _ <| ModEq.refl _
      _ ≡ 1 [ZMOD ↑b] := by rw [← Nat.gcd_eq_gcd_ab, hgcd]; rfl
      ⟩

theorem exists_unique_equiv (a : ℤ) {b : ℤ} (hb : 0 < b) :
    ∃ z : ℤ, 0 ≤ z ∧ z < b ∧ z ≡ a [ZMOD b] :=
  ⟨a % b, emod_nonneg _ (ne_of_gt hb),
    by
      have : a % b < |b| := emod_lt _ (ne_of_gt hb)
      rwa [abs_of_pos hb] at this, by simp [ModEq]⟩

theorem exists_unique_equiv_nat (a : ℤ) {b : ℤ} (hb : 0 < b) : ∃ z : ℕ, ↑z < b ∧ ↑z ≡ a [ZMOD b] :=
  let ⟨z, hz1, hz2, hz3⟩ := exists_unique_equiv a hb
  ⟨z.natAbs, by
    constructor <;> rw [natAbs_of_nonneg hz1] <;> assumption⟩

theorem mod_mul_right_mod (a b c : ℤ) : a % (b * c) % b = a % b :=
  (mod_modEq _ _).of_mul_right _

theorem mod_mul_left_mod (a b c : ℤ) : a % (b * c) % c = a % c :=
  (mod_modEq _ _).of_mul_left _

@[deprecated (since := "2024-04-02")] alias coe_nat_modEq_iff := natCast_modEq_iff

end Int<|MERGE_RESOLUTION|>--- conflicted
+++ resolved
@@ -3,18 +3,9 @@
 Released under Apache 2.0 license as described in the file LICENSE.
 Authors: Chris Hughes
 -/
-<<<<<<< HEAD
-import Batteries.Data.Int.DivMod
 import Mathlib.Data.Nat.ModEq
 import Mathlib.Tactic.Abel
 import Mathlib.Tactic.GCongr.Core
-
-#align_import data.int.modeq from "leanprover-community/mathlib"@"47a1a73351de8dd6c8d3d32b569c8e434b03ca47"
-=======
-import Mathlib.Data.Nat.ModEq
-import Mathlib.Tactic.Abel
-import Mathlib.Tactic.GCongr.Core
->>>>>>> 99508fb5
 
 /-!
 
@@ -125,10 +116,6 @@
 @[gcongr]
 protected theorem add (h₁ : a ≡ b [ZMOD n]) (h₂ : c ≡ d [ZMOD n]) : a + c ≡ b + d [ZMOD n] :=
   modEq_iff_dvd.2 <| by convert dvd_add h₁.dvd h₂.dvd using 1; abel
-<<<<<<< HEAD
-#align int.modeq.add Int.ModEq.add
-=======
->>>>>>> 99508fb5
 
 @[gcongr] protected theorem add_left (c : ℤ) (h : a ≡ b [ZMOD n]) : c + a ≡ c + b [ZMOD n] :=
   ModEq.rfl.add h
