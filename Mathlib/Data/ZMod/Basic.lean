/-
Copyright (c) 2018 Chris Hughes. All rights reserved.
Released under Apache 2.0 license as described in the file LICENSE.
Authors: Chris Hughes
-/
<<<<<<< HEAD
import Mathlib.Algebra.CharP.Basic
import Mathlib.Algebra.Ring.Prod
=======
import Mathlib.Algebra.Ring.Prod
import Mathlib.GroupTheory.GroupAction.SubMulAction
import Mathlib.GroupTheory.OrderOfElement
>>>>>>> 99508fb5
import Mathlib.Tactic.FinCases
import Mathlib.Tactic.Linarith
import Mathlib.Data.Fintype.Units


/-!
# Integers mod `n`

Definition of the integers mod n, and the field structure on the integers mod p.


## Definitions

* `ZMod n`, which is for integers modulo a nat `n : ℕ`

* `val a` is defined as a natural number:
  - for `a : ZMod 0` it is the absolute value of `a`
  - for `a : ZMod n` with `0 < n` it is the least natural number in the equivalence class

* `valMinAbs` returns the integer closest to zero in the equivalence class.

* A coercion `cast` is defined from `ZMod n` into any ring.
This is a ring hom if the ring has characteristic dividing `n`

-/

assert_not_exists Submodule

open Function

namespace ZMod

instance charZero : CharZero (ZMod 0) := inferInstanceAs (CharZero ℤ)

/-- `val a` is a natural number defined as:
  - for `a : ZMod 0` it is the absolute value of `a`
  - for `a : ZMod n` with `0 < n` it is the least natural number in the equivalence class

See `ZMod.valMinAbs` for a variant that takes values in the integers.
-/
def val : ∀ {n : ℕ}, ZMod n → ℕ
  | 0 => Int.natAbs
  | n + 1 => ((↑) : Fin (n + 1) → ℕ)

theorem val_lt {n : ℕ} [NeZero n] (a : ZMod n) : a.val < n := by
  cases n
  · cases NeZero.ne 0 rfl
  exact Fin.is_lt a

theorem val_le {n : ℕ} [NeZero n] (a : ZMod n) : a.val ≤ n :=
  a.val_lt.le

@[simp]
theorem val_zero : ∀ {n}, (0 : ZMod n).val = 0
  | 0 => rfl
  | _ + 1 => rfl

@[simp]
theorem val_one' : (1 : ZMod 0).val = 1 :=
  rfl

@[simp]
theorem val_neg' {n : ZMod 0} : (-n).val = n.val :=
  Int.natAbs_neg n

@[simp]
theorem val_mul' {m n : ZMod 0} : (m * n).val = m.val * n.val :=
  Int.natAbs_mul m n

@[simp]
theorem val_natCast {n : ℕ} (a : ℕ) : (a : ZMod n).val = a % n := by
  cases n
  · rw [Nat.mod_zero]
    exact Int.natAbs_ofNat a
  · apply Fin.val_natCast

@[deprecated (since := "2024-04-17")]
alias val_nat_cast := val_natCast

theorem val_unit' {n : ZMod 0} : IsUnit n ↔ n.val = 1 := by
  simp only [val]
  rw [Int.isUnit_iff, Int.natAbs_eq_iff, Nat.cast_one]

lemma eq_one_of_isUnit_natCast {n : ℕ} (h : IsUnit (n : ZMod 0)) : n = 1 := by
  rw [← Nat.mod_zero n, ← val_natCast, val_unit'.mp h]

theorem val_natCast_of_lt {n a : ℕ} (h : a < n) : (a : ZMod n).val = a := by
  rwa [val_natCast, Nat.mod_eq_of_lt]

@[deprecated (since := "2024-04-17")]
alias val_nat_cast_of_lt := val_natCast_of_lt

instance charP (n : ℕ) : CharP (ZMod n) n where
  cast_eq_zero_iff' := by
    intro k
    cases' n with n
    · simp [zero_dvd_iff, Int.natCast_eq_zero]
    · exact Fin.natCast_eq_zero

@[simp]
theorem addOrderOf_one (n : ℕ) : addOrderOf (1 : ZMod n) = n :=
  CharP.eq _ (CharP.addOrderOf_one _) (ZMod.charP n)

/-- This lemma works in the case in which `ZMod n` is not infinite, i.e. `n ≠ 0`.  The version
where `a ≠ 0` is `addOrderOf_coe'`. -/
@[simp]
theorem addOrderOf_coe (a : ℕ) {n : ℕ} (n0 : n ≠ 0) : addOrderOf (a : ZMod n) = n / n.gcd a := by
  cases' a with a
  · simp only [Nat.cast_zero, addOrderOf_zero, Nat.gcd_zero_right,
      Nat.pos_of_ne_zero n0, Nat.div_self]
  rw [← Nat.smul_one_eq_cast, addOrderOf_nsmul' _ a.succ_ne_zero, ZMod.addOrderOf_one]
<<<<<<< HEAD
#align zmod.add_order_of_coe ZMod.addOrderOf_coe
=======
>>>>>>> 99508fb5

/-- This lemma works in the case in which `a ≠ 0`.  The version where
 `ZMod n` is not infinite, i.e. `n ≠ 0`, is `addOrderOf_coe`. -/
@[simp]
theorem addOrderOf_coe' {a : ℕ} (n : ℕ) (a0 : a ≠ 0) : addOrderOf (a : ZMod n) = n / n.gcd a := by
  rw [← Nat.smul_one_eq_cast, addOrderOf_nsmul' _ a0, ZMod.addOrderOf_one]
<<<<<<< HEAD
#align zmod.add_order_of_coe' ZMod.addOrderOf_coe'
=======
>>>>>>> 99508fb5

/-- We have that `ringChar (ZMod n) = n`. -/
theorem ringChar_zmod_n (n : ℕ) : ringChar (ZMod n) = n := by
  rw [ringChar.eq_iff]
  exact ZMod.charP n

-- @[simp] -- Porting note (#10618): simp can prove this
theorem natCast_self (n : ℕ) : (n : ZMod n) = 0 :=
  CharP.cast_eq_zero (ZMod n) n

@[deprecated (since := "2024-04-17")]
alias nat_cast_self := natCast_self

@[simp]
theorem natCast_self' (n : ℕ) : (n + 1 : ZMod (n + 1)) = 0 := by
  rw [← Nat.cast_add_one, natCast_self (n + 1)]

@[deprecated (since := "2024-04-17")]
alias nat_cast_self' := natCast_self'

section UniversalProperty

variable {n : ℕ} {R : Type*}

section

variable [AddGroupWithOne R]

/-- Cast an integer modulo `n` to another semiring.
This function is a morphism if the characteristic of `R` divides `n`.
See `ZMod.castHom` for a bundled version. -/
def cast : ∀ {n : ℕ}, ZMod n → R
  | 0 => Int.cast
  | _ + 1 => fun i => i.val


@[simp]
theorem cast_zero : (cast (0 : ZMod n) : R) = 0 := by
  delta ZMod.cast
  cases n
  · exact Int.cast_zero
  · simp

theorem cast_eq_val [NeZero n] (a : ZMod n) : (cast a : R) = a.val := by
  cases n
  · cases NeZero.ne 0 rfl
  rfl

variable {S : Type*} [AddGroupWithOne S]

@[simp]
theorem _root_.Prod.fst_zmod_cast (a : ZMod n) : (cast a : R × S).fst = cast a := by
  cases n
  · rfl
  · simp [ZMod.cast]

@[simp]
theorem _root_.Prod.snd_zmod_cast (a : ZMod n) : (cast a : R × S).snd = cast a := by
  cases n
  · rfl
  · simp [ZMod.cast]

end

/-- So-named because the coercion is `Nat.cast` into `ZMod`. For `Nat.cast` into an arbitrary ring,
see `ZMod.natCast_val`. -/
theorem natCast_zmod_val {n : ℕ} [NeZero n] (a : ZMod n) : (a.val : ZMod n) = a := by
  cases n
  · cases NeZero.ne 0 rfl
  · apply Fin.cast_val_eq_self

@[deprecated (since := "2024-04-17")]
alias nat_cast_zmod_val := natCast_zmod_val

theorem natCast_rightInverse [NeZero n] : Function.RightInverse val ((↑) : ℕ → ZMod n) :=
  natCast_zmod_val

@[deprecated (since := "2024-04-17")]
alias nat_cast_rightInverse := natCast_rightInverse

theorem natCast_zmod_surjective [NeZero n] : Function.Surjective ((↑) : ℕ → ZMod n) :=
  natCast_rightInverse.surjective

@[deprecated (since := "2024-04-17")]
alias nat_cast_zmod_surjective := natCast_zmod_surjective

/-- So-named because the outer coercion is `Int.cast` into `ZMod`. For `Int.cast` into an arbitrary
ring, see `ZMod.intCast_cast`. -/
@[norm_cast]
theorem intCast_zmod_cast (a : ZMod n) : ((cast a : ℤ) : ZMod n) = a := by
  cases n
  · simp [ZMod.cast, ZMod]
  · dsimp [ZMod.cast, ZMod]
    erw [Int.cast_natCast, Fin.cast_val_eq_self]

@[deprecated (since := "2024-04-17")]
alias int_cast_zmod_cast := intCast_zmod_cast

theorem intCast_rightInverse : Function.RightInverse (cast : ZMod n → ℤ) ((↑) : ℤ → ZMod n) :=
  intCast_zmod_cast

@[deprecated (since := "2024-04-17")]
alias int_cast_rightInverse := intCast_rightInverse

theorem intCast_surjective : Function.Surjective ((↑) : ℤ → ZMod n) :=
  intCast_rightInverse.surjective

@[deprecated (since := "2024-04-17")]
alias int_cast_surjective := intCast_surjective

lemma «forall» {P : ZMod n → Prop} : (∀ x, P x) ↔ ∀ x : ℤ, P x := intCast_surjective.forall
lemma «exists» {P : ZMod n → Prop} : (∃ x, P x) ↔ ∃ x : ℤ, P x := intCast_surjective.exists

theorem cast_id : ∀ (n) (i : ZMod n), (ZMod.cast i : ZMod n) = i
  | 0, _ => Int.cast_id
  | _ + 1, i => natCast_zmod_val i

@[simp]
theorem cast_id' : (ZMod.cast : ZMod n → ZMod n) = id :=
  funext (cast_id n)

variable (R) [Ring R]

/-- The coercions are respectively `Nat.cast` and `ZMod.cast`. -/
@[simp]
theorem natCast_comp_val [NeZero n] : ((↑) : ℕ → R) ∘ (val : ZMod n → ℕ) = cast := by
  cases n
  · cases NeZero.ne 0 rfl
  rfl

@[deprecated (since := "2024-04-17")]
alias nat_cast_comp_val := natCast_comp_val

/-- The coercions are respectively `Int.cast`, `ZMod.cast`, and `ZMod.cast`. -/
@[simp]
theorem intCast_comp_cast : ((↑) : ℤ → R) ∘ (cast : ZMod n → ℤ) = cast := by
  cases n
  · exact congr_arg (Int.cast ∘ ·) ZMod.cast_id'
  · ext
    simp [ZMod, ZMod.cast]

@[deprecated (since := "2024-04-17")]
alias int_cast_comp_cast := intCast_comp_cast

variable {R}

@[simp]
theorem natCast_val [NeZero n] (i : ZMod n) : (i.val : R) = cast i :=
  congr_fun (natCast_comp_val R) i

@[deprecated (since := "2024-04-17")]
alias nat_cast_val := natCast_val

@[simp]
theorem intCast_cast (i : ZMod n) : ((cast i : ℤ) : R) = cast i :=
  congr_fun (intCast_comp_cast R) i

@[deprecated (since := "2024-04-17")]
alias int_cast_cast := intCast_cast

theorem cast_add_eq_ite {n : ℕ} (a b : ZMod n) :
    (cast (a + b) : ℤ) =
      if (n : ℤ) ≤ cast a + cast b then (cast a + cast b - n : ℤ) else cast a + cast b := by
  cases' n with n
  · simp; rfl
  change Fin (n + 1) at a b
  change ((((a + b) : Fin (n + 1)) : ℕ) : ℤ) = if ((n + 1 : ℕ) : ℤ) ≤ (a : ℕ) + b then _ else _
  simp only [Fin.val_add_eq_ite, Int.ofNat_succ, Int.ofNat_le]
  norm_cast
  split_ifs with h
  · rw [Nat.cast_sub h]
    congr
  · rfl

section CharDvd

/-! If the characteristic of `R` divides `n`, then `cast` is a homomorphism. -/


variable {m : ℕ} [CharP R m]

@[simp]
theorem cast_one (h : m ∣ n) : (cast (1 : ZMod n) : R) = 1 := by
  cases' n with n
  · exact Int.cast_one
  show ((1 % (n + 1) : ℕ) : R) = 1
  cases n
  · rw [Nat.dvd_one] at h
    subst m
    subsingleton [CharP.CharOne.subsingleton]
  rw [Nat.mod_eq_of_lt]
  · exact Nat.cast_one
  exact Nat.lt_of_sub_eq_succ rfl

theorem cast_add (h : m ∣ n) (a b : ZMod n) : (cast (a + b : ZMod n) : R) = cast a + cast b := by
  cases n
  · apply Int.cast_add
  symm
  dsimp [ZMod, ZMod.cast]
  erw [← Nat.cast_add, ← sub_eq_zero, ← Nat.cast_sub (Nat.mod_le _ _),
    @CharP.cast_eq_zero_iff R _ m]
  exact h.trans (Nat.dvd_sub_mod _)

theorem cast_mul (h : m ∣ n) (a b : ZMod n) : (cast (a * b : ZMod n) : R) = cast a * cast b := by
  cases n
  · apply Int.cast_mul
  symm
  dsimp [ZMod, ZMod.cast]
  erw [← Nat.cast_mul, ← sub_eq_zero, ← Nat.cast_sub (Nat.mod_le _ _),
    @CharP.cast_eq_zero_iff R _ m]
  exact h.trans (Nat.dvd_sub_mod _)

/-- The canonical ring homomorphism from `ZMod n` to a ring of characteristic dividing `n`.

See also `ZMod.lift` for a generalized version working in `AddGroup`s.
-/
def castHom (h : m ∣ n) (R : Type*) [Ring R] [CharP R m] : ZMod n →+* R where
  toFun := cast
  map_zero' := cast_zero
  map_one' := cast_one h
  map_add' := cast_add h
  map_mul' := cast_mul h

@[simp]
theorem castHom_apply {h : m ∣ n} (i : ZMod n) : castHom h R i = cast i :=
  rfl

@[simp]
theorem cast_sub (h : m ∣ n) (a b : ZMod n) : (cast (a - b : ZMod n) : R) = cast a - cast b :=
  (castHom h R).map_sub a b

@[simp]
theorem cast_neg (h : m ∣ n) (a : ZMod n) : (cast (-a : ZMod n) : R) = -(cast a) :=
  (castHom h R).map_neg a

@[simp]
theorem cast_pow (h : m ∣ n) (a : ZMod n) (k : ℕ) : (cast (a ^ k : ZMod n) : R) = (cast a) ^ k :=
  (castHom h R).map_pow a k

@[simp, norm_cast]
theorem cast_natCast (h : m ∣ n) (k : ℕ) : (cast (k : ZMod n) : R) = k :=
  map_natCast (castHom h R) k

@[deprecated (since := "2024-04-17")]
alias cast_nat_cast := cast_natCast

@[simp, norm_cast]
theorem cast_intCast (h : m ∣ n) (k : ℤ) : (cast (k : ZMod n) : R) = k :=
  map_intCast (castHom h R) k

@[deprecated (since := "2024-04-17")]
alias cast_int_cast := cast_intCast

end CharDvd

section CharEq

/-! Some specialised simp lemmas which apply when `R` has characteristic `n`. -/


variable [CharP R n]

@[simp]
theorem cast_one' : (cast (1 : ZMod n) : R) = 1 :=
  cast_one dvd_rfl

@[simp]
theorem cast_add' (a b : ZMod n) : (cast (a + b : ZMod n) : R) = cast a + cast b :=
  cast_add dvd_rfl a b

@[simp]
theorem cast_mul' (a b : ZMod n) : (cast (a * b : ZMod n) : R) = cast a * cast b :=
  cast_mul dvd_rfl a b

@[simp]
theorem cast_sub' (a b : ZMod n) : (cast (a - b : ZMod n) : R) = cast a - cast b :=
  cast_sub dvd_rfl a b

@[simp]
theorem cast_pow' (a : ZMod n) (k : ℕ) : (cast (a ^ k : ZMod n) : R) = (cast a : R) ^ k :=
  cast_pow dvd_rfl a k

@[simp, norm_cast]
theorem cast_natCast' (k : ℕ) : (cast (k : ZMod n) : R) = k :=
  cast_natCast dvd_rfl k

@[deprecated (since := "2024-04-17")]
alias cast_nat_cast' := cast_natCast'

@[simp, norm_cast]
theorem cast_intCast' (k : ℤ) : (cast (k : ZMod n) : R) = k :=
  cast_intCast dvd_rfl k

@[deprecated (since := "2024-04-17")]
alias cast_int_cast' := cast_intCast'

variable (R)

theorem castHom_injective : Function.Injective (ZMod.castHom (dvd_refl n) R) := by
  rw [injective_iff_map_eq_zero]
  intro x
  obtain ⟨k, rfl⟩ := ZMod.intCast_surjective x
  rw [map_intCast, CharP.intCast_eq_zero_iff R n, CharP.intCast_eq_zero_iff (ZMod n) n]
  exact id

theorem castHom_bijective [Fintype R] (h : Fintype.card R = n) :
    Function.Bijective (ZMod.castHom (dvd_refl n) R) := by
  haveI : NeZero n :=
    ⟨by
      intro hn
      rw [hn] at h
      exact (Fintype.card_eq_zero_iff.mp h).elim' 0⟩
  rw [Fintype.bijective_iff_injective_and_card, ZMod.card, h, eq_self_iff_true, and_true_iff]
  apply ZMod.castHom_injective

/-- The unique ring isomorphism between `ZMod n` and a ring `R`
of characteristic `n` and cardinality `n`. -/
noncomputable def ringEquiv [Fintype R] (h : Fintype.card R = n) : ZMod n ≃+* R :=
  RingEquiv.ofBijective _ (ZMod.castHom_bijective R h)

/-- The unique ring isomorphism between `ZMod p` and a ring `R` of cardinality a prime `p`.

If you need any property of this isomorphism, first of all use `ringEquivOfPrime_eq_ringEquiv`
below (after `have : CharP R p := ...`) and deduce it by the results about `ZMod.ringEquiv`. -/
noncomputable def ringEquivOfPrime [Fintype R] {p : ℕ} (hp : p.Prime) (hR : Fintype.card R = p) :
    ZMod p ≃+* R :=
  have : Nontrivial R := Fintype.one_lt_card_iff_nontrivial.1 (hR ▸ hp.one_lt)
  -- The following line exists as `charP_of_card_eq_prime` in `Mathlib.Algebra.CharP.CharAndCard`.
  have : CharP R p := (CharP.charP_iff_prime_eq_zero hp).2 (hR ▸ Nat.cast_card_eq_zero R)
  ZMod.ringEquiv R hR

@[simp]
lemma ringEquivOfPrime_eq_ringEquiv [Fintype R] {p : ℕ} [CharP R p] (hp : p.Prime)
    (hR : Fintype.card R = p) : ringEquivOfPrime R hp hR = ringEquiv R hR := rfl

/-- The identity between `ZMod m` and `ZMod n` when `m = n`, as a ring isomorphism. -/
def ringEquivCongr {m n : ℕ} (h : m = n) : ZMod m ≃+* ZMod n := by
  cases' m with m <;> cases' n with n
  · exact RingEquiv.refl _
  · exfalso
    exact n.succ_ne_zero h.symm
  · exfalso
    exact m.succ_ne_zero h
  · exact
      { finCongr h with
        map_mul' := fun a b => by
          dsimp [ZMod]
          ext
          rw [Fin.coe_cast, Fin.coe_mul, Fin.coe_mul, Fin.coe_cast, Fin.coe_cast, ← h]
        map_add' := fun a b => by
          dsimp [ZMod]
          ext
          rw [Fin.coe_cast, Fin.val_add, Fin.val_add, Fin.coe_cast, Fin.coe_cast, ← h] }

@[simp] lemma ringEquivCongr_refl (a : ℕ) : ringEquivCongr (rfl : a = a) = .refl _ := by
  cases a <;> rfl

lemma ringEquivCongr_refl_apply {a : ℕ} (x : ZMod a) : ringEquivCongr rfl x = x := by
  rw [ringEquivCongr_refl]
  rfl

lemma ringEquivCongr_symm {a b : ℕ} (hab : a = b) :
    (ringEquivCongr hab).symm = ringEquivCongr hab.symm := by
  subst hab
  cases a <;> rfl

lemma ringEquivCongr_trans {a b c : ℕ} (hab : a = b) (hbc : b = c) :
    (ringEquivCongr hab).trans (ringEquivCongr hbc) = ringEquivCongr (hab.trans hbc) := by
  subst hab hbc
  cases a <;> rfl

lemma ringEquivCongr_ringEquivCongr_apply {a b c : ℕ} (hab : a = b) (hbc : b = c) (x : ZMod a) :
    ringEquivCongr hbc (ringEquivCongr hab x) = ringEquivCongr (hab.trans hbc) x := by
  rw [← ringEquivCongr_trans hab hbc]
  rfl

lemma ringEquivCongr_val {a b : ℕ} (h : a = b) (x : ZMod a) :
    ZMod.val ((ZMod.ringEquivCongr h) x) = ZMod.val x := by
  subst h
  cases a <;> rfl

lemma ringEquivCongr_intCast {a b : ℕ} (h : a = b) (z : ℤ) :
    ZMod.ringEquivCongr h z = z := by
  subst h
  cases a <;> rfl

@[deprecated (since := "2024-05-25")] alias int_coe_ringEquivCongr := ringEquivCongr_intCast

end CharEq

end UniversalProperty

variable {m n : ℕ}

@[simp]
theorem val_eq_zero : ∀ {n : ℕ} (a : ZMod n), a.val = 0 ↔ a = 0
  | 0, a => Int.natAbs_eq_zero
  | n + 1, a => by
    rw [Fin.ext_iff]
    exact Iff.rfl

theorem intCast_eq_intCast_iff (a b : ℤ) (c : ℕ) : (a : ZMod c) = (b : ZMod c) ↔ a ≡ b [ZMOD c] :=
  CharP.intCast_eq_intCast (ZMod c) c

@[deprecated (since := "2024-04-17")]
alias int_cast_eq_int_cast_iff := intCast_eq_intCast_iff

theorem intCast_eq_intCast_iff' (a b : ℤ) (c : ℕ) : (a : ZMod c) = (b : ZMod c) ↔ a % c = b % c :=
  ZMod.intCast_eq_intCast_iff a b c

@[deprecated (since := "2024-04-17")]
alias int_cast_eq_int_cast_iff' := intCast_eq_intCast_iff'

theorem val_intCast {n : ℕ} (a : ℤ) [NeZero n] : ↑(a : ZMod n).val = a % n := by
  have hle : (0 : ℤ) ≤ ↑(a : ZMod n).val := Int.natCast_nonneg _
  have hlt : ↑(a : ZMod n).val < (n : ℤ) := Int.ofNat_lt.mpr (ZMod.val_lt a)
  refine (Int.emod_eq_of_lt hle hlt).symm.trans ?_
  rw [← ZMod.intCast_eq_intCast_iff', Int.cast_natCast, ZMod.natCast_val, ZMod.cast_id]

@[deprecated (since := "2024-04-17")]
alias val_int_cast := val_intCast

theorem natCast_eq_natCast_iff (a b c : ℕ) : (a : ZMod c) = (b : ZMod c) ↔ a ≡ b [MOD c] := by
  simpa [Int.natCast_modEq_iff] using ZMod.intCast_eq_intCast_iff a b c

@[deprecated (since := "2024-04-17")]
alias nat_cast_eq_nat_cast_iff := natCast_eq_natCast_iff

theorem natCast_eq_natCast_iff' (a b c : ℕ) : (a : ZMod c) = (b : ZMod c) ↔ a % c = b % c :=
  ZMod.natCast_eq_natCast_iff a b c

@[deprecated (since := "2024-04-17")]
alias nat_cast_eq_nat_cast_iff' := natCast_eq_natCast_iff'

theorem intCast_zmod_eq_zero_iff_dvd (a : ℤ) (b : ℕ) : (a : ZMod b) = 0 ↔ (b : ℤ) ∣ a := by
  rw [← Int.cast_zero, ZMod.intCast_eq_intCast_iff, Int.modEq_zero_iff_dvd]

@[deprecated (since := "2024-04-17")]
alias int_cast_zmod_eq_zero_iff_dvd := intCast_zmod_eq_zero_iff_dvd

theorem intCast_eq_intCast_iff_dvd_sub (a b : ℤ) (c : ℕ) : (a : ZMod c) = ↑b ↔ ↑c ∣ b - a := by
  rw [ZMod.intCast_eq_intCast_iff, Int.modEq_iff_dvd]

@[deprecated (since := "2024-04-17")]
alias int_cast_eq_int_cast_iff_dvd_sub := intCast_eq_intCast_iff_dvd_sub

theorem natCast_zmod_eq_zero_iff_dvd (a b : ℕ) : (a : ZMod b) = 0 ↔ b ∣ a := by
  rw [← Nat.cast_zero, ZMod.natCast_eq_natCast_iff, Nat.modEq_zero_iff_dvd]

@[deprecated (since := "2024-04-17")]
alias nat_cast_zmod_eq_zero_iff_dvd := natCast_zmod_eq_zero_iff_dvd

theorem coe_intCast (a : ℤ) : cast (a : ZMod n) = a % n := by
  cases n
  · rw [Int.ofNat_zero, Int.emod_zero, Int.cast_id]; rfl
  · rw [← val_intCast, val]; rfl

@[deprecated (since := "2024-04-17")]
alias coe_int_cast := coe_intCast

lemma intCast_cast_add (x y : ZMod n) : (cast (x + y) : ℤ) = (cast x + cast y) % n := by
  rw [← ZMod.coe_intCast, Int.cast_add, ZMod.intCast_zmod_cast, ZMod.intCast_zmod_cast]

lemma intCast_cast_mul (x y : ZMod n) : (cast (x * y) : ℤ) = cast x * cast y % n := by
  rw [← ZMod.coe_intCast, Int.cast_mul, ZMod.intCast_zmod_cast, ZMod.intCast_zmod_cast]

lemma intCast_cast_sub (x y : ZMod n) : (cast (x - y) : ℤ) = (cast x - cast y) % n := by
  rw [← ZMod.coe_intCast, Int.cast_sub, ZMod.intCast_zmod_cast, ZMod.intCast_zmod_cast]

lemma intCast_cast_neg (x : ZMod n) : (cast (-x) : ℤ) = -cast x % n := by
  rw [← ZMod.coe_intCast, Int.cast_neg, ZMod.intCast_zmod_cast]

@[simp]
theorem val_neg_one (n : ℕ) : (-1 : ZMod n.succ).val = n := by
  dsimp [val, Fin.coe_neg]
  cases n
  · simp [Nat.mod_one]
  · dsimp [ZMod, ZMod.cast]
    rw [Fin.coe_neg_one]

/-- `-1 : ZMod n` lifts to `n - 1 : R`. This avoids the characteristic assumption in `cast_neg`. -/
theorem cast_neg_one {R : Type*} [Ring R] (n : ℕ) : cast (-1 : ZMod n) = (n - 1 : R) := by
  cases' n with n
  · dsimp [ZMod, ZMod.cast]; simp
  · rw [← natCast_val, val_neg_one, Nat.cast_succ, add_sub_cancel_right]

theorem cast_sub_one {R : Type*} [Ring R] {n : ℕ} (k : ZMod n) :
    (cast (k - 1 : ZMod n) : R) = (if k = 0 then (n : R) else cast k) - 1 := by
  split_ifs with hk
  · rw [hk, zero_sub, ZMod.cast_neg_one]
  · cases n
    · dsimp [ZMod, ZMod.cast]
      rw [Int.cast_sub, Int.cast_one]
    · dsimp [ZMod, ZMod.cast, ZMod.val]
      rw [Fin.coe_sub_one, if_neg]
      · rw [Nat.cast_sub, Nat.cast_one]
        rwa [Fin.ext_iff, Fin.val_zero, ← Ne, ← Nat.one_le_iff_ne_zero] at hk
      · exact hk

theorem natCast_eq_iff (p : ℕ) (n : ℕ) (z : ZMod p) [NeZero p] :
    ↑n = z ↔ ∃ k, n = z.val + p * k := by
  constructor
  · rintro rfl
    refine ⟨n / p, ?_⟩
    rw [val_natCast, Nat.mod_add_div]
  · rintro ⟨k, rfl⟩
    rw [Nat.cast_add, natCast_zmod_val, Nat.cast_mul, natCast_self, zero_mul,
      add_zero]

theorem intCast_eq_iff (p : ℕ) (n : ℤ) (z : ZMod p) [NeZero p] :
    ↑n = z ↔ ∃ k, n = z.val + p * k := by
  constructor
  · rintro rfl
    refine ⟨n / p, ?_⟩
    rw [val_intCast, Int.emod_add_ediv]
  · rintro ⟨k, rfl⟩
    rw [Int.cast_add, Int.cast_mul, Int.cast_natCast, Int.cast_natCast, natCast_val,
      ZMod.natCast_self, zero_mul, add_zero, cast_id]

@[deprecated (since := "2024-05-25")] alias nat_coe_zmod_eq_iff := natCast_eq_iff
@[deprecated (since := "2024-05-25")] alias int_coe_zmod_eq_iff := intCast_eq_iff

@[push_cast, simp]
theorem intCast_mod (a : ℤ) (b : ℕ) : ((a % b : ℤ) : ZMod b) = (a : ZMod b) := by
  rw [ZMod.intCast_eq_intCast_iff]
  apply Int.mod_modEq

@[deprecated (since := "2024-04-17")]
alias int_cast_mod := intCast_mod

theorem ker_intCastAddHom (n : ℕ) :
    (Int.castAddHom (ZMod n)).ker = AddSubgroup.zmultiples (n : ℤ) := by
  ext
  rw [Int.mem_zmultiples_iff, AddMonoidHom.mem_ker, Int.coe_castAddHom,
    intCast_zmod_eq_zero_iff_dvd]

<<<<<<< HEAD
=======
@[deprecated (since := "2024-04-17")]
alias ker_int_castAddHom := ker_intCastAddHom

>>>>>>> 99508fb5
theorem cast_injective_of_le {m n : ℕ} [nzm : NeZero m] (h : m ≤ n) :
    Function.Injective (@cast (ZMod n) _ m) := by
  cases m with
  | zero => cases nzm; simp_all
  | succ m =>
    rintro ⟨x, hx⟩ ⟨y, hy⟩ f
    simp only [cast, val, natCast_eq_natCast_iff',
      Nat.mod_eq_of_lt (hx.trans_le h), Nat.mod_eq_of_lt (hy.trans_le h)] at f
    apply Fin.ext
    exact f

theorem cast_zmod_eq_zero_iff_of_le {m n : ℕ} [NeZero m] (h : m ≤ n) (a : ZMod m) :
    (cast a : ZMod n) = 0 ↔ a = 0 := by
  rw [← ZMod.cast_zero (n := m)]
  exact Injective.eq_iff' (cast_injective_of_le h) rfl

-- Porting note: commented
-- unseal Int.NonNeg

@[simp]
theorem natCast_toNat (p : ℕ) : ∀ {z : ℤ} (_h : 0 ≤ z), (z.toNat : ZMod p) = z
  | (n : ℕ), _h => by simp only [Int.cast_natCast, Int.toNat_natCast]
  | Int.negSucc n, h => by simp at h

@[deprecated (since := "2024-04-17")]
alias nat_cast_toNat := natCast_toNat

theorem val_injective (n : ℕ) [NeZero n] : Function.Injective (val : ZMod n → ℕ) := by
  cases n
  · cases NeZero.ne 0 rfl
  intro a b h
  dsimp [ZMod]
  ext
  exact h

theorem val_one_eq_one_mod (n : ℕ) : (1 : ZMod n).val = 1 % n := by
  rw [← Nat.cast_one, val_natCast]

theorem val_one (n : ℕ) [Fact (1 < n)] : (1 : ZMod n).val = 1 := by
  rw [val_one_eq_one_mod]
  exact Nat.mod_eq_of_lt Fact.out

lemma val_one'' : ∀ {n}, n ≠ 1 → (1 : ZMod n).val = 1
  | 0, _ => rfl
  | 1, hn => by cases hn rfl
  | n + 2, _ =>
    haveI : Fact (1 < n + 2) := ⟨by simp⟩
    ZMod.val_one _

theorem val_add {n : ℕ} [NeZero n] (a b : ZMod n) : (a + b).val = (a.val + b.val) % n := by
  cases n
  · cases NeZero.ne 0 rfl
  · apply Fin.val_add

theorem val_add_of_lt {n : ℕ} {a b : ZMod n} (h : a.val + b.val < n) :
    (a + b).val = a.val + b.val := by
  have : NeZero n := by constructor; rintro rfl; simp at h
  rw [ZMod.val_add, Nat.mod_eq_of_lt h]

theorem val_add_val_of_le {n : ℕ} [NeZero n] {a b : ZMod n} (h : n ≤ a.val + b.val) :
    a.val + b.val = (a + b).val + n := by
  rw [val_add, Nat.add_mod_add_of_le_add_mod, Nat.mod_eq_of_lt (val_lt _),
    Nat.mod_eq_of_lt (val_lt _)]
  rwa [Nat.mod_eq_of_lt (val_lt _), Nat.mod_eq_of_lt (val_lt _)]

theorem val_add_of_le {n : ℕ} [NeZero n] {a b : ZMod n} (h : n ≤ a.val + b.val) :
    (a + b).val = a.val + b.val - n := by
  rw [val_add_val_of_le h]
  exact eq_tsub_of_add_eq rfl

theorem val_add_le {n : ℕ} (a b : ZMod n) : (a + b).val ≤ a.val + b.val := by
  cases n
  · simpa [ZMod.val] using Int.natAbs_add_le _ _
  · simpa [ZMod.val_add] using Nat.mod_le _ _

theorem val_mul {n : ℕ} (a b : ZMod n) : (a * b).val = a.val * b.val % n := by
  cases n
  · rw [Nat.mod_zero]
    apply Int.natAbs_mul
  · apply Fin.val_mul

theorem val_mul_le {n : ℕ} (a b : ZMod n) : (a * b).val ≤ a.val * b.val := by
  rw [val_mul]
  apply Nat.mod_le

theorem val_mul_of_lt {n : ℕ} {a b : ZMod n} (h : a.val * b.val < n) :
    (a * b).val = a.val * b.val := by
  rw [val_mul]
  apply Nat.mod_eq_of_lt h

theorem val_mul_iff_lt {n : ℕ} [NeZero n] (a b : ZMod n) :
    (a * b).val = a.val * b.val ↔ a.val * b.val < n := by
  constructor <;> intro h
  · rw [← h]; apply ZMod.val_lt
  · apply ZMod.val_mul_of_lt h

instance nontrivial (n : ℕ) [Fact (1 < n)] : Nontrivial (ZMod n) :=
  ⟨⟨0, 1, fun h =>
      zero_ne_one <|
        calc
          0 = (0 : ZMod n).val := by rw [val_zero]
          _ = (1 : ZMod n).val := congr_arg ZMod.val h
          _ = 1 := val_one n
          ⟩⟩

instance nontrivial' : Nontrivial (ZMod 0) := by
  delta ZMod; infer_instance

/-- The inversion on `ZMod n`.
It is setup in such a way that `a * a⁻¹` is equal to `gcd a.val n`.
In particular, if `a` is coprime to `n`, and hence a unit, `a * a⁻¹ = 1`. -/
def inv : ∀ n : ℕ, ZMod n → ZMod n
  | 0, i => Int.sign i
  | n + 1, i => Nat.gcdA i.val (n + 1)

instance (n : ℕ) : Inv (ZMod n) :=
  ⟨inv n⟩

@[nolint unusedHavesSuffices]
theorem inv_zero : ∀ n : ℕ, (0 : ZMod n)⁻¹ = 0
  | 0 => Int.sign_zero
  | n + 1 =>
    show (Nat.gcdA _ (n + 1) : ZMod (n + 1)) = 0 by
      rw [val_zero]
      unfold Nat.gcdA Nat.xgcd Nat.xgcdAux
      rfl

theorem mul_inv_eq_gcd {n : ℕ} (a : ZMod n) : a * a⁻¹ = Nat.gcd a.val n := by
  cases' n with n
  · dsimp [ZMod] at a ⊢
    calc
      _ = a * Int.sign a := rfl
      _ = a.natAbs := by rw [Int.mul_sign]
      _ = a.natAbs.gcd 0 := by rw [Nat.gcd_zero_right]
  · calc
      a * a⁻¹ = a * a⁻¹ + n.succ * Nat.gcdB (val a) n.succ := by
        rw [natCast_self, zero_mul, add_zero]
      _ = ↑(↑a.val * Nat.gcdA (val a) n.succ + n.succ * Nat.gcdB (val a) n.succ) := by
        push_cast
        rw [natCast_zmod_val]
        rfl
      _ = Nat.gcd a.val n.succ := by rw [← Nat.gcd_eq_gcd_ab a.val n.succ]; rfl

@[simp] protected lemma inv_one (n : ℕ) : (1⁻¹ : ZMod n) = 1 := by
  obtain rfl | hn := eq_or_ne n 1
  · exact Subsingleton.elim _ _
  · simpa [ZMod.val_one'' hn] using mul_inv_eq_gcd (1 : ZMod n)

@[simp]
theorem natCast_mod (a : ℕ) (n : ℕ) : ((a % n : ℕ) : ZMod n) = a := by
  conv =>
      rhs
      rw [← Nat.mod_add_div a n]
  simp

@[deprecated (since := "2024-04-17")]
alias nat_cast_mod := natCast_mod

theorem eq_iff_modEq_nat (n : ℕ) {a b : ℕ} : (a : ZMod n) = b ↔ a ≡ b [MOD n] := by
  cases n
  · simp [Nat.ModEq, Int.natCast_inj, Nat.mod_zero]
  · rw [Fin.ext_iff, Nat.ModEq, ← val_natCast, ← val_natCast]
    exact Iff.rfl

theorem coe_mul_inv_eq_one {n : ℕ} (x : ℕ) (h : Nat.Coprime x n) :
    ((x : ZMod n) * (x : ZMod n)⁻¹) = 1 := by
  rw [Nat.Coprime, Nat.gcd_comm, Nat.gcd_rec] at h
  rw [mul_inv_eq_gcd, val_natCast, h, Nat.cast_one]

lemma mul_val_inv (hmn : m.Coprime n) : (m * (m⁻¹ : ZMod n).val : ZMod n) = 1 := by
  obtain rfl | hn := eq_or_ne n 0
  · simp [m.coprime_zero_right.1 hmn]
  haveI : NeZero n := ⟨hn⟩
  rw [ZMod.natCast_zmod_val, ZMod.coe_mul_inv_eq_one _ hmn]

lemma val_inv_mul (hmn : m.Coprime n) : ((m⁻¹ : ZMod n).val * m : ZMod n) = 1 := by
  rw [mul_comm, mul_val_inv hmn]

/-- `unitOfCoprime` makes an element of `(ZMod n)ˣ` given
  a natural number `x` and a proof that `x` is coprime to `n`  -/
def unitOfCoprime {n : ℕ} (x : ℕ) (h : Nat.Coprime x n) : (ZMod n)ˣ :=
  ⟨x, x⁻¹, coe_mul_inv_eq_one x h, by rw [mul_comm, coe_mul_inv_eq_one x h]⟩

@[simp]
theorem coe_unitOfCoprime {n : ℕ} (x : ℕ) (h : Nat.Coprime x n) :
    (unitOfCoprime x h : ZMod n) = x :=
  rfl

theorem val_coe_unit_coprime {n : ℕ} (u : (ZMod n)ˣ) : Nat.Coprime (u : ZMod n).val n := by
  cases' n with n
  · rcases Int.units_eq_one_or u with (rfl | rfl) <;> simp
  apply Nat.coprime_of_mul_modEq_one ((u⁻¹ : Units (ZMod (n + 1))) : ZMod (n + 1)).val
  have := Units.ext_iff.1 (mul_inv_cancel u)
  rw [Units.val_one] at this
  rw [← eq_iff_modEq_nat, Nat.cast_one, ← this]; clear this
  rw [← natCast_zmod_val ((u * u⁻¹ : Units (ZMod (n + 1))) : ZMod (n + 1))]
  rw [Units.val_mul, val_mul, natCast_mod]

lemma isUnit_iff_coprime (m n : ℕ) : IsUnit (m : ZMod n) ↔ m.Coprime n := by
  refine ⟨fun H ↦ ?_, fun H ↦ (unitOfCoprime m H).isUnit⟩
  have H' := val_coe_unit_coprime H.unit
  rw [IsUnit.unit_spec, val_natCast m, Nat.coprime_iff_gcd_eq_one] at H'
  rw [Nat.coprime_iff_gcd_eq_one, Nat.gcd_comm, ← H']
  exact Nat.gcd_rec n m

lemma isUnit_prime_iff_not_dvd {n p : ℕ} (hp : p.Prime) : IsUnit (p : ZMod n) ↔ ¬p ∣ n := by
  rw [isUnit_iff_coprime, Nat.Prime.coprime_iff_not_dvd hp]

lemma isUnit_prime_of_not_dvd {n p : ℕ} (hp : p.Prime) (h : ¬ p ∣ n) : IsUnit (p : ZMod n) :=
  (isUnit_prime_iff_not_dvd hp).mpr h

@[simp]
theorem inv_coe_unit {n : ℕ} (u : (ZMod n)ˣ) : (u : ZMod n)⁻¹ = (u⁻¹ : (ZMod n)ˣ) := by
  have := congr_arg ((↑) : ℕ → ZMod n) (val_coe_unit_coprime u)
  rw [← mul_inv_eq_gcd, Nat.cast_one] at this
  let u' : (ZMod n)ˣ := ⟨u, (u : ZMod n)⁻¹, this, by rwa [mul_comm]⟩
  have h : u = u' := by
    apply Units.ext
    rfl
  rw [h]
  rfl

theorem mul_inv_of_unit {n : ℕ} (a : ZMod n) (h : IsUnit a) : a * a⁻¹ = 1 := by
  rcases h with ⟨u, rfl⟩
  rw [inv_coe_unit, u.mul_inv]

theorem inv_mul_of_unit {n : ℕ} (a : ZMod n) (h : IsUnit a) : a⁻¹ * a = 1 := by
  rw [mul_comm, mul_inv_of_unit a h]

-- TODO: If we changed `⁻¹` so that `ZMod n` is always a `DivisionMonoid`,
-- then we could use the general lemma `inv_eq_of_mul_eq_one`
protected theorem inv_eq_of_mul_eq_one (n : ℕ) (a b : ZMod n) (h : a * b = 1) : a⁻¹ = b :=
  left_inv_eq_right_inv (inv_mul_of_unit a ⟨⟨a, b, h, mul_comm a b ▸ h⟩, rfl⟩) h

-- TODO: this equivalence is true for `ZMod 0 = ℤ`, but needs to use different functions.
/-- Equivalence between the units of `ZMod n` and
the subtype of terms `x : ZMod n` for which `x.val` is coprime to `n` -/
def unitsEquivCoprime {n : ℕ} [NeZero n] : (ZMod n)ˣ ≃ { x : ZMod n // Nat.Coprime x.val n } where
  toFun x := ⟨x, val_coe_unit_coprime x⟩
  invFun x := unitOfCoprime x.1.val x.2
  left_inv := fun ⟨_, _, _, _⟩ => Units.ext (natCast_zmod_val _)
  right_inv := fun ⟨_, _⟩ => by simp

/-- The **Chinese remainder theorem**. For a pair of coprime natural numbers, `m` and `n`,
  the rings `ZMod (m * n)` and `ZMod m × ZMod n` are isomorphic.

See `Ideal.quotientInfRingEquivPiQuotient` for the Chinese remainder theorem for ideals in any
ring.
-/
def chineseRemainder {m n : ℕ} (h : m.Coprime n) : ZMod (m * n) ≃+* ZMod m × ZMod n :=
  let to_fun : ZMod (m * n) → ZMod m × ZMod n :=
    ZMod.castHom (show m.lcm n ∣ m * n by simp [Nat.lcm_dvd_iff]) (ZMod m × ZMod n)
  let inv_fun : ZMod m × ZMod n → ZMod (m * n) := fun x =>
    if m * n = 0 then
      if m = 1 then cast (RingHom.snd _ (ZMod n) x) else cast (RingHom.fst (ZMod m) _ x)
    else Nat.chineseRemainder h x.1.val x.2.val
  have inv : Function.LeftInverse inv_fun to_fun ∧ Function.RightInverse inv_fun to_fun :=
    if hmn0 : m * n = 0 then by
      rcases h.eq_of_mul_eq_zero hmn0 with (⟨rfl, rfl⟩ | ⟨rfl, rfl⟩)
      · constructor
        · intro x; rfl
        · rintro ⟨x, y⟩
          fin_cases y
          simp [to_fun, inv_fun, castHom, Prod.ext_iff, eq_iff_true_of_subsingleton]
      · constructor
        · intro x; rfl
        · rintro ⟨x, y⟩
          fin_cases x
          simp [to_fun, inv_fun, castHom, Prod.ext_iff, eq_iff_true_of_subsingleton]
    else by
      haveI : NeZero (m * n) := ⟨hmn0⟩
      haveI : NeZero m := ⟨left_ne_zero_of_mul hmn0⟩
      haveI : NeZero n := ⟨right_ne_zero_of_mul hmn0⟩
      have left_inv : Function.LeftInverse inv_fun to_fun := by
        intro x
        dsimp only [to_fun, inv_fun, ZMod.castHom_apply]
        conv_rhs => rw [← ZMod.natCast_zmod_val x]
        rw [if_neg hmn0, ZMod.eq_iff_modEq_nat, ← Nat.modEq_and_modEq_iff_modEq_mul h,
          Prod.fst_zmod_cast, Prod.snd_zmod_cast]
        refine
          ⟨(Nat.chineseRemainder h (cast x : ZMod m).val (cast x : ZMod n).val).2.left.trans ?_,
            (Nat.chineseRemainder h (cast x : ZMod m).val (cast x : ZMod n).val).2.right.trans ?_⟩
        · rw [← ZMod.eq_iff_modEq_nat, ZMod.natCast_zmod_val, ZMod.natCast_val]
        · rw [← ZMod.eq_iff_modEq_nat, ZMod.natCast_zmod_val, ZMod.natCast_val]
      exact ⟨left_inv, left_inv.rightInverse_of_card_le (by simp)⟩
  { toFun := to_fun,
    invFun := inv_fun,
    map_mul' := RingHom.map_mul _
    map_add' := RingHom.map_add _
    left_inv := inv.1
    right_inv := inv.2 }

lemma subsingleton_iff {n : ℕ} : Subsingleton (ZMod n) ↔ n = 1 := by
  constructor
  · obtain (_ | _ | n) := n
    · simpa [ZMod] using not_subsingleton _
    · simp [ZMod]
    · simpa [ZMod] using not_subsingleton _
  · rintro rfl
    infer_instance

lemma nontrivial_iff {n : ℕ} : Nontrivial (ZMod n) ↔ n ≠ 1 := by
  rw [← not_subsingleton_iff_nontrivial, subsingleton_iff]

-- todo: this can be made a `Unique` instance.
instance subsingleton_units : Subsingleton (ZMod 2)ˣ :=
  ⟨by decide⟩

@[simp]
theorem add_self_eq_zero_iff_eq_zero {n : ℕ} (hn : Odd n) {a : ZMod n} :
    a + a = 0 ↔ a = 0 := by
  rw [Nat.odd_iff, ← Nat.two_dvd_ne_zero, ← Nat.prime_two.coprime_iff_not_dvd] at hn
  rw [← mul_two, ← @Nat.cast_two (ZMod n), ← ZMod.coe_unitOfCoprime 2 hn, Units.mul_left_eq_zero]

theorem ne_neg_self {n : ℕ} (hn : Odd n) {a : ZMod n} (ha : a ≠ 0) : a ≠ -a := by
  rwa [Ne, eq_neg_iff_add_eq_zero, add_self_eq_zero_iff_eq_zero hn]

theorem neg_one_ne_one {n : ℕ} [Fact (2 < n)] : (-1 : ZMod n) ≠ 1 :=
  CharP.neg_one_ne_one (ZMod n) n

theorem neg_eq_self_mod_two (a : ZMod 2) : -a = a := by
  fin_cases a <;> apply Fin.ext <;> simp [Fin.coe_neg, Int.natMod]; rfl

@[simp]
theorem natAbs_mod_two (a : ℤ) : (a.natAbs : ZMod 2) = a := by
  cases a
  · simp only [Int.natAbs_ofNat, Int.cast_natCast, Int.ofNat_eq_coe]
  · simp only [neg_eq_self_mod_two, Nat.cast_succ, Int.natAbs, Int.cast_negSucc]

theorem val_ne_zero {n : ℕ} (a : ZMod n) : a.val ≠ 0 ↔ a ≠ 0 :=
  (val_eq_zero a).not

theorem val_pos {n : ℕ} {a : ZMod n} : 0 < a.val ↔ a ≠ 0 := by
  simp [pos_iff_ne_zero]

theorem val_eq_one : ∀ {n : ℕ} (_ : 1 < n) (a : ZMod n), a.val = 1 ↔ a = 1
  | 0, hn, _
  | 1, hn, _ => by simp at hn
  | n + 2, _, _ => by simp only [val, ZMod, Fin.ext_iff, Fin.val_one]

theorem neg_eq_self_iff {n : ℕ} (a : ZMod n) : -a = a ↔ a = 0 ∨ 2 * a.val = n := by
  rw [neg_eq_iff_add_eq_zero, ← two_mul]
  cases n
  · erw [@mul_eq_zero ℤ, @mul_eq_zero ℕ, val_eq_zero]
    exact
      ⟨fun h => h.elim (by simp) Or.inl, fun h =>
        Or.inr (h.elim id fun h => h.elim (by simp) id)⟩
  conv_lhs =>
    rw [← a.natCast_zmod_val, ← Nat.cast_two, ← Nat.cast_mul, natCast_zmod_eq_zero_iff_dvd]
  constructor
  · rintro ⟨m, he⟩
    cases' m with m
    · erw [mul_zero, mul_eq_zero] at he
      rcases he with (⟨⟨⟩⟩ | he)
      exact Or.inl (a.val_eq_zero.1 he)
    cases m
    · right
      rwa [show 0 + 1 = 1 from rfl, mul_one] at he
    refine (a.val_lt.not_le <| Nat.le_of_mul_le_mul_left ?_ zero_lt_two).elim
    rw [he, mul_comm]
    apply Nat.mul_le_mul_left
    erw [Nat.succ_le_succ_iff, Nat.succ_le_succ_iff]; simp
  · rintro (rfl | h)
    · rw [val_zero, mul_zero]
      apply dvd_zero
    · rw [h]

theorem val_cast_of_lt {n : ℕ} {a : ℕ} (h : a < n) : (a : ZMod n).val = a := by
  rw [val_natCast, Nat.mod_eq_of_lt h]

theorem val_cast_zmod_lt {m : ℕ} [NeZero m] (n : ℕ) [NeZero n] (a : ZMod m) :
    (a.cast : ZMod n).val < m := by
  rcases m with (⟨⟩|⟨m⟩); · cases NeZero.ne 0 rfl
  by_cases h : m < n
  · rcases n with (⟨⟩|⟨n⟩); · simp at h
    rw [← natCast_val, val_cast_of_lt]
    · apply a.val_lt
    apply lt_of_le_of_lt (Nat.le_of_lt_succ (ZMod.val_lt a)) h
  · rw [not_lt] at h
    apply lt_of_lt_of_le (ZMod.val_lt _) (le_trans h (Nat.le_succ m))

theorem neg_val' {n : ℕ} [NeZero n] (a : ZMod n) : (-a).val = (n - a.val) % n :=
  calc
    (-a).val = val (-a) % n := by rw [Nat.mod_eq_of_lt (-a).val_lt]
    _ = (n - val a) % n :=
      Nat.ModEq.add_right_cancel' (val a)
        (by
          rw [Nat.ModEq, ← val_add, neg_add_cancel, tsub_add_cancel_of_le a.val_le, Nat.mod_self,
            val_zero])

theorem neg_val {n : ℕ} [NeZero n] (a : ZMod n) : (-a).val = if a = 0 then 0 else n - a.val := by
  rw [neg_val']
  by_cases h : a = 0; · rw [if_pos h, h, val_zero, tsub_zero, Nat.mod_self]
  rw [if_neg h]
  apply Nat.mod_eq_of_lt
  apply Nat.sub_lt (NeZero.pos n)
  contrapose! h
  rwa [Nat.le_zero, val_eq_zero] at h

theorem val_neg_of_ne_zero {n : ℕ} [nz : NeZero n] (a : ZMod n) [na : NeZero a] :
    (- a).val = n - a.val := by simp_all [neg_val a, na.out]

theorem val_sub {n : ℕ} [NeZero n] {a b : ZMod n} (h : b.val ≤ a.val) :
    (a - b).val = a.val - b.val := by
  by_cases hb : b = 0
  · cases hb; simp
  · have : NeZero b := ⟨hb⟩
    rw [sub_eq_add_neg, val_add, val_neg_of_ne_zero, ← Nat.add_sub_assoc (le_of_lt (val_lt _)),
      add_comm, Nat.add_sub_assoc h, Nat.add_mod_left]
    apply Nat.mod_eq_of_lt (tsub_lt_of_lt (val_lt _))

theorem val_cast_eq_val_of_lt {m n : ℕ} [nzm : NeZero m] {a : ZMod m}
    (h : a.val < n) : (a.cast : ZMod n).val = a.val := by
  have nzn : NeZero n := by constructor; rintro rfl; simp at h
  cases m with
  | zero => cases nzm; simp_all
  | succ m =>
    cases n with
    | zero => cases nzn; simp_all
    | succ n => exact Fin.val_cast_of_lt h

theorem cast_cast_zmod_of_le {m n : ℕ} [hm : NeZero m] (h : m ≤ n) (a : ZMod m) :
    (cast (cast a : ZMod n) : ZMod m) = a := by
  have : NeZero n := ⟨((Nat.zero_lt_of_ne_zero hm.out).trans_le h).ne'⟩
  rw [cast_eq_val, val_cast_eq_val_of_lt (a.val_lt.trans_le h), natCast_zmod_val]

theorem val_pow {m n : ℕ} {a : ZMod n} [ilt : Fact (1 < n)] (h : a.val ^ m < n) :
    (a ^ m).val = a.val ^ m := by
  induction m with
  | zero => simp [ZMod.val_one]
  | succ m ih =>
    have : a.val ^ m < n := by
      obtain rfl | ha := eq_or_ne a 0
      · by_cases hm : m = 0
        · cases hm; simp [ilt.out]
        · simp only [val_zero, ne_eq, hm, not_false_eq_true, zero_pow, Nat.zero_lt_of_lt h]
      · exact lt_of_le_of_lt
         (Nat.pow_le_pow_of_le_right (by rwa [gt_iff_lt, ZMod.val_pos]) (Nat.le_succ m)) h
    rw [pow_succ, ZMod.val_mul, ih this, ← pow_succ, Nat.mod_eq_of_lt h]

theorem val_pow_le {m n : ℕ} [Fact (1 < n)] {a : ZMod n} : (a ^ m).val ≤ a.val ^ m := by
  induction m with
  | zero => simp [ZMod.val_one]
  | succ m ih =>
    rw [pow_succ, pow_succ]
    apply le_trans (ZMod.val_mul_le _ _)
    apply Nat.mul_le_mul_right _ ih

/-- `valMinAbs x` returns the integer in the same equivalence class as `x` that is closest to `0`,
  The result will be in the interval `(-n/2, n/2]`. -/
def valMinAbs : ∀ {n : ℕ}, ZMod n → ℤ
  | 0, x => x
  | n@(_ + 1), x => if x.val ≤ n / 2 then x.val else (x.val : ℤ) - n

@[simp]
theorem valMinAbs_def_zero (x : ZMod 0) : valMinAbs x = x :=
  rfl

theorem valMinAbs_def_pos {n : ℕ} [NeZero n] (x : ZMod n) :
    valMinAbs x = if x.val ≤ n / 2 then (x.val : ℤ) else x.val - n := by
  cases n
  · cases NeZero.ne 0 rfl
  · rfl

@[simp, norm_cast]
theorem coe_valMinAbs : ∀ {n : ℕ} (x : ZMod n), (x.valMinAbs : ZMod n) = x
  | 0, x => Int.cast_id
  | k@(n + 1), x => by
    rw [valMinAbs_def_pos]
    split_ifs
    · rw [Int.cast_natCast, natCast_zmod_val]
    · rw [Int.cast_sub, Int.cast_natCast, natCast_zmod_val, Int.cast_natCast, natCast_self,
        sub_zero]

theorem injective_valMinAbs {n : ℕ} : (valMinAbs : ZMod n → ℤ).Injective :=
  Function.injective_iff_hasLeftInverse.2 ⟨_, coe_valMinAbs⟩

theorem _root_.Nat.le_div_two_iff_mul_two_le {n m : ℕ} : m ≤ n / 2 ↔ (m : ℤ) * 2 ≤ n := by
  rw [Nat.le_div_iff_mul_le zero_lt_two, ← Int.ofNat_le, Int.ofNat_mul, Nat.cast_two]

theorem valMinAbs_nonneg_iff {n : ℕ} [NeZero n] (x : ZMod n) : 0 ≤ x.valMinAbs ↔ x.val ≤ n / 2 := by
  rw [valMinAbs_def_pos]; split_ifs with h
  · exact iff_of_true (Nat.cast_nonneg _) h
  · exact iff_of_false (sub_lt_zero.2 <| Int.ofNat_lt.2 x.val_lt).not_le h

theorem valMinAbs_mul_two_eq_iff {n : ℕ} (a : ZMod n) : a.valMinAbs * 2 = n ↔ 2 * a.val = n := by
  cases' n with n
  · simp
  by_cases h : a.val ≤ n.succ / 2
  · dsimp [valMinAbs]
    rw [if_pos h, ← Int.natCast_inj, Nat.cast_mul, Nat.cast_two, mul_comm]
  apply iff_of_false _ (mt _ h)
  · intro he
    rw [← a.valMinAbs_nonneg_iff, ← mul_nonneg_iff_left_nonneg_of_pos, he] at h
    exacts [h (Nat.cast_nonneg _), zero_lt_two]
  · rw [mul_comm]
    exact fun h => (Nat.le_div_iff_mul_le zero_lt_two).2 h.le

theorem valMinAbs_mem_Ioc {n : ℕ} [NeZero n] (x : ZMod n) :
    x.valMinAbs * 2 ∈ Set.Ioc (-n : ℤ) n := by
  simp_rw [valMinAbs_def_pos, Nat.le_div_two_iff_mul_two_le]; split_ifs with h
  · refine ⟨(neg_lt_zero.2 <| mod_cast NeZero.pos n).trans_le (mul_nonneg ?_ ?_), h⟩
    exacts [Nat.cast_nonneg _, zero_le_two]
  · refine ⟨?_, le_trans (mul_nonpos_of_nonpos_of_nonneg ?_ zero_le_two) <| Nat.cast_nonneg _⟩
    · linarith only [h]
    · rw [sub_nonpos, Int.ofNat_le]
      exact x.val_lt.le

theorem valMinAbs_spec {n : ℕ} [NeZero n] (x : ZMod n) (y : ℤ) :
    x.valMinAbs = y ↔ x = y ∧ y * 2 ∈ Set.Ioc (-n : ℤ) n :=
  ⟨by
    rintro rfl
    exact ⟨x.coe_valMinAbs.symm, x.valMinAbs_mem_Ioc⟩, fun h =>
      by
        rw [← sub_eq_zero]
        apply @Int.eq_zero_of_abs_lt_dvd n
        · rw [← intCast_zmod_eq_zero_iff_dvd, Int.cast_sub, coe_valMinAbs, h.1, sub_self]
        rw [← mul_lt_mul_right (@zero_lt_two ℤ _ _ _ _ _)]
        nth_rw 1 [← abs_eq_self.2 (@zero_le_two ℤ _ _ _ _)]
        rw [← abs_mul, sub_mul, abs_lt]
        constructor <;> linarith only [x.valMinAbs_mem_Ioc.1, x.valMinAbs_mem_Ioc.2, h.2.1, h.2.2]⟩

theorem natAbs_valMinAbs_le {n : ℕ} [NeZero n] (x : ZMod n) : x.valMinAbs.natAbs ≤ n / 2 := by
  rw [Nat.le_div_two_iff_mul_two_le]
  cases' x.valMinAbs.natAbs_eq with h h
  · rw [← h]
    exact x.valMinAbs_mem_Ioc.2
  · rw [← neg_le_neg_iff, ← neg_mul, ← h]
    exact x.valMinAbs_mem_Ioc.1.le

@[simp]
theorem valMinAbs_zero : ∀ n, (0 : ZMod n).valMinAbs = 0
  | 0 => by simp only [valMinAbs_def_zero]
  | n + 1 => by simp only [valMinAbs_def_pos, if_true, Int.ofNat_zero, zero_le, val_zero]

@[simp]
theorem valMinAbs_eq_zero {n : ℕ} (x : ZMod n) : x.valMinAbs = 0 ↔ x = 0 := by
  cases' n with n
  · simp
  rw [← valMinAbs_zero n.succ]
  apply injective_valMinAbs.eq_iff

theorem natCast_natAbs_valMinAbs {n : ℕ} [NeZero n] (a : ZMod n) :
    (a.valMinAbs.natAbs : ZMod n) = if a.val ≤ (n : ℕ) / 2 then a else -a := by
  have : (a.val : ℤ) - n ≤ 0 := by
    erw [sub_nonpos, Int.ofNat_le]
    exact a.val_le
  rw [valMinAbs_def_pos]
  split_ifs
  · rw [Int.natAbs_ofNat, natCast_zmod_val]
  · rw [← Int.cast_natCast, Int.ofNat_natAbs_of_nonpos this, Int.cast_neg, Int.cast_sub,
      Int.cast_natCast, Int.cast_natCast, natCast_self, sub_zero, natCast_zmod_val]

@[deprecated (since := "2024-04-17")]
alias nat_cast_natAbs_valMinAbs := natCast_natAbs_valMinAbs

theorem valMinAbs_neg_of_ne_half {n : ℕ} {a : ZMod n} (ha : 2 * a.val ≠ n) :
    (-a).valMinAbs = -a.valMinAbs := by
  cases' eq_zero_or_neZero n with h h
  · subst h
    rfl
  refine (valMinAbs_spec _ _).2 ⟨?_, ?_, ?_⟩
  · rw [Int.cast_neg, coe_valMinAbs]
  · rw [neg_mul, neg_lt_neg_iff]
    exact a.valMinAbs_mem_Ioc.2.lt_of_ne (mt a.valMinAbs_mul_two_eq_iff.1 ha)
  · linarith only [a.valMinAbs_mem_Ioc.1]

@[simp]
theorem natAbs_valMinAbs_neg {n : ℕ} (a : ZMod n) : (-a).valMinAbs.natAbs = a.valMinAbs.natAbs := by
  by_cases h2a : 2 * a.val = n
  · rw [a.neg_eq_self_iff.2 (Or.inr h2a)]
  · rw [valMinAbs_neg_of_ne_half h2a, Int.natAbs_neg]

theorem val_eq_ite_valMinAbs {n : ℕ} [NeZero n] (a : ZMod n) :
    (a.val : ℤ) = a.valMinAbs + if a.val ≤ n / 2 then 0 else n := by
  rw [valMinAbs_def_pos]
  split_ifs <;> simp [add_zero, sub_add_cancel]

theorem prime_ne_zero (p q : ℕ) [hp : Fact p.Prime] [hq : Fact q.Prime] (hpq : p ≠ q) :
    (q : ZMod p) ≠ 0 := by
  rwa [← Nat.cast_zero, Ne, eq_iff_modEq_nat, Nat.modEq_zero_iff_dvd, ←
    hp.1.coprime_iff_not_dvd, Nat.coprime_primes hp.1 hq.1]

variable {n a : ℕ}

theorem valMinAbs_natAbs_eq_min {n : ℕ} [hpos : NeZero n] (a : ZMod n) :
    a.valMinAbs.natAbs = min a.val (n - a.val) := by
  rw [valMinAbs_def_pos]
  split_ifs with h
  · rw [Int.natAbs_ofNat]
    symm
    apply
      min_eq_left (le_trans h (le_trans (Nat.half_le_of_sub_le_half _) (Nat.sub_le_sub_left h n)))
    rw [Nat.sub_sub_self (Nat.div_le_self _ _)]
  · rw [← Int.natAbs_neg, neg_sub, ← Nat.cast_sub a.val_le]
    symm
    apply
      min_eq_right
        (le_trans (le_trans (Nat.sub_le_sub_left (lt_of_not_ge h) n) (Nat.le_half_of_half_lt_sub _))
          (le_of_not_ge h))
    rw [Nat.sub_sub_self (Nat.div_lt_self (lt_of_le_of_ne' (Nat.zero_le _) hpos.1) one_lt_two)]
    apply Nat.lt_succ_self

theorem valMinAbs_natCast_of_le_half (ha : a ≤ n / 2) : (a : ZMod n).valMinAbs = a := by
  cases n
  · simp
  · simp [valMinAbs_def_pos, val_natCast, Nat.mod_eq_of_lt (ha.trans_lt <| Nat.div_lt_self' _ 0),
      ha]

theorem valMinAbs_natCast_of_half_lt (ha : n / 2 < a) (ha' : a < n) :
    (a : ZMod n).valMinAbs = a - n := by
  cases n
  · cases not_lt_bot ha'
  · simp [valMinAbs_def_pos, val_natCast, Nat.mod_eq_of_lt ha', ha.not_le]

-- Porting note: There was an extraneous `nat_` in the mathlib3 name
@[simp]
theorem valMinAbs_natCast_eq_self [NeZero n] : (a : ZMod n).valMinAbs = a ↔ a ≤ n / 2 := by
  refine ⟨fun ha => ?_, valMinAbs_natCast_of_le_half⟩
  rw [← Int.natAbs_ofNat a, ← ha]
  exact natAbs_valMinAbs_le a

theorem natAbs_min_of_le_div_two (n : ℕ) (x y : ℤ) (he : (x : ZMod n) = y) (hl : x.natAbs ≤ n / 2) :
    x.natAbs ≤ y.natAbs := by
  rw [intCast_eq_intCast_iff_dvd_sub] at he
  obtain ⟨m, he⟩ := he
  rw [sub_eq_iff_eq_add] at he
  subst he
  obtain rfl | hm := eq_or_ne m 0
  · rw [mul_zero, zero_add]
  apply hl.trans
  rw [← add_le_add_iff_right x.natAbs]
  refine le_trans (le_trans ((add_le_add_iff_left _).2 hl) ?_) (Int.natAbs_sub_le _ _)
  rw [add_sub_cancel_right, Int.natAbs_mul, Int.natAbs_ofNat]
  refine le_trans ?_ (Nat.le_mul_of_pos_right _ <| Int.natAbs_pos.2 hm)
  rw [← mul_two]; apply Nat.div_mul_le_self

theorem natAbs_valMinAbs_add_le {n : ℕ} (a b : ZMod n) :
    (a + b).valMinAbs.natAbs ≤ (a.valMinAbs + b.valMinAbs).natAbs := by
  cases' n with n
  · rfl
  apply natAbs_min_of_le_div_two n.succ
  · simp_rw [Int.cast_add, coe_valMinAbs]
  · apply natAbs_valMinAbs_le

variable (p : ℕ) [Fact p.Prime]

private theorem mul_inv_cancel_aux (a : ZMod p) (h : a ≠ 0) : a * a⁻¹ = 1 := by
  obtain ⟨k, rfl⟩ := natCast_zmod_surjective a
  apply coe_mul_inv_eq_one
  apply Nat.Coprime.symm
  rwa [Nat.Prime.coprime_iff_not_dvd Fact.out, ← CharP.cast_eq_zero_iff (ZMod p)]

/-- Field structure on `ZMod p` if `p` is prime. -/
instance instField : Field (ZMod p) where
  mul_inv_cancel := mul_inv_cancel_aux p
  inv_zero := inv_zero p
  nnqsmul := _
  nnqsmul_def := fun q a => rfl
  qsmul := _
  qsmul_def := fun a x => rfl

/-- `ZMod p` is an integral domain when `p` is prime. -/
instance (p : ℕ) [hp : Fact p.Prime] : IsDomain (ZMod p) := by
  -- We need `cases p` here in order to resolve which `CommRing` instance is being used.
  cases p
  · exact (Nat.not_prime_zero hp.out).elim
  exact @Field.isDomain (ZMod _) (inferInstanceAs (Field (ZMod _)))

end ZMod

theorem RingHom.ext_zmod {n : ℕ} {R : Type*} [Semiring R] (f g : ZMod n →+* R) : f = g := by
  ext a
  obtain ⟨k, rfl⟩ := ZMod.intCast_surjective a
  let φ : ℤ →+* R := f.comp (Int.castRingHom (ZMod n))
  let ψ : ℤ →+* R := g.comp (Int.castRingHom (ZMod n))
  show φ k = ψ k
  rw [φ.ext_int ψ]

namespace ZMod

variable {n : ℕ} {R : Type*}

instance subsingleton_ringHom [Semiring R] : Subsingleton (ZMod n →+* R) :=
  ⟨RingHom.ext_zmod⟩

instance subsingleton_ringEquiv [Semiring R] : Subsingleton (ZMod n ≃+* R) :=
  ⟨fun f g => by
    rw [RingEquiv.coe_ringHom_inj_iff]
    apply RingHom.ext_zmod _ _⟩

@[simp]
theorem ringHom_map_cast [Ring R] (f : R →+* ZMod n) (k : ZMod n) : f (cast k) = k := by
  cases n
  · dsimp [ZMod, ZMod.cast] at f k ⊢; simp
  · dsimp [ZMod, ZMod.cast] at f k ⊢
    erw [map_natCast, Fin.cast_val_eq_self]

/-- Any ring homomorphism into `ZMod n` has a right inverse. -/
theorem ringHom_rightInverse [Ring R] (f : R →+* ZMod n) :
    Function.RightInverse (cast : ZMod n → R) f :=
  ringHom_map_cast f

/-- Any ring homomorphism into `ZMod n` is surjective. -/
theorem ringHom_surjective [Ring R] (f : R →+* ZMod n) : Function.Surjective f :=
  (ringHom_rightInverse f).surjective
<<<<<<< HEAD
#align zmod.ring_hom_surjective ZMod.ringHom_surjective
=======
>>>>>>> 99508fb5

@[simp]
lemma castHom_self : ZMod.castHom dvd_rfl (ZMod n) = RingHom.id (ZMod n) :=
  Subsingleton.elim _ _

@[simp]
lemma castHom_comp {m d : ℕ} (hm : n ∣ m) (hd : m ∣ d) :
    (castHom hm (ZMod n)).comp (castHom hd (ZMod m)) = castHom (dvd_trans hm hd) (ZMod n) :=
  RingHom.ext_zmod _ _

section lift

variable (n) {A : Type*} [AddGroup A]

/-- The map from `ZMod n` induced by `f : ℤ →+ A` that maps `n` to `0`. -/
--@[simps] -- Porting note: removed, simplified LHS of `lift_coe` to something worse.
def lift : { f : ℤ →+ A // f n = 0 } ≃ (ZMod n →+ A) :=
  (Equiv.subtypeEquivRight <| by
        intro f
        rw [ker_intCastAddHom]
        constructor
        · rintro hf _ ⟨x, rfl⟩
          simp only [f.map_zsmul, zsmul_zero, f.mem_ker, hf]
        · intro h
          exact h (AddSubgroup.mem_zmultiples _)).trans <|
    (Int.castAddHom (ZMod n)).liftOfRightInverse cast intCast_zmod_cast

variable (f : { f : ℤ →+ A // f n = 0 })

@[simp]
theorem lift_coe (x : ℤ) : lift n f (x : ZMod n) = f.val x :=
  AddMonoidHom.liftOfRightInverse_comp_apply _ _ (fun _ => intCast_zmod_cast _) _ _

theorem lift_castAddHom (x : ℤ) : lift n f (Int.castAddHom (ZMod n) x) = f.1 x :=
  AddMonoidHom.liftOfRightInverse_comp_apply _ _ (fun _ => intCast_zmod_cast _) _ _

@[simp]
theorem lift_comp_coe : ZMod.lift n f ∘ ((↑) : ℤ → _) = f :=
  funext <| lift_coe _ _

@[simp]
theorem lift_comp_castAddHom : (ZMod.lift n f).comp (Int.castAddHom (ZMod n)) = f :=
  AddMonoidHom.ext <| lift_castAddHom _ _

lemma lift_injective {f : {f : ℤ →+ A // f n = 0}} :
    Injective (lift n f) ↔ ∀ m, f.1 m = 0 → (m : ZMod n) = 0 := by
  simp only [← AddMonoidHom.ker_eq_bot_iff, eq_bot_iff, SetLike.le_def,
    ZMod.intCast_surjective.forall, ZMod.lift_coe, AddMonoidHom.mem_ker, AddSubgroup.mem_bot]

end lift

end ZMod

section Module
variable {S G : Type*} [AddCommGroup G] {n : ℕ} [Module (ZMod n) G] [SetLike S G]
  [AddSubgroupClass S G] {K : S} {x : G}

lemma zmod_smul_mem (hx : x ∈ K) : ∀ a : ZMod n, a • x ∈ K := by
  simpa [ZMod.forall, Int.cast_smul_eq_zsmul] using zsmul_mem hx

/-- This cannot be made an instance because of the `[Module (ZMod n) G]` argument and the fact that
`n` only appears in the second argument of `SMulMemClass`, which is an `OutParam`. -/
lemma smulMemClass : SMulMemClass S (ZMod n) G where smul_mem _ _ {_x} hx := zmod_smul_mem hx _

namespace AddSubgroupClass

instance instZModSMul : SMul (ZMod n) K where smul a x := ⟨a • x, zmod_smul_mem x.2 _⟩

@[simp, norm_cast] lemma coe_zmod_smul (a : ZMod n) (x : K) : ↑(a • x) = (a • x : G) := rfl

instance instZModModule : Module (ZMod n) K :=
  Subtype.coe_injective.module _ (AddSubmonoidClass.subtype K) coe_zmod_smul

end AddSubgroupClass
end Module

section AddGroup
variable {α : Type*} [AddGroup α] {n : ℕ}

@[simp]
lemma nsmul_zmod_val_inv_nsmul (hn : (Nat.card α).Coprime n) (a : α) :
    n • (n⁻¹ : ZMod (Nat.card α)).val • a = a := by
  rw [← mul_nsmul', ← mod_natCard_nsmul, ← ZMod.val_natCast, Nat.cast_mul,
    ZMod.mul_val_inv hn.symm, ZMod.val_one_eq_one_mod, mod_natCard_nsmul, one_nsmul]

@[simp]
lemma zmod_val_inv_nsmul_nsmul (hn : (Nat.card α).Coprime n) (a : α) :
    (n⁻¹ : ZMod (Nat.card α)).val • n • a = a := by
  rw [nsmul_left_comm, nsmul_zmod_val_inv_nsmul hn]

end AddGroup

section Group
variable {α : Type*} [Group α] {n : ℕ}

-- TODO: Without the `existing`, `to_additive` chokes on `Inv (ZMod n)`.
@[to_additive (attr := simp) existing nsmul_zmod_val_inv_nsmul]
lemma pow_zmod_val_inv_pow (hn : (Nat.card α).Coprime n) (a : α) :
    (a ^ (n⁻¹ : ZMod (Nat.card α)).val) ^ n = a := by
  rw [← pow_mul', ← pow_mod_natCard, ← ZMod.val_natCast, Nat.cast_mul, ZMod.mul_val_inv hn.symm,
    ZMod.val_one_eq_one_mod, pow_mod_natCard, pow_one]

@[to_additive (attr := simp) existing zmod_val_inv_nsmul_nsmul]
lemma pow_pow_zmod_val_inv (hn : (Nat.card α).Coprime n) (a : α) :
    (a ^ n) ^ (n⁻¹ : ZMod (Nat.card α)).val = a := by rw [pow_right_comm, pow_zmod_val_inv_pow hn]

end Group

open ZMod

/-- The range of `(m * · + k)` on natural numbers is the set of elements `≥ k` in the
residue class of `k` mod `m`. -/
lemma Nat.range_mul_add (m k : ℕ) :
    Set.range (fun n : ℕ ↦ m * n + k) = {n : ℕ | (n : ZMod m) = k ∧ k ≤ n} := by
  ext n
  simp only [Set.mem_range, Set.mem_setOf_eq]
  conv => enter [1, 1, y]; rw [add_comm, eq_comm]
  refine ⟨fun ⟨a, ha⟩ ↦ ⟨?_, le_iff_exists_add.mpr ⟨_, ha⟩⟩, fun ⟨H₁, H₂⟩ ↦ ?_⟩
  · simpa using congr_arg ((↑) : ℕ → ZMod m) ha
  · obtain ⟨a, ha⟩ := le_iff_exists_add.mp H₂
    simp only [ha, Nat.cast_add, add_right_eq_self, ZMod.natCast_zmod_eq_zero_iff_dvd] at H₁
    obtain ⟨b, rfl⟩ := H₁
    exact ⟨b, ha⟩

/-- Equivalence between `ℕ` and `ZMod N × ℕ`, sending `n` to `(n mod N, n / N)`. -/
def Nat.residueClassesEquiv (N : ℕ) [NeZero N] : ℕ ≃ ZMod N × ℕ where
  toFun n := (↑n, n / N)
  invFun p := p.1.val + N * p.2
  left_inv n := by simpa only [val_natCast] using mod_add_div n N
  right_inv p := by
    ext1
    · simp only [add_comm p.1.val, cast_add, cast_mul, natCast_self, zero_mul, natCast_val,
        cast_id', id_eq, zero_add]
    · simp only [add_comm p.1.val, mul_add_div (NeZero.pos _),
        (Nat.div_eq_zero_iff <| (NeZero.pos _)).2 p.1.val_lt, add_zero]

set_option linter.style.longFile 1700<|MERGE_RESOLUTION|>--- conflicted
+++ resolved
@@ -3,14 +3,9 @@
 Released under Apache 2.0 license as described in the file LICENSE.
 Authors: Chris Hughes
 -/
-<<<<<<< HEAD
-import Mathlib.Algebra.CharP.Basic
-import Mathlib.Algebra.Ring.Prod
-=======
 import Mathlib.Algebra.Ring.Prod
 import Mathlib.GroupTheory.GroupAction.SubMulAction
 import Mathlib.GroupTheory.OrderOfElement
->>>>>>> 99508fb5
 import Mathlib.Tactic.FinCases
 import Mathlib.Tactic.Linarith
 import Mathlib.Data.Fintype.Units
@@ -122,20 +117,12 @@
   · simp only [Nat.cast_zero, addOrderOf_zero, Nat.gcd_zero_right,
       Nat.pos_of_ne_zero n0, Nat.div_self]
   rw [← Nat.smul_one_eq_cast, addOrderOf_nsmul' _ a.succ_ne_zero, ZMod.addOrderOf_one]
-<<<<<<< HEAD
-#align zmod.add_order_of_coe ZMod.addOrderOf_coe
-=======
->>>>>>> 99508fb5
 
 /-- This lemma works in the case in which `a ≠ 0`.  The version where
  `ZMod n` is not infinite, i.e. `n ≠ 0`, is `addOrderOf_coe`. -/
 @[simp]
 theorem addOrderOf_coe' {a : ℕ} (n : ℕ) (a0 : a ≠ 0) : addOrderOf (a : ZMod n) = n / n.gcd a := by
   rw [← Nat.smul_one_eq_cast, addOrderOf_nsmul' _ a0, ZMod.addOrderOf_one]
-<<<<<<< HEAD
-#align zmod.add_order_of_coe' ZMod.addOrderOf_coe'
-=======
->>>>>>> 99508fb5
 
 /-- We have that `ringChar (ZMod n) = n`. -/
 theorem ringChar_zmod_n (n : ℕ) : ringChar (ZMod n) = n := by
@@ -672,12 +659,9 @@
   rw [Int.mem_zmultiples_iff, AddMonoidHom.mem_ker, Int.coe_castAddHom,
     intCast_zmod_eq_zero_iff_dvd]
 
-<<<<<<< HEAD
-=======
 @[deprecated (since := "2024-04-17")]
 alias ker_int_castAddHom := ker_intCastAddHom
 
->>>>>>> 99508fb5
 theorem cast_injective_of_le {m n : ℕ} [nzm : NeZero m] (h : m ≤ n) :
     Function.Injective (@cast (ZMod n) _ m) := by
   cases m with
@@ -1384,10 +1368,6 @@
 /-- Any ring homomorphism into `ZMod n` is surjective. -/
 theorem ringHom_surjective [Ring R] (f : R →+* ZMod n) : Function.Surjective f :=
   (ringHom_rightInverse f).surjective
-<<<<<<< HEAD
-#align zmod.ring_hom_surjective ZMod.ringHom_surjective
-=======
->>>>>>> 99508fb5
 
 @[simp]
 lemma castHom_self : ZMod.castHom dvd_rfl (ZMod n) = RingHom.id (ZMod n) :=
