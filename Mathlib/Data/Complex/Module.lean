--- conflicted
+++ resolved
@@ -3,21 +3,11 @@
 Released under Apache 2.0 license as described in the file LICENSE.
 Authors: Alexander Bentkamp, Sébastien Gouëzel, Eric Wieser
 -/
-<<<<<<< HEAD
-import Mathlib.Algebra.CharP.Invertible
-import Mathlib.Algebra.Order.Module.OrderedSMul
-import Mathlib.Data.Complex.Cardinality
-import Mathlib.Data.Fin.VecNotation
-import Mathlib.LinearAlgebra.FiniteDimensional
-
-#align_import data.complex.module from "leanprover-community/mathlib"@"c7bce2818663f456335892ddbdd1809f111a5b72"
-=======
 import Mathlib.Algebra.Algebra.RestrictScalars
 import Mathlib.Algebra.CharP.Invertible
 import Mathlib.Data.Complex.Basic
 import Mathlib.LinearAlgebra.Matrix.ToLin
 import Mathlib.Data.Real.Star
->>>>>>> 59de845a
 
 /-!
 # Complex number as a vector space over `ℝ`
@@ -101,11 +91,7 @@
   zero_smul r := by ext <;> simp [smul_re, smul_im, zero_smul]
 
 -- priority manually adjusted in #11980
-<<<<<<< HEAD
-instance (priority := 95) [CommSemiring R] [Algebra R ℝ] : Algebra R ℂ :=
-=======
 instance (priority := 95) instAlgebraOfReal [CommSemiring R] [Algebra R ℝ] : Algebra R ℂ :=
->>>>>>> 59de845a
   { Complex.ofReal.comp (algebraMap R ℝ) with
     smul := (· • ·)
     smul_def' := fun r x => by ext <;> simp [smul_re, smul_im, Algebra.smul_def]
