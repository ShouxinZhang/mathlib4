--- conflicted
+++ resolved
@@ -218,12 +218,7 @@
 @[simp]
 theorem range_normSq : range normSq = Ici 0 :=
   Subset.antisymm (range_subset_iff.2 normSq_nonneg) fun x hx =>
-<<<<<<< HEAD
     ⟨↑(√x), by rw [normSq_ofReal, Real.mul_self_sqrt hx]⟩
-#align complex.range_norm_sq Complex.range_normSq
-=======
-    ⟨Real.sqrt x, by rw [normSq_ofReal, Real.mul_self_sqrt hx]⟩
->>>>>>> 65b8389e
 
 /-! ### Cauchy sequences -/
 
