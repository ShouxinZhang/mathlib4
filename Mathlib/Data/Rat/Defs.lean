--- conflicted
+++ resolved
@@ -107,12 +107,6 @@
 theorem divInt_ne_zero {a b : ℤ} (b0 : b ≠ 0) : a /. b ≠ 0 ↔ a ≠ 0 :=
   (divInt_eq_zero b0).not
 
-<<<<<<< HEAD
-#align rat.mk_eq Rat.divInt_eq_iff
-#align rat.div_mk_div_cancel_left Rat.divInt_mul_right
-
-=======
->>>>>>> 99508fb5
 -- Porting note: this can move to Batteries
 theorem normalize_eq_mk' (n : Int) (d : Nat) (h : d ≠ 0) (c : Nat.gcd (Int.natAbs n) d = 1) :
     normalize n d h = mk' n d h c := (mk_eq_normalize ..).symm
@@ -152,11 +146,6 @@
     (H : ∀ (n : ℤ) (d : ℕ) (nz red), C (mk' n d nz red)) : C a :=
   numDenCasesOn a fun n d h h' ↦ by rw [← mk_eq_divInt _ _ h.ne' h']; exact H n d h.ne' _
 
-<<<<<<< HEAD
-#align rat.add Rat.add
-
-=======
->>>>>>> 99508fb5
 -- Porting note: there's already an instance for `Add ℚ` is in Batteries.
 
 theorem lift_binop_eq (f : ℚ → ℚ → ℚ) (f₁ : ℤ → ℤ → ℤ → ℤ → ℤ) (f₂ : ℤ → ℤ → ℤ → ℤ → ℤ)
@@ -338,29 +327,7 @@
   add_zero := Rat.add_zero
   add_comm := Rat.add_comm
   add_assoc := Rat.add_assoc
-<<<<<<< HEAD
-  add_left_neg := Rat.add_left_neg
-  mul_one := Rat.mul_one
-  one_mul := Rat.one_mul
-  mul_comm := Rat.mul_comm
-  mul_assoc := Rat.mul_assoc
-  npow n q := q ^ n
-  npow_zero := by intros; apply Rat.ext <;> simp
-  npow_succ n q := by
-    dsimp
-    rw [← q.mk'_num_den, mk'_pow, mk'_mul_mk']
-    · congr
-    · rw [mk'_pow, Int.natAbs_pow]
-      exact q.reduced.pow_left _
-    · rw [mk'_pow]
-      exact q.reduced.pow_right _
-  zero_mul := Rat.zero_mul
-  mul_zero := Rat.mul_zero
-  left_distrib := Rat.mul_add
-  right_distrib := Rat.add_mul
-=======
   neg_add_cancel := Rat.neg_add_cancel
->>>>>>> 99508fb5
   sub_eq_add_neg := Rat.sub_eq_add_neg
   nsmul := nsmulRec
   zsmul := zsmulRec
@@ -491,29 +458,8 @@
 instance canLift : CanLift ℚ ℤ (↑) fun q => q.den = 1 :=
   ⟨fun q hq => ⟨q.num, coe_int_num_of_den_eq_one hq⟩⟩
 
-<<<<<<< HEAD
-theorem natCast_eq_divInt (n : ℕ) : ↑n = n /. 1 := by
-  rw [← Int.cast_natCast, intCast_eq_divInt]
-#align rat.coe_nat_eq_mk Rat.natCast_eq_divInt
-
-@[simp] lemma mul_den_eq_num (q : ℚ) : q * q.den = q.num := by
-  suffices (q.num /. ↑q.den) * (↑q.den /. 1) = q.num /. 1 by
-    conv => pattern (occs := 1) q; (rw [← num_divInt_den q])
-    simp only [intCast_eq_divInt, natCast_eq_divInt, num_divInt_den] at this ⊢; assumption
-  have : (q.den : ℤ) ≠ 0 := mod_cast q.den_ne_zero
-  rw [divInt_mul_divInt _ _ this one_ne_zero, mul_comm (q.den : ℤ) 1, divInt_mul_right this]
-#align rat.mul_denom_eq_num Rat.mul_den_eq_num
-
-@[simp] lemma den_mul_eq_num (q : ℚ) : q.den * q = q.num := by rw [mul_comm, mul_den_eq_num]
-
--- 2024-04-05
-@[deprecated] alias coe_int_eq_divInt := intCast_eq_divInt
-@[deprecated] alias coe_int_div_eq_divInt := intCast_div_eq_divInt
-@[deprecated] alias coe_nat_eq_divInt := natCast_eq_divInt
-=======
 @[deprecated (since := "2024-04-05")] alias coe_int_eq_divInt := intCast_eq_divInt
 @[deprecated (since := "2024-04-05")] alias coe_int_div_eq_divInt := intCast_div_eq_divInt
->>>>>>> 99508fb5
 
 -- Will be subsumed by `Int.coe_inj` after we have defined
 -- `LinearOrderedField ℚ` (which implies characteristic zero).
