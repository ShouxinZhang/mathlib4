--- conflicted
+++ resolved
@@ -4,12 +4,7 @@
 Authors: Johannes Hölzl, Mario Carneiro
 -/
 import Mathlib.Algebra.GroupWithZero.Divisibility
-<<<<<<< HEAD
-import Mathlib.Data.Int.Cast.Lemmas
-import Mathlib.Data.Int.Div
-=======
 import Mathlib.Algebra.Ring.Rat
->>>>>>> 59de845a
 import Mathlib.Data.PNat.Defs
 
 /-!
@@ -24,11 +19,7 @@
 
 theorem num_dvd (a) {b : ℤ} (b0 : b ≠ 0) : (a /. b).num ∣ a := by
   cases' e : a /. b with n d h c
-<<<<<<< HEAD
-  rw [Rat.num_den', divInt_eq_iff b0 (ne_of_gt (Int.natCast_pos.2 (Nat.pos_of_ne_zero h)))] at e
-=======
   rw [Rat.mk'_eq_divInt, divInt_eq_iff b0 (mod_cast h)] at e
->>>>>>> 59de845a
   refine Int.natAbs_dvd.1 <| Int.dvd_natAbs.1 <| Int.natCast_dvd_natCast.2 <|
     c.dvd_of_dvd_mul_right ?_
   have := congr_arg Int.natAbs e
@@ -37,31 +28,18 @@
 theorem den_dvd (a b : ℤ) : ((a /. b).den : ℤ) ∣ b := by
   by_cases b0 : b = 0; · simp [b0]
   cases' e : a /. b with n d h c
-<<<<<<< HEAD
-  rw [num_den', divInt_eq_iff b0 (ne_of_gt (Int.natCast_pos.2 (Nat.pos_of_ne_zero h)))] at e
-  refine' Int.dvd_natAbs.1 <| Int.natCast_dvd_natCast.2 <| c.symm.dvd_of_dvd_mul_left _
-  rw [← Int.natAbs_mul, ← Int.natCast_dvd_natCast, Int.dvd_natAbs, ← e]; simp
-#align rat.denom_dvd Rat.den_dvd
-=======
   rw [mk'_eq_divInt, divInt_eq_iff b0 (ne_of_gt (Int.natCast_pos.2 (Nat.pos_of_ne_zero h)))] at e
   refine Int.dvd_natAbs.1 <| Int.natCast_dvd_natCast.2 <| c.symm.dvd_of_dvd_mul_left ?_
   rw [← Int.natAbs_mul, ← Int.natCast_dvd_natCast, Int.dvd_natAbs, ← e]; simp
->>>>>>> 59de845a
 
 theorem num_den_mk {q : ℚ} {n d : ℤ} (hd : d ≠ 0) (qdf : q = n /. d) :
     ∃ c : ℤ, n = c * q.num ∧ d = c * q.den := by
   obtain rfl | hn := eq_or_ne n 0
   · simp [qdf]
   have : q.num * d = n * ↑q.den := by
-<<<<<<< HEAD
-    refine' (divInt_eq_iff _ hd).mp _
-    · exact Int.natCast_ne_zero.mpr (Rat.den_nz _)
-    · rwa [num_den]
-=======
     refine (divInt_eq_iff ?_ hd).mp ?_
     · exact Int.natCast_ne_zero.mpr (Rat.den_nz _)
     · rwa [num_divInt_den]
->>>>>>> 59de845a
   have hqdn : q.num ∣ n := by
     rw [qdf]
     exact Rat.num_dvd _ hd
@@ -117,11 +95,7 @@
     q + r = (q.num * r.den + q.den * r.num : ℤ) /. (↑q.den * ↑r.den : ℤ) := by
   have hqd : (q.den : ℤ) ≠ 0 := Int.natCast_ne_zero_iff_pos.2 q.den_pos
   have hrd : (r.den : ℤ) ≠ 0 := Int.natCast_ne_zero_iff_pos.2 r.den_pos
-<<<<<<< HEAD
-  conv_lhs => rw [← @num_den q, ← @num_den r, Rat.add_def'' hqd hrd]
-=======
   conv_lhs => rw [← num_divInt_den q, ← num_divInt_den r, divInt_add_divInt _ _ hqd hrd]
->>>>>>> 59de845a
   rw [mul_comm r.num q.den]
 
 
@@ -158,41 +132,21 @@
 theorem mul_num_den' (q r : ℚ) :
     (q * r).num * q.den * r.den = q.num * r.num * (q * r).den := by
   let s := q.num * r.num /. (q.den * r.den : ℤ)
-<<<<<<< HEAD
-  have hs : (q.den * r.den : ℤ) ≠ 0 := Int.natCast_ne_zero_iff_pos.mpr (mul_pos q.pos r.pos)
-=======
   have hs : (q.den * r.den : ℤ) ≠ 0 := Int.natCast_ne_zero_iff_pos.mpr (Nat.mul_pos q.pos r.pos)
->>>>>>> 59de845a
   obtain ⟨c, ⟨c_mul_num, c_mul_den⟩⟩ :=
     exists_eq_mul_div_num_and_eq_mul_div_den (q.num * r.num) hs
   rw [c_mul_num, mul_assoc, mul_comm]
   nth_rw 1 [c_mul_den]
   rw [Int.mul_assoc, Int.mul_assoc, mul_eq_mul_left_iff, or_iff_not_imp_right]
   intro
-<<<<<<< HEAD
-  have h : _ = s :=
-    @mul_def' q.num q.den r.num r.den (Int.natCast_ne_zero_iff_pos.mpr q.pos)
-      (Int.natCast_ne_zero_iff_pos.mpr r.pos)
-  rw [num_den, num_den] at h
-  rw [h]
-  rw [mul_comm]
-  apply Rat.eq_iff_mul_eq_mul.mp
-  rw [← divInt_eq_div]
-#align rat.mul_num_denom' Rat.mul_num_den'
-=======
   have h : _ = s := divInt_mul_divInt q.num r.num (mod_cast q.den_ne_zero) (mod_cast r.den_ne_zero)
   rw [num_divInt_den, num_divInt_den] at h
   rw [h, mul_comm, ← Rat.eq_iff_mul_eq_mul, ← divInt_eq_div]
->>>>>>> 59de845a
 
 theorem add_num_den' (q r : ℚ) :
     (q + r).num * q.den * r.den = (q.num * r.den + r.num * q.den) * (q + r).den := by
   let s := divInt (q.num * r.den + r.num * q.den) (q.den * r.den : ℤ)
-<<<<<<< HEAD
-  have hs : (q.den * r.den : ℤ) ≠ 0 := Int.natCast_ne_zero_iff_pos.mpr (mul_pos q.pos r.pos)
-=======
   have hs : (q.den * r.den : ℤ) ≠ 0 := Int.natCast_ne_zero_iff_pos.mpr (Nat.mul_pos q.pos r.pos)
->>>>>>> 59de845a
   obtain ⟨c, ⟨c_mul_num, c_mul_den⟩⟩ :=
     exists_eq_mul_div_num_and_eq_mul_div_den (q.num * r.den + r.num * q.den) hs
   rw [c_mul_num, mul_assoc, mul_comm]
@@ -201,15 +155,8 @@
   apply mul_eq_mul_left_iff.2
   rw [or_iff_not_imp_right]
   intro
-<<<<<<< HEAD
-  have h : _ = s :=
-    @add_def'' q.num q.den r.num r.den (Int.natCast_ne_zero_iff_pos.mpr q.pos)
-      (Int.natCast_ne_zero_iff_pos.mpr r.pos)
-  rw [num_den, num_den] at h
-=======
   have h : _ = s := divInt_add_divInt q.num r.num (mod_cast q.den_ne_zero) (mod_cast r.den_ne_zero)
   rw [num_divInt_den, num_divInt_den] at h
->>>>>>> 59de845a
   rw [h]
   rw [mul_comm]
   apply Rat.eq_iff_mul_eq_mul.mp
@@ -223,36 +170,8 @@
 end Casts
 
 protected theorem inv_neg (q : ℚ) : (-q)⁻¹ = -q⁻¹ := by
-<<<<<<< HEAD
-  rw [← @num_den q]
-  simp only [Rat.neg_def, Rat.inv_def', eq_self_iff_true, Rat.divInt_neg_den]
-#align rat.inv_neg Rat.inv_neg
-
-@[simp]
-theorem mul_den_eq_num {q : ℚ} : q * q.den = q.num := by
-  suffices (q.num /. ↑q.den) * (↑q.den /. 1) = q.num /. 1 by
-    conv => pattern (occs := 1) q; (rw [← @num_den q])
-    simp only [intCast_eq_divInt, natCast_eq_divInt, num_den] at this ⊢; assumption
-  have : (q.den : ℤ) ≠ 0 := ne_of_gt (mod_cast q.pos)
-  rw [Rat.mul_def' this one_ne_zero, mul_comm (q.den : ℤ) 1, divInt_mul_right this]
-#align rat.mul_denom_eq_num Rat.mul_den_eq_num
-
-theorem den_div_cast_eq_one_iff (m n : ℤ) (hn : n ≠ 0) : ((m : ℚ) / n).den = 1 ↔ n ∣ m := by
-  replace hn : (n : ℚ) ≠ 0 := by rwa [Ne, ← Int.cast_zero, coe_int_inj]
-  constructor
-  · intro h
-    -- Porting note: was `lift (m : ℚ) / n to ℤ using h with k hk`
-    use ((m : ℚ) / n).num
-    have hk := Rat.coe_int_num_of_den_eq_one h
-    simp_rw [eq_div_iff_mul_eq hn, ← Int.cast_mul] at hk
-    rwa [mul_comm, eq_comm, coe_int_inj] at hk
-  · rintro ⟨d, rfl⟩
-    rw [Int.cast_mul, mul_comm, mul_div_cancel_right₀ _ hn, Rat.coe_int_den]
-#align rat.denom_div_cast_eq_one_iff Rat.den_div_cast_eq_one_iff
-=======
   rw [← num_divInt_den q]
   simp only [Rat.neg_divInt, Rat.inv_divInt', eq_self_iff_true, Rat.divInt_neg]
->>>>>>> 59de845a
 
 theorem num_div_eq_of_coprime {a b : ℤ} (hb0 : 0 < b) (h : Nat.Coprime a.natAbs b.natAbs) :
     (a / b : ℚ).num = a := by
@@ -279,55 +198,15 @@
     simp only [Int.cast_zero, Int.zero_div, zero_div, Int.ediv_zero]
   · have : (n : ℚ) ≠ 0 := by rwa [← coe_int_inj] at hn
     simp only [Int.ediv_self hn, Int.cast_one, Ne, not_false_iff, div_self this]
-<<<<<<< HEAD
-#align rat.coe_int_div_self Rat.intCast_div_self
-=======
->>>>>>> 59de845a
 
 @[norm_cast]
 theorem natCast_div_self (n : ℕ) : ((n / n : ℕ) : ℚ) = n / n :=
   intCast_div_self n
-<<<<<<< HEAD
-#align rat.coe_nat_div_self Rat.natCast_div_self
-=======
->>>>>>> 59de845a
 
 theorem intCast_div (a b : ℤ) (h : b ∣ a) : ((a / b : ℤ) : ℚ) = a / b := by
   rcases h with ⟨c, rfl⟩
   rw [mul_comm b, Int.mul_ediv_assoc c (dvd_refl b), Int.cast_mul,
     intCast_div_self, Int.cast_mul, mul_div_assoc]
-<<<<<<< HEAD
-#align rat.coe_int_div Rat.intCast_div
-
-theorem natCast_div (a b : ℕ) (h : b ∣ a) : ((a / b : ℕ) : ℚ) = a / b := by
-  rcases h with ⟨c, rfl⟩
-  simp only [mul_comm b, Nat.mul_div_assoc c (dvd_refl b), Nat.cast_mul, mul_div_assoc,
-    natCast_div_self]
-#align rat.coe_nat_div Rat.natCast_div
-
-theorem inv_intCast_num_of_pos {a : ℤ} (ha0 : 0 < a) : (a : ℚ)⁻¹.num = 1 := by
-  rw [← ofInt_eq_cast, ofInt, mk_eq_divInt, Rat.inv_def', divInt_eq_div, Nat.cast_one]
-  apply num_div_eq_of_coprime ha0
-  rw [Int.natAbs_one]
-  exact Nat.coprime_one_left _
-#align rat.inv_coe_int_num_of_pos Rat.inv_intCast_num_of_pos
-
-theorem inv_natCast_num_of_pos {a : ℕ} (ha0 : 0 < a) : (a : ℚ)⁻¹.num = 1 :=
-  inv_intCast_num_of_pos (mod_cast ha0 : 0 < (a : ℤ))
-#align rat.inv_coe_nat_num_of_pos Rat.inv_natCast_num_of_pos
-
-theorem inv_intCast_den_of_pos {a : ℤ} (ha0 : 0 < a) : ((a : ℚ)⁻¹.den : ℤ) = a := by
-  rw [← ofInt_eq_cast, ofInt, mk_eq_divInt, Rat.inv_def', divInt_eq_div, Nat.cast_one]
-  apply den_div_eq_of_coprime ha0
-  rw [Int.natAbs_one]
-  exact Nat.coprime_one_left _
-#align rat.inv_coe_int_denom_of_pos Rat.inv_intCast_den_of_pos
-
-theorem inv_natCast_den_of_pos {a : ℕ} (ha0 : 0 < a) : (a : ℚ)⁻¹.den = a := by
-  rw [← Int.ofNat_inj, ← Int.cast_natCast a, inv_intCast_den_of_pos]
-  rwa [Nat.cast_pos]
-#align rat.inv_coe_nat_denom_of_pos Rat.inv_natCast_den_of_pos
-=======
 
 theorem natCast_div (a b : ℕ) (h : b ∣ a) : ((a / b : ℕ) : ℚ) = a / b :=
   intCast_div a b (Int.ofNat_dvd.mpr h)
@@ -362,7 +241,6 @@
 theorem inv_natCast_den_of_pos {a : ℕ} (ha0 : 0 < a) : (a : ℚ)⁻¹.den = a := by
   rw [← Int.ofNat_inj, ← Int.cast_natCast a, inv_intCast_den_of_pos]
   rwa [Int.natCast_pos]
->>>>>>> 59de845a
 
 @[simp]
 theorem inv_intCast_num (a : ℤ) : (a : ℚ)⁻¹.num = Int.sign a := by
@@ -372,26 +250,14 @@
     simp [Rat.inv_neg, inv_intCast_num_of_pos lt, (Int.sign_eq_one_iff_pos _).mpr lt]
   · rfl
   · simp [inv_intCast_num_of_pos gt, (Int.sign_eq_one_iff_pos _).mpr gt]
-<<<<<<< HEAD
-#align rat.inv_coe_int_num Rat.inv_intCast_num
-=======
->>>>>>> 59de845a
 
 @[simp]
 theorem inv_natCast_num (a : ℕ) : (a : ℚ)⁻¹.num = Int.sign a :=
   inv_intCast_num a
-<<<<<<< HEAD
-#align rat.inv_coe_nat_num Rat.inv_natCast_num
-
-@[simp]
-theorem inv_ofNat_num (a : ℕ) [a.AtLeastTwo] : (no_index (OfNat.ofNat a : ℚ))⁻¹.num = 1 :=
-  inv_natCast_num_of_pos (NeZero.pos a)
-=======
 
 @[simp]
 theorem inv_ofNat_num (a : ℕ) [a.AtLeastTwo] : (no_index (OfNat.ofNat a : ℚ))⁻¹.num = 1 :=
   inv_natCast_num_of_pos (Nat.pos_of_neZero a)
->>>>>>> 59de845a
 
 @[simp]
 theorem inv_intCast_den (a : ℤ) : (a : ℚ)⁻¹.den = if a = 0 then 1 else a.natAbs := by
@@ -400,41 +266,16 @@
   · obtain ⟨a, rfl⟩ : ∃ b, -b = a := ⟨-a, a.neg_neg⟩
     simp at lt
     rw [if_neg (by omega)]
-<<<<<<< HEAD
-    simp [Rat.inv_neg, inv_intCast_den_of_pos lt, abs_of_pos lt]
-  · rfl
-  · rw [if_neg (by omega)]
-    simp [inv_intCast_den_of_pos gt, abs_of_pos gt]
-#align rat.inv_coe_int_denom Rat.inv_intCast_den
-=======
     simp only [Int.cast_neg, Rat.inv_neg, neg_den, inv_intCast_den_of_pos lt, Int.natAbs_neg]
     exact Int.eq_natAbs_of_zero_le (by omega)
   · rfl
   · rw [if_neg (by omega)]
     simp only [inv_intCast_den_of_pos gt]
     exact Int.eq_natAbs_of_zero_le (by omega)
->>>>>>> 59de845a
 
 @[simp]
 theorem inv_natCast_den (a : ℕ) : (a : ℚ)⁻¹.den = if a = 0 then 1 else a := by
   simpa [-inv_intCast_den, ofInt_eq_cast] using inv_intCast_den a
-<<<<<<< HEAD
-#align rat.inv_coe_nat_denom Rat.inv_natCast_den
-
--- 2024-04-05
-@[deprecated] alias coe_int_div_self := intCast_div_self
-@[deprecated] alias coe_nat_div_self := natCast_div_self
-@[deprecated] alias coe_int_div := intCast_div
-@[deprecated] alias coe_nat_div := natCast_div
-@[deprecated] alias inv_coe_int_num_of_pos := inv_intCast_num_of_pos
-@[deprecated] alias inv_coe_nat_num_of_pos := inv_natCast_num_of_pos
-@[deprecated] alias inv_coe_int_den_of_pos := inv_intCast_den_of_pos
-@[deprecated] alias inv_coe_nat_den_of_pos := inv_natCast_den_of_pos
-@[deprecated] alias inv_coe_int_num := inv_intCast_num
-@[deprecated] alias inv_coe_nat_num := inv_natCast_num
-@[deprecated] alias inv_coe_int_den := inv_intCast_den
-@[deprecated] alias inv_coe_nat_den := inv_natCast_den
-=======
 
 @[deprecated (since := "2024-04-05")] alias coe_int_div_self := intCast_div_self
 @[deprecated (since := "2024-04-05")] alias coe_nat_div_self := natCast_div_self
@@ -448,26 +289,17 @@
 @[deprecated (since := "2024-04-05")] alias inv_coe_nat_num := inv_natCast_num
 @[deprecated (since := "2024-04-05")] alias inv_coe_int_den := inv_intCast_den
 @[deprecated (since := "2024-04-05")] alias inv_coe_nat_den := inv_natCast_den
->>>>>>> 59de845a
 
 @[simp]
 theorem inv_ofNat_den (a : ℕ) [a.AtLeastTwo] :
     (no_index (OfNat.ofNat a : ℚ))⁻¹.den = OfNat.ofNat a :=
-<<<<<<< HEAD
-  inv_natCast_den_of_pos (NeZero.pos a)
-=======
   inv_natCast_den_of_pos (Nat.pos_of_neZero a)
->>>>>>> 59de845a
 
 protected theorem «forall» {p : ℚ → Prop} : (∀ r, p r) ↔ ∀ a b : ℤ, p (a / b) :=
   ⟨fun h _ _ => h _,
    fun h q => by
     have := h q.num q.den
     rwa [Int.cast_natCast, num_div_den q] at this⟩
-<<<<<<< HEAD
-#align rat.forall Rat.forall
-=======
->>>>>>> 59de845a
 
 protected theorem «exists» {p : ℚ → Prop} : (∃ r, p r) ↔ ∃ a b : ℤ, p (a / b) :=
   ⟨fun ⟨r, hr⟩ => ⟨r.num, r.den, by convert hr; convert num_div_den r⟩, fun ⟨a, b, h⟩ => ⟨_, h⟩⟩
