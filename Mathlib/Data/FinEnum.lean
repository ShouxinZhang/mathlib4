/-
Copyright (c) 2019 Simon Hudon. All rights reserved.
Released under Apache 2.0 license as described in the file LICENSE.
Authors: Simon Hudon

! This file was ported from Lean 3 source module data.fin_enum
! leanprover-community/mathlib commit 9003f28797c0664a49e4179487267c494477d853
! Please do not edit these lines, except to modify the commit id
! if you have ported upstream changes.
-/
import Mathlib.Control.Monad.Basic
import Mathlib.Data.Fintype.Basic
import Mathlib.Data.List.ProdSigma
import Mathlib.Data.List.Pi

/-!
Type class for finitely enumerable types. The property is stronger
than `Fintype` in that it assigns each element a rank in a finite
enumeration.
-/


universe u v

open Finset

/- ./././Mathport/Syntax/Translate/Command.lean:379:30:
  infer kinds are unsupported in Lean 4: #[`Equiv] [] -/
/-- `FinEnum α` means that `α` is finite and can be enumerated in some order,
  i.e. `α` has an explicit bijection with `Fin n` for some n. -/
class FinEnum (α : Sort _) where
  /-- `FinEnum.card` is the cardinality of the `FinEnum` -/
  card : ℕ
  /-- `FinEnum.Equiv` states that type `α` is in bijection with `Fin card`,
    the size of the `FinEnum` -/
  equiv : α ≃ Fin card
  [decEq : DecidableEq α]
#align fin_enum FinEnum

attribute [instance 100] FinEnum.decEq

namespace FinEnum

variable {α : Type u} {β : α → Type v}

/-- transport a `FinEnum` instance across an equivalence -/
def ofEquiv (α) {β} [FinEnum α] (h : β ≃ α) : FinEnum β
    where
  card := card α
  equiv := h.trans (equiv)
  decEq := (h.trans (equiv)).decidableEq
#align fin_enum.of_equiv FinEnum.ofEquiv

/-- create a `FinEnum` instance from an exhaustive list without duplicates -/
def ofNodupList [DecidableEq α] (xs : List α) (h : ∀ x : α, x ∈ xs) (h' : List.Nodup xs) : FinEnum α
    where
  card := xs.length
  equiv :=
    ⟨fun x => ⟨xs.indexOf x, by rw [List.indexOf_lt_length]; apply h⟩, fun ⟨i, h⟩ =>
      xs.nthLe _ h, fun x => by simp, fun ⟨i, h⟩ => by
      simp [*]⟩
#align fin_enum.of_nodup_list FinEnum.ofNodupList

/-- create a `FinEnum` instance from an exhaustive list; duplicates are removed -/
def ofList [DecidableEq α] (xs : List α) (h : ∀ x : α, x ∈ xs) : FinEnum α :=
  ofNodupList xs.dedup (by simp [*]) (List.nodup_dedup _)
#align fin_enum.of_list FinEnum.ofList

/-- create an exhaustive list of the values of a given type -/
def toList (α) [FinEnum α] : List α :=
  (List.finRange (card α)).map (equiv).symm
#align fin_enum.to_list FinEnum.toList

open Function

@[simp]
theorem mem_toList [FinEnum α] (x : α) : x ∈ toList α := by
  simp [toList]; exists equiv x; simp
#align fin_enum.mem_to_list FinEnum.mem_toList

@[simp]
theorem nodup_toList [FinEnum α] : List.Nodup (toList α) := by
  simp [toList]; apply List.Nodup.map <;> [apply Equiv.injective; apply List.nodup_finRange]
#align fin_enum.nodup_to_list FinEnum.nodup_toList

/-- create a `FinEnum` instance using a surjection -/
def ofSurjective {β} (f : β → α) [DecidableEq α] [FinEnum β] (h : Surjective f) : FinEnum α :=
  ofList ((toList β).map f) (by intro; simp; exact h _)
#align fin_enum.of_surjective FinEnum.ofSurjective

/-- create a `FinEnum` instance using an injection -/
noncomputable def ofInjective {α β} (f : α → β) [DecidableEq α] [FinEnum β] (h : Injective f) :
    FinEnum α :=
  ofList ((toList β).filterMap (partialInv f))
    (by
      intro x
      simp only [mem_toList, true_and_iff, List.mem_filterMap]
      use f x
      simp only [h, Function.partialInv_left])
#align fin_enum.of_injective FinEnum.ofInjective

instance pempty : FinEnum PEmpty :=
  ofList [] fun x => PEmpty.elim x
#align fin_enum.pempty FinEnum.pempty

instance empty : FinEnum Empty :=
  ofList [] fun x => Empty.elim x
#align fin_enum.empty FinEnum.empty

instance punit : FinEnum PUnit :=
  ofList [PUnit.unit] fun x => by cases x; simp
#align fin_enum.punit FinEnum.punit

/- ./././Mathport/Syntax/Translate/Expr.lean:177:8: unsupported: ambiguous notation -/
instance prod {β} [FinEnum α] [FinEnum β] : FinEnum (α × β) :=
  ofList (toList α ×ˢ toList β) fun x => by cases x; simp
#align fin_enum.prod FinEnum.prod

instance sum {β} [FinEnum α] [FinEnum β] : FinEnum (Sum α β) :=
  ofList ((toList α).map Sum.inl ++ (toList β).map Sum.inr) fun x => by cases x <;> simp
#align fin_enum.sum FinEnum.sum

instance fin {n} : FinEnum (Fin n) :=
  ofList (List.finRange _) (by simp)
#align fin_enum.fin FinEnum.fin

instance Quotient.enum [FinEnum α] (s : Setoid α) [DecidableRel ((· ≈ ·) : α → α → Prop)] :
    FinEnum (Quotient s) :=
  FinEnum.ofSurjective Quotient.mk'' fun x => Quotient.inductionOn x fun x => ⟨x, rfl⟩
#align fin_enum.quotient.enum FinEnum.Quotient.enum

/-- enumerate all finite sets of a given type -/
def Finset.enum [DecidableEq α] : List α → List (Finset α)
  | [] => [∅]
  | x :: xs => do
    let r ← Finset.enum xs
    [r, {x} ∪ r]
#align fin_enum.finset.enum FinEnum.Finset.enum

@[simp]
theorem Finset.mem_enum [DecidableEq α] (s : Finset α) (xs : List α) :
    s ∈ Finset.enum xs ↔ ∀ x ∈ s, x ∈ xs := by
  induction' xs with xs_hd generalizing s <;> simp [*, Finset.enum]
  · simp [Finset.eq_empty_iff_forall_not_mem]
  · constructor
    · rintro ⟨a, h, h'⟩ x hx
      cases' h' with _ h' a b
      · right
        apply h
        subst a
        exact hx
      · simp only [h', mem_union, mem_singleton] at hx ⊢
        cases' hx with hx hx'
        · exact Or.inl hx
        · exact Or.inr (h _ hx')
    · intro h
      exists s \ ({xs_hd} : Finset α)
      simp only [and_imp, mem_sdiff, mem_singleton]
      simp only [or_iff_not_imp_left] at h
      exists h
      by_cases h : xs_hd ∈ s
      · have : {xs_hd} ⊆ s
        simp only [HasSubset.Subset, *, forall_eq, mem_singleton]
        simp only [union_sdiff_of_subset this, or_true_iff, Finset.union_sdiff_of_subset,
          eq_self_iff_true]
      · left
        symm
        simp only [sdiff_eq_self]
        intro a
        simp only [and_imp, mem_inter, mem_singleton]
        rintro h₀ rfl
        exact (h h₀).elim
#align fin_enum.finset.mem_enum FinEnum.Finset.mem_enum

instance Finset.finEnum [FinEnum α] : FinEnum (Finset α) :=
  ofList (Finset.enum (toList α)) (by intro; simp)
#align fin_enum.finset.fin_enum FinEnum.Finset.finEnum

instance Subtype.finEnum [FinEnum α] (p : α → Prop) [DecidablePred p] : FinEnum { x // p x } :=
  ofList ((toList α).filterMap fun x => if h : p x then some ⟨_, h⟩ else none)
    (by rintro ⟨x, h⟩; simp; exists x; simp [*])
#align fin_enum.subtype.fin_enum FinEnum.Subtype.finEnum

instance (β : α → Type v) [FinEnum α] [∀ a, FinEnum (β a)] : FinEnum (Sigma β) :=
  ofList ((toList α).bind fun a => (toList (β a)).map <| Sigma.mk a)
    (by intro x; cases x; simp)

instance PSigma.finEnum [FinEnum α] [∀ a, FinEnum (β a)] : FinEnum (Σ'a, β a) :=
  FinEnum.ofEquiv _ (Equiv.psigmaEquivSigma _)
#align fin_enum.psigma.fin_enum FinEnum.PSigma.finEnum

instance PSigma.finEnumPropLeft {α : Prop} {β : α → Type v} [∀ a, FinEnum (β a)] [Decidable α] :
    FinEnum (Σ'a, β a) :=
  if h : α then ofList ((toList (β h)).map <| PSigma.mk h) fun ⟨a, Ba⟩ => by simp
  else ofList [] fun ⟨a, Ba⟩ => (h a).elim
#align fin_enum.psigma.fin_enum_prop_left FinEnum.PSigma.finEnumPropLeft

instance PSigma.finEnumPropRight {β : α → Prop} [FinEnum α] [∀ a, Decidable (β a)] :
    FinEnum (Σ'a, β a) :=
  FinEnum.ofEquiv { a // β a }
    ⟨fun ⟨x, y⟩ => ⟨x, y⟩, fun ⟨x, y⟩ => ⟨x, y⟩, fun ⟨_, _⟩ => rfl, fun ⟨_, _⟩ => rfl⟩
#align fin_enum.psigma.fin_enum_prop_right FinEnum.PSigma.finEnumPropRight

instance PSigma.finEnumPropProp {α : Prop} {β : α → Prop} [Decidable α] [∀ a, Decidable (β a)] :
    FinEnum (Σ'a, β a) :=
  if h : ∃ a, β a then ofList [⟨h.fst, h.snd⟩] (by rintro ⟨⟩; simp)
  else ofList [] fun a => (h ⟨a.fst, a.snd⟩).elim
#align fin_enum.psigma.fin_enum_prop_prop FinEnum.PSigma.finEnumPropProp

instance (priority := 100) [FinEnum α] : Fintype α where
  elems := univ.map (equiv).symm.toEmbedding
  complete := by intros; simp

end FinEnum

namespace List
variable {α : Type _} [FinEnum α] {β : α → Type _} [∀ a, FinEnum (β a)]
open FinEnum

theorem mem_pi_toList (xs : List α)
    (f : ∀ a, a ∈ xs → β a) : f ∈ pi xs fun x => toList (β x) :=
  (mem_pi _ _).mpr fun _ _ ↦ mem_toList _
#align fin_enum.mem_pi List.mem_pi_toList

/-- enumerate all functions whose domain and range are finitely enumerable -/
def Pi.enum (β : α → Type _) [∀ a, FinEnum (β a)] : List (∀ a, β a) :=
  (pi (toList α) fun x => toList (β x)).map (fun f x => f x (mem_toList _))
#align fin_enum.pi.enum List.Pi.enum

<<<<<<< HEAD
theorem Pi.mem_enum (f : ∀ a, β a) :
    f ∈ Pi.enum β := by simp [Pi.enum] ; refine' ⟨fun a _ => f a, mem_pi_toList _ _, rfl⟩
#align fin_enum.pi.mem_enum List.Pi.mem_enum
=======
theorem pi.mem_enum {β : α → Type (max u v)} [FinEnum α] [∀ a, FinEnum (β a)] (f : ∀ a, β a) :
    f ∈ pi.enum.{u, v} β := by simp [pi.enum]; refine' ⟨fun a _ => f a, mem_pi _ _, rfl⟩
#align fin_enum.pi.mem_enum FinEnum.pi.mem_enum
>>>>>>> 26d0eab4

instance Pi.finEnum : FinEnum (∀ a, β a) :=
  ofList (Pi.enum _) fun _ => Pi.mem_enum _
#align fin_enum.pi.fin_enum List.Pi.finEnum

instance pfunFinEnum (p : Prop) [Decidable p] (α : p → Type) [∀ hp, FinEnum (α hp)] :
    FinEnum (∀ hp : p, α hp) :=
  if hp : p then
<<<<<<< HEAD
    ofList ((toList (α hp)).map fun x _ => x) (by intro x ; simp ; exact ⟨x hp, rfl⟩)
  else ofList [fun hp' => (hp hp').elim] (by intro ; simp ; ext hp' ; cases hp hp')
#align fin_enum.pfun_fin_enum List.pfunFinEnum
=======
    ofList ((toList (α hp)).map fun x _ => x) (by intro x; simp; exact ⟨x hp, rfl⟩)
  else ofList [fun hp' => (hp hp').elim] (by intro; simp; ext hp'; cases hp hp')
#align fin_enum.pfun_fin_enum FinEnum.pfunFinEnum
>>>>>>> 26d0eab4

end List<|MERGE_RESOLUTION|>--- conflicted
+++ resolved
@@ -227,15 +227,9 @@
   (pi (toList α) fun x => toList (β x)).map (fun f x => f x (mem_toList _))
 #align fin_enum.pi.enum List.Pi.enum
 
-<<<<<<< HEAD
 theorem Pi.mem_enum (f : ∀ a, β a) :
-    f ∈ Pi.enum β := by simp [Pi.enum] ; refine' ⟨fun a _ => f a, mem_pi_toList _ _, rfl⟩
+    f ∈ Pi.enum β := by simp [Pi.enum]; refine' ⟨fun a _ => f a, mem_pi_toList _ _, rfl⟩
 #align fin_enum.pi.mem_enum List.Pi.mem_enum
-=======
-theorem pi.mem_enum {β : α → Type (max u v)} [FinEnum α] [∀ a, FinEnum (β a)] (f : ∀ a, β a) :
-    f ∈ pi.enum.{u, v} β := by simp [pi.enum]; refine' ⟨fun a _ => f a, mem_pi _ _, rfl⟩
-#align fin_enum.pi.mem_enum FinEnum.pi.mem_enum
->>>>>>> 26d0eab4
 
 instance Pi.finEnum : FinEnum (∀ a, β a) :=
   ofList (Pi.enum _) fun _ => Pi.mem_enum _
@@ -244,14 +238,8 @@
 instance pfunFinEnum (p : Prop) [Decidable p] (α : p → Type) [∀ hp, FinEnum (α hp)] :
     FinEnum (∀ hp : p, α hp) :=
   if hp : p then
-<<<<<<< HEAD
-    ofList ((toList (α hp)).map fun x _ => x) (by intro x ; simp ; exact ⟨x hp, rfl⟩)
-  else ofList [fun hp' => (hp hp').elim] (by intro ; simp ; ext hp' ; cases hp hp')
-#align fin_enum.pfun_fin_enum List.pfunFinEnum
-=======
     ofList ((toList (α hp)).map fun x _ => x) (by intro x; simp; exact ⟨x hp, rfl⟩)
   else ofList [fun hp' => (hp hp').elim] (by intro; simp; ext hp'; cases hp hp')
-#align fin_enum.pfun_fin_enum FinEnum.pfunFinEnum
->>>>>>> 26d0eab4
+#align fin_enum.pfun_fin_enum List.pfunFinEnum
 
 end List