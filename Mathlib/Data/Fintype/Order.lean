--- conflicted
+++ resolved
@@ -93,13 +93,8 @@
 
 -- See note [reducible non-instances]
 /-- A finite bounded distributive lattice is completely distributive. -/
-<<<<<<< HEAD
-noncomputable abbrev toCompleteDistribLattice [DistribLattice α] [BoundedOrder α] :
-    CompleteDistribLattice α where
-=======
 noncomputable abbrev toCompleteDistribLatticeMinimalAxioms [DistribLattice α] [BoundedOrder α] :
     CompleteDistribLattice.MinimalAxioms α where
->>>>>>> 99508fb5
   __ := toCompleteLattice α
   iInf_sup_le_sup_sInf := fun a s => by
     convert (Finset.inf_sup_distrib_left s.toFinset id a).ge using 1
@@ -121,12 +116,7 @@
 /-- A finite bounded linear order is complete. -/
 noncomputable abbrev toCompleteLinearOrder
     [LinearOrder α] [BoundedOrder α] : CompleteLinearOrder α :=
-<<<<<<< HEAD
-  { toCompleteLattice α, ‹LinearOrder α› with }
-#align fintype.to_complete_linear_order Fintype.toCompleteLinearOrder
-=======
   { toCompleteLattice α, ‹LinearOrder α›, LinearOrder.toBiheytingAlgebra with }
->>>>>>> 99508fb5
 
 -- See note [reducible non-instances]
 /-- A finite boolean algebra is complete. -/
@@ -156,15 +146,9 @@
 /-- A nonempty finite linear order is complete. If the linear order is already a `BoundedOrder`,
 then use `Fintype.toCompleteLinearOrder` instead, as this gives definitional equality for `⊥` and
 `⊤`. -/
-<<<<<<< HEAD
-noncomputable abbrev toCompleteLinearOrderOfNonempty [LinearOrder α] : CompleteLinearOrder α :=
-  { toCompleteLatticeOfNonempty α, ‹LinearOrder α› with }
-#align fintype.to_complete_linear_order_of_nonempty Fintype.toCompleteLinearOrderOfNonempty
-=======
 noncomputable abbrev toCompleteLinearOrderOfNonempty [LinearOrder α] : CompleteLinearOrder α := by
   let _ := toBoundedOrder α
   exact { toCompleteLatticeOfNonempty α, ‹LinearOrder α›, LinearOrder.toBiheytingAlgebra with }
->>>>>>> 99508fb5
 
 end Nonempty
 
