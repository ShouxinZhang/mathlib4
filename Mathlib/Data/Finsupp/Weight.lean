--- conflicted
+++ resolved
@@ -234,7 +234,6 @@
     simp only [mem_support_iff, single_eq_same, ne_eq, Decidable.not_not] at ha
     rw [single_eq_same, ha]
 
-<<<<<<< HEAD
 @[simp]
 theorem degree_zero {N : Type*} [AddCommMonoid N] : degree (0 : σ →₀ N) = 0 := by
   simp only [degree]
@@ -242,8 +241,6 @@
   intro _ _
   simp only [coe_zero, Pi.zero_apply]
 
-=======
->>>>>>> e52bfb49
 lemma degree_eq_zero_iff (d : σ →₀ ℕ) : degree d = 0 ↔ d = 0 := by
   simp only [degree, Finset.sum_eq_zero_iff, Finsupp.mem_support_iff, ne_eq, Decidable.not_imp_self,
     DFunLike.ext_iff, Finsupp.coe_zero, Pi.zero_apply]
