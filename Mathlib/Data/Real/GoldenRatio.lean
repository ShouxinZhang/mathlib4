--- conflicted
+++ resolved
@@ -28,17 +28,9 @@
 
 /-- The golden ratio `φ := (1 + √5)/2`. -/
 abbrev goldenRatio : ℝ := (1 + √5) / 2
-<<<<<<< HEAD
-#align golden_ratio goldenRatio
 
 /-- The conjugate of the golden ratio `ψ := (1 - √5)/2`. -/
 abbrev goldenConj : ℝ := (1 - √5) / 2
-#align golden_conj goldenConj
-=======
-
-/-- The conjugate of the golden ratio `ψ := (1 - √5)/2`. -/
-abbrev goldenConj : ℝ := (1 - √5) / 2
->>>>>>> 99508fb5
 
 @[inherit_doc goldenRatio] scoped[goldenRatio] notation "φ" => goldenRatio
 @[inherit_doc goldenConj] scoped[goldenRatio] notation "ψ" => goldenConj
