/-
Copyright (c) 2020 Mario Carneiro. All rights reserved.
Released under Apache 2.0 license as described in the file LICENSE.
Authors: Mario Carneiro, Floris van Doorn, Yury Kudryashov
-/
import Mathlib.Algebra.Star.Order
import Mathlib.Topology.Instances.NNReal
import Mathlib.Topology.Order.MonotoneContinuity

#align_import data.real.sqrt from "leanprover-community/mathlib"@"31c24aa72e7b3e5ed97a8412470e904f82b81004"

/-!
# Square root of a real number

In this file we define

* `NNReal.sqrt` to be the square root of a nonnegative real number.
* `Real.sqrt` to be the square root of a real number, defined to be zero on negative numbers.

Then we prove some basic properties of these functions.

## Implementation notes

We define `NNReal.sqrt` as the noncomputable inverse to the function `x ↦ x * x`. We use general
theory of inverses of strictly monotone functions to prove that `NNReal.sqrt x` exists. As a side
effect, `NNReal.sqrt` is a bundled `OrderIso`, so for `NNReal` numbers we get continuity as well as
theorems like `NNReal.sqrt x ≤ y ↔ x ≤ y * y` for free.

Then we define `Real.sqrt x` to be `NNReal.sqrt (Real.toNNReal x)`.

## Tags

square root
-/

open Set Filter
open scoped Filter NNReal Topology

namespace NNReal

variable {x y : ℝ≥0}

/-- Square root of a nonnegative real number. -/
-- Porting note: was @[pp_nodot]
noncomputable def sqrt : ℝ≥0 ≃o ℝ≥0 :=
  OrderIso.symm <| powOrderIso 2 two_ne_zero
#align nnreal.sqrt NNReal.sqrt

@[simp] lemma sq_sqrt (x : ℝ≥0) : sqrt x ^ 2 = x := sqrt.symm_apply_apply _
#align nnreal.sq_sqrt NNReal.sq_sqrt

@[simp] lemma sqrt_sq (x : ℝ≥0) : sqrt (x ^ 2) = x := sqrt.apply_symm_apply _
#align nnreal.sqrt_sq NNReal.sqrt_sq

@[simp] lemma mul_self_sqrt (x : ℝ≥0) : sqrt x * sqrt x = x := by rw [← sq, sq_sqrt]
#align nnreal.mul_self_sqrt NNReal.mul_self_sqrt

@[simp] lemma sqrt_mul_self (x : ℝ≥0) : sqrt (x * x) = x := by rw [← sq, sqrt_sq]
#align nnreal.sqrt_mul_self NNReal.sqrt_mul_self

lemma sqrt_le_sqrt : sqrt x ≤ sqrt y ↔ x ≤ y := sqrt.le_iff_le
#align nnreal.sqrt_le_sqrt_iff NNReal.sqrt_le_sqrt

lemma sqrt_lt_sqrt : sqrt x < sqrt y ↔ x < y := sqrt.lt_iff_lt
#align nnreal.sqrt_lt_sqrt_iff NNReal.sqrt_lt_sqrt

lemma sqrt_eq_iff_eq_sq : sqrt x = y ↔ x = y ^ 2 := sqrt.toEquiv.apply_eq_iff_eq_symm_apply
#align nnreal.sqrt_eq_iff_sq_eq NNReal.sqrt_eq_iff_eq_sq

lemma sqrt_le_iff_le_sq : sqrt x ≤ y ↔ x ≤ y ^ 2 := sqrt.to_galoisConnection _ _
#align nnreal.sqrt_le_iff NNReal.sqrt_le_iff_le_sq

lemma le_sqrt_iff_sq_le : x ≤ sqrt y ↔ x ^ 2 ≤ y := (sqrt.symm.to_galoisConnection _ _).symm
#align nnreal.le_sqrt_iff NNReal.le_sqrt_iff_sq_le

-- 2024-02-14
@[deprecated] alias sqrt_le_sqrt_iff := sqrt_le_sqrt
@[deprecated] alias sqrt_lt_sqrt_iff := sqrt_lt_sqrt
@[deprecated] alias sqrt_le_iff := sqrt_le_iff_le_sq
@[deprecated] alias le_sqrt_iff := le_sqrt_iff_sq_le
@[deprecated] alias sqrt_eq_iff_sq_eq := sqrt_eq_iff_eq_sq

@[simp] lemma sqrt_eq_zero : sqrt x = 0 ↔ x = 0 := by simp [sqrt_eq_iff_eq_sq]
#align nnreal.sqrt_eq_zero NNReal.sqrt_eq_zero

@[simp] lemma sqrt_eq_one : sqrt x = 1 ↔ x = 1 := by simp [sqrt_eq_iff_eq_sq]

@[simp] lemma sqrt_zero : sqrt 0 = 0 := by simp
#align nnreal.sqrt_zero NNReal.sqrt_zero

@[simp] lemma sqrt_one : sqrt 1 = 1 := by simp
#align nnreal.sqrt_one NNReal.sqrt_one

@[simp] lemma sqrt_le_one : sqrt x ≤ 1 ↔ x ≤ 1 := by rw [← sqrt_one, sqrt_le_sqrt, sqrt_one]
@[simp] lemma one_le_sqrt : 1 ≤ sqrt x ↔ 1 ≤ x := by rw [← sqrt_one, sqrt_le_sqrt, sqrt_one]

theorem sqrt_mul (x y : ℝ≥0) : sqrt (x * y) = sqrt x * sqrt y := by
  rw [sqrt_eq_iff_eq_sq, mul_pow, sq_sqrt, sq_sqrt]
#align nnreal.sqrt_mul NNReal.sqrt_mul

/-- `NNReal.sqrt` as a `MonoidWithZeroHom`. -/
noncomputable def sqrtHom : ℝ≥0 →*₀ ℝ≥0 :=
  ⟨⟨sqrt, sqrt_zero⟩, sqrt_one, sqrt_mul⟩
#align nnreal.sqrt_hom NNReal.sqrtHom

theorem sqrt_inv (x : ℝ≥0) : sqrt x⁻¹ = (sqrt x)⁻¹ :=
  map_inv₀ sqrtHom x
#align nnreal.sqrt_inv NNReal.sqrt_inv

theorem sqrt_div (x y : ℝ≥0) : sqrt (x / y) = sqrt x / sqrt y :=
  map_div₀ sqrtHom x y
#align nnreal.sqrt_div NNReal.sqrt_div

@[continuity, fun_prop]
theorem continuous_sqrt : Continuous sqrt := sqrt.continuous
#align nnreal.continuous_sqrt NNReal.continuous_sqrt

@[simp] theorem sqrt_pos : 0 < sqrt x ↔ 0 < x := by simp [pos_iff_ne_zero]

alias ⟨_, sqrt_pos_of_pos⟩ := sqrt_pos

end NNReal

namespace Real

/-- The square root of a real number. This returns 0 for negative inputs.

This has notation `√x`. Note that `√x⁻¹` is parsed as `√(x⁻¹)`. -/
noncomputable def sqrt (x : ℝ) : ℝ :=
  NNReal.sqrt (Real.toNNReal x)
#align real.sqrt Real.sqrt

-- TODO: replace this with a typeclass
@[inherit_doc]
prefix:max "√" => Real.sqrt

/- quotient.lift_on x
  (λ f, mk ⟨sqrt_aux f, (sqrt_aux_converges f).fst⟩)
  (λ f g e, begin
    rcases sqrt_aux_converges f with ⟨hf, x, x0, xf, xs⟩,
    rcases sqrt_aux_converges g with ⟨hg, y, y0, yg, ys⟩,
    refine xs.trans (eq.trans _ ys.symm),
    rw [← @mul_self_inj_of_nonneg ℝ _ x y x0 y0, xf, yg],
    congr' 1, exact quotient.sound e
  end)-/
variable {x y : ℝ}

@[simp, norm_cast]
theorem coe_sqrt {x : ℝ≥0} : (NNReal.sqrt x : ℝ) = √(x : ℝ) := by
  rw [Real.sqrt, Real.toNNReal_coe]
#align real.coe_sqrt Real.coe_sqrt

<<<<<<< HEAD
@[continuity, fun_prop]
theorem continuous_sqrt : Continuous sqrt :=
=======
@[continuity]
theorem continuous_sqrt : Continuous (√· : ℝ → ℝ) :=
>>>>>>> cc768630
  NNReal.continuous_coe.comp <| NNReal.continuous_sqrt.comp continuous_real_toNNReal
#align real.continuous_sqrt Real.continuous_sqrt

theorem sqrt_eq_zero_of_nonpos (h : x ≤ 0) : sqrt x = 0 := by simp [sqrt, Real.toNNReal_eq_zero.2 h]
#align real.sqrt_eq_zero_of_nonpos Real.sqrt_eq_zero_of_nonpos

theorem sqrt_nonneg (x : ℝ) : 0 ≤ √x :=
  NNReal.coe_nonneg _
#align real.sqrt_nonneg Real.sqrt_nonneg

@[simp]
theorem mul_self_sqrt (h : 0 ≤ x) : √x * √x = x := by
  rw [Real.sqrt, ← NNReal.coe_mul, NNReal.mul_self_sqrt, Real.coe_toNNReal _ h]
#align real.mul_self_sqrt Real.mul_self_sqrt

@[simp]
theorem sqrt_mul_self (h : 0 ≤ x) : √(x * x) = x :=
  (mul_self_inj_of_nonneg (sqrt_nonneg _) h).1 (mul_self_sqrt (mul_self_nonneg _))
#align real.sqrt_mul_self Real.sqrt_mul_self

theorem sqrt_eq_cases : √x = y ↔ y * y = x ∧ 0 ≤ y ∨ x < 0 ∧ y = 0 := by
  constructor
  · rintro rfl
    rcases le_or_lt 0 x with hle | hlt
    · exact Or.inl ⟨mul_self_sqrt hle, sqrt_nonneg x⟩
    · exact Or.inr ⟨hlt, sqrt_eq_zero_of_nonpos hlt.le⟩
  · rintro (⟨rfl, hy⟩ | ⟨hx, rfl⟩)
    exacts [sqrt_mul_self hy, sqrt_eq_zero_of_nonpos hx.le]
#align real.sqrt_eq_cases Real.sqrt_eq_cases

theorem sqrt_eq_iff_mul_self_eq (hx : 0 ≤ x) (hy : 0 ≤ y) : √x = y ↔ y * y = x :=
  ⟨fun h => by rw [← h, mul_self_sqrt hx], fun h => by rw [← h, sqrt_mul_self hy]⟩
#align real.sqrt_eq_iff_mul_self_eq Real.sqrt_eq_iff_mul_self_eq

theorem sqrt_eq_iff_mul_self_eq_of_pos (h : 0 < y) : √x = y ↔ y * y = x := by
  simp [sqrt_eq_cases, h.ne', h.le]
#align real.sqrt_eq_iff_mul_self_eq_of_pos Real.sqrt_eq_iff_mul_self_eq_of_pos

@[simp]
theorem sqrt_eq_one : √x = 1 ↔ x = 1 :=
  calc
    √x = 1 ↔ 1 * 1 = x := sqrt_eq_iff_mul_self_eq_of_pos zero_lt_one
    _ ↔ x = 1 := by rw [eq_comm, mul_one]
#align real.sqrt_eq_one Real.sqrt_eq_one

@[simp]
theorem sq_sqrt (h : 0 ≤ x) : √x ^ 2 = x := by rw [sq, mul_self_sqrt h]
#align real.sq_sqrt Real.sq_sqrt

@[simp]
theorem sqrt_sq (h : 0 ≤ x) : √(x ^ 2) = x := by rw [sq, sqrt_mul_self h]
#align real.sqrt_sq Real.sqrt_sq

theorem sqrt_eq_iff_sq_eq (hx : 0 ≤ x) (hy : 0 ≤ y) : √x = y ↔ y ^ 2 = x := by
  rw [sq, sqrt_eq_iff_mul_self_eq hx hy]
#align real.sqrt_eq_iff_sq_eq Real.sqrt_eq_iff_sq_eq

theorem sqrt_mul_self_eq_abs (x : ℝ) : √(x * x) = |x| := by
  rw [← abs_mul_abs_self x, sqrt_mul_self (abs_nonneg _)]
#align real.sqrt_mul_self_eq_abs Real.sqrt_mul_self_eq_abs

theorem sqrt_sq_eq_abs (x : ℝ) : √(x ^ 2) = |x| := by rw [sq, sqrt_mul_self_eq_abs]
#align real.sqrt_sq_eq_abs Real.sqrt_sq_eq_abs

@[simp]
theorem sqrt_zero : √0 = 0 := by simp [Real.sqrt]
#align real.sqrt_zero Real.sqrt_zero

@[simp]
theorem sqrt_one : √1 = 1 := by simp [Real.sqrt]
#align real.sqrt_one Real.sqrt_one

@[simp]
theorem sqrt_le_sqrt_iff (hy : 0 ≤ y) : √x ≤ √y ↔ x ≤ y := by
  rw [Real.sqrt, Real.sqrt, NNReal.coe_le_coe, NNReal.sqrt_le_sqrt, toNNReal_le_toNNReal_iff hy]
#align real.sqrt_le_sqrt_iff Real.sqrt_le_sqrt_iff

@[simp]
theorem sqrt_lt_sqrt_iff (hx : 0 ≤ x) : √x < √y ↔ x < y :=
  lt_iff_lt_of_le_iff_le (sqrt_le_sqrt_iff hx)
#align real.sqrt_lt_sqrt_iff Real.sqrt_lt_sqrt_iff

theorem sqrt_lt_sqrt_iff_of_pos (hy : 0 < y) : √x < √y ↔ x < y := by
  rw [Real.sqrt, Real.sqrt, NNReal.coe_lt_coe, NNReal.sqrt_lt_sqrt, toNNReal_lt_toNNReal_iff hy]
#align real.sqrt_lt_sqrt_iff_of_pos Real.sqrt_lt_sqrt_iff_of_pos

@[gcongr]
theorem sqrt_le_sqrt (h : x ≤ y) : √x ≤ √y := by
  rw [Real.sqrt, Real.sqrt, NNReal.coe_le_coe, NNReal.sqrt_le_sqrt]
  exact toNNReal_le_toNNReal h
#align real.sqrt_le_sqrt Real.sqrt_le_sqrt

@[gcongr]
theorem sqrt_lt_sqrt (hx : 0 ≤ x) (h : x < y) : √x < √y :=
  (sqrt_lt_sqrt_iff hx).2 h
#align real.sqrt_lt_sqrt Real.sqrt_lt_sqrt

theorem sqrt_le_left (hy : 0 ≤ y) : √x ≤ y ↔ x ≤ y ^ 2 := by
  rw [sqrt, ← Real.le_toNNReal_iff_coe_le hy, NNReal.sqrt_le_iff_le_sq, sq, ← Real.toNNReal_mul hy,
    Real.toNNReal_le_toNNReal_iff (mul_self_nonneg y), sq]
#align real.sqrt_le_left Real.sqrt_le_left

theorem sqrt_le_iff : √x ≤ y ↔ 0 ≤ y ∧ x ≤ y ^ 2 := by
  rw [← and_iff_right_of_imp fun h => (sqrt_nonneg x).trans h, and_congr_right_iff]
  exact sqrt_le_left
#align real.sqrt_le_iff Real.sqrt_le_iff

theorem sqrt_lt (hx : 0 ≤ x) (hy : 0 ≤ y) : √x < y ↔ x < y ^ 2 := by
  rw [← sqrt_lt_sqrt_iff hx, sqrt_sq hy]
#align real.sqrt_lt Real.sqrt_lt

theorem sqrt_lt' (hy : 0 < y) : √x < y ↔ x < y ^ 2 := by
  rw [← sqrt_lt_sqrt_iff_of_pos (pow_pos hy _), sqrt_sq hy.le]
#align real.sqrt_lt' Real.sqrt_lt'

/-- Note: if you want to conclude `x ≤ √y`, then use `Real.le_sqrt_of_sq_le`.
If you have `x > 0`, consider using `Real.le_sqrt'` -/
theorem le_sqrt (hx : 0 ≤ x) (hy : 0 ≤ y) : x ≤ √y ↔ x ^ 2 ≤ y :=
  le_iff_le_iff_lt_iff_lt.2 <| sqrt_lt hy hx
#align real.le_sqrt Real.le_sqrt

theorem le_sqrt' (hx : 0 < x) : x ≤ √y ↔ x ^ 2 ≤ y :=
  le_iff_le_iff_lt_iff_lt.2 <| sqrt_lt' hx
#align real.le_sqrt' Real.le_sqrt'

theorem abs_le_sqrt (h : x ^ 2 ≤ y) : |x| ≤ √y := by
  rw [← sqrt_sq_eq_abs]; exact sqrt_le_sqrt h
#align real.abs_le_sqrt Real.abs_le_sqrt

theorem sq_le (h : 0 ≤ y) : x ^ 2 ≤ y ↔ -√y ≤ x ∧ x ≤ √y := by
  constructor
  · simpa only [abs_le] using abs_le_sqrt
  · rw [← abs_le, ← sq_abs]
    exact (le_sqrt (abs_nonneg x) h).mp
#align real.sq_le Real.sq_le

theorem neg_sqrt_le_of_sq_le (h : x ^ 2 ≤ y) : -√y ≤ x :=
  ((sq_le ((sq_nonneg x).trans h)).mp h).1
#align real.neg_sqrt_le_of_sq_le Real.neg_sqrt_le_of_sq_le

theorem le_sqrt_of_sq_le (h : x ^ 2 ≤ y) : x ≤ √y :=
  ((sq_le ((sq_nonneg x).trans h)).mp h).2
#align real.le_sqrt_of_sq_le Real.le_sqrt_of_sq_le

@[simp]
theorem sqrt_inj (hx : 0 ≤ x) (hy : 0 ≤ y) : √x = √y ↔ x = y := by
  simp [le_antisymm_iff, hx, hy]
#align real.sqrt_inj Real.sqrt_inj

@[simp]
theorem sqrt_eq_zero (h : 0 ≤ x) : √x = 0 ↔ x = 0 := by simpa using sqrt_inj h le_rfl
#align real.sqrt_eq_zero Real.sqrt_eq_zero

theorem sqrt_eq_zero' : √x = 0 ↔ x ≤ 0 := by
  rw [sqrt, NNReal.coe_eq_zero, NNReal.sqrt_eq_zero, Real.toNNReal_eq_zero]
#align real.sqrt_eq_zero' Real.sqrt_eq_zero'

theorem sqrt_ne_zero (h : 0 ≤ x) : √x ≠ 0 ↔ x ≠ 0 := by rw [not_iff_not, sqrt_eq_zero h]
#align real.sqrt_ne_zero Real.sqrt_ne_zero

theorem sqrt_ne_zero' : √x ≠ 0 ↔ 0 < x := by rw [← not_le, not_iff_not, sqrt_eq_zero']
#align real.sqrt_ne_zero' Real.sqrt_ne_zero'

@[simp]
theorem sqrt_pos : 0 < √x ↔ 0 < x :=
  lt_iff_lt_of_le_iff_le (Iff.trans (by simp [le_antisymm_iff, sqrt_nonneg]) sqrt_eq_zero')
#align real.sqrt_pos Real.sqrt_pos

alias ⟨_, sqrt_pos_of_pos⟩ := sqrt_pos
#align real.sqrt_pos_of_pos Real.sqrt_pos_of_pos

lemma sqrt_le_sqrt_iff' (hx : 0 < x) : √x ≤ √y ↔ x ≤ y := by
  obtain hy | hy := le_total y 0
  · exact iff_of_false ((sqrt_eq_zero_of_nonpos hy).trans_lt $ sqrt_pos.2 hx).not_le
      (hy.trans_lt hx).not_le
  · exact sqrt_le_sqrt_iff hy

@[simp] lemma one_le_sqrt : 1 ≤ √x ↔ 1 ≤ x := by
  rw [← sqrt_one, sqrt_le_sqrt_iff' zero_lt_one, sqrt_one]

@[simp] lemma sqrt_le_one : √x ≤ 1 ↔ x ≤ 1 := by
  rw [← sqrt_one, sqrt_le_sqrt_iff zero_le_one, sqrt_one]

end Real

namespace Mathlib.Meta.Positivity

open Lean Meta Qq Function

/-- Extension for the `positivity` tactic: a square root of a strictly positive nonnegative real is
positive. -/
@[positivity NNReal.sqrt _]
def evalNNRealSqrt : PositivityExt where eval {u α} _zα _pα e := do
  match u, α, e with
  | 0, ~q(NNReal), ~q(NNReal.sqrt $a) =>
    let ra ← core  q(inferInstance) q(inferInstance) a
    assertInstancesCommute
    match ra with
    | .positive pa => pure (.positive q(NNReal.sqrt_pos_of_pos $pa))
    | _ => failure -- this case is dealt with by generic nonnegativity of nnreals
  | _, _, _ => throwError "not NNReal.sqrt"

/-- Extension for the `positivity` tactic: a square root is nonnegative, and is strictly positive if
its input is. -/
@[positivity √ _]
def evalSqrt : PositivityExt where eval {u α} _zα _pα e := do
  match u, α, e with
  | 0, ~q(ℝ), ~q(√$a) =>
    let ra ← catchNone <| core q(inferInstance) q(inferInstance) a
    assertInstancesCommute
    match ra with
    | .positive pa => pure (.positive q(Real.sqrt_pos_of_pos $pa))
    | _ => pure (.nonnegative q(Real.sqrt_nonneg $a))
  | _, _, _ => throwError "not Real.sqrt"

end Mathlib.Meta.Positivity

namespace Real

variable {x y : ℝ}

@[simp]
theorem sqrt_mul {x : ℝ} (hx : 0 ≤ x) (y : ℝ) : √(x * y) = √x * √y := by
  simp_rw [Real.sqrt, ← NNReal.coe_mul, NNReal.coe_inj, Real.toNNReal_mul hx, NNReal.sqrt_mul]
#align real.sqrt_mul Real.sqrt_mul

@[simp]
theorem sqrt_mul' (x) {y : ℝ} (hy : 0 ≤ y) : √(x * y) = √x * √y := by
  rw [mul_comm, sqrt_mul hy, mul_comm]
#align real.sqrt_mul' Real.sqrt_mul'

@[simp]
theorem sqrt_inv (x : ℝ) : √x⁻¹ = (√x)⁻¹ := by
  rw [Real.sqrt, Real.toNNReal_inv, NNReal.sqrt_inv, NNReal.coe_inv, Real.sqrt]
#align real.sqrt_inv Real.sqrt_inv

@[simp]
theorem sqrt_div {x : ℝ} (hx : 0 ≤ x) (y : ℝ) : √(x / y) = √x / √y := by
  rw [division_def, sqrt_mul hx, sqrt_inv, division_def]
#align real.sqrt_div Real.sqrt_div

@[simp]
theorem sqrt_div' (x) {y : ℝ} (hy : 0 ≤ y) : √(x / y) = √x / √y := by
  rw [division_def, sqrt_mul' x (inv_nonneg.2 hy), sqrt_inv, division_def]
#align real.sqrt_div' Real.sqrt_div'

variable {x y : ℝ}

@[simp]
theorem div_sqrt : x / √x = √x := by
  rcases le_or_lt x 0 with h | h
  · rw [sqrt_eq_zero'.mpr h, div_zero]
  · rw [div_eq_iff (sqrt_ne_zero'.mpr h), mul_self_sqrt h.le]
#align real.div_sqrt Real.div_sqrt

theorem sqrt_div_self' : √x / x = 1 / √x := by rw [← div_sqrt, one_div_div, div_sqrt]
#align real.sqrt_div_self' Real.sqrt_div_self'

theorem sqrt_div_self : √x / x = (√x)⁻¹ := by rw [sqrt_div_self', one_div]
#align real.sqrt_div_self Real.sqrt_div_self

theorem lt_sqrt (hx : 0 ≤ x) : x < √y ↔ x ^ 2 < y := by
  rw [← sqrt_lt_sqrt_iff (sq_nonneg _), sqrt_sq hx]
#align real.lt_sqrt Real.lt_sqrt

theorem sq_lt : x ^ 2 < y ↔ -√y < x ∧ x < √y := by
  rw [← abs_lt, ← sq_abs, lt_sqrt (abs_nonneg _)]
#align real.sq_lt Real.sq_lt

theorem neg_sqrt_lt_of_sq_lt (h : x ^ 2 < y) : -√y < x :=
  (sq_lt.mp h).1
#align real.neg_sqrt_lt_of_sq_lt Real.neg_sqrt_lt_of_sq_lt

theorem lt_sqrt_of_sq_lt (h : x ^ 2 < y) : x < √y :=
  (sq_lt.mp h).2
#align real.lt_sqrt_of_sq_lt Real.lt_sqrt_of_sq_lt

theorem lt_sq_of_sqrt_lt (h : √x < y) : x < y ^ 2 := by
  have hy := x.sqrt_nonneg.trans_lt h
  rwa [← sqrt_lt_sqrt_iff_of_pos (sq_pos_of_pos hy), sqrt_sq hy.le]
#align real.lt_sq_of_sqrt_lt Real.lt_sq_of_sqrt_lt

/-- The natural square root is at most the real square root -/
theorem nat_sqrt_le_real_sqrt {a : ℕ} : ↑(Nat.sqrt a) ≤ √(a : ℝ) := by
  rw [Real.le_sqrt (Nat.cast_nonneg _) (Nat.cast_nonneg _)]
  norm_cast
  exact Nat.sqrt_le' a
#align real.nat_sqrt_le_real_sqrt Real.nat_sqrt_le_real_sqrt

/-- The real square root is less than the natural square root plus one -/
theorem real_sqrt_lt_nat_sqrt_succ {a : ℕ} : √(a : ℝ) < Nat.sqrt a + 1 := by
  rw [sqrt_lt (by simp)] <;> norm_cast
  · exact Nat.lt_succ_sqrt' a
  · exact Nat.le_add_left 0 (Nat.sqrt a + 1)

/-- The real square root is at most the natural square root plus one -/
theorem real_sqrt_le_nat_sqrt_succ {a : ℕ} : √(a : ℝ) ≤ Nat.sqrt a + 1 :=
  real_sqrt_lt_nat_sqrt_succ.le
#align real.real_sqrt_le_nat_sqrt_succ Real.real_sqrt_le_nat_sqrt_succ

/-- The floor of the real square root is the same as the natural square root. -/
@[simp]
theorem floor_real_sqrt_eq_nat_sqrt {a : ℕ} : ⌊√(a : ℝ)⌋ = Nat.sqrt a := by
  rw [Int.floor_eq_iff]
  exact ⟨nat_sqrt_le_real_sqrt, real_sqrt_lt_nat_sqrt_succ⟩

/-- The natural floor of the real square root is the same as the natural square root. -/
@[simp]
theorem nat_floor_real_sqrt_eq_nat_sqrt {a : ℕ} : ⌊√(a : ℝ)⌋₊ = Nat.sqrt a := by
  rw [Nat.floor_eq_iff (sqrt_nonneg a)]
  exact ⟨nat_sqrt_le_real_sqrt, real_sqrt_lt_nat_sqrt_succ⟩

/-- Bernoulli's inequality for exponent `1 / 2`, stated using `sqrt`. -/
theorem sqrt_one_add_le (h : -1 ≤ x) : √(1 + x) ≤ 1 + x / 2 := by
  refine sqrt_le_iff.mpr ⟨by linarith, ?_⟩
  calc 1 + x
    _ ≤ 1 + x + (x / 2) ^ 2 := le_add_of_nonneg_right <| sq_nonneg _
    _ = _ := by ring

/-- Although the instance `RCLike.toStarOrderedRing` exists, it is locked behind the
`ComplexOrder` scope because currently the order on `ℂ` is not enabled globally. But we
want `StarOrderedRing ℝ` to be available globally, so we include this instance separately.
In addition, providing this instance here makes it available earlier in the import
hierarchy; otherwise in order to access it we would need to import `Mathlib.Analysis.RCLike.Basic`.
-/
instance : StarOrderedRing ℝ :=
  StarOrderedRing.of_nonneg_iff' add_le_add_left fun r => by
    refine ⟨fun hr => ⟨√r, (mul_self_sqrt hr).symm⟩, ?_⟩
    rintro ⟨s, rfl⟩
    exact mul_self_nonneg s

end Real

instance NNReal.instStarOrderedRing : StarOrderedRing ℝ≥0 := by
  refine .of_le_iff fun x y ↦ ⟨fun h ↦ ?_, ?_⟩
  · obtain ⟨d, rfl⟩ := exists_add_of_le h
    refine ⟨sqrt d, ?_⟩
    simp only [star_trivial, mul_self_sqrt]
  · rintro ⟨p, -, rfl⟩
    exact le_self_add

open Real

variable {α : Type*}

theorem Filter.Tendsto.sqrt {f : α → ℝ} {l : Filter α} {x : ℝ} (h : Tendsto f l (𝓝 x)) :
    Tendsto (fun x => √(f x)) l (𝓝 (√x)) :=
  (continuous_sqrt.tendsto _).comp h
#align filter.tendsto.sqrt Filter.Tendsto.sqrt

variable [TopologicalSpace α] {f : α → ℝ} {s : Set α} {x : α}

nonrec theorem ContinuousWithinAt.sqrt (h : ContinuousWithinAt f s x) :
    ContinuousWithinAt (fun x => √(f x)) s x :=
  h.sqrt
#align continuous_within_at.sqrt ContinuousWithinAt.sqrt

@[fun_prop]
nonrec theorem ContinuousAt.sqrt (h : ContinuousAt f x) : ContinuousAt (fun x => √(f x)) x :=
  h.sqrt
#align continuous_at.sqrt ContinuousAt.sqrt

@[fun_prop]
theorem ContinuousOn.sqrt (h : ContinuousOn f s) : ContinuousOn (fun x => √(f x)) s :=
  fun x hx => (h x hx).sqrt
#align continuous_on.sqrt ContinuousOn.sqrt

@[continuity, fun_prop]
theorem Continuous.sqrt (h : Continuous f) : Continuous fun x => √(f x) :=
  continuous_sqrt.comp h
#align continuous.sqrt Continuous.sqrt

namespace NNReal
variable {ι : Type*}
open Finset

/-- **Cauchy-Schwarz inequality** for finsets using square roots in `ℝ≥0`. -/
lemma sum_mul_le_sqrt_mul_sqrt (s : Finset ι) (f g : ι → ℝ≥0) :
    ∑ i ∈ s, f i * g i ≤ sqrt (∑ i ∈ s, f i ^ 2) * sqrt (∑ i ∈ s, g i ^ 2) :=
  (le_sqrt_iff_sq_le.2 $ sum_mul_sq_le_sq_mul_sq _ _ _).trans_eq <| sqrt_mul _ _

/-- **Cauchy-Schwarz inequality** for finsets using square roots in `ℝ≥0`. -/
lemma sum_sqrt_mul_sqrt_le (s : Finset ι) (f g : ι → ℝ≥0) :
    ∑ i ∈ s, sqrt (f i) * sqrt (g i) ≤ sqrt (∑ i ∈ s, f i) * sqrt (∑ i ∈ s, g i) := by
  simpa [*] using sum_mul_le_sqrt_mul_sqrt _ (fun x ↦ sqrt (f x)) (fun x ↦ sqrt (g x))

end NNReal

namespace Real
variable {ι : Type*} {f g : ι → ℝ}
open Finset

/-- **Cauchy-Schwarz inequality** for finsets using square roots in `ℝ`. -/
lemma sum_mul_le_sqrt_mul_sqrt (s : Finset ι) (f g : ι → ℝ) :
    ∑ i ∈ s, f i * g i ≤ √(∑ i ∈ s, f i ^ 2) * √(∑ i ∈ s, g i ^ 2) :=
  (le_sqrt_of_sq_le <| sum_mul_sq_le_sq_mul_sq _ _ _).trans_eq <| sqrt_mul
    (sum_nonneg fun _ _ ↦ by positivity) _

/-- **Cauchy-Schwarz inequality** for finsets using square roots in `ℝ`. -/
lemma sum_sqrt_mul_sqrt_le (s : Finset ι) (hf : ∀ i, 0 ≤ f i) (hg : ∀ i, 0 ≤ g i) :
    ∑ i ∈ s, √(f i) * √(g i) ≤ √(∑ i ∈ s, f i) * √(∑ i ∈ s, g i) := by
  simpa [*] using sum_mul_le_sqrt_mul_sqrt _ (fun x ↦ √(f x)) (fun x ↦ √(g x))

end Real<|MERGE_RESOLUTION|>--- conflicted
+++ resolved
@@ -150,13 +150,8 @@
   rw [Real.sqrt, Real.toNNReal_coe]
 #align real.coe_sqrt Real.coe_sqrt
 
-<<<<<<< HEAD
 @[continuity, fun_prop]
-theorem continuous_sqrt : Continuous sqrt :=
-=======
-@[continuity]
 theorem continuous_sqrt : Continuous (√· : ℝ → ℝ) :=
->>>>>>> cc768630
   NNReal.continuous_coe.comp <| NNReal.continuous_sqrt.comp continuous_real_toNNReal
 #align real.continuous_sqrt Real.continuous_sqrt
 
