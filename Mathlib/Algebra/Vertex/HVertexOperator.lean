--- conflicted
+++ resolved
@@ -15,18 +15,13 @@
 * `HVertexOperator` : An `R`-linear map from an `R`-module `V` to `HahnModule Γ W`.
 * The coefficient function as an `R`-linear map.
 * Composition of heterogeneous vertex operators - values are Hahn series on lex order product.
+* Composition of heterogeneous vertex operators - values are Hahn series on lex order product.
 ## Main results
 * `HahnSeries Γ R`-module structure on `HVertexOperator Γ R V W`.  This means we can consider
   products of the form `(X-Y)^n A(X)B(Y)` for all integers `n`, where `(X-Y)^n` is expanded as
   `X^n(1-Y/X)^n` in `R((X))((Y))`
 ## TODO
-<<<<<<< HEAD
-=======
-* `HahnSeries Γ R`-module structure on `HVertexOperator Γ R V W` (needs PR#10846).  This means we
-  can consider products of the form `(X-Y)^n A(X)B(Y)` for all integers `n`, where `(X-Y)^n` is
-  expanded as `X^n(1-Y/X)^n` in `R((X))((Y))`.
 * curry for tensor product inputs
->>>>>>> 33834763
 * more API to make ext comparisons easier.
 * formal variable API, e.g., like the `T` function for Laurent polynomials.
 ## References
@@ -103,6 +98,8 @@
   map_smul' _ _ := by
     ext
     simp
+
+@[deprecated (since := "2024-06-18")] alias _root_.VertexAlg.HetVertexOperator.of_coeff := of_coeff
 
 @[simp]
 theorem coeff_of_coeff (f : Γ → V →ₗ[R] W)
@@ -437,62 +434,4 @@
 
 end StateFieldMap
 
-section Products
-
-variable {Γ Γ' : Type*} [OrderedCancelAddCommMonoid Γ] [OrderedCancelAddCommMonoid Γ'] {R : Type*}
-  [CommRing R] {U V W : Type*} [AddCommGroup U] [Module R U][AddCommGroup V] [Module R V]
-  [AddCommGroup W] [Module R W] (A : HVertexOperator Γ R V W) (B : HVertexOperator Γ' R U V)
-
-open HahnModule
-
-/-- The composite of two heterogeneous vertex operators acting on a vector, as an iterated Hahn
-series. -/
-@[simps]
-def compHahnSeries (u : U) : HahnSeries Γ' (HahnSeries Γ W) where
-  coeff g' := A (coeff B g' u)
-  isPWO_support' := by
-    refine Set.IsPWO.mono (((of R).symm (B u)).isPWO_support') ?_
-    simp_all only [coeff_apply, Function.support_subset_iff, ne_eq, Function.mem_support]
-    intro g' hg' hAB
-    apply hg'
-    simp_rw [hAB]
-    simp_all only [map_zero, HahnSeries.zero_coeff, not_true_eq_false]
-
-@[simp]
-theorem compHahnSeries_add (u v : U) :
-    compHahnSeries A B (u + v) = compHahnSeries A B u + compHahnSeries A B v := by
-  ext
-  simp only [compHahnSeries_coeff, map_add, coeff_apply, HahnSeries.add_coeff', Pi.add_apply]
-  rw [← @HahnSeries.add_coeff]
-
-@[simp]
-theorem compHahnSeries_smul (r : R) (u : U) :
-    compHahnSeries A B (r • u) = r • compHahnSeries A B u := by
-  ext
-  simp only [compHahnSeries_coeff, LinearMapClass.map_smul, coeff_apply, HahnSeries.smul_coeff]
-  exact rfl
-
-/-- The composite of two heterogeneous vertex operators, as a heterogeneous vertex operator. -/
-@[simps]
-def comp : HVertexOperator (Γ' ×ₗ Γ) R U W where
-  toFun u := HahnModule.of R (HahnSeries.ofIterate (compHahnSeries A B u))
-  map_add' := by
-    intro u v
-    ext g
-    simp only [HahnSeries.ofIterate, compHahnSeries_add, Equiv.symm_apply_apply,
-      HahnModule.of_symm_add, HahnSeries.add_coeff', Pi.add_apply]
-  map_smul' := by
-    intro r x
-    ext g
-    simp only [HahnSeries.ofIterate, compHahnSeries_smul, Equiv.symm_apply_apply, RingHom.id_apply,
-      HahnSeries.smul_coeff, compHahnSeries_coeff, coeff_apply]
-    exact rfl
-
-@[simp]
-theorem comp_coeff (g : Γ' ×ₗ Γ) :
-    (comp A B).coeff g = A.coeff (ofLex g).2 ∘ₗ B.coeff (ofLex g).1 := by
-  rfl
-
-end Products
-
 end HVertexOperator