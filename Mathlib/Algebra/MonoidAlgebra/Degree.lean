--- conflicted
+++ resolved
@@ -231,21 +231,8 @@
 support of `f`, or `⊥` if `f` is zero.
 Often, the Type `B` is `WithBot A`,
 If, further, `A` has a linear order, then this notion coincides with the usual one,
-<<<<<<< HEAD
-using the maximum of the exponents.
-
-If `A := σ →₀ ℕ` then `R[A] = MvPolynomial σ R`, and if we equip `σ` with a linear order then
-the induced linear order on `Lex A` equips `MvPolynomial` ring with a
-[monomial order](https://en.wikipedia.org/wiki/Monomial_order) (i.e. a linear order on `A`, the
-type of (monic) monomials in `R[A]`, that respects addition). We make use of this monomial order
-by taking `D := toLex`, and different monomial orders could be accessed via different type
-synonyms once they are added. -/
-@[reducible]
-def supDegree (f : R[A]) : B :=
-=======
 using the maximum of the exponents. -/
 abbrev supDegree (f : R[A]) : B :=
->>>>>>> 3930ce22
   f.support.sup D
 
 /-- If `D` is an injection into a linear order `B`, the leading coefficient of `f : R[A]` is the
