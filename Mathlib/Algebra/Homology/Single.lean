--- conflicted
+++ resolved
@@ -102,19 +102,6 @@
 
 variable {V c}
 
-variable (V)
-
-@[simps!]
-noncomputable def singleCompEvalIsoSelf (j : ι) : single V c j ⋙ eval V c j ≅ 𝟭 V :=
-  NatIso.ofComponents (singleObjXSelf c j) (fun {A B} f => by simp [single_map_f_self])
-
-lemma isZero_single_comp_eval (j i : ι) (hi : i ≠ j) : IsZero (single V c j ⋙ eval V c i) := by
-  rw [Functor.isZero_iff]
-  intro A
-  exact isZero_single_obj_X c _ _ _ hi
-
-variable {V c}
-
 @[ext]
 lemma from_single_hom_ext {K : HomologicalComplex V c} {j : ι} {A : V}
     {f g : (single V c j).obj A ⟶ K} (hfg : f.f j = g.f j) : f = g := by
@@ -139,19 +126,11 @@
       ← cancel_epi (singleObjXSelf c j A).hom, ← single_map_f_self,
       ← single_map_f_self, w]
 
-<<<<<<< HEAD
-noncomputable instance (j : ι) : (single V c j).Full where
-  preimage {A B} f := (singleObjXSelf c j A).inv ≫ f.f j ≫ (singleObjXSelf c j B).hom
-  witness f := by
-    ext
-    simp [single_map_f_self]
-=======
 instance (j : ι) : (single V c j).Full where
   map_surjective {A B} f :=
     ⟨(singleObjXSelf c j A).inv ≫ f.f j ≫ (singleObjXSelf c j B).hom, by
       ext
       simp [single_map_f_self]⟩
->>>>>>> 2ba091d9
 
 /-- Constructor for morphisms to a single homological complex. -/
 noncomputable def mkHomToSingle {K : HomologicalComplex V c} {j : ι} {A : V} (φ : K.X j ⟶ A)
@@ -201,7 +180,6 @@
   rw [dif_pos rfl, comp_id]
   rfl
 
-<<<<<<< HEAD
 noncomputable def toSingleEquiv (A : V) (K : HomologicalComplex V c) (i j : ι) (hij : c.Rel i j) :
     (K ⟶ (single V c j).obj A) ≃ { f : K.X j ⟶ A // K.d i j ≫ f = 0 } where
   toFun f := ⟨f.f j ≫ (singleObjXSelf c j A).hom, by
@@ -220,9 +198,8 @@
     simpa using f.2)
   left_inv f := by aesop_cat
   right_inv f := by aesop_cat
-=======
+
 instance (j : ι) : (single V c j).PreservesZeroMorphisms where
->>>>>>> 2ba091d9
 
 end HomologicalComplex
 
