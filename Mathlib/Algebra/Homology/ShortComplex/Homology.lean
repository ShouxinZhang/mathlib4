--- conflicted
+++ resolved
@@ -621,10 +621,6 @@
     leftRightHomologyComparison' h.left h.right = h.iso.hom := by
   simp only [← cancel_epi h.left.π, ← cancel_mono h.right.ι, assoc,
     π_leftRightHomologyComparison'_ι, comm]
-<<<<<<< HEAD
-  -- v.4.7.0-rc1 issues
-=======
->>>>>>> 487f1c68
 
 instance isIso_leftRightHomologyComparison'_of_homologyData (h : S.HomologyData) :
   IsIso (leftRightHomologyComparison' h.left h.right) := by
