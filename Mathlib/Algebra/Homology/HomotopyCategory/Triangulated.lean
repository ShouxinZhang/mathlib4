/-
Copyright (c) 2023 Joël Riou. All rights reserved.
Released under Apache 2.0 license as described in the file LICENSE.
Authors: Joël Riou
-/
import Mathlib.Algebra.Homology.HomotopyCategory.Pretriangulated
import Mathlib.CategoryTheory.Triangulated.Triangulated
import Mathlib.CategoryTheory.ComposableArrows

/-! The triangulated structure on the homotopy category of complexes

In this file, we show that for any additive category `C`,
the pretriangulated category `HomotopyCategory C (ComplexShape.up ℤ)` is triangulated.

-/

open CategoryTheory Category Limits Pretriangulated ComposableArrows

variable {C : Type*} [Category C] [Preadditive C] [HasBinaryBiproducts C]
  {X₁ X₂ X₃ : CochainComplex C ℤ} (f : X₁ ⟶ X₂) (g : X₂ ⟶ X₃)

namespace CochainComplex

open HomComplex mappingCone

/-- Given two composable morphisms `f : X₁ ⟶ X₂` and `g : X₂ ⟶ X₃` in the category
of cochain complexes, this is the canonical triangle
`mappingCone f ⟶ mappingCone (f ≫ g) ⟶ mappingCone g ⟶ (mappingCone f)⟦1⟧`. -/
@[simps! mor₁ mor₂ mor₃ obj₁ obj₂ obj₃]
noncomputable def mappingConeCompTriangle : Triangle (CochainComplex C ℤ) :=
  Triangle.mk (map f (f ≫ g) (𝟙 X₁) g (by rw [id_comp]))
    (map (f ≫ g) g f (𝟙 X₃) (by rw [comp_id]))
    ((triangle g).mor₃ ≫ (inr f)⟦1⟧')

/-- Given two composable morphisms `f : X₁ ⟶ X₂` and `g : X₂ ⟶ X₃` in the category
of cochain complexes, this is the canonical triangle
`mappingCone f ⟶ mappingCone (f ≫ g) ⟶ mappingCone g ⟶ (mappingCone f)⟦1⟧`
in the homotopy category. It is a distinguished triangle,
see `HomotopyCategory.mappingConeCompTriangleh_distinguished`. -/
noncomputable def mappingConeCompTriangleh :
    Triangle (HomotopyCategory C (ComplexShape.up ℤ)) :=
  (HomotopyCategory.quotient _ _).mapTriangle.obj (mappingConeCompTriangle f g)

@[reassoc]
lemma mappingConeCompTriangle_mor₃_naturality {Y₁ Y₂ Y₃ : CochainComplex C ℤ} (f' : Y₁ ⟶ Y₂)
    (g' : Y₂ ⟶ Y₃) (φ : mk₂ f g ⟶ mk₂ f' g') :
    map g g' (φ.app 1) (φ.app 2) (naturality' φ 1 2) ≫ (mappingConeCompTriangle f' g').mor₃ =
      (mappingConeCompTriangle f g).mor₃ ≫
        (map f f' (φ.app 0) (φ.app 1) (naturality' φ 0 1))⟦1⟧' := by
  ext n
  simp [ext_from_iff _ (n + 1) _ rfl, map]

namespace MappingConeCompHomotopyEquiv

/-- Given two composable morphisms `f` and `g` in the category of cochain complexes, this
is the canonical morphism (which is an homotopy equivalence) from `mappingCone g` to
the mapping cone of the morphism `mappingCone f ⟶ mappingCone (f ≫ g)`. -/
noncomputable def hom :
    mappingCone g ⟶ mappingCone (mappingConeCompTriangle f g).mor₁ :=
  lift _ (descCocycle g (Cochain.ofHom (inr f)) 0 (zero_add 1) (by dsimp; simp))
    (descCochain _ 0 (Cochain.ofHom (inr (f ≫ g))) (neg_add_cancel 1)) (by
      ext p _ rfl
      simp [mappingConeCompTriangle, map, ext_from_iff _ _ _ rfl,
        inl_v_d_assoc _ (p+1) p (p+2) (by linarith) (by linarith)])

/-- Given two composable morphisms `f` and `g` in the category of cochain complexes, this
is the canonical morphism (which is an homotopy equivalence) from the mapping cone of
the morphism `mappingCone f ⟶ mappingCone (f ≫ g)` to `mappingCone g`. -/
noncomputable def inv : mappingCone (mappingConeCompTriangle f g).mor₁ ⟶ mappingCone g :=
  desc _ ((snd f).comp (inl g) (zero_add (-1)))
    (desc _ ((Cochain.ofHom f).comp (inl g) (zero_add (-1))) (inr g) (by simp)) (by
      ext p
      rw [ext_from_iff _ (p + 1) _ rfl, ext_to_iff _ _ (p + 1) rfl]
      simp [map, δ_zero_cochain_comp,
        Cochain.comp_v _ _ (add_neg_cancel 1) p (p+1) p (by linarith) (by linarith)])

@[reassoc (attr := simp)]
lemma hom_inv_id : hom f g ≫ inv f g = 𝟙 _ := by
  ext n
  simp [hom, inv, lift_desc_f _ _ _ _ _ _ _ n (n+1) rfl, ext_from_iff _ (n + 1) _ rfl]

set_option maxHeartbeats 400000 in
/-- Given two composable morphisms `f` and `g` in the category of cochain complexes,
this is the `homotopyInvHomId` field of the homotopy equivalence
`mappingConeCompHomotopyEquiv f g` between `mappingCone g` and the mapping cone of
the morphism `mappingCone f ⟶ mappingCone (f ≫ g)`. -/
noncomputable def homotopyInvHomId : Homotopy (inv f g ≫ hom f g) (𝟙 _) :=
  (Cochain.equivHomotopy _ _).symm ⟨-((snd _).comp ((fst (f ≫ g)).1.comp
    ((inl f).comp (inl _) (by linarith)) (show 1 + (-2) = -1 by linarith)) (zero_add (-1))), by
      rw [δ_neg, δ_zero_cochain_comp _ _ _ (neg_add_cancel 1),
        Int.negOnePow_neg, Int.negOnePow_one, Units.neg_smul, one_smul,
        δ_comp _ _ (show 1 + (-2) = -1 by linarith) 2 (-1) 0 (by linarith)
          (by linarith) (by linarith),
        δ_comp _ _ (show (-1) + (-1) = -2 by linarith) 0 0 (-1) (by linarith)
          (by linarith) (by linarith), Int.negOnePow_neg, Int.negOnePow_neg,
        Int.negOnePow_even 2 ⟨1, by linarith⟩, Int.negOnePow_one, Units.neg_smul,
        one_smul, one_smul, δ_inl, δ_inl, δ_snd, Cocycle.δ_eq_zero, Cochain.zero_comp, add_zero,
        Cochain.neg_comp, neg_neg]
      ext n
      rw [ext_from_iff _ (n + 1) n rfl, ext_from_iff _ (n + 1) n rfl,
        ext_from_iff _ (n + 2) (n + 1) (by linarith)]
      simp? [hom, inv, ext_to_iff _ n (n + 1) rfl, map, Cochain.comp_v _ _
          (add_neg_cancel 1) n (n + 1) n (by linarith) (by linarith),
        Cochain.comp_v _ _ (show 1 + -2 = -1 by linarith) (n + 1) (n + 2) n
          (by linarith) (by linarith),
        Cochain.comp_v _ _ (show (-1) + -1 = -2 by linarith) (n + 2) (n + 1) n
          (by linarith) (by linarith)] says
        simp only [mappingConeCompTriangle_obj₁, mappingConeCompTriangle_obj₂,
          mappingConeCompTriangle_mor₁, map, Int.reduceNeg, inv, hom, Cochain.ofHom_comp,
          ofHom_desc, ofHom_lift, descCocycle_coe, AddSubmonoid.coe_zero,
          Cochain.comp_zero_cochain_v, inl_v_descCochain_v_assoc, Cochain.zero_cochain_comp_v,
          assoc, inl_v_snd_v_assoc, zero_comp, Cochain.id_comp,
          Cochain.comp_assoc_of_first_is_zero_cochain, Cochain.comp_add, Cochain.comp_neg,
          Cochain.comp_assoc_of_second_is_zero_cochain, neg_add_rev, neg_neg, Cochain.add_v,
          Cochain.neg_v,
          Cochain.comp_v _ _ (add_neg_cancel 1) n (n + 1) n (by linarith) (by linarith),
          Cochain.comp_v _ _ (show 1 + -2 = -1 by linarith) (n + 1) (n + 2) n (by linarith)
            (by linarith),
          Cochain.comp_v _ _ (show (-1) + -1 = -2 by linarith) (n + 2) (n + 1) n (by linarith)
            (by linarith),
          Cochain.ofHom_v, HomologicalComplex.id_f, Preadditive.comp_add, Preadditive.comp_neg,
          inl_v_fst_v_assoc, neg_zero, add_zero, comp_id, neg_add_cancel, inr_f_snd_v_assoc,
          inr_f_descCochain_v_assoc, inr_f_fst_v_assoc, comp_zero, zero_add,
          ext_to_iff _ n (n + 1) rfl, liftCochain_v_fst_v, inl_v_descCochain_v, inl_v_fst_v,
          liftCochain_v_snd_v, Cochain.zero_v, inl_v_snd_v, and_self, neg_add_cancel_right,
          inr_f_descCochain_v, inr_f_fst_v, inr_f_snd_v]⟩

end MappingConeCompHomotopyEquiv

/-- Given two composable morphisms `f` and `g` in the category of cochain complexes,
this is the homotopy equivalence `mappingConeCompHomotopyEquiv f g`
between `mappingCone g` and the mapping cone of
the morphism `mappingCone f ⟶ mappingCone (f ≫ g)`. -/
noncomputable def mappingConeCompHomotopyEquiv : HomotopyEquiv (mappingCone g)
    (mappingCone (mappingConeCompTriangle f g).mor₁) where
  hom := MappingConeCompHomotopyEquiv.hom f g
  inv := MappingConeCompHomotopyEquiv.inv f g
  homotopyHomInvId := Homotopy.ofEq (by simp)
  homotopyInvHomId := MappingConeCompHomotopyEquiv.homotopyInvHomId f g

@[reassoc (attr := simp)]
lemma mappingConeCompHomotopyEquiv_hom_inv_id :
    (mappingConeCompHomotopyEquiv f g).hom ≫
      (mappingConeCompHomotopyEquiv f g).inv = 𝟙 _ := by
  simp [mappingConeCompHomotopyEquiv]

@[reassoc]
lemma mappingConeCompHomotopyEquiv_comm₁ :
    inr (map f (f ≫ g) (𝟙 X₁) g (by rw [id_comp])) ≫
      (mappingConeCompHomotopyEquiv f g).inv = (mappingConeCompTriangle f g).mor₂ := by
  simp [map, mappingConeCompHomotopyEquiv, MappingConeCompHomotopyEquiv.inv]

@[reassoc]
lemma mappingConeCompHomotopyEquiv_comm₂ :
    (mappingConeCompHomotopyEquiv f g).hom ≫
      (triangle (mappingConeCompTriangle f g).mor₁).mor₃ =
      (mappingConeCompTriangle f g).mor₃ := by
  ext n
  simp [map, mappingConeCompHomotopyEquiv, MappingConeCompHomotopyEquiv.hom,
    lift_f _ _ _ _ _ (n+1) rfl, ext_from_iff _ (n+1) _ rfl]

@[reassoc (attr := simp)]
lemma mappingConeCompTriangleh_comm₁ :
    (mappingConeCompTriangleh f g).mor₂ ≫
      (HomotopyCategory.quotient _ _).map (mappingConeCompHomotopyEquiv f g).hom =
    (HomotopyCategory.quotient _ _).map (mappingCone.inr _) := by
  rw [← cancel_mono (HomotopyCategory.isoOfHomotopyEquiv
      (mappingConeCompHomotopyEquiv f g)).inv, assoc]
  dsimp [mappingConeCompTriangleh]
  rw [← Functor.map_comp, ← Functor.map_comp, ← Functor.map_comp,
    mappingConeCompHomotopyEquiv_hom_inv_id, comp_id,
    mappingConeCompHomotopyEquiv_comm₁ f g,
    mappingConeCompTriangle_mor₂]

end CochainComplex

namespace HomotopyCategory

variable [HasZeroObject C]

lemma mappingConeCompTriangleh_distinguished :
    (CochainComplex.mappingConeCompTriangleh f g) ∈
      distTriang (HomotopyCategory C (ComplexShape.up ℤ)) := by
<<<<<<< HEAD
  refine' ⟨_, _, (CochainComplex.mappingConeCompTriangle f g).mor₁, ⟨_⟩⟩
  refine' Triangle.isoMk _ _ (Iso.refl _) (Iso.refl _) (isoOfHomotopyEquiv
    (CochainComplex.mappingConeCompHomotopyEquiv f g)) (by aesop_cat) (by simp) _
=======
  refine ⟨_, _, (CochainComplex.mappingConeCompTriangle f g).mor₁, ⟨?_⟩⟩
  refine Triangle.isoMk _ _ (Iso.refl _) (Iso.refl _) (isoOfHomotopyEquiv
    (CochainComplex.mappingConeCompHomotopyEquiv f g)) (by aesop_cat) (by simp) ?_
>>>>>>> 99508fb5
  dsimp [CochainComplex.mappingConeCompTriangleh]
  rw [CategoryTheory.Functor.map_id, comp_id, ← Functor.map_comp_assoc]
  congr 2
  exact (CochainComplex.mappingConeCompHomotopyEquiv_comm₂ f g).symm

noncomputable instance : IsTriangulated (HomotopyCategory C (ComplexShape.up ℤ)) :=
  IsTriangulated.mk' (by
    rintro ⟨X₁ : CochainComplex C ℤ⟩ ⟨X₂ : CochainComplex C ℤ⟩ ⟨X₃ : CochainComplex C ℤ⟩ u₁₂' u₂₃'
    obtain ⟨u₁₂, rfl⟩ := (HomotopyCategory.quotient C (ComplexShape.up ℤ)).map_surjective u₁₂'
    obtain ⟨u₂₃, rfl⟩ := (HomotopyCategory.quotient C (ComplexShape.up ℤ)).map_surjective u₂₃'
    refine ⟨_, _, _, _, _, _, _, _, Iso.refl _, Iso.refl _, Iso.refl _, by simp, by simp,
        _, _, mappingCone_triangleh_distinguished u₁₂,
        _, _, mappingCone_triangleh_distinguished u₂₃,
        _, _, mappingCone_triangleh_distinguished (u₁₂ ≫ u₂₃), ⟨?_⟩⟩
    let α := CochainComplex.mappingCone.triangleMap u₁₂ (u₁₂ ≫ u₂₃) (𝟙 X₁) u₂₃ (by rw [id_comp])
    let β := CochainComplex.mappingCone.triangleMap (u₁₂ ≫ u₂₃) u₂₃ u₁₂ (𝟙 X₃) (by rw [comp_id])
    refine Triangulated.Octahedron.mk ((HomotopyCategory.quotient _ _).map α.hom₃)
      ((HomotopyCategory.quotient _ _).map β.hom₃) ?_ ?_ ?_ ?_ ?_
    · exact ((quotient _ _).mapTriangle.map α).comm₂
    · exact ((quotient _ _).mapTriangle.map α).comm₃.symm.trans (by simp [α])
    · exact ((quotient _ _).mapTriangle.map β).comm₂.trans (by simp [β])
    · exact ((quotient _ _).mapTriangle.map β).comm₃
    · refine isomorphic_distinguished _ (mappingConeCompTriangleh_distinguished u₁₂ u₂₃) _ ?_
      exact Triangle.isoMk _ _ (Iso.refl _) (Iso.refl _) (Iso.refl _)
        (by aesop_cat) (by aesop_cat) (by simp [CochainComplex.mappingConeCompTriangleh]))

end HomotopyCategory<|MERGE_RESOLUTION|>--- conflicted
+++ resolved
@@ -181,15 +181,9 @@
 lemma mappingConeCompTriangleh_distinguished :
     (CochainComplex.mappingConeCompTriangleh f g) ∈
       distTriang (HomotopyCategory C (ComplexShape.up ℤ)) := by
-<<<<<<< HEAD
-  refine' ⟨_, _, (CochainComplex.mappingConeCompTriangle f g).mor₁, ⟨_⟩⟩
-  refine' Triangle.isoMk _ _ (Iso.refl _) (Iso.refl _) (isoOfHomotopyEquiv
-    (CochainComplex.mappingConeCompHomotopyEquiv f g)) (by aesop_cat) (by simp) _
-=======
   refine ⟨_, _, (CochainComplex.mappingConeCompTriangle f g).mor₁, ⟨?_⟩⟩
   refine Triangle.isoMk _ _ (Iso.refl _) (Iso.refl _) (isoOfHomotopyEquiv
     (CochainComplex.mappingConeCompHomotopyEquiv f g)) (by aesop_cat) (by simp) ?_
->>>>>>> 99508fb5
   dsimp [CochainComplex.mappingConeCompTriangleh]
   rw [CategoryTheory.Functor.map_id, comp_id, ← Functor.map_comp_assoc]
   congr 2
