/-
Copyright (c) 2021 Scott Morrison. All rights reserved.
Released under Apache 2.0 license as described in the file LICENSE.
Authors: Johan Commelin, Scott Morrison
-/
import Mathlib.Algebra.Group.Defs
import Mathlib.Logic.Relation

#align_import algebra.homology.complex_shape from "leanprover-community/mathlib"@"c4658a649d216f57e99621708b09dcb3dcccbd23"

/-!
# Shapes of homological complexes

We define a structure `ComplexShape ι` for describing the shapes of homological complexes
indexed by a type `ι`.
This is intended to capture chain complexes and cochain complexes, indexed by either `ℕ` or `ℤ`,
as well as more exotic examples.

Rather than insisting that the indexing type has a `succ` function
specifying where differentials should go,
inside `c : ComplexShape` we have `c.Rel : ι → ι → Prop`,
and when we define `HomologicalComplex`
we only allow nonzero differentials `d i j` from `i` to `j` if `c.Rel i j`.
Further, we require that `{ j // c.Rel i j }` and `{ i // c.Rel i j }` are subsingletons.
This means that the shape consists of some union of lines, rays, intervals, and circles.

Convenience functions `c.next` and `c.prev` provide these related elements
when they exist, and return their input otherwise.

This design aims to avoid certain problems arising from dependent type theory.
In particular we never have to ensure morphisms `d i : X i ⟶ X (succ i)` compose as
expected (which would often require rewriting by equations in the indexing type).
Instead such identities become separate proof obligations when verifying that a
complex we've constructed is of the desired shape.

If `α` is an `AddRightCancelSemigroup`, then we define `up α : ComplexShape α`,
the shape appropriate for cohomology, so `d : X i ⟶ X j` is nonzero only when `j = i + 1`,
as well as `down α : ComplexShape α`, appropriate for homology,
so `d : X i ⟶ X j` is nonzero only when `i = j + 1`.
(Later we'll introduce `CochainComplex` and `ChainComplex` as abbreviations for
`HomologicalComplex` with one of these shapes baked in.)
-/

open Classical

noncomputable section

/-- A `c : ComplexShape ι` describes the shape of a chain complex,
with chain groups indexed by `ι`.
Typically `ι` will be `ℕ`, `ℤ`, or `Fin n`.

There is a relation `Rel : ι → ι → Prop`,
and we will only allow a non-zero differential from `i` to `j` when `Rel i j`.

There are axioms which imply `{ j // c.Rel i j }` and `{ i // c.Rel i j }` are subsingletons.
This means that the shape consists of some union of lines, rays, intervals, and circles.

Below we define `c.next` and `c.prev` which provide these related elements.
-/
@[ext]
structure ComplexShape (ι : Type*) where
  /-- Nonzero differentials `X i ⟶ X j` shall be allowed
    on homological complexes when `Rel i j` holds. -/
  Rel : ι → ι → Prop
  /-- There is at most one nonzero differential from `X i`. -/
  next_eq : ∀ {i j j'}, Rel i j → Rel i j' → j = j'
  /-- There is at most one nonzero differential to `X j`. -/
  prev_eq : ∀ {i i' j}, Rel i j → Rel i' j → i = i'
#align complex_shape ComplexShape
#align complex_shape.ext ComplexShape.ext
#align complex_shape.ext_iff ComplexShape.ext_iff

namespace ComplexShape

variable {ι : Type*}

/-- The complex shape where only differentials from each `X.i` to itself are allowed.

This is mostly only useful so we can describe the relation of "related in `k` steps" below.
-/
@[simps]
def refl (ι : Type*) : ComplexShape ι where
  Rel i j := i = j
  next_eq w w' := w.symm.trans w'
  prev_eq w w' := w.trans w'.symm
#align complex_shape.refl ComplexShape.refl
#align complex_shape.refl_rel ComplexShape.refl_Rel

/-- The reverse of a `ComplexShape`.
-/
@[simps]
def symm (c : ComplexShape ι) : ComplexShape ι where
  Rel i j := c.Rel j i
  next_eq w w' := c.prev_eq w w'
  prev_eq w w' := c.next_eq w w'
#align complex_shape.symm ComplexShape.symm
#align complex_shape.symm_rel ComplexShape.symm_Rel

@[simp]
theorem symm_symm (c : ComplexShape ι) : c.symm.symm = c := by
  ext
  simp
#align complex_shape.symm_symm ComplexShape.symm_symm

/-- The "composition" of two `ComplexShape`s.

We need this to define "related in k steps" later.
-/
@[simp]
def trans (c₁ c₂ : ComplexShape ι) : ComplexShape ι where
  Rel := Relation.Comp c₁.Rel c₂.Rel
  next_eq w w' := by
    obtain ⟨k, w₁, w₂⟩ := w
    obtain ⟨k', w₁', w₂'⟩ := w'
    rw [c₁.next_eq w₁ w₁'] at w₂
    exact c₂.next_eq w₂ w₂'
  prev_eq w w' := by
    obtain ⟨k, w₁, w₂⟩ := w
    obtain ⟨k', w₁', w₂'⟩ := w'
    rw [c₂.prev_eq w₂ w₂'] at w₁
    exact c₁.prev_eq w₁ w₁'
#align complex_shape.trans ComplexShape.trans

instance subsingleton_next (c : ComplexShape ι) (i : ι) : Subsingleton { j // c.Rel i j } := by
  constructor
  rintro ⟨j, rij⟩ ⟨k, rik⟩
  congr
  exact c.next_eq rij rik

instance subsingleton_prev (c : ComplexShape ι) (j : ι) : Subsingleton { i // c.Rel i j } := by
  constructor
  rintro ⟨i, rik⟩ ⟨j, rjk⟩
  congr
  exact c.prev_eq rik rjk

/-- An arbitrary choice of index `j` such that `Rel i j`, if such exists.
Returns `i` otherwise.
-/
def next (c : ComplexShape ι) (i : ι) : ι :=
  if h : ∃ j, c.Rel i j then h.choose else i
#align complex_shape.next ComplexShape.next

/-- An arbitrary choice of index `i` such that `Rel i j`, if such exists.
Returns `j` otherwise.
-/
def prev (c : ComplexShape ι) (j : ι) : ι :=
  if h : ∃ i, c.Rel i j then h.choose else j
#align complex_shape.prev ComplexShape.prev

theorem next_eq' (c : ComplexShape ι) {i j : ι} (h : c.Rel i j) : c.next i = j := by
  apply c.next_eq _ h
  rw [next]
  rw [dif_pos]
  exact Exists.choose_spec ⟨j, h⟩
#align complex_shape.next_eq' ComplexShape.next_eq'

theorem prev_eq' (c : ComplexShape ι) {i j : ι} (h : c.Rel i j) : c.prev j = i := by
  apply c.prev_eq _ h
  rw [prev, dif_pos]
  exact Exists.choose_spec (⟨i, h⟩ : ∃ k, c.Rel k j)
#align complex_shape.prev_eq' ComplexShape.prev_eq'

/-- The `ComplexShape` allowing differentials from `X i` to `X (i+a)`.
(For example when `a = 1`, a cohomology theory indexed by `ℕ` or `ℤ`)
-/
@[simps]
def up' {α : Type*} [AddRightCancelSemigroup α] (a : α) : ComplexShape α where
  Rel i j := i + a = j
  next_eq hi hj := hi.symm.trans hj
  prev_eq hi hj := add_right_cancel (hi.trans hj.symm)
#align complex_shape.up' ComplexShape.up'
#align complex_shape.up'_rel ComplexShape.up'_Rel

/-- The `ComplexShape` allowing differentials from `X (j+a)` to `X j`.
(For example when `a = 1`, a homology theory indexed by `ℕ` or `ℤ`)
-/
@[simps]
def down' {α : Type*} [AddRightCancelSemigroup α] (a : α) : ComplexShape α where
  Rel i j := j + a = i
  next_eq hi hj := add_right_cancel (hi.trans hj.symm)
  prev_eq hi hj := hi.symm.trans hj
#align complex_shape.down' ComplexShape.down'
#align complex_shape.down'_rel ComplexShape.down'_Rel

theorem down'_mk {α : Type*} [AddRightCancelSemigroup α] (a : α) (i j : α) (h : j + a = i) :
    (down' a).Rel i j := h
#align complex_shape.down'_mk ComplexShape.down'_mk

/-- The `ComplexShape` appropriate for cohomology, so `d : X i ⟶ X j` only when `j = i + 1`.
-/
@[simps!]
def up (α : Type*) [AddRightCancelSemigroup α] [One α] : ComplexShape α :=
  up' 1
#align complex_shape.up ComplexShape.up
#align complex_shape.up_rel ComplexShape.up_Rel

instance (α : Type _) [AddRightCancelSemigroup α] [One α] [DecidableEq α] :
  DecidableRel (up α).Rel := fun _ _ => by dsimp ; infer_instance

/-- The `ComplexShape` appropriate for homology, so `d : X i ⟶ X j` only when `i = j + 1`.
-/
@[simps!]
def down (α : Type*) [AddRightCancelSemigroup α] [One α] : ComplexShape α :=
  down' 1
#align complex_shape.down ComplexShape.down
#align complex_shape.down_rel ComplexShape.down_Rel

<<<<<<< HEAD
instance (α : Type _) [AddRightCancelSemigroup α] [One α] [DecidableEq α] :
  DecidableRel (down α).Rel := fun _ _ => by dsimp ; infer_instance

theorem down_mk {α : Type _} [AddRightCancelSemigroup α] [One α] (i j : α) (h : j + 1 = i) :
  (down α).Rel i j :=
=======
theorem down_mk {α : Type*} [AddRightCancelSemigroup α] [One α] (i j : α) (h : j + 1 = i) :
    (down α).Rel i j :=
>>>>>>> a5516f58
  down'_mk (1 : α) i j h
#align complex_shape.down_mk ComplexShape.down_mk

end ComplexShape<|MERGE_RESOLUTION|>--- conflicted
+++ resolved
@@ -205,16 +205,11 @@
 #align complex_shape.down ComplexShape.down
 #align complex_shape.down_rel ComplexShape.down_Rel
 
-<<<<<<< HEAD
 instance (α : Type _) [AddRightCancelSemigroup α] [One α] [DecidableEq α] :
   DecidableRel (down α).Rel := fun _ _ => by dsimp ; infer_instance
 
-theorem down_mk {α : Type _} [AddRightCancelSemigroup α] [One α] (i j : α) (h : j + 1 = i) :
-  (down α).Rel i j :=
-=======
 theorem down_mk {α : Type*} [AddRightCancelSemigroup α] [One α] (i j : α) (h : j + 1 = i) :
     (down α).Rel i j :=
->>>>>>> a5516f58
   down'_mk (1 : α) i j h
 #align complex_shape.down_mk ComplexShape.down_mk
 
