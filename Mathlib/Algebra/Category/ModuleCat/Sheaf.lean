/-
Copyright (c) 2024 Joël Riou. All rights reserved.
Released under Apache 2.0 license as described in the file LICENSE.
Authors: Joël Riou
-/

import Mathlib.Algebra.Category.ModuleCat.Presheaf
import Mathlib.CategoryTheory.Sites.LocallyBijective
import Mathlib.CategoryTheory.Sites.Whiskering

/-!
# Sheaves of modules over a sheaf of rings

In this file, we define the category `SheafOfModules R` when `R : Sheaf J RingCat`
is a sheaf of rings on a category `C` equipped with a Grothendieck topology `J`.

## TODO
* construct the associated sheaf: more precisely, given a morphism of `α : P ⟶ R.val`
where `P` is a presheaf of rings and `R` a sheaf of rings such that `α` identifies
`R` to the associated sheaf of `P`, then construct a sheafification functor
`PresheafOfModules P ⥤ SheafOfModules R`.

-/

universe v v₁ u₁ u

open CategoryTheory

variable {C : Type u₁} [Category.{v₁} C] {J : GrothendieckTopology C}
  (R : Sheaf J RingCat.{u})

/-- A sheaf of modules is a presheaf of modules such that the underlying presheaf
of abelian groups is a sheaf. -/
structure SheafOfModules where
  /-- the underlying presheaf of modules of a sheaf of modules -/
  val : PresheafOfModules.{v} R.val
  isSheaf : Presheaf.IsSheaf J val.presheaf

namespace SheafOfModules

variable {R}

/-- A morphism between sheaves of modules is a morphism between the underlying
presheaves of modules. -/
@[ext]
structure Hom (X Y : SheafOfModules.{v} R) where
  /-- a morphism between the underlying presheaves of modules -/
  val : X.val ⟶ Y.val

instance : Category (SheafOfModules.{v} R) where
  Hom := Hom
  id _ := ⟨𝟙 _⟩
  comp f g := ⟨f.val ≫ g.val⟩

@[ext]
lemma hom_ext {X Y : SheafOfModules.{v} R} {f g : X ⟶ Y} (h : f.val = g.val) : f = g :=
  Hom.ext _ _ h

@[simp]
lemma id_val (X : SheafOfModules.{v} R) : Hom.val (𝟙 X) = 𝟙 X.val := rfl

@[simp, reassoc]
lemma comp_val {X Y Z : SheafOfModules.{v} R} (f : X ⟶ Y) (g : Y ⟶ Z) :
    (f ≫ g).val = f.val ≫ g.val := rfl

variable (R)
/-- The forgetful functor `SheafOfModules.{v} R ⥤ PresheafOfModules R.val`. -/
@[simps]
def forget : SheafOfModules.{v} R ⥤ PresheafOfModules R.val where
  obj F := F.val
  map φ := φ.val

/-- The forget functor `SheafOfModules R ⥤ PresheafOfModules R.val` is fully faithful. -/
@[simps]
def fullyFaithfulForget : (forget.{v} R).FullyFaithful where
  preimage φ := ⟨φ⟩

instance : (forget.{v} R).Faithful := (fullyFaithfulForget R).faithful

instance : (forget.{v} R).Full := (fullyFaithfulForget R).full

instance : (forget.{v} R).ReflectsIsomorphisms := (fullyFaithfulForget R).reflectsIsomorphisms

/-- Evaluation on an object `X` gives a functor
`SheafOfModules R ⥤ ModuleCat (R.val.obj X)`. -/
def evaluation (X : Cᵒᵖ) : SheafOfModules.{v} R ⥤ ModuleCat.{v} (R.val.obj X) :=
  forget _ ⋙ PresheafOfModules.evaluation _ X

/-- The forget functor `SheafOfModules R ⥤ Sheaf J AddCommGrp`. -/
@[simps]
def toSheaf : SheafOfModules.{v} R ⥤ Sheaf J AddCommGrp.{v} where
  obj M := ⟨_, M.isSheaf⟩
  map f := { val := f.val.hom }

/-- The canonical isomorphism between
`SheafOfModules.toSheaf R ⋙ sheafToPresheaf J AddCommGrp.{v}`
and `SheafOfModules.forget R ⋙ PresheafOfModules.toPresheaf R.val`. -/
def toSheafCompSheafToPresheafIso :
    toSheaf R ⋙ sheafToPresheaf J AddCommGrp.{v} ≅
      forget R ⋙ PresheafOfModules.toPresheaf R.val := Iso.refl _

instance : (toSheaf.{v} R).Faithful :=
  Functor.Faithful.of_comp_iso (toSheafCompSheafToPresheafIso.{v} R)

instance (M N : SheafOfModules.{v} R) : AddCommGroup (M ⟶ N) :=
  (fullyFaithfulForget R).homEquiv.addCommGroup

@[simp]
lemma add_val {M N : SheafOfModules.{v} R} (f g : M ⟶ N) :
    (f + g).val = f.val + g.val := rfl

instance : Preadditive (SheafOfModules.{v} R) where
  add_comp := by intros; ext1; dsimp; simp only [Preadditive.add_comp]
  comp_add := by intros; ext1; dsimp; simp only [Preadditive.comp_add]

instance : (forget R).Additive where

instance : (toSheaf R).Additive where

variable {R}
/-- The type of sections of a sheaf of modules. -/
abbrev sections (M : SheafOfModules.{v} R) : Type _ := M.val.sections

<<<<<<< HEAD
/-- The map `M.sections → N.sections` induced by a morphisms `M ⟶ N` of sheaves of modules. -/
abbrev sectionsMap {M N : SheafOfModules.{v} R} (f : M ⟶ N) (s : M.sections) : N.sections :=
  PresheafOfModules.sectionsMap f.val s

@[simp]
lemma sectionsMap_comp {M N P : SheafOfModules.{v} R} (f : M ⟶ N) (g : N ⟶ P) (s : M.sections) :
    sectionsMap (f ≫ g) s = sectionsMap g (sectionsMap f s) := rfl

@[simp]
lemma sectionsMap_id {M : SheafOfModules.{v} R} (s : M.sections) :
    sectionsMap (𝟙 M) s = s := rfl

variable [J.HasSheafCompose (forget₂ RingCat.{u} AddCommGroupCat.{u})]
=======
variable [J.HasSheafCompose (forget₂ RingCat.{u} AddCommGrp.{u})]
>>>>>>> 6e82bc0e

variable (R) in
/-- The obvious free sheaf of modules of rank `1`. -/
@[simps]
def unit : SheafOfModules R where
  val := PresheafOfModules.unit R.val
  isSheaf := ((sheafCompose J (forget₂ RingCat.{u} AddCommGrp.{u})).obj R).cond

/-- The bijection `(unit R ⟶ M) ≃ M.sections` for `M : SheafOfModules R`. -/
def unitHomEquiv (M : SheafOfModules R) :
    (unit R ⟶ M) ≃ M.sections :=
  (fullyFaithfulForget R).homEquiv.trans M.val.unitHomEquiv

@[simp]
lemma unitHomEquiv_apply_coe (M : SheafOfModules R) (f : unit R ⟶ M) (X : Cᵒᵖ) :
    (M.unitHomEquiv f).val X = f.val.app X (1 : R.val.obj X) := rfl

lemma unitHomEquiv_comp_apply {M N : SheafOfModules.{u} R}
    (f : unit R ⟶ M) (p : M ⟶ N) :
    N.unitHomEquiv (f ≫ p) = sectionsMap p (M.unitHomEquiv f) := rfl

lemma unitHomEquiv_symm_comp {M N : SheafOfModules.{u} R} (s : M.sections) (p : M ⟶ N) :
    M.unitHomEquiv.symm s ≫ p = N.unitHomEquiv.symm (sectionsMap p s) :=
  N.unitHomEquiv.injective (by simp [unitHomEquiv_comp_apply])

end SheafOfModules

namespace PresheafOfModules

variable {R : Cᵒᵖ ⥤ RingCat.{u}} {M₁ M₂ : PresheafOfModules.{v} R}
    (f : M₁ ⟶ M₂) {N : PresheafOfModules.{v} R}
    (hN : Presheaf.IsSheaf J N.presheaf)
    [J.WEqualsLocallyBijective AddCommGrp.{v}]
    [Presheaf.IsLocallySurjective J f.hom]
    [Presheaf.IsLocallyInjective J f.hom]

/-- The bijection `(M₂ ⟶ N) ≃ (M₁ ⟶ N)` induced by a locally bijective morphism
`f : M₁ ⟶ M₂` of presheaves of modules, when `N` is a sheaf. -/
@[simps]
noncomputable def homEquivOfIsLocallyBijective : (M₂ ⟶ N) ≃ (M₁ ⟶ N) where
  toFun φ := f ≫ φ
  invFun ψ :=
    { hom := ((J.W_of_isLocallyBijective f.hom).homEquiv _ hN).symm ψ.hom
      map_smul := by
        obtain ⟨φ, hφ⟩ := ((J.W_of_isLocallyBijective f.hom).homEquiv _ hN).surjective ψ.hom
        simp only [← hφ, Equiv.symm_apply_apply]
        dsimp at hφ
        intro X r y
        apply hN.isSeparated _ _ (Presheaf.imageSieve_mem J f.hom y)
        rintro Y p ⟨x, hx⟩
        have eq := ψ.map_smul _ (R.map p.op r) x
        simp only [← hφ] at eq
        dsimp at eq
        erw [← NatTrans.naturality_apply φ p.op (r • y), N.map_smul, M₂.map_smul,
          ← NatTrans.naturality_apply φ p.op y, ← hx, ← eq, f.map_smul]
        rfl }
  left_inv φ := (toPresheaf _).map_injective
    (((J.W_of_isLocallyBijective f.hom).homEquiv _ hN).left_inv φ.hom)
  right_inv ψ := (toPresheaf _).map_injective
    (((J.W_of_isLocallyBijective f.hom).homEquiv _ hN).right_inv ψ.hom)

end PresheafOfModules<|MERGE_RESOLUTION|>--- conflicted
+++ resolved
@@ -121,7 +121,6 @@
 /-- The type of sections of a sheaf of modules. -/
 abbrev sections (M : SheafOfModules.{v} R) : Type _ := M.val.sections
 
-<<<<<<< HEAD
 /-- The map `M.sections → N.sections` induced by a morphisms `M ⟶ N` of sheaves of modules. -/
 abbrev sectionsMap {M N : SheafOfModules.{v} R} (f : M ⟶ N) (s : M.sections) : N.sections :=
   PresheafOfModules.sectionsMap f.val s
@@ -134,10 +133,7 @@
 lemma sectionsMap_id {M : SheafOfModules.{v} R} (s : M.sections) :
     sectionsMap (𝟙 M) s = s := rfl
 
-variable [J.HasSheafCompose (forget₂ RingCat.{u} AddCommGroupCat.{u})]
-=======
 variable [J.HasSheafCompose (forget₂ RingCat.{u} AddCommGrp.{u})]
->>>>>>> 6e82bc0e
 
 variable (R) in
 /-- The obvious free sheaf of modules of rank `1`. -/
