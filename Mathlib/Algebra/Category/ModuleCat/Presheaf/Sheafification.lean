/-
Copyright (c) 2024 Joël Riou. All rights reserved.
Released under Apache 2.0 license as described in the file LICENSE.
Authors: Joël Riou
-/
import Mathlib.Algebra.Category.ModuleCat.Presheaf.Abelian
import Mathlib.Algebra.Category.ModuleCat.Presheaf.Sheafify
import Mathlib.Algebra.Category.ModuleCat.Presheaf.Limits
import Mathlib.Algebra.Category.ModuleCat.Sheaf.Limits
import Mathlib.CategoryTheory.Sites.LocallyBijective
import Mathlib.CategoryTheory.Sites.Sheafification

/-!
# The sheafification functor for presheaves of modules

In this file, we construct a functor
`PresheafOfModules.sheafification α : PresheafOfModules R₀ ⥤ SheafOfModules R`
for a locally bijective morphism `α : R₀ ⟶ R.val` where `R₀` is a presheaf of rings
and `R` a sheaf of rings.
In particular, if `α` is the identity of `R.val`, we obtain the
sheafification functor `PresheafOfModules R.val ⥤ SheafOfModules R`.

-/

universe v v' u u'

open CategoryTheory Category Limits

variable {C : Type u'} [Category.{v'} C] {J : GrothendieckTopology C}
  {R₀ : Cᵒᵖ ⥤ RingCat.{u}} {R : Sheaf J RingCat.{u}} (α : R₀ ⟶ R.val)
  [Presheaf.IsLocallyInjective J α] [Presheaf.IsLocallySurjective J α]
  [J.WEqualsLocallyBijective AddCommGroupCat.{v}]

namespace PresheafOfModules

section

variable [HasWeakSheafify J AddCommGroupCat.{v}]

/-- Given a locally bijective morphism `α : R₀ ⟶ R.val` where `R₀` is a presheaf of rings
and `R` a sheaf of rings (i.e. `R` identifies to the sheafification of `R₀`), this is
the associated sheaf of modules functor `PresheafOfModules.{v} R₀ ⥤ SheafOfModules.{v} R`. -/
@[simps! (config := .lemmasOnly) map]
noncomputable def sheafification : PresheafOfModules.{v} R₀ ⥤ SheafOfModules.{v} R where
  obj M₀ := sheafify α (CategoryTheory.toSheafify J M₀.presheaf)
  map f := sheafifyMap _ _ _ f ((presheafToSheaf J AddCommGroupCat).map f.hom) (by simp)
  map_id M₀ := by
    ext1
    apply (toPresheaf _).map_injective
    simp [toPresheaf, sheafify]
  map_comp _ _ := by
    ext1
    apply (toPresheaf _).map_injective
    simp [toPresheaf, sheafify]

/-- The sheafification of presheaves of modules commutes with the functor which
forgets the module structures. -/
noncomputable def sheafificationCompToSheaf :
    sheafification.{v} α ⋙ SheafOfModules.toSheaf _ ≅
      toPresheaf _ ⋙ presheafToSheaf J AddCommGroupCat :=
  Iso.refl _

/-- The sheafification of presheaves of modules commutes with the functor which
forgets the module structures. -/
noncomputable def sheafificationCompForgetCompToPresheaf :
    sheafification.{v} α ⋙ SheafOfModules.forget _ ⋙ toPresheaf _ ≅
      toPresheaf _ ⋙ presheafToSheaf J AddCommGroupCat ⋙ sheafToPresheaf J AddCommGroupCat :=
  Iso.refl _

/-- The bijection between types of morphisms which is part of the adjunction
`sheafificationAdjunction`. -/
noncomputable def sheafificationHomEquiv
    {P : PresheafOfModules.{v} R₀} {F : SheafOfModules.{v} R} :
    ((sheafification α).obj P ⟶ F) ≃
      (P ⟶ (restrictScalars α).obj ((SheafOfModules.forget _).obj F)) := by
  apply sheafifyHomEquiv

lemma sheafificationHomEquiv_hom'
    {P : PresheafOfModules.{v} R₀} {F : SheafOfModules.{v} R}
    (f : (sheafification α).obj P ⟶ F) :
    (sheafificationHomEquiv α f).hom =
      CategoryTheory.toSheafify J P.presheaf ≫ f.val.hom := rfl

lemma sheafificationHomEquiv_hom
    {P : PresheafOfModules.{v} R₀} {F : SheafOfModules.{v} R}
    (f : (sheafification α).obj P ⟶ F) :
    (sheafificationHomEquiv α f).hom =
      (sheafificationAdjunction J AddCommGroupCat).homEquiv P.presheaf
        ((SheafOfModules.toSheaf _).obj F) ((SheafOfModules.toSheaf _).map f) := by
  rw [sheafificationHomEquiv_hom', Adjunction.homEquiv_unit]
  dsimp

lemma toSheaf_map_sheafificationHomEquiv_symm
    {P : PresheafOfModules.{v} R₀} {F : SheafOfModules.{v} R}
    (g : P ⟶ (restrictScalars α).obj ((SheafOfModules.forget _).obj F)) :
    (SheafOfModules.toSheaf _).map ((sheafificationHomEquiv α).symm g) =
      (((sheafificationAdjunction J AddCommGroupCat).homEquiv
        P.presheaf ((SheafOfModules.toSheaf R).obj F)).symm g.hom) := by
  obtain ⟨f, rfl⟩ := (sheafificationHomEquiv α).surjective g
  apply ((sheafificationAdjunction J AddCommGroupCat).homEquiv _ _).injective
  rw [Equiv.apply_symm_apply, Adjunction.homEquiv_unit, Equiv.symm_apply_apply]
  rfl

/-- Given a locally bijective morphism `α : R₀ ⟶ R.val` where `R₀` is a presheaf of rings
and `R` a sheaf of rings, this is the adjunction
`sheafification.{v} α ⊣ SheafOfModules.forget R ⋙ restrictScalars α`. -/
@[simps! (config := .lemmasOnly) homEquiv_apply]
noncomputable def sheafificationAdjunction :
    sheafification.{v} α ⊣ SheafOfModules.forget R ⋙ restrictScalars α :=
  Adjunction.mkOfHomEquiv
    { homEquiv := fun _ _ ↦ sheafificationHomEquiv α
      homEquiv_naturality_left_symm := fun {P₀ Q₀ N} f g ↦ by
        apply (SheafOfModules.toSheaf _).map_injective
        rw [Functor.map_comp]
        erw [toSheaf_map_sheafificationHomEquiv_symm,
          toSheaf_map_sheafificationHomEquiv_symm]
        apply Adjunction.homEquiv_naturality_left_symm
      homEquiv_naturality_right := fun {P₀ M N} f g ↦ by
        apply (toPresheaf _).map_injective
        dsimp [toPresheaf]
        erw [sheafificationHomEquiv_hom, sheafificationHomEquiv_hom]
        rw [Functor.map_comp]
        apply Adjunction.homEquiv_naturality_right }

@[simp]
lemma sheafificationAdjunction_unit_app_hom (M₀ : PresheafOfModules.{v} R₀) :
    ((sheafificationAdjunction α).unit.app M₀).hom = CategoryTheory.toSheafify J M₀.presheaf := by
  rfl

instance : (sheafification.{v} α).IsLeftAdjoint :=
  (sheafificationAdjunction α).isLeftAdjoint

end

section

variable [HasSheafify J AddCommGroupCat.{v}]

noncomputable instance :
    PreservesFiniteLimits (sheafification.{v} α ⋙ SheafOfModules.toSheaf.{v} R) :=
  compPreservesFiniteLimits (toPresheaf.{v} R₀) (presheafToSheaf J AddCommGroupCat)

instance : (SheafOfModules.toSheaf.{v} R ⋙ sheafToPresheaf _ _).ReflectsIsomorphisms :=
  inferInstanceAs (SheafOfModules.forget.{v} R ⋙ toPresheaf _).ReflectsIsomorphisms

instance : (SheafOfModules.toSheaf.{v} R).ReflectsIsomorphisms :=
<<<<<<< HEAD
  reflectsIsomorphisms_of_comp' (SheafOfModules.toSheaf.{v} R) (sheafToPresheaf J _)
=======
  reflectsIsomorphisms_of_comp (SheafOfModules.toSheaf.{v} R) (sheafToPresheaf J _)
>>>>>>> 3e405812

noncomputable instance : ReflectsFiniteLimits (SheafOfModules.toSheaf.{v} R) where
  reflects _ _ _ := inferInstance

noncomputable instance : PreservesFiniteLimits (sheafification.{v} α) :=
  preservesFiniteLimitsOfReflectsOfPreserves
    (sheafification.{v} α) (SheafOfModules.toSheaf.{v} R)

end

end PresheafOfModules<|MERGE_RESOLUTION|>--- conflicted
+++ resolved
@@ -144,11 +144,7 @@
   inferInstanceAs (SheafOfModules.forget.{v} R ⋙ toPresheaf _).ReflectsIsomorphisms
 
 instance : (SheafOfModules.toSheaf.{v} R).ReflectsIsomorphisms :=
-<<<<<<< HEAD
-  reflectsIsomorphisms_of_comp' (SheafOfModules.toSheaf.{v} R) (sheafToPresheaf J _)
-=======
   reflectsIsomorphisms_of_comp (SheafOfModules.toSheaf.{v} R) (sheafToPresheaf J _)
->>>>>>> 3e405812
 
 noncomputable instance : ReflectsFiniteLimits (SheafOfModules.toSheaf.{v} R) where
   reflects _ _ _ := inferInstance
