--- conflicted
+++ resolved
@@ -71,10 +71,6 @@
       homEquiv_naturality_left_symm := fun _ _ => FreeMonoid.hom_eq (fun _ => rfl) }
 
 instance : (forget MonCat.{u}).IsRightAdjoint :=
-<<<<<<< HEAD
-  ⟨_, ⟨adj⟩⟩
-=======
   ⟨_, ⟨adj⟩⟩
 
-end MonCat
->>>>>>> 99508fb5
+end MonCat