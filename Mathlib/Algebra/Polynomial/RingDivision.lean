--- conflicted
+++ resolved
@@ -25,26 +25,6 @@
 universe u v w z
 
 variable {R : Type u} {S : Type v} {T : Type w} {a b : R} {n : ℕ}
-
-section Semiring
-
-variable [Semiring R] {p q : R[X]}
-
-theorem Monic.comp (hp : p.Monic) (hq : q.Monic) (h : q.natDegree ≠ 0) : (p.comp q).Monic := by
-  nontriviality R
-  have : (p.comp q).natDegree = p.natDegree * q.natDegree := by
-    apply natDegree_comp_eq_of_mul_ne_zero
-    simp [hp.leadingCoeff, hq.leadingCoeff]
-  rw [Monic.def, Polynomial.leadingCoeff, this, coeff_comp_degree_mul_degree h, hp.leadingCoeff,
-    hq.leadingCoeff, one_pow, mul_one]
-
-theorem Monic.comp_X_add_C (hp : p.Monic) (r : R) : (p.comp (X + C r)).Monic := by
-  nontriviality R
-  refine hp.comp (monic_X_add_C _) fun ha => ?_
-  rw [natDegree_X_add_C] at ha
-  exact one_ne_zero ha
-
-end Semiring
 
 section CommRing
 
@@ -117,270 +97,8 @@
     trailingDegree_eq_natTrailingDegree (mul_ne_zero hp hq), natTrailingDegree_mul hp hq]
     apply WithTop.coe_add
 
-<<<<<<< HEAD
-@[simp]
-theorem natDegree_pow (p : R[X]) (n : ℕ) : natDegree (p ^ n) = n * natDegree p := by
-  classical
-  obtain rfl | hp := eq_or_ne p 0
-  · obtain rfl | hn := eq_or_ne n 0 <;> simp [*]
-  exact natDegree_pow' <| by
-    rw [← leadingCoeff_pow, Ne, leadingCoeff_eq_zero]; exact pow_ne_zero _ hp
-
-theorem degree_le_mul_left (p : R[X]) (hq : q ≠ 0) : degree p ≤ degree (p * q) := by
-  classical
-  exact if hp : p = 0 then by simp only [hp, zero_mul, le_refl]
-  else by
-    rw [degree_mul, degree_eq_natDegree hp, degree_eq_natDegree hq]
-    exact WithBot.coe_le_coe.2 (Nat.le_add_right _ _)
-
-theorem natDegree_le_of_dvd {p q : R[X]} (h1 : p ∣ q) (h2 : q ≠ 0) : p.natDegree ≤ q.natDegree := by
-  rcases h1 with ⟨q, rfl⟩; rw [mul_ne_zero_iff] at h2
-  rw [natDegree_mul h2.1 h2.2]; exact Nat.le_add_right _ _
-
-theorem degree_le_of_dvd {p q : R[X]} (h1 : p ∣ q) (h2 : q ≠ 0) : degree p ≤ degree q := by
-  rcases h1 with ⟨q, rfl⟩; rw [mul_ne_zero_iff] at h2
-  exact degree_le_mul_left p h2.2
-
-theorem eq_zero_of_dvd_of_degree_lt {p q : R[X]} (h₁ : p ∣ q) (h₂ : degree q < degree p) :
-    q = 0 := by
-  by_contra hc
-  exact (lt_iff_not_ge _ _).mp h₂ (degree_le_of_dvd h₁ hc)
-
-theorem eq_zero_of_dvd_of_natDegree_lt {p q : R[X]} (h₁ : p ∣ q) (h₂ : natDegree q < natDegree p) :
-    q = 0 := by
-  by_contra hc
-  exact (lt_iff_not_ge _ _).mp h₂ (natDegree_le_of_dvd h₁ hc)
-
-theorem not_dvd_of_degree_lt {p q : R[X]} (h0 : q ≠ 0) (hl : q.degree < p.degree) : ¬p ∣ q := by
-  by_contra hcontra
-  exact h0 (eq_zero_of_dvd_of_degree_lt hcontra hl)
-
-theorem not_dvd_of_natDegree_lt {p q : R[X]} (h0 : q ≠ 0) (hl : q.natDegree < p.natDegree) :
-    ¬p ∣ q := by
-  by_contra hcontra
-  exact h0 (eq_zero_of_dvd_of_natDegree_lt hcontra hl)
-
-/-- This lemma is useful for working with the `intDegree` of a rational function. -/
-theorem natDegree_sub_eq_of_prod_eq {p₁ p₂ q₁ q₂ : R[X]} (hp₁ : p₁ ≠ 0) (hq₁ : q₁ ≠ 0)
-    (hp₂ : p₂ ≠ 0) (hq₂ : q₂ ≠ 0) (h_eq : p₁ * q₂ = p₂ * q₁) :
-    (p₁.natDegree : ℤ) - q₁.natDegree = (p₂.natDegree : ℤ) - q₂.natDegree := by
-  rw [sub_eq_sub_iff_add_eq_add]
-  norm_cast
-  rw [← natDegree_mul hp₁ hq₂, ← natDegree_mul hp₂ hq₁, h_eq]
-
-theorem natDegree_eq_zero_of_isUnit (h : IsUnit p) : natDegree p = 0 := by
-  nontriviality R
-  obtain ⟨q, hq⟩ := h.exists_right_inv
-  have := natDegree_mul (left_ne_zero_of_mul_eq_one hq) (right_ne_zero_of_mul_eq_one hq)
-  rw [hq, natDegree_one, eq_comm, add_eq_zero] at this
-  exact this.1
-
-theorem degree_eq_zero_of_isUnit [Nontrivial R] (h : IsUnit p) : degree p = 0 :=
-  (natDegree_eq_zero_iff_degree_le_zero.mp <| natDegree_eq_zero_of_isUnit h).antisymm
-    (zero_le_degree_iff.mpr h.ne_zero)
-
-@[simp]
-theorem degree_coe_units [Nontrivial R] (u : R[X]ˣ) : degree (u : R[X]) = 0 :=
-  degree_eq_zero_of_isUnit ⟨u, rfl⟩
-
-/-- Characterization of a unit of a polynomial ring over an integral domain `R`.
-See `Polynomial.isUnit_iff_coeff_isUnit_isNilpotent` when `R` is a commutative ring. -/
-theorem isUnit_iff : IsUnit p ↔ ∃ r : R, IsUnit r ∧ C r = p :=
-  ⟨fun hp =>
-    ⟨p.coeff 0,
-      let h := eq_C_of_natDegree_eq_zero (natDegree_eq_zero_of_isUnit hp)
-      ⟨isUnit_C.1 (h ▸ hp), h.symm⟩⟩,
-    fun ⟨_, hr, hrp⟩ => hrp ▸ isUnit_C.2 hr⟩
-
-theorem not_isUnit_of_degree_pos (p : R[X])
-    (hpl : 0 < p.degree) : ¬ IsUnit p := by
-  cases subsingleton_or_nontrivial R
-  · simp [Subsingleton.elim p 0] at hpl
-  intro h
-  simp [degree_eq_zero_of_isUnit h] at hpl
-
-theorem not_isUnit_of_natDegree_pos (p : R[X])
-    (hpl : 0 < p.natDegree) : ¬ IsUnit p :=
-  not_isUnit_of_degree_pos _ (natDegree_pos_iff_degree_pos.mp hpl)
-
 end NoZeroDivisors
 
-section NoZeroDivisors
-
-variable [CommSemiring R] [NoZeroDivisors R] {p q : R[X]}
-
-theorem irreducible_of_monic (hp : p.Monic) (hp1 : p ≠ 1) :
-    Irreducible p ↔ ∀ f g : R[X], f.Monic → g.Monic → f * g = p → f = 1 ∨ g = 1 := by
-  refine
-    ⟨fun h f g hf hg hp => (h.2 f g hp.symm).imp hf.eq_one_of_isUnit hg.eq_one_of_isUnit, fun h =>
-      ⟨hp1 ∘ hp.eq_one_of_isUnit, fun f g hfg =>
-        (h (g * C f.leadingCoeff) (f * C g.leadingCoeff) ?_ ?_ ?_).symm.imp
-          (isUnit_of_mul_eq_one f _)
-          (isUnit_of_mul_eq_one g _)⟩⟩
-  · rwa [Monic, leadingCoeff_mul, leadingCoeff_C, ← leadingCoeff_mul, mul_comm, ← hfg, ← Monic]
-  · rwa [Monic, leadingCoeff_mul, leadingCoeff_C, ← leadingCoeff_mul, ← hfg, ← Monic]
-  · rw [mul_mul_mul_comm, ← C_mul, ← leadingCoeff_mul, ← hfg, hp.leadingCoeff, C_1, mul_one,
-      mul_comm, ← hfg]
-
-theorem Monic.irreducible_iff_natDegree (hp : p.Monic) :
-    Irreducible p ↔
-      p ≠ 1 ∧ ∀ f g : R[X], f.Monic → g.Monic → f * g = p → f.natDegree = 0 ∨ g.natDegree = 0 := by
-  by_cases hp1 : p = 1; · simp [hp1]
-  rw [irreducible_of_monic hp hp1, and_iff_right hp1]
-  refine forall₄_congr fun a b ha hb => ?_
-  rw [ha.natDegree_eq_zero_iff_eq_one, hb.natDegree_eq_zero_iff_eq_one]
-
-theorem Monic.irreducible_iff_natDegree' (hp : p.Monic) : Irreducible p ↔ p ≠ 1 ∧
-    ∀ f g : R[X], f.Monic → g.Monic → f * g = p → g.natDegree ∉ Ioc 0 (p.natDegree / 2) := by
-  simp_rw [hp.irreducible_iff_natDegree, mem_Ioc, Nat.le_div_iff_mul_le zero_lt_two, mul_two]
-  apply and_congr_right'
-  constructor <;> intro h f g hf hg he <;> subst he
-  · rw [hf.natDegree_mul hg, add_le_add_iff_right]
-    exact fun ha => (h f g hf hg rfl).elim (ha.1.trans_le ha.2).ne' ha.1.ne'
-  · simp_rw [hf.natDegree_mul hg, pos_iff_ne_zero] at h
-    contrapose! h
-    obtain hl | hl := le_total f.natDegree g.natDegree
-    · exact ⟨g, f, hg, hf, mul_comm g f, h.1, add_le_add_left hl _⟩
-    · exact ⟨f, g, hf, hg, rfl, h.2, add_le_add_right hl _⟩
-
-/-- Alternate phrasing of `Polynomial.Monic.irreducible_iff_natDegree'` where we only have to check
-one divisor at a time. -/
-theorem Monic.irreducible_iff_lt_natDegree_lt {p : R[X]} (hp : p.Monic) (hp1 : p ≠ 1) :
-    Irreducible p ↔ ∀ q, Monic q → natDegree q ∈ Finset.Ioc 0 (natDegree p / 2) → ¬ q ∣ p := by
-  rw [hp.irreducible_iff_natDegree', and_iff_right hp1]
-  constructor
-  · rintro h g hg hdg ⟨f, rfl⟩
-    exact h f g (hg.of_mul_monic_left hp) hg (mul_comm f g) hdg
-  · rintro h f g - hg rfl hdg
-    exact h g hg hdg (dvd_mul_left g f)
-
-theorem Monic.not_irreducible_iff_exists_add_mul_eq_coeff (hm : p.Monic) (hnd : p.natDegree = 2) :
-    ¬Irreducible p ↔ ∃ c₁ c₂, p.coeff 0 = c₁ * c₂ ∧ p.coeff 1 = c₁ + c₂ := by
-  cases subsingleton_or_nontrivial R
-  · simp [natDegree_of_subsingleton] at hnd
-  rw [hm.irreducible_iff_natDegree', and_iff_right, hnd]
-  · push_neg
-    constructor
-    · rintro ⟨a, b, ha, hb, rfl, hdb⟩
-      simp only [zero_lt_two, Nat.div_self, Nat.Ioc_succ_singleton, zero_add, mem_singleton] at hdb
-      have hda := hnd
-      rw [ha.natDegree_mul hb, hdb] at hda
-      use a.coeff 0, b.coeff 0, mul_coeff_zero a b
-      simpa only [nextCoeff, hnd, add_right_cancel hda, hdb] using ha.nextCoeff_mul hb
-    · rintro ⟨c₁, c₂, hmul, hadd⟩
-      refine
-        ⟨X + C c₁, X + C c₂, monic_X_add_C _, monic_X_add_C _, ?_, ?_⟩
-      · rw [p.as_sum_range_C_mul_X_pow, hnd, Finset.sum_range_succ, Finset.sum_range_succ,
-          Finset.sum_range_one, ← hnd, hm.coeff_natDegree, hnd, hmul, hadd, C_mul, C_add, C_1]
-        ring
-      · rw [mem_Ioc, natDegree_X_add_C _]
-        simp
-  · rintro rfl
-    simp [natDegree_one] at hnd
-
-theorem root_mul : IsRoot (p * q) a ↔ IsRoot p a ∨ IsRoot q a := by
-  simp_rw [IsRoot, eval_mul, mul_eq_zero]
-
-theorem root_or_root_of_root_mul (h : IsRoot (p * q) a) : IsRoot p a ∨ IsRoot q a :=
-  root_mul.1 h
-
-end NoZeroDivisors
-
-section Ring
-
-variable [Ring R] [IsDomain R] {p q : R[X]}
-
-instance : IsDomain R[X] :=
-  NoZeroDivisors.to_isDomain _
-
-end Ring
-
-section CommSemiring
-
-variable [CommSemiring R] {a p : R[X]}
-
-section Monic
-
-variable (hp : p.Monic)
-include hp
-
-theorem Monic.C_dvd_iff_isUnit {a : R} : C a ∣ p ↔ IsUnit a :=
-  ⟨fun h => isUnit_iff_dvd_one.mpr <|
-      hp.coeff_natDegree ▸ (C_dvd_iff_dvd_coeff _ _).mp h p.natDegree,
-   fun ha => (ha.map C).dvd⟩
-
-theorem Monic.natDegree_pos : 0 < natDegree p ↔ p ≠ 1 :=
-  Nat.pos_iff_ne_zero.trans hp.natDegree_eq_zero.not
-
-theorem Monic.degree_pos : 0 < degree p ↔ p ≠ 1 :=
-  natDegree_pos_iff_degree_pos.symm.trans hp.natDegree_pos
-
-theorem Monic.degree_pos_of_not_isUnit (hu : ¬IsUnit p) : 0 < degree p :=
-  hp.degree_pos.mpr (fun hp' ↦ (hp' ▸ hu) isUnit_one)
-
-theorem Monic.natDegree_pos_of_not_isUnit (hu : ¬IsUnit p) : 0 < natDegree p :=
-  hp.natDegree_pos.mpr (fun hp' ↦ (hp' ▸ hu) isUnit_one)
-
-theorem degree_pos_of_not_isUnit_of_dvd_monic (ha : ¬IsUnit a) (hap : a ∣ p) : 0 < degree a := by
-  contrapose! ha with h
-  rw [Polynomial.eq_C_of_degree_le_zero h] at hap ⊢
-  simpa [hp.C_dvd_iff_isUnit, isUnit_C] using hap
-
-theorem natDegree_pos_of_not_isUnit_of_dvd_monic (ha : ¬IsUnit a) (hap : a ∣ p) : 0 < natDegree a :=
-  natDegree_pos_iff_degree_pos.mpr <| degree_pos_of_not_isUnit_of_dvd_monic hp ha hap
-
-end Monic
-
-theorem eq_zero_of_mul_eq_zero_of_smul (P : R[X]) (h : ∀ r : R, r • P = 0 → r = 0) :
-    ∀ (Q : R[X]), P * Q = 0 → Q = 0 := by
-  intro Q hQ
-  suffices ∀ i, P.coeff i • Q = 0 by
-    rw [← leadingCoeff_eq_zero]
-    apply h
-    simpa [ext_iff, mul_comm Q.leadingCoeff] using fun i ↦ congr_arg (·.coeff Q.natDegree) (this i)
-  apply Nat.strong_decreasing_induction
-  · use P.natDegree
-    intro i hi
-    rw [coeff_eq_zero_of_natDegree_lt hi, zero_smul]
-  intro l IH
-  obtain _|hl := (natDegree_smul_le (P.coeff l) Q).lt_or_eq
-  · apply eq_zero_of_mul_eq_zero_of_smul _ h (P.coeff l • Q)
-    rw [smul_eq_C_mul, mul_left_comm, hQ, mul_zero]
-  suffices P.coeff l * Q.leadingCoeff = 0 by
-    rwa [← leadingCoeff_eq_zero, ← coeff_natDegree, coeff_smul, hl, coeff_natDegree, smul_eq_mul]
-  let m := Q.natDegree
-  suffices (P * Q).coeff (l + m) = P.coeff l * Q.leadingCoeff by rw [← this, hQ, coeff_zero]
-  rw [coeff_mul]
-  apply Finset.sum_eq_single (l, m) _ (by simp)
-  simp only [Finset.mem_antidiagonal, ne_eq, Prod.forall, Prod.mk.injEq, not_and]
-  intro i j hij H
-  obtain hi|rfl|hi := lt_trichotomy i l
-  · have hj : m < j := by omega
-    rw [coeff_eq_zero_of_natDegree_lt hj, mul_zero]
-  · omega
-  · rw [← coeff_C_mul, ← smul_eq_C_mul, IH _ hi, coeff_zero]
-termination_by Q => Q.natDegree
-
-open nonZeroDivisors in
-/-- *McCoy theorem*: a polynomial `P : R[X]` is a zerodivisor if and only if there is `a : R`
-such that `a ≠ 0` and `a • P = 0`. -/
-theorem nmem_nonZeroDivisors_iff {P : R[X]} : P ∉ R[X]⁰ ↔ ∃ a : R, a ≠ 0 ∧ a • P = 0 := by
-  refine ⟨fun hP ↦ ?_, fun ⟨a, ha, h⟩ h1 ↦ ha <| C_eq_zero.1 <| (h1 _) <| smul_eq_C_mul a ▸ h⟩
-  by_contra! h
-  obtain ⟨Q, hQ⟩ := _root_.nmem_nonZeroDivisors_iff.1 hP
-  refine hQ.2 (eq_zero_of_mul_eq_zero_of_smul P (fun a ha ↦ ?_) Q (mul_comm P _ ▸ hQ.1))
-  contrapose! ha
-  exact h a ha
-
-open nonZeroDivisors in
-protected lemma mem_nonZeroDivisors_iff {P : R[X]} : P ∈ R[X]⁰ ↔ ∀ a : R, a • P = 0 → a = 0 := by
-  simpa [not_imp_not] using (nmem_nonZeroDivisors_iff (P := P)).not
-
-end CommSemiring
-=======
-end NoZeroDivisors
-
->>>>>>> d0df76bd
 
 section CommRing
 
@@ -450,16 +168,6 @@
   simp_rw [eval_divByMonic_eq_trailingCoeff_comp] at hpq
   simp_rw [rootMultiplicity_eq_natTrailingDegree, mul_comp, natTrailingDegree_mul' hpq]
 
-<<<<<<< HEAD
-theorem Monic.comp_X_sub_C {p : R[X]} (hp : p.Monic) (r : R) : (p.comp (X - C r)).Monic := by
-  simpa using hp.comp_X_add_C (-r)
-
-variable [IsDomain R] {p q : R[X]}
-
-@[simp]
-theorem natDegree_coe_units (u : R[X]ˣ) : natDegree (u : R[X]) = 0 :=
-  natDegree_eq_of_degree_eq_some (degree_coe_units u)
-=======
 theorem Monic.neg_one_pow_natDegree_mul_comp_neg_X {p : R[X]} (hp : p.Monic) :
     ((-1) ^ p.natDegree * p.comp (-X)).Monic := by
   simp only [Monic]
@@ -470,7 +178,6 @@
     _ = 1 := by
       apply monic_mul_C_of_leadingCoeff_mul_eq_one
       simp [← pow_add, hp]
->>>>>>> d0df76bd
 
 variable [IsDomain R] {p q : R[X]}
 
@@ -500,34 +207,6 @@
 theorem Monic.irreducible_of_degree_eq_one (hp1 : degree p = 1) (hm : Monic p) : Irreducible p :=
   (hm.prime_of_degree_eq_one hp1).irreducible
 
-<<<<<<< HEAD
-@[simp]
-theorem natDegree_multiset_prod_X_sub_C_eq_card (s : Multiset R) :
-    (s.map fun a => X - C a).prod.natDegree = Multiset.card s := by
-  rw [natDegree_multiset_prod_of_monic, Multiset.map_map]
-  · simp only [(· ∘ ·), natDegree_X_sub_C, Multiset.map_const', Multiset.sum_replicate, smul_eq_mul,
-      mul_one]
-  · exact Multiset.forall_mem_map_iff.2 fun a _ => monic_X_sub_C a
-
-theorem units_coeff_zero_smul (c : R[X]ˣ) (p : R[X]) : (c : R[X]).coeff 0 • p = c * p := by
-  rw [← Polynomial.C_mul', ← Polynomial.eq_C_of_degree_eq_zero (degree_coe_units c)]
-
-theorem comp_eq_zero_iff : p.comp q = 0 ↔ p = 0 ∨ p.eval (q.coeff 0) = 0 ∧ q = C (q.coeff 0) := by
-  constructor
-  · intro h
-    have key : p.natDegree = 0 ∨ q.natDegree = 0 := by
-      rw [← mul_eq_zero, ← natDegree_comp, h, natDegree_zero]
-    replace key := Or.imp eq_C_of_natDegree_eq_zero eq_C_of_natDegree_eq_zero key
-    cases' key with key key
-    · rw [key, C_comp] at h
-      exact Or.inl (key.trans h)
-    · rw [key, comp_C, C_eq_zero] at h
-      exact Or.inr ⟨h, key⟩
-  · exact fun h =>
-      Or.rec (fun h => by rw [h, zero_comp]) (fun h => by rw [h.2, comp_C, h.1, C_0]) h
-
-=======
->>>>>>> d0df76bd
 lemma aeval_ne_zero_of_isCoprime {R} [CommSemiring R] [Nontrivial S] [Semiring S] [Algebra R S]
     {p q : R[X]} (h : IsCoprime p q) (s : S) : aeval s p ≠ 0 ∨ aeval s q ≠ 0 := by
   by_contra! hpq
