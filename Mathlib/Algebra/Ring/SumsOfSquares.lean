/-
Copyright (c) 2024 Florent Schaffhauser. All rights reserved.
Released under Apache 2.0 license as described in the file LICENSE.
Authors: Florent Schaffhauser, Artie Khovanov
-/
import Mathlib.Algebra.Group.Subgroup.Even
import Mathlib.Algebra.Order.Ring.Basic
import Mathlib.Algebra.Ring.Subsemiring.Basic
import Mathlib.Tactic.ApplyFun
/-!
# Sums of squares

We introduce a predicate for sums of squares in a ring.

## Main declarations

- `IsSumSq : R → Prop`: for a type `R` with addition, multiplication and a zero,
  an inductive predicate defining the property of being a sum of squares in `R`.
  `0 : R` is a sum of squares and if `S` is a sum of squares, then, for all `a : R`,
  `a * a + s` is a sum of squares.
- `AddMonoid.sumSq R` and `Subsemiring.sumSq R`: respectively
  the submonoid or subsemiring of sums of squares in an additive monoid or semiring `R`
  with multiplication.

-/

variable {R : Type*}

/--
The property of being a sum of squares is defined inductively by:
`0 : R` is a sum of squares and if `s : R` is a sum of squares,
then for all `a : R`, `a * a + s` is a sum of squares in `R`.
-/
@[mk_iff]
inductive IsSumSq [Mul R] [Add R] [Zero R] : R → Prop
  | zero                                    : IsSumSq 0
  | sq_add (a : R) {s : R} (hs : IsSumSq s) : IsSumSq (a * a + s)

@[deprecated (since := "2024-08-09")] alias isSumSq := IsSumSq

/-- Alternative induction scheme for `IsSumSq` which uses `IsSquare`. -/
theorem IsSumSq.rec' [Mul R] [Add R] [Zero R]
    {motive : (s : R) → (h : IsSumSq s) → Prop}
    (zero : motive 0 zero)
    (sq_add : ∀ {x s}, (hx : IsSquare x) → (hs : IsSumSq s) → motive s hs →
      motive (x + s) (by rcases hx with ⟨_, rfl⟩; exact sq_add _ hs))
    {s : R} (h : IsSumSq s) : motive s h :=
  match h with
  | .zero        => zero
  | .sq_add _ hs => sq_add (.mul_self _) hs (rec' zero sq_add _)

/--
In an additive monoid with multiplication,
if `s₁` and `s₂` are sums of squares, then `s₁ + s₂` is a sum of squares.
-/
theorem IsSumSq.add [AddMonoid R] [Mul R] {s₁ s₂ : R}
    (h₁ : IsSumSq s₁) (h₂ : IsSumSq s₂) : IsSumSq (s₁ + s₂) := by
  induction h₁ <;> simp_all [add_assoc, sq_add]

@[deprecated (since := "2024-08-09")] alias isSumSq.add := IsSumSq.add

namespace AddSubmonoid
variable {T : Type*} [AddMonoid T] [Mul T] {s : T}

variable (T) in
/--
In an additive monoid with multiplication `R`, `AddSubmonoid.sumSq R` is the submonoid of sums of
squares in `R`.
-/
@[simps]
def sumSq [AddMonoid T] : AddSubmonoid T where
  carrier   := {s : T | IsSumSq s}
  zero_mem' := .zero
  add_mem'  := .add

attribute [norm_cast] coe_sumSq

@[simp] theorem mem_sumSq : s ∈ sumSq T ↔ IsSumSq s := Iff.rfl

end AddSubmonoid

@[deprecated (since := "2024-08-09")] alias SumSqIn := AddSubmonoid.sumSq
@[deprecated (since := "2025-01-03")] alias sumSqIn := AddSubmonoid.sumSq
@[deprecated (since := "2025-01-06")] alias sumSq := AddSubmonoid.sumSq

/-- In an additive unital magma with multiplication, `x * x` is a sum of squares for all `x`. -/
@[simp] theorem IsSumSq.mul_self [AddZeroClass R] [Mul R] (a : R) : IsSumSq (a * a) := by
  simpa using sq_add a zero

/--
In an additive unital magma with multiplication, squares are sums of squares
(see Mathlib.Algebra.Group.Even).
-/
theorem IsSquare.isSumSq [AddZeroClass R] [Mul R] {x : R} (hx : IsSquare x) :
    IsSumSq x := by rcases hx with ⟨_, rfl⟩; apply IsSumSq.mul_self

/--
In an additive monoid with multiplication `R`, the submonoid generated by the squares is the set of
sums of squares in `R`.
-/
@[simp]
theorem AddSubmonoid.closure_isSquare [AddMonoid R] [Mul R] :
    closure {x : R | IsSquare x} = sumSq R := by
  refine closure_eq_of_le (fun x hx ↦ IsSquare.isSumSq hx) (fun x hx ↦ ?_)
  induction hx with
  | zero => apply zero_mem
  | sq_add a hs ih => exact add_mem (subset_closure (IsSquare.mul_self a)) ih

@[deprecated (since := "2024-08-09")] alias SquaresAddClosure := AddSubmonoid.closure_isSquare

/--
In an additive commutative monoid with multiplication, a finite sum of sums of squares
is a sum of squares.
-/
theorem IsSumSq.sum [AddCommMonoid R] [Mul R] {ι : Type*} {I : Finset ι} {s : ι → R}
    (hs : ∀ i ∈ I, IsSumSq <| s i) : IsSumSq (∑ i ∈ I, s i) := by
  simpa using sum_mem (S := AddSubmonoid.sumSq _) hs

/--
In an additive commutative monoid with multiplication,
`∑ i ∈ I, x i`, where each `x i` is a square, is a sum of squares.
-/
theorem IsSumSq.sum_isSquare [AddCommMonoid R] [Mul R] {ι : Type*} (I : Finset ι) {x : ι → R}
    (hx : ∀ i ∈ I, IsSquare <| x i) : IsSumSq (∑ i ∈ I, x i) :=
  .sum fun _ hi => IsSquare.isSumSq (hx _ hi)

/--
In an additive commutative monoid with multiplication,
`∑ i ∈ I, a i * a i` is a sum of squares.
-/
@[simp]
theorem IsSumSq.sum_mul_self [AddCommMonoid R] [Mul R] {ι : Type*} (I : Finset ι) (a : ι → R) :
    IsSumSq (∑ i ∈ I, a i * a i) := .sum fun _ _ => .mul_self _

@[deprecated (since := "2024-12-27")] alias isSumSq_sum_mul_self := IsSumSq.sum_mul_self

namespace NonUnitalSubsemiring
variable {T : Type*} [NonUnitalCommSemiring T]

variable (T) in
/--
In a commutative (possibly non-unital) semiring `R`, `NonUnitalSubsemiring.sumSq R` is
the (possibly non-unital) subsemiring of sums of squares in `R`.
-/
def sumSq : NonUnitalSubsemiring T := (Subsemigroup.square T).nonUnitalSubsemiringClosure

@[simp] theorem sumSq_toAddSubmonoid : (sumSq T).toAddSubmonoid = .sumSq T := by
  simp [sumSq, ← AddSubmonoid.closure_isSquare,
    Subsemigroup.nonUnitalSubsemiringClosure_toAddSubmonoid]

@[simp]
theorem mem_sumSq {s : T} : s ∈ sumSq T ↔ IsSumSq s := by
  simp [← NonUnitalSubsemiring.mem_toAddSubmonoid]

@[simp, norm_cast] theorem coe_sumSq : sumSq T = {s : T | IsSumSq s} := by ext; simp

@[simp] theorem closure_isSquare : closure {x : T | IsSquare x} = sumSq T := by
  simp [sumSq, Subsemigroup.nonUnitalSubsemiringClosure_eq_closure]

end NonUnitalSubsemiring

/--
In a commutative (possibly non-unital) semiring,
if `s₁` and `s₂` are sums of squares, then `s₁ * s₂` is a sum of squares.
-/
theorem IsSumSq.mul [NonUnitalCommSemiring R] {s₁ s₂ : R}
    (h₁ : IsSumSq s₁) (h₂ : IsSumSq s₂) : IsSumSq (s₁ * s₂) := by
  simpa using mul_mem (by simpa : _ ∈ NonUnitalSubsemiring.sumSq R) (by simpa)

private theorem Submonoid.square_subsemiringClosure {T : Type*} [CommSemiring T] :
    (Submonoid.square T).subsemiringClosure = .closure {x : T | IsSquare x} := by
  simp [Submonoid.subsemiringClosure_eq_closure]

namespace Subsemiring
variable {T : Type*} [CommSemiring T]

variable (T) in
/--
In a commutative semiring `R`, `Subsemiring.sumSq R` is the subsemiring of sums of squares in `R`.
-/
def sumSq : Subsemiring T where
  __ := NonUnitalSubsemiring.sumSq T
  one_mem' := by simpa using IsSquare.one.isSumSq

@[simp] theorem sumSq_toNonUnitalSubsemiring :
    (sumSq T).toNonUnitalSubsemiring = .sumSq T := rfl

@[simp]
theorem mem_sumSq {s : T} : s ∈ sumSq T ↔ IsSumSq s := by
  simp [← Subsemiring.mem_toNonUnitalSubsemiring]

@[simp, norm_cast] theorem coe_sumSq : sumSq T = {s : T | IsSumSq s} := by ext; simp

@[simp] theorem closure_isSquare : closure {x : T | IsSquare x} = sumSq T := by
  apply_fun toNonUnitalSubsemiring using toNonUnitalSubsemiring_injective
  simp [← Submonoid.square_subsemiringClosure]

end Subsemiring

/-- In a commutative semiring, a finite product of sums of squares is a sum of squares. -/
theorem IsSumSq.prod [CommSemiring R] {ι : Type*} {I : Finset ι} {x : ι → R}
    (hx : ∀ i ∈ I, IsSumSq <| x i) : IsSumSq (∏ i ∈ I, x i) := by
  simpa using prod_mem (S := Subsemiring.sumSq R) (by simpa)

/--
In a linearly ordered semiring with the property `a ≤ b → ∃ c, a + c = b` (e.g. `ℕ`),
sums of squares are non-negative.
-/
<<<<<<< HEAD
theorem IsSumSq.nonneg {R : Type*} [Semiring R] [LinearOrder R] [IsStrictOrderedRing R]
    [ExistsAddOfLE R] {S : R} (pS : IsSumSq S) : 0 ≤ S := by
  induction pS with
  | zero             => simp only [le_refl]
  | sq_add x S _ ih  => apply add_nonneg ?_ ih; simp only [← pow_two x, sq_nonneg]
=======
theorem IsSumSq.nonneg {R : Type*} [LinearOrderedSemiring R] [ExistsAddOfLE R] {s : R}
    (hs : IsSumSq s) : 0 ≤ s := by
  induction hs using IsSumSq.rec' with
  | zero          => simp
  | sq_add hx _ h => exact add_nonneg (IsSquare.nonneg hx) h
>>>>>>> 659dbe80

@[deprecated (since := "2024-08-09")] alias isSumSq.nonneg := IsSumSq.nonneg<|MERGE_RESOLUTION|>--- conflicted
+++ resolved
@@ -206,18 +206,11 @@
 In a linearly ordered semiring with the property `a ≤ b → ∃ c, a + c = b` (e.g. `ℕ`),
 sums of squares are non-negative.
 -/
-<<<<<<< HEAD
 theorem IsSumSq.nonneg {R : Type*} [Semiring R] [LinearOrder R] [IsStrictOrderedRing R]
-    [ExistsAddOfLE R] {S : R} (pS : IsSumSq S) : 0 ≤ S := by
-  induction pS with
-  | zero             => simp only [le_refl]
-  | sq_add x S _ ih  => apply add_nonneg ?_ ih; simp only [← pow_two x, sq_nonneg]
-=======
-theorem IsSumSq.nonneg {R : Type*} [LinearOrderedSemiring R] [ExistsAddOfLE R] {s : R}
+    [ExistsAddOfLE R] {s : R}
     (hs : IsSumSq s) : 0 ≤ s := by
   induction hs using IsSumSq.rec' with
   | zero          => simp
   | sq_add hx _ h => exact add_nonneg (IsSquare.nonneg hx) h
->>>>>>> 659dbe80
 
 @[deprecated (since := "2024-08-09")] alias isSumSq.nonneg := IsSumSq.nonneg