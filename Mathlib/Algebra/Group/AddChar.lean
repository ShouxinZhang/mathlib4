/-
Copyright (c) 2022 Michael Stoll. All rights reserved.
Released under Apache 2.0 license as described in the file LICENSE.
Authors: Michael Stoll
-/
import Mathlib.Logic.Equiv.TransferInstance

/-!
# Characters from additive to multiplicative monoids

Let `A` be an additive monoid, and `M` a multiplicative one. An *additive character* of `A` with
values in `M` is simply a map `A → M` which intertwines the addition operation on `A` with the
multiplicative operation on `M`.

We define these objects, using the namespace `AddChar`, and show that if `A` is a commutative group
under addition, then the additive characters are also a group (written multiplicatively). Note that
we do not need `M` to be a group here.

We also include some constructions specific to the case when `A = R` is a ring; then we define
`mulShift ψ r`, where `ψ : AddChar R M` and `r : R`, to be the character defined by
`x ↦ ψ (r * x)`.

For more refined results of a number-theoretic nature (primitive characters, Gauss sums, etc)
see `Mathlib.NumberTheory.LegendreSymbol.AddCharacter`.

## Tags

additive character
-/

/-!
### Definitions related to and results on additive characters
-/

open Function Multiplicative

section AddCharDef

-- The domain of our additive characters
variable (A : Type*) [AddMonoid A]

-- The target
variable (M : Type*) [Monoid M]

/-- `AddChar A M` is the type of maps `A → M`, for `A` an additive monoid and `M` a multiplicative
monoid, which intertwine addition in `A` with multiplication in `M`.

We only put the typeclasses needed for the definition, although in practice we are usually
interested in much more specific cases (e.g. when `A` is a group and `M` a commutative ring).
 -/
structure AddChar where
  /-- The underlying function.

  Do not use this function directly. Instead use the coercion coming from the `FunLike`
  instance. -/
  toFun : A → M
  /-- The function maps `0` to `1`.

<<<<<<< HEAD
  Do not use this directly. Instead use `AddChar.map_zero_one`. -/
  map_zero_one' : toFun 0 = 1
  /-- The function maps addition in `A` to multiplication in `M`.

  Do not use this directly. Instead use `AddChar.map_add_mul`. -/
  map_add_mul' : ∀ a b : A, toFun (a + b) = toFun a * toFun b
=======
  Do not use this directly. Instead use `AddChar.map_zero_eq_one`. -/
  map_zero_eq_one' : toFun 0 = 1
  /-- The function maps addition in `A` to multiplication in `M`.
>>>>>>> 59de845a

  Do not use this directly. Instead use `AddChar.map_add_eq_mul`. -/
  map_add_eq_mul' : ∀ a b : A, toFun (a + b) = toFun a * toFun b

end AddCharDef

namespace AddChar

section Basic
-- results which don't require commutativity or inverses

variable {A B M N : Type*} [AddMonoid A] [AddMonoid B] [Monoid M] [Monoid N] {ψ : AddChar A M}

/-- Define coercion to a function. -/
instance instFunLike : FunLike (AddChar A M) A M where
  coe := AddChar.toFun
  coe_injective' φ ψ h := by cases φ; cases ψ; congr

-- Porting note (#5229): added.
@[ext] lemma ext (f g : AddChar A M) (h : ∀ x : A, f x = g x) : f = g :=
  DFunLike.ext f g h

@[simp] lemma coe_mk (f : A → M)
    (map_zero_eq_one' : f 0 = 1) (map_add_eq_mul' : ∀ a b : A, f (a + b) = f a * f b) :
    AddChar.mk f map_zero_eq_one' map_add_eq_mul' = f := by
  rfl

/-- An additive character maps `0` to `1`. -/
@[simp] lemma map_zero_eq_one (ψ : AddChar A M) : ψ 0 = 1 := ψ.map_zero_eq_one'

/-- An additive character maps sums to products. -/
lemma map_add_eq_mul (ψ : AddChar A M) (x y : A) : ψ (x + y) = ψ x * ψ y := ψ.map_add_eq_mul' x y

@[deprecated (since := "2024-06-06")] alias map_zero_one := map_zero_eq_one
@[deprecated (since := "2024-06-06")] alias map_add_mul := map_add_eq_mul

/-- Interpret an additive character as a monoid homomorphism. -/
def toMonoidHom (φ : AddChar A M) : Multiplicative A →* M where
  toFun := φ.toFun
  map_one' := φ.map_zero_eq_one'
  map_mul' := φ.map_add_eq_mul'

-- this instance was a bad idea and conflicted with `instFunLike` above

@[simp] lemma toMonoidHom_apply (ψ : AddChar A M) (a : Multiplicative A) :
  ψ.toMonoidHom a = ψ (Multiplicative.toAdd a) :=
  rfl

/-- An additive character maps multiples by natural numbers to powers. -/
lemma map_nsmul_eq_pow (ψ : AddChar A M) (n : ℕ) (x : A) : ψ (n • x) = ψ x ^ n :=
  ψ.toMonoidHom.map_pow x n

@[deprecated (since := "2024-06-06")] alias map_nsmul_pow := map_nsmul_eq_pow

/-- Additive characters `A → M` are the same thing as monoid homomorphisms from `Multiplicative A`
to `M`. -/
def toMonoidHomEquiv : AddChar A M ≃ (Multiplicative A →* M) where
  toFun φ := φ.toMonoidHom
  invFun f :=
  { toFun := f.toFun
    map_zero_eq_one' := f.map_one'
    map_add_eq_mul' := f.map_mul' }
  left_inv _ := rfl
  right_inv _ := rfl

@[simp, norm_cast] lemma coe_toMonoidHomEquiv (ψ : AddChar A M) :
    ⇑(toMonoidHomEquiv ψ) = ψ ∘ Multiplicative.toAdd := rfl

@[simp, norm_cast] lemma coe_toMonoidHomEquiv_symm (ψ : Multiplicative A →* M) :
    ⇑(toMonoidHomEquiv.symm ψ) = ψ ∘ Multiplicative.ofAdd := rfl

@[simp] lemma toMonoidHomEquiv_apply (ψ : AddChar A M) (a : Multiplicative A) :
    toMonoidHomEquiv ψ a = ψ (Multiplicative.toAdd a) := rfl

@[simp] lemma toMonoidHomEquiv_symm_apply (ψ : Multiplicative A →* M) (a : A) :
    toMonoidHomEquiv.symm ψ a = ψ (Multiplicative.ofAdd a) := rfl

/-- Interpret an additive character as a monoid homomorphism. -/
def toAddMonoidHom (φ : AddChar A M) : A →+ Additive M where
  toFun := φ.toFun
  map_zero' := φ.map_zero_eq_one'
  map_add' := φ.map_add_eq_mul'

@[simp] lemma coe_toAddMonoidHom (ψ : AddChar A M) : ⇑ψ.toAddMonoidHom = Additive.ofMul ∘ ψ := rfl

@[simp] lemma toAddMonoidHom_apply (ψ : AddChar A M) (a : A) :
    ψ.toAddMonoidHom a = Additive.ofMul (ψ a) := rfl

/-- Additive characters `A → M` are the same thing as additive homomorphisms from `A` to
`Additive M`. -/
def toAddMonoidHomEquiv : AddChar A M ≃ (A →+ Additive M) where
  toFun φ := φ.toAddMonoidHom
  invFun f :=
  { toFun := f.toFun
    map_zero_eq_one' := f.map_zero'
    map_add_eq_mul' := f.map_add' }
  left_inv _ := rfl
  right_inv _ := rfl

@[simp, norm_cast]
lemma coe_toAddMonoidHomEquiv (ψ : AddChar A M) :
    ⇑(toAddMonoidHomEquiv ψ) = Additive.ofMul ∘ ψ := rfl

@[simp, norm_cast] lemma coe_toAddMonoidHomEquiv_symm (ψ : A →+ Additive M) :
    ⇑(toAddMonoidHomEquiv.symm ψ) = Additive.toMul ∘ ψ := rfl

@[simp] lemma toAddMonoidHomEquiv_apply (ψ : AddChar A M) (a : A) :
    toAddMonoidHomEquiv ψ a = Additive.ofMul (ψ a) := rfl

@[simp] lemma toAddMonoidHomEquiv_symm_apply (ψ : A →+ Additive M) (a : A) :
    toAddMonoidHomEquiv.symm ψ a = Additive.toMul (ψ a) := rfl

/-- The trivial additive character (sending everything to `1`) is `(1 : AddChar A M).` -/
instance instOne : One (AddChar A M) := toMonoidHomEquiv.one

@[simp, norm_cast] lemma coe_one : ⇑(1 : AddChar A M) = 1 := rfl
@[simp] lemma one_apply (a : A) : (1 : AddChar A M) a = 1 := rfl

instance instInhabited : Inhabited (AddChar A M) := ⟨1⟩

/-- Composing a `MonoidHom` with an `AddChar` yields another `AddChar`. -/
def _root_.MonoidHom.compAddChar {N : Type*} [Monoid N] (f : M →* N) (φ : AddChar A M) :
    AddChar A N := toMonoidHomEquiv.symm (f.comp φ.toMonoidHom)

@[simp, norm_cast]
lemma _root_.MonoidHom.coe_compAddChar {N : Type*} [Monoid N] (f : M →* N) (φ : AddChar A M) :
    f.compAddChar φ = f ∘ φ :=
  rfl

@[simp, norm_cast]
lemma _root_.MonoidHom.compAddChar_apply (f : M →* N) (φ : AddChar A M) : f.compAddChar φ = f ∘ φ :=
  rfl

lemma _root_.MonoidHom.compAddChar_injective_left (ψ : AddChar A M) (hψ : Surjective ψ) :
    Injective fun f : M →* N ↦ f.compAddChar ψ := by
  rintro f g h; rw [DFunLike.ext'_iff] at h ⊢; exact hψ.injective_comp_right h

lemma _root_.MonoidHom.compAddChar_injective_right (f : M →* N) (hf : Injective f) :
    Injective fun ψ : AddChar B M ↦ f.compAddChar ψ := by
  rintro ψ χ h; rw [DFunLike.ext'_iff] at h ⊢; exact hf.comp_left h

/-- Composing an `AddChar` with an `AddMonoidHom` yields another `AddChar`. -/
def compAddMonoidHom (φ : AddChar B M) (f : A →+ B) : AddChar A M :=
  toAddMonoidHomEquiv.symm (φ.toAddMonoidHom.comp f)

@[simp, norm_cast]
lemma coe_compAddMonoidHom (φ : AddChar B M) (f : A →+ B) : φ.compAddMonoidHom f = φ ∘ f := rfl

@[simp] lemma compAddMonoidHom_apply (ψ : AddChar B M) (f : A →+ B)
    (a : A) : ψ.compAddMonoidHom f a = ψ (f a) := rfl

lemma compAddMonoidHom_injective_left (f : A →+ B) (hf : Surjective f) :
    Injective fun ψ : AddChar B M ↦ ψ.compAddMonoidHom f := by
  rintro ψ χ h; rw [DFunLike.ext'_iff] at h ⊢; exact hf.injective_comp_right h

lemma compAddMonoidHom_injective_right (ψ : AddChar B M) (hψ : Injective ψ) :
    Injective fun f : A →+ B ↦ ψ.compAddMonoidHom f := by
  rintro f g h
  rw [DFunLike.ext'_iff] at h ⊢; exact hψ.comp_left h

lemma eq_one_iff : ψ = 1 ↔ ∀ x, ψ x = 1 := DFunLike.ext_iff
lemma ne_one_iff : ψ ≠ 1 ↔ ∃ x, ψ x ≠ 1 := DFunLike.ne_iff

/-- An additive character is *nontrivial* if it takes a value `≠ 1`. -/
@[deprecated (since := "2024-06-06")]
def IsNontrivial (ψ : AddChar A M) : Prop := ∃ a : A, ψ a ≠ 1

set_option linter.deprecated false in
/-- An additive character is nontrivial iff it is not the trivial character. -/
@[deprecated ne_one_iff (since := "2024-06-06")]
lemma isNontrivial_iff_ne_trivial (ψ : AddChar A M) : IsNontrivial ψ ↔ ψ ≠ 1 :=
  not_forall.symm.trans (DFunLike.ext_iff (f := ψ) (g := 1)).symm.not

end Basic

section toCommMonoid

variable {A M : Type*} [AddMonoid A] [CommMonoid M]

/-- When `M` is commutative, `AddChar A M` is a commutative monoid. -/
instance instCommMonoid : CommMonoid (AddChar A M) := toMonoidHomEquiv.commMonoid

@[simp, norm_cast] lemma coe_mul (ψ χ : AddChar A M) : ⇑(ψ * χ) = ψ * χ := rfl
@[simp, norm_cast] lemma coe_pow (ψ : AddChar A M) (n : ℕ) : ⇑(ψ ^ n) = ψ ^ n := rfl
@[simp, norm_cast] lemma mul_apply (ψ φ : AddChar A M) (a : A) : (ψ * φ) a = ψ a * φ a := rfl
@[simp, norm_cast] lemma pow_apply (ψ : AddChar A M) (n : ℕ) (a : A) : (ψ ^ n) a = (ψ a) ^ n := rfl

/-- The natural equivalence to `(Multiplicative A →* M)` is a monoid isomorphism. -/
def toMonoidHomMulEquiv : AddChar A M ≃* (Multiplicative A →* M) :=
  { toMonoidHomEquiv with map_mul' := fun φ ψ ↦ by rfl }

/-- Additive characters `A → M` are the same thing as additive homomorphisms from `A` to
`Additive M`. -/
def toAddMonoidAddEquiv : Additive (AddChar A M) ≃+ (A →+ Additive M) :=
  { toAddMonoidHomEquiv with map_add' := fun φ ψ ↦ by rfl }

end toCommMonoid

/-!
## Additive characters of additive abelian groups
-/
section fromAddCommGroup

variable {A M : Type*} [AddCommGroup A] [CommMonoid M]

/-- The additive characters on a commutative additive group form a commutative group.

Note that the inverse is defined using negation on the domain; we do not assume `M` has an
inversion operation for the definition (but see `AddChar.map_neg_eq_inv` below). -/
instance instCommGroup : CommGroup (AddChar A M) :=
  { instCommMonoid with
    inv := fun ψ ↦ ψ.compAddMonoidHom negAddMonoidHom
    mul_left_inv := fun ψ ↦ by ext1 x; simp [negAddMonoidHom, ← map_add_eq_mul]}

@[simp] lemma inv_apply (ψ : AddChar A M) (x : A) : ψ⁻¹ x = ψ (-x) := rfl

end fromAddCommGroup

section fromAddGrouptoCommMonoid

/-- The values of an additive character on an additive group are units. -/
lemma val_isUnit {A M} [AddGroup A] [Monoid M] (φ : AddChar A M) (a : A) : IsUnit (φ a) :=
  IsUnit.map φ.toMonoidHom <| Group.isUnit (Multiplicative.ofAdd a)

end fromAddGrouptoCommMonoid

section fromAddGrouptoDivisionMonoid

variable {A M : Type*} [AddGroup A] [DivisionMonoid M]

/-- An additive character maps negatives to inverses (when defined) -/
lemma map_neg_eq_inv (ψ : AddChar A M) (a : A) : ψ (-a) = (ψ a)⁻¹ := by
  apply eq_inv_of_mul_eq_one_left
  simp only [← map_add_eq_mul, add_left_neg, map_zero_eq_one]

/-- An additive character maps integer scalar multiples to integer powers. -/
lemma map_zsmul_eq_zpow (ψ : AddChar A M) (n : ℤ) (a : A) : ψ (n • a) = (ψ a) ^ n :=
  ψ.toMonoidHom.map_zpow a n

@[deprecated (since := "2024-06-06")] alias map_neg_inv := map_neg_eq_inv
@[deprecated (since := "2024-06-06")] alias map_zsmul_zpow := map_zsmul_eq_zpow

end fromAddGrouptoDivisionMonoid

section fromAddGrouptoDivisionCommMonoid

variable {A M : Type*} [AddCommGroup A] [DivisionCommMonoid M]

lemma inv_apply' (ψ : AddChar A M) (x : A) : ψ⁻¹ x = (ψ x)⁻¹ := by rw [inv_apply, map_neg_eq_inv]

lemma map_sub_eq_div (ψ : AddChar A M) (a b : A) : ψ (a - b) = ψ a / ψ b :=
  ψ.toMonoidHom.map_div _ _

lemma injective_iff {ψ : AddChar A M} : Injective ψ ↔ ∀ ⦃x⦄, ψ x = 1 → x = 0 :=
  ψ.toMonoidHom.ker_eq_bot_iff.symm.trans eq_bot_iff

end fromAddGrouptoDivisionCommMonoid

/-!
## Additive characters of rings
-/
section Ring

-- The domain and target of our additive characters. Now we restrict to a ring in the domain.
variable {R M : Type*} [Ring R] [CommMonoid M]

/-- Define the multiplicative shift of an additive character.
This satisfies `mulShift ψ a x = ψ (a * x)`. -/
def mulShift (ψ : AddChar R M) (r : R) : AddChar R M :=
  ψ.compAddMonoidHom (AddMonoidHom.mulLeft r)

@[simp] lemma mulShift_apply {ψ : AddChar R M} {r : R} {x : R} : mulShift ψ r x = ψ (r * x) :=
  rfl

/-- `ψ⁻¹ = mulShift ψ (-1))`. -/
theorem inv_mulShift (ψ : AddChar R M) : ψ⁻¹ = mulShift ψ (-1) := by
  ext
  rw [inv_apply, mulShift_apply, neg_mul, one_mul]

/-- If `n` is a natural number, then `mulShift ψ n x = (ψ x) ^ n`. -/
theorem mulShift_spec' (ψ : AddChar R M) (n : ℕ) (x : R) : mulShift ψ n x = ψ x ^ n := by
  rw [mulShift_apply, ← nsmul_eq_mul, map_nsmul_eq_pow]

/-- If `n` is a natural number, then `ψ ^ n = mulShift ψ n`. -/
theorem pow_mulShift (ψ : AddChar R M) (n : ℕ) : ψ ^ n = mulShift ψ n := by
  ext x
  rw [pow_apply, ← mulShift_spec']

/-- The product of `mulShift ψ r` and `mulShift ψ s` is `mulShift ψ (r + s)`. -/
theorem mulShift_mul (ψ : AddChar R M) (r s : R) :
    mulShift ψ r * mulShift ψ s = mulShift ψ (r + s) := by
  ext
  rw [mulShift_apply, right_distrib, map_add_eq_mul]; norm_cast

lemma mulShift_mulShift (ψ : AddChar R M) (r s : R) :
    mulShift (mulShift ψ r) s = mulShift ψ (r * s) := by
  ext
  simp only [mulShift_apply, mul_assoc]

/-- `mulShift ψ 0` is the trivial character. -/
@[simp]
theorem mulShift_zero (ψ : AddChar R M) : mulShift ψ 0 = 1 := by
  ext; rw [mulShift_apply, zero_mul, map_zero_eq_one, one_apply]

@[simp]
lemma mulShift_one (ψ : AddChar R M) : mulShift ψ 1 = ψ := by
  ext; rw [mulShift_apply, one_mul]

lemma mulShift_unit_eq_one_iff (ψ : AddChar R M) {u : R} (hu : IsUnit u) :
    ψ.mulShift u = 1 ↔ ψ = 1 := by
  refine ⟨fun h ↦ ?_, ?_⟩
  · ext1 y
    rw [show y = u * (hu.unit⁻¹ * y) by rw [← mul_assoc, IsUnit.mul_val_inv, one_mul]]
    simpa only [mulShift_apply] using DFunLike.ext_iff.mp h (hu.unit⁻¹ * y)
  · rintro rfl
    ext1 y
    rw [mulShift_apply, one_apply, one_apply]

end Ring

end AddChar<|MERGE_RESOLUTION|>--- conflicted
+++ resolved
@@ -56,18 +56,9 @@
   toFun : A → M
   /-- The function maps `0` to `1`.
 
-<<<<<<< HEAD
-  Do not use this directly. Instead use `AddChar.map_zero_one`. -/
-  map_zero_one' : toFun 0 = 1
-  /-- The function maps addition in `A` to multiplication in `M`.
-
-  Do not use this directly. Instead use `AddChar.map_add_mul`. -/
-  map_add_mul' : ∀ a b : A, toFun (a + b) = toFun a * toFun b
-=======
   Do not use this directly. Instead use `AddChar.map_zero_eq_one`. -/
   map_zero_eq_one' : toFun 0 = 1
   /-- The function maps addition in `A` to multiplication in `M`.
->>>>>>> 59de845a
 
   Do not use this directly. Instead use `AddChar.map_add_eq_mul`. -/
   map_add_eq_mul' : ∀ a b : A, toFun (a + b) = toFun a * toFun b
