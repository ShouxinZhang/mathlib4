/-
Copyright (c) 2018 Johannes Hölzl. All rights reserved.
Released under Apache 2.0 license as described in the file LICENSE.
Authors: Johannes Hölzl, Kenny Lau, Johan Commelin, Mario Carneiro, Kevin Buzzard,
Amelia Livingston, Yury Kudryashov, Yakov Pechersky
-/
import Mathlib.Algebra.Group.Subsemigroup.Defs
import Mathlib.Data.Set.Lattice

/-!
# Subsemigroups: `CompleteLattice` structure

This file defines a `CompleteLattice` structure on `Subsemigroup`s,
and define the closure of a set as the minimal subsemigroup that includes this set.

## Main definitions

For each of the following definitions in the `Subsemigroup` namespace, there is a corresponding
definition in the `AddSubsemigroup` namespace.

* `Subsemigroup.copy` : copy of a subsemigroup with `carrier` replaced by a set that is equal but
  possibly not definitionally equal to the carrier of the original `Subsemigroup`.
* `Subsemigroup.closure` :  semigroup closure of a set, i.e.,
  the least subsemigroup that includes the set.
* `Subsemigroup.gi` : `closure : Set M → Subsemigroup M` and coercion `coe : Subsemigroup M → Set M`
  form a `GaloisInsertion`;

## Implementation notes

Subsemigroup inclusion is denoted `≤` rather than `⊆`, although `∈` is defined as
membership of a subsemigroup's underlying set.

Note that `Subsemigroup M` does not actually require `Semigroup M`,
instead requiring only the weaker `Mul M`.

This file is designed to have very few dependencies. In particular, it should not use natural
numbers.

## Tags
subsemigroup, subsemigroups
-/

assert_not_exists MonoidWithZero

-- Only needed for notation
variable {M : Type*} {N : Type*}

section NonAssoc

variable [Mul M] {s : Set M}

namespace Subsemigroup

<<<<<<< HEAD
@[to_additive]
instance : SetLike (Subsemigroup M) M :=
  ⟨Subsemigroup.carrier, fun p q h => by cases p; cases q; congr⟩

@[to_additive]
instance : MulMemClass (Subsemigroup M) M where mul_mem := fun {_ _ _} => Subsemigroup.mul_mem' _

initialize_simps_projections Subsemigroup (carrier → coe)
initialize_simps_projections AddSubsemigroup (carrier → coe)

@[to_additive (attr := simp)]
theorem mem_carrier {s : Subsemigroup M} {x : M} : x ∈ s.carrier ↔ x ∈ s :=
  Iff.rfl

@[to_additive (attr := simp)]
theorem mem_mk {s : Set M} {x : M} (h_mul) : x ∈ mk s h_mul ↔ x ∈ s :=
  Iff.rfl

@[to_additive (attr := simp, norm_cast)]
theorem coe_set_mk (s : Set M) (h_mul) : (mk s h_mul : Set M) = s :=
  rfl

@[to_additive (attr := simp)]
theorem mk_le_mk {s t : Set M} (h_mul) (h_mul') : mk s h_mul ≤ mk t h_mul' ↔ s ⊆ t :=
  Iff.rfl

/-- Two subsemigroups are equal if they have the same elements. -/
@[to_additive (attr := ext) "Two `AddSubsemigroup`s are equal if they have the same elements."]
theorem ext {S T : Subsemigroup M} (h : ∀ x, x ∈ S ↔ x ∈ T) : S = T :=
  SetLike.ext h

/-- Copy a subsemigroup replacing `carrier` with a set that is equal to it. -/
@[to_additive "Copy an additive subsemigroup replacing `carrier` with a set that is equal to it."]
protected def copy (S : Subsemigroup M) (s : Set M) (hs : s = S) :
    Subsemigroup M where
  carrier := s
  mul_mem' := hs.symm ▸ S.mul_mem'

variable {S : Subsemigroup M}

@[to_additive (attr := simp)]
theorem coe_copy {s : Set M} (hs : s = S) : (S.copy s hs : Set M) = s :=
  rfl

@[to_additive]
theorem copy_eq {s : Set M} (hs : s = S) : S.copy s hs = S :=
  SetLike.coe_injective hs

variable (S)

/-- A subsemigroup is closed under multiplication. -/
@[to_additive "An `AddSubsemigroup` is closed under addition."]
protected theorem mul_mem {x y : M} : x ∈ S → y ∈ S → x * y ∈ S :=
  Subsemigroup.mul_mem' S

/-- The subsemigroup `M` of the magma `M`. -/
@[to_additive "The additive subsemigroup `M` of the magma `M`."]
instance : Top (Subsemigroup M) :=
  ⟨{  carrier := Set.univ
      mul_mem' := fun _ _ => Set.mem_univ _ }⟩

/-- The trivial subsemigroup `∅` of a magma `M`. -/
@[to_additive "The trivial `AddSubsemigroup` `∅` of an additive magma `M`."]
instance : Bot (Subsemigroup M) :=
  ⟨{  carrier := ∅
      mul_mem' := False.elim }⟩

@[to_additive]
instance : Inhabited (Subsemigroup M) :=
  ⟨⊥⟩

@[to_additive]
theorem not_mem_bot {x : M} : x ∉ (⊥ : Subsemigroup M) :=
  Set.not_mem_empty x

@[to_additive (attr := simp)]
theorem mem_top (x : M) : x ∈ (⊤ : Subsemigroup M) :=
  Set.mem_univ x

@[to_additive (attr := simp)]
theorem coe_top : ((⊤ : Subsemigroup M) : Set M) = Set.univ :=
  rfl

@[to_additive (attr := simp)]
theorem coe_bot : ((⊥ : Subsemigroup M) : Set M) = ∅ :=
  rfl

/-- The inf of two subsemigroups is their intersection. -/
@[to_additive "The inf of two `AddSubsemigroup`s is their intersection."]
instance : Inf (Subsemigroup M) :=
  ⟨fun S₁ S₂ =>
    { carrier := S₁ ∩ S₂
      mul_mem' := fun ⟨hx, hx'⟩ ⟨hy, hy'⟩ => ⟨S₁.mul_mem hx hy, S₂.mul_mem hx' hy'⟩ }⟩

@[to_additive (attr := simp)]
theorem coe_inf (p p' : Subsemigroup M) : ((p ⊓ p' : Subsemigroup M) : Set M) = (p : Set M) ∩ p' :=
  rfl

@[to_additive (attr := simp)]
theorem mem_inf {p p' : Subsemigroup M} {x : M} : x ∈ p ⊓ p' ↔ x ∈ p ∧ x ∈ p' :=
  Iff.rfl
=======
variable (S : Subsemigroup M)
>>>>>>> d0df76bd

@[to_additive]
instance : InfSet (Subsemigroup M) :=
  ⟨fun s =>
    { carrier := ⋂ t ∈ s, ↑t
      mul_mem' := fun hx hy =>
        Set.mem_biInter fun i h =>
          i.mul_mem (by apply Set.mem_iInter₂.1 hx i h) (by apply Set.mem_iInter₂.1 hy i h) }⟩

@[to_additive (attr := simp, norm_cast)]
theorem coe_sInf (S : Set (Subsemigroup M)) : ((sInf S : Subsemigroup M) : Set M) = ⋂ s ∈ S, ↑s :=
  rfl

@[to_additive]
theorem mem_sInf {S : Set (Subsemigroup M)} {x : M} : x ∈ sInf S ↔ ∀ p ∈ S, x ∈ p :=
  Set.mem_iInter₂

@[to_additive]
theorem mem_iInf {ι : Sort*} {S : ι → Subsemigroup M} {x : M} : (x ∈ ⨅ i, S i) ↔ ∀ i, x ∈ S i := by
  simp only [iInf, mem_sInf, Set.forall_mem_range]

@[to_additive (attr := simp, norm_cast)]
theorem coe_iInf {ι : Sort*} {S : ι → Subsemigroup M} : (↑(⨅ i, S i) : Set M) = ⋂ i, S i := by
  simp only [iInf, coe_sInf, Set.biInter_range]

/-- subsemigroups of a monoid form a complete lattice. -/
@[to_additive "The `AddSubsemigroup`s of an `AddMonoid` form a complete lattice."]
instance : CompleteLattice (Subsemigroup M) :=
  { completeLatticeOfInf (Subsemigroup M) fun _ =>
      IsGLB.of_image SetLike.coe_subset_coe isGLB_biInf with
    le := (· ≤ ·)
    lt := (· < ·)
    bot := ⊥
    bot_le := fun _ _ hx => (not_mem_bot hx).elim
    top := ⊤
    le_top := fun _ x _ => mem_top x
    inf := (· ⊓ ·)
    sInf := InfSet.sInf
    le_inf := fun _ _ _ ha hb _ hx => ⟨ha hx, hb hx⟩
    inf_le_left := fun _ _ _ => And.left
    inf_le_right := fun _ _ _ => And.right }

/-- The `Subsemigroup` generated by a set. -/
@[to_additive "The `AddSubsemigroup` generated by a set"]
def closure (s : Set M) : Subsemigroup M :=
  sInf { S | s ⊆ S }

@[to_additive]
theorem mem_closure {x : M} : x ∈ closure s ↔ ∀ S : Subsemigroup M, s ⊆ S → x ∈ S :=
  mem_sInf

/-- The subsemigroup generated by a set includes the set. -/
@[to_additive (attr := simp, aesop safe 20 apply (rule_sets := [SetLike]))
  "The `AddSubsemigroup` generated by a set includes the set."]
theorem subset_closure : s ⊆ closure s := fun _ hx => mem_closure.2 fun _ hS => hS hx

@[to_additive]
theorem not_mem_of_not_mem_closure {P : M} (hP : P ∉ closure s) : P ∉ s := fun h =>
  hP (subset_closure h)

variable {S}

open Set

/-- A subsemigroup `S` includes `closure s` if and only if it includes `s`. -/
@[to_additive (attr := simp)
  "An additive subsemigroup `S` includes `closure s` if and only if it includes `s`"]
theorem closure_le : closure s ≤ S ↔ s ⊆ S :=
  ⟨Subset.trans subset_closure, fun h => sInf_le h⟩

/-- subsemigroup closure of a set is monotone in its argument: if `s ⊆ t`,
then `closure s ≤ closure t`. -/
@[to_additive "Additive subsemigroup closure of a set is monotone in its argument: if `s ⊆ t`,
  then `closure s ≤ closure t`"]
theorem closure_mono ⦃s t : Set M⦄ (h : s ⊆ t) : closure s ≤ closure t :=
  closure_le.2 <| Subset.trans h subset_closure

@[to_additive]
theorem closure_eq_of_le (h₁ : s ⊆ S) (h₂ : S ≤ closure s) : closure s = S :=
  le_antisymm (closure_le.2 h₁) h₂

variable (S)

/-- An induction principle for closure membership. If `p` holds for all elements of `s`, and
is preserved under multiplication, then `p` holds for all elements of the closure of `s`. -/
@[to_additive (attr := elab_as_elim) "An induction principle for additive closure membership. If `p`
  holds for all elements of `s`, and is preserved under addition, then `p` holds for all
  elements of the additive closure of `s`."]
<<<<<<< HEAD
theorem closure_induction {p : M → Prop} {x} (h : x ∈ closure s) (mem : ∀ x ∈ s, p x)
    (mul : ∀ x y, p x → p y → p (x * y)) : p x :=
  (@closure_le _ _ _ ⟨p, mul _ _⟩).2 mem h

/-- A dependent version of `Subsemigroup.closure_induction`. -/
@[to_additive (attr := elab_as_elim) "A dependent version of `AddSubsemigroup.closure_induction`. "]
theorem closure_induction' (s : Set M) {p : ∀ x, x ∈ closure s → Prop}
    (mem : ∀ (x) (h : x ∈ s), p x (subset_closure h))
    (mul : ∀ x hx y hy, p x hx → p y hy → p (x * y) (mul_mem hx hy)) {x} (hx : x ∈ closure s) :
    p x hx := by
  refine Exists.elim ?_ fun (hx : x ∈ closure s) (hc : p x hx) => hc
  exact
    closure_induction hx (fun x hx => ⟨_, mem x hx⟩) fun x y ⟨hx', hx⟩ ⟨hy', hy⟩ =>
      ⟨_, mul _ _ _ _ hx hy⟩
=======
theorem closure_induction {p : (x : M) → x ∈ closure s → Prop}
    (mem : ∀ (x) (h : x ∈ s), p x (subset_closure h))
    (mul : ∀ x y hx hy, p x hx → p y hy → p (x * y) (mul_mem hx hy)) {x} (hx : x ∈ closure s) :
    p x hx :=
  let S : Subsemigroup M :=
    { carrier := { x | ∃ hx, p x hx }
      mul_mem' := fun ⟨_, hpx⟩ ⟨_, hpy⟩ ↦ ⟨_, mul _ _ _ _ hpx hpy⟩ }
  closure_le (S := S) |>.mpr (fun y hy ↦ ⟨subset_closure hy, mem y hy⟩) hx |>.elim fun _ ↦ id

@[deprecated closure_induction (since := "2024-10-09")]
alias closure_induction' := closure_induction
>>>>>>> d0df76bd

/-- An induction principle for closure membership for predicates with two arguments. -/
@[to_additive (attr := elab_as_elim) "An induction principle for additive closure membership for
  predicates with two arguments."]
theorem closure_induction₂ {p : (x y : M) → x ∈ closure s → y ∈ closure s → Prop}
    (mem : ∀ (x) (y) (hx : x ∈ s) (hy : y ∈ s), p x y (subset_closure hx) (subset_closure hy))
    (mul_left : ∀ x y z hx hy hz, p x z hx hz → p y z hy hz → p (x * y) z (mul_mem hx hy) hz)
    (mul_right : ∀ x y z hx hy hz, p z x hz hx → p z y hz hy → p z (x * y) hz (mul_mem hx hy))
    {x y : M} (hx : x ∈ closure s) (hy : y ∈ closure s) : p x y hx hy := by
  induction hx using closure_induction with
  | mem z hz => induction hy using closure_induction with
    | mem _ h => exact mem _ _ hz h
    | mul _ _ _ _ h₁ h₂ => exact mul_right _ _ _ _ _ _ h₁ h₂
  | mul _ _ _ _ h₁ h₂ => exact mul_left _ _ _ _ _ hy h₁ h₂

/-- If `s` is a dense set in a magma `M`, `Subsemigroup.closure s = ⊤`, then in order to prove that
some predicate `p` holds for all `x : M` it suffices to verify `p x` for `x ∈ s`,
and verify that `p x` and `p y` imply `p (x * y)`. -/
@[to_additive (attr := elab_as_elim) "If `s` is a dense set in an additive monoid `M`,
  `AddSubsemigroup.closure s = ⊤`, then in order to prove that some predicate `p` holds
  for all `x : M` it suffices to verify `p x` for `x ∈ s`, and verify that `p x` and `p y` imply
  `p (x + y)`."]
theorem dense_induction {p : M → Prop} (s : Set M) (closure : closure s = ⊤)
    (mem : ∀ x ∈ s, p x) (mul : ∀ x y, p x → p y → p (x * y)) (x : M) :
    p x := by
  induction closure.symm ▸ mem_top x using closure_induction with
  | mem _ h => exact mem _ h
  | mul _ _ _ _ h₁ h₂ => exact mul _ _ h₁ h₂

/- The argument `s : Set M` is explicit in `Subsemigroup.dense_induction` because the type of the
induction variable, namely `x : M`, does not reference `x`. Making `s` explicit allows the user
to apply the induction principle while deferring the proof of `closure s = ⊤` without creating
metavariables, as in the following example. -/
example {p : M → Prop} (s : Set M) (closure : closure s = ⊤)
    (mem : ∀ x ∈ s, p x) (mul : ∀ x y, p x → p y → p (x * y)) (x : M) :
    p x := by
  induction x using dense_induction s with
  | closure => exact closure
  | mem x hx => exact mem x hx
  | mul _ _ h₁ h₂ => exact mul _ _ h₁ h₂

variable (M)

/-- `closure` forms a Galois insertion with the coercion to set. -/
@[to_additive "`closure` forms a Galois insertion with the coercion to set."]
protected def gi : GaloisInsertion (@closure M _) SetLike.coe :=
  GaloisConnection.toGaloisInsertion (fun _ _ => closure_le) fun _ => subset_closure

variable {M}

/-- Closure of a subsemigroup `S` equals `S`. -/
@[to_additive (attr := simp) "Additive closure of an additive subsemigroup `S` equals `S`"]
theorem closure_eq : closure (S : Set M) = S :=
  (Subsemigroup.gi M).l_u_eq S

@[to_additive (attr := simp)]
theorem closure_empty : closure (∅ : Set M) = ⊥ :=
  (Subsemigroup.gi M).gc.l_bot

@[to_additive (attr := simp)]
theorem closure_univ : closure (univ : Set M) = ⊤ :=
  @coe_top M _ ▸ closure_eq ⊤

@[to_additive]
theorem closure_union (s t : Set M) : closure (s ∪ t) = closure s ⊔ closure t :=
  (Subsemigroup.gi M).gc.l_sup

@[to_additive]
theorem closure_iUnion {ι} (s : ι → Set M) : closure (⋃ i, s i) = ⨆ i, closure (s i) :=
  (Subsemigroup.gi M).gc.l_iSup

@[to_additive]
theorem closure_singleton_le_iff_mem (m : M) (p : Subsemigroup M) : closure {m} ≤ p ↔ m ∈ p := by
  rw [closure_le, singleton_subset_iff, SetLike.mem_coe]

@[to_additive]
theorem mem_iSup {ι : Sort*} (p : ι → Subsemigroup M) {m : M} :
    (m ∈ ⨆ i, p i) ↔ ∀ N, (∀ i, p i ≤ N) → m ∈ N := by
  rw [← closure_singleton_le_iff_mem, le_iSup_iff]
  simp only [closure_singleton_le_iff_mem]

@[to_additive]
theorem iSup_eq_closure {ι : Sort*} (p : ι → Subsemigroup M) :
    ⨆ i, p i = Subsemigroup.closure (⋃ i, (p i : Set M)) := by
  simp_rw [Subsemigroup.closure_iUnion, Subsemigroup.closure_eq]

end Subsemigroup

namespace MulHom

variable [Mul N]

open Subsemigroup

/-- If two mul homomorphisms are equal on a set, then they are equal on its subsemigroup closure. -/
@[to_additive "If two add homomorphisms are equal on a set,
  then they are equal on its additive subsemigroup closure."]
theorem eqOn_closure {f g : M →ₙ* N} {s : Set M} (h : Set.EqOn f g s) :
    Set.EqOn f g (closure s) :=
  show closure s ≤ f.eqLocus g from closure_le.2 h

@[to_additive]
theorem eq_of_eqOn_dense {s : Set M} (hs : closure s = ⊤) {f g : M →ₙ* N} (h : s.EqOn f g) :
    f = g :=
  eq_of_eqOn_top <| hs ▸ eqOn_closure h

end MulHom

end NonAssoc

section Assoc

namespace MulHom

open Subsemigroup

/-- Let `s` be a subset of a semigroup `M` such that the closure of `s` is the whole semigroup.
Then `MulHom.ofDense` defines a mul homomorphism from `M` asking for a proof
of `f (x * y) = f x * f y` only for `y ∈ s`. -/
@[to_additive]
def ofDense {M N} [Semigroup M] [Semigroup N] {s : Set M} (f : M → N) (hs : closure s = ⊤)
    (hmul : ∀ (x), ∀ y ∈ s, f (x * y) = f x * f y) :
    M →ₙ* N where
  toFun := f
  map_mul' x y :=
    dense_induction _ hs (fun y hy x => hmul x y hy)
      (fun y₁ y₂ h₁ h₂ x => by simp only [← mul_assoc, h₁, h₂]) y x

/-- Let `s` be a subset of an additive semigroup `M` such that the closure of `s` is the whole
semigroup.  Then `AddHom.ofDense` defines an additive homomorphism from `M` asking for a proof
of `f (x + y) = f x + f y` only for `y ∈ s`. -/
add_decl_doc AddHom.ofDense

@[to_additive (attr := simp, norm_cast)]
theorem coe_ofDense [Semigroup M] [Semigroup N] {s : Set M} (f : M → N) (hs : closure s = ⊤)
    (hmul) : (ofDense f hs hmul : M → N) = f :=
  rfl

end MulHom

end Assoc<|MERGE_RESOLUTION|>--- conflicted
+++ resolved
@@ -51,111 +51,7 @@
 
 namespace Subsemigroup
 
-<<<<<<< HEAD
-@[to_additive]
-instance : SetLike (Subsemigroup M) M :=
-  ⟨Subsemigroup.carrier, fun p q h => by cases p; cases q; congr⟩
-
-@[to_additive]
-instance : MulMemClass (Subsemigroup M) M where mul_mem := fun {_ _ _} => Subsemigroup.mul_mem' _
-
-initialize_simps_projections Subsemigroup (carrier → coe)
-initialize_simps_projections AddSubsemigroup (carrier → coe)
-
-@[to_additive (attr := simp)]
-theorem mem_carrier {s : Subsemigroup M} {x : M} : x ∈ s.carrier ↔ x ∈ s :=
-  Iff.rfl
-
-@[to_additive (attr := simp)]
-theorem mem_mk {s : Set M} {x : M} (h_mul) : x ∈ mk s h_mul ↔ x ∈ s :=
-  Iff.rfl
-
-@[to_additive (attr := simp, norm_cast)]
-theorem coe_set_mk (s : Set M) (h_mul) : (mk s h_mul : Set M) = s :=
-  rfl
-
-@[to_additive (attr := simp)]
-theorem mk_le_mk {s t : Set M} (h_mul) (h_mul') : mk s h_mul ≤ mk t h_mul' ↔ s ⊆ t :=
-  Iff.rfl
-
-/-- Two subsemigroups are equal if they have the same elements. -/
-@[to_additive (attr := ext) "Two `AddSubsemigroup`s are equal if they have the same elements."]
-theorem ext {S T : Subsemigroup M} (h : ∀ x, x ∈ S ↔ x ∈ T) : S = T :=
-  SetLike.ext h
-
-/-- Copy a subsemigroup replacing `carrier` with a set that is equal to it. -/
-@[to_additive "Copy an additive subsemigroup replacing `carrier` with a set that is equal to it."]
-protected def copy (S : Subsemigroup M) (s : Set M) (hs : s = S) :
-    Subsemigroup M where
-  carrier := s
-  mul_mem' := hs.symm ▸ S.mul_mem'
-
-variable {S : Subsemigroup M}
-
-@[to_additive (attr := simp)]
-theorem coe_copy {s : Set M} (hs : s = S) : (S.copy s hs : Set M) = s :=
-  rfl
-
-@[to_additive]
-theorem copy_eq {s : Set M} (hs : s = S) : S.copy s hs = S :=
-  SetLike.coe_injective hs
-
-variable (S)
-
-/-- A subsemigroup is closed under multiplication. -/
-@[to_additive "An `AddSubsemigroup` is closed under addition."]
-protected theorem mul_mem {x y : M} : x ∈ S → y ∈ S → x * y ∈ S :=
-  Subsemigroup.mul_mem' S
-
-/-- The subsemigroup `M` of the magma `M`. -/
-@[to_additive "The additive subsemigroup `M` of the magma `M`."]
-instance : Top (Subsemigroup M) :=
-  ⟨{  carrier := Set.univ
-      mul_mem' := fun _ _ => Set.mem_univ _ }⟩
-
-/-- The trivial subsemigroup `∅` of a magma `M`. -/
-@[to_additive "The trivial `AddSubsemigroup` `∅` of an additive magma `M`."]
-instance : Bot (Subsemigroup M) :=
-  ⟨{  carrier := ∅
-      mul_mem' := False.elim }⟩
-
-@[to_additive]
-instance : Inhabited (Subsemigroup M) :=
-  ⟨⊥⟩
-
-@[to_additive]
-theorem not_mem_bot {x : M} : x ∉ (⊥ : Subsemigroup M) :=
-  Set.not_mem_empty x
-
-@[to_additive (attr := simp)]
-theorem mem_top (x : M) : x ∈ (⊤ : Subsemigroup M) :=
-  Set.mem_univ x
-
-@[to_additive (attr := simp)]
-theorem coe_top : ((⊤ : Subsemigroup M) : Set M) = Set.univ :=
-  rfl
-
-@[to_additive (attr := simp)]
-theorem coe_bot : ((⊥ : Subsemigroup M) : Set M) = ∅ :=
-  rfl
-
-/-- The inf of two subsemigroups is their intersection. -/
-@[to_additive "The inf of two `AddSubsemigroup`s is their intersection."]
-instance : Inf (Subsemigroup M) :=
-  ⟨fun S₁ S₂ =>
-    { carrier := S₁ ∩ S₂
-      mul_mem' := fun ⟨hx, hx'⟩ ⟨hy, hy'⟩ => ⟨S₁.mul_mem hx hy, S₂.mul_mem hx' hy'⟩ }⟩
-
-@[to_additive (attr := simp)]
-theorem coe_inf (p p' : Subsemigroup M) : ((p ⊓ p' : Subsemigroup M) : Set M) = (p : Set M) ∩ p' :=
-  rfl
-
-@[to_additive (attr := simp)]
-theorem mem_inf {p p' : Subsemigroup M} {x : M} : x ∈ p ⊓ p' ↔ x ∈ p ∧ x ∈ p' :=
-  Iff.rfl
-=======
 variable (S : Subsemigroup M)
->>>>>>> d0df76bd
 
 @[to_additive]
 instance : InfSet (Subsemigroup M) :=
@@ -244,22 +140,6 @@
 @[to_additive (attr := elab_as_elim) "An induction principle for additive closure membership. If `p`
   holds for all elements of `s`, and is preserved under addition, then `p` holds for all
   elements of the additive closure of `s`."]
-<<<<<<< HEAD
-theorem closure_induction {p : M → Prop} {x} (h : x ∈ closure s) (mem : ∀ x ∈ s, p x)
-    (mul : ∀ x y, p x → p y → p (x * y)) : p x :=
-  (@closure_le _ _ _ ⟨p, mul _ _⟩).2 mem h
-
-/-- A dependent version of `Subsemigroup.closure_induction`. -/
-@[to_additive (attr := elab_as_elim) "A dependent version of `AddSubsemigroup.closure_induction`. "]
-theorem closure_induction' (s : Set M) {p : ∀ x, x ∈ closure s → Prop}
-    (mem : ∀ (x) (h : x ∈ s), p x (subset_closure h))
-    (mul : ∀ x hx y hy, p x hx → p y hy → p (x * y) (mul_mem hx hy)) {x} (hx : x ∈ closure s) :
-    p x hx := by
-  refine Exists.elim ?_ fun (hx : x ∈ closure s) (hc : p x hx) => hc
-  exact
-    closure_induction hx (fun x hx => ⟨_, mem x hx⟩) fun x y ⟨hx', hx⟩ ⟨hy', hy⟩ =>
-      ⟨_, mul _ _ _ _ hx hy⟩
-=======
 theorem closure_induction {p : (x : M) → x ∈ closure s → Prop}
     (mem : ∀ (x) (h : x ∈ s), p x (subset_closure h))
     (mul : ∀ x y hx hy, p x hx → p y hy → p (x * y) (mul_mem hx hy)) {x} (hx : x ∈ closure s) :
@@ -271,7 +151,6 @@
 
 @[deprecated closure_induction (since := "2024-10-09")]
 alias closure_induction' := closure_induction
->>>>>>> d0df76bd
 
 /-- An induction principle for closure membership for predicates with two arguments. -/
 @[to_additive (attr := elab_as_elim) "An induction principle for additive closure membership for
