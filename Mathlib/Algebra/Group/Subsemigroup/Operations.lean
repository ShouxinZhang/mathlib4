/-
Copyright (c) 2022 Yakov Pechersky. All rights reserved.
Released under Apache 2.0 license as described in the file LICENSE.
Authors: Johannes Hölzl, Kenny Lau, Johan Commelin, Mario Carneiro, Kevin Buzzard,
Amelia Livingston, Yury Kudryashov, Yakov Pechersky, Jireh Loreaux
-/
import Mathlib.Algebra.Group.Prod
import Mathlib.Algebra.Group.Subsemigroup.Basic
import Mathlib.Algebra.Group.TypeTags

/-!
# Operations on `Subsemigroup`s

In this file we define various operations on `Subsemigroup`s and `MulHom`s.

## Main definitions

### Conversion between multiplicative and additive definitions

* `Subsemigroup.toAddSubsemigroup`, `Subsemigroup.toAddSubsemigroup'`,
  `AddSubsemigroup.toSubsemigroup`, `AddSubsemigroup.toSubsemigroup'`:
  convert between multiplicative and additive subsemigroups of `M`,
  `Multiplicative M`, and `Additive M`. These are stated as `OrderIso`s.

### (Commutative) semigroup structure on a subsemigroup

* `Subsemigroup.toSemigroup`, `Subsemigroup.toCommSemigroup`: a subsemigroup inherits a
  (commutative) semigroup structure.

### Operations on subsemigroups

* `Subsemigroup.comap`: preimage of a subsemigroup under a semigroup homomorphism as a subsemigroup
  of the domain;
* `Subsemigroup.map`: image of a subsemigroup under a semigroup homomorphism as a subsemigroup of
  the codomain;
* `Subsemigroup.prod`: product of two subsemigroups `s : Subsemigroup M` and `t : Subsemigroup N`
  as a subsemigroup of `M × N`;

### Semigroup homomorphisms between subsemigroups

* `Subsemigroup.subtype`: embedding of a subsemigroup into the ambient semigroup.
* `Subsemigroup.inclusion`: given two subsemigroups `S`, `T` such that `S ≤ T`, `S.inclusion T` is
  the inclusion of `S` into `T` as a semigroup homomorphism;
* `MulEquiv.subsemigroupCongr`: converts a proof of `S = T` into a semigroup isomorphism between
  `S` and `T`.
* `Subsemigroup.prodEquiv`: semigroup isomorphism between `s.prod t` and `s × t`;

### Operations on `MulHom`s

* `MulHom.srange`: range of a semigroup homomorphism as a subsemigroup of the codomain;
* `MulHom.restrict`: restrict a semigroup homomorphism to a subsemigroup;
* `MulHom.codRestrict`: restrict the codomain of a semigroup homomorphism to a subsemigroup;
* `MulHom.srangeRestrict`: restrict a semigroup homomorphism to its range;

### Implementation notes

This file follows closely `GroupTheory/Submonoid/Operations.lean`, omitting only that which is
necessary.

## Tags

subsemigroup, range, product, map, comap
-/

assert_not_exists MonoidWithZero

variable {M N P σ : Type*}

/-!
### Conversion to/from `Additive`/`Multiplicative`
-/


section

variable [Mul M]

/-- Subsemigroups of semigroup `M` are isomorphic to additive subsemigroups of `Additive M`. -/
@[simps]
def Subsemigroup.toAddSubsemigroup : Subsemigroup M ≃o AddSubsemigroup (Additive M) where
  toFun S :=
    { carrier := Additive.toMul ⁻¹' S
      add_mem' := S.mul_mem' }
  invFun S :=
    { carrier := Additive.ofMul ⁻¹' S
      mul_mem' := S.add_mem' }
  left_inv _ := rfl
  right_inv _ := rfl
  map_rel_iff' := Iff.rfl

/-- Additive subsemigroups of an additive semigroup `Additive M` are isomorphic to subsemigroups
of `M`. -/
abbrev AddSubsemigroup.toSubsemigroup' : AddSubsemigroup (Additive M) ≃o Subsemigroup M :=
  Subsemigroup.toAddSubsemigroup.symm

theorem Subsemigroup.toAddSubsemigroup_closure (S : Set M) :
    Subsemigroup.toAddSubsemigroup (Subsemigroup.closure S) =
    AddSubsemigroup.closure (Additive.toMul ⁻¹' S) :=
  le_antisymm
    (Subsemigroup.toAddSubsemigroup.le_symm_apply.1 <|
      Subsemigroup.closure_le.2 (AddSubsemigroup.subset_closure (M := Additive M)))
    (AddSubsemigroup.closure_le.2 (Subsemigroup.subset_closure (M := M)))

theorem AddSubsemigroup.toSubsemigroup'_closure (S : Set (Additive M)) :
    AddSubsemigroup.toSubsemigroup' (AddSubsemigroup.closure S) =
      Subsemigroup.closure (Additive.ofMul ⁻¹' S) :=
  le_antisymm
    (AddSubsemigroup.toSubsemigroup'.le_symm_apply.1 <|
      AddSubsemigroup.closure_le.2 (Subsemigroup.subset_closure (M := M)))
    (Subsemigroup.closure_le.2 <| AddSubsemigroup.subset_closure (M := Additive M))

end

section

variable {A : Type*} [Add A]

/-- Additive subsemigroups of an additive semigroup `A` are isomorphic to
multiplicative subsemigroups of `Multiplicative A`. -/
@[simps]
def AddSubsemigroup.toSubsemigroup : AddSubsemigroup A ≃o Subsemigroup (Multiplicative A) where
  toFun S :=
    { carrier := Multiplicative.toAdd ⁻¹' S
      mul_mem' := S.add_mem' }
  invFun S :=
    { carrier := Multiplicative.ofAdd ⁻¹' S
      add_mem' := S.mul_mem' }
  left_inv _ := rfl
  right_inv _ := rfl
  map_rel_iff' := Iff.rfl

/-- Subsemigroups of a semigroup `Multiplicative A` are isomorphic to additive subsemigroups
of `A`. -/
abbrev Subsemigroup.toAddSubsemigroup' : Subsemigroup (Multiplicative A) ≃o AddSubsemigroup A :=
  AddSubsemigroup.toSubsemigroup.symm

theorem AddSubsemigroup.toSubsemigroup_closure (S : Set A) :
    AddSubsemigroup.toSubsemigroup (AddSubsemigroup.closure S) =
      Subsemigroup.closure (Multiplicative.toAdd ⁻¹' S) :=
  le_antisymm
    (AddSubsemigroup.toSubsemigroup.to_galoisConnection.l_le <|
      AddSubsemigroup.closure_le.2 <| Subsemigroup.subset_closure (M := Multiplicative A))
    (Subsemigroup.closure_le.2 <| AddSubsemigroup.subset_closure (M := A))

theorem Subsemigroup.toAddSubsemigroup'_closure (S : Set (Multiplicative A)) :
    Subsemigroup.toAddSubsemigroup' (Subsemigroup.closure S) =
      AddSubsemigroup.closure (Multiplicative.ofAdd ⁻¹' S) :=
  le_antisymm
    (Subsemigroup.toAddSubsemigroup'.to_galoisConnection.l_le <|
      Subsemigroup.closure_le.2 <| AddSubsemigroup.subset_closure (M := A))
    (AddSubsemigroup.closure_le.2 <| Subsemigroup.subset_closure (M := Multiplicative A))

end

namespace Subsemigroup

open Set

/-!
### `comap` and `map`
-/


variable [Mul M] [Mul N] [Mul P] (S : Subsemigroup M)

/-- The preimage of a subsemigroup along a semigroup homomorphism is a subsemigroup. -/
@[to_additive
      "The preimage of an `AddSubsemigroup` along an `AddSemigroup` homomorphism is an
      `AddSubsemigroup`."]
def comap (f : M →ₙ* N) (S : Subsemigroup N) :
    Subsemigroup M where
  carrier := f ⁻¹' S
  mul_mem' ha hb := show f (_ * _) ∈ S by rw [map_mul]; exact mul_mem ha hb

@[to_additive (attr := simp)]
theorem coe_comap (S : Subsemigroup N) (f : M →ₙ* N) : (S.comap f : Set M) = f ⁻¹' S :=
  rfl

@[to_additive (attr := simp)]
theorem mem_comap {S : Subsemigroup N} {f : M →ₙ* N} {x : M} : x ∈ S.comap f ↔ f x ∈ S :=
  Iff.rfl

@[to_additive]
theorem comap_comap (S : Subsemigroup P) (g : N →ₙ* P) (f : M →ₙ* N) :
    (S.comap g).comap f = S.comap (g.comp f) :=
  rfl

@[to_additive (attr := simp)]
theorem comap_id (S : Subsemigroup P) : S.comap (MulHom.id _) = S :=
  ext (by simp)

/-- The image of a subsemigroup along a semigroup homomorphism is a subsemigroup. -/
@[to_additive
      "The image of an `AddSubsemigroup` along an `AddSemigroup` homomorphism is
      an `AddSubsemigroup`."]
def map (f : M →ₙ* N) (S : Subsemigroup M) : Subsemigroup N where
  carrier := f '' S
  mul_mem' := by
    rintro _ _ ⟨x, hx, rfl⟩ ⟨y, hy, rfl⟩
    exact ⟨x * y, @mul_mem (Subsemigroup M) M _ _ _ _ _ _ hx hy, by rw [map_mul]⟩

@[to_additive (attr := simp)]
theorem coe_map (f : M →ₙ* N) (S : Subsemigroup M) : (S.map f : Set N) = f '' S :=
  rfl

@[to_additive (attr := simp)]
theorem mem_map {f : M →ₙ* N} {S : Subsemigroup M} {y : N} : y ∈ S.map f ↔ ∃ x ∈ S, f x = y :=
  mem_image _ _ _

@[to_additive]
theorem mem_map_of_mem (f : M →ₙ* N) {S : Subsemigroup M} {x : M} (hx : x ∈ S) : f x ∈ S.map f :=
  mem_image_of_mem f hx

@[to_additive]
theorem apply_coe_mem_map (f : M →ₙ* N) (S : Subsemigroup M) (x : S) : f x ∈ S.map f :=
  mem_map_of_mem f x.prop

@[to_additive]
theorem map_map (g : N →ₙ* P) (f : M →ₙ* N) : (S.map f).map g = S.map (g.comp f) :=
  SetLike.coe_injective <| image_image _ _ _

-- The simpNF linter says that the LHS can be simplified via `Subsemigroup.mem_map`.
-- However this is a higher priority lemma.
-- https://github.com/leanprover/std4/issues/207
@[to_additive (attr := simp, nolint simpNF)]
theorem mem_map_iff_mem {f : M →ₙ* N} (hf : Function.Injective f) {S : Subsemigroup M} {x : M} :
    f x ∈ S.map f ↔ x ∈ S :=
  hf.mem_set_image

@[to_additive]
theorem map_le_iff_le_comap {f : M →ₙ* N} {S : Subsemigroup M} {T : Subsemigroup N} :
    S.map f ≤ T ↔ S ≤ T.comap f :=
  image_subset_iff

@[to_additive]
theorem gc_map_comap (f : M →ₙ* N) : GaloisConnection (map f) (comap f) := fun _ _ =>
  map_le_iff_le_comap

@[to_additive]
theorem map_le_of_le_comap {T : Subsemigroup N} {f : M →ₙ* N} : S ≤ T.comap f → S.map f ≤ T :=
  (gc_map_comap f).l_le

@[to_additive]
theorem le_comap_of_map_le {T : Subsemigroup N} {f : M →ₙ* N} : S.map f ≤ T → S ≤ T.comap f :=
  (gc_map_comap f).le_u

@[to_additive]
theorem le_comap_map {f : M →ₙ* N} : S ≤ (S.map f).comap f :=
  (gc_map_comap f).le_u_l _

@[to_additive]
theorem map_comap_le {S : Subsemigroup N} {f : M →ₙ* N} : (S.comap f).map f ≤ S :=
  (gc_map_comap f).l_u_le _

@[to_additive]
theorem monotone_map {f : M →ₙ* N} : Monotone (map f) :=
  (gc_map_comap f).monotone_l

@[to_additive]
theorem monotone_comap {f : M →ₙ* N} : Monotone (comap f) :=
  (gc_map_comap f).monotone_u

@[to_additive (attr := simp)]
theorem map_comap_map {f : M →ₙ* N} : ((S.map f).comap f).map f = S.map f :=
  (gc_map_comap f).l_u_l_eq_l _

@[to_additive (attr := simp)]
theorem comap_map_comap {S : Subsemigroup N} {f : M →ₙ* N} :
    ((S.comap f).map f).comap f = S.comap f :=
  (gc_map_comap f).u_l_u_eq_u _

@[to_additive]
theorem map_sup (S T : Subsemigroup M) (f : M →ₙ* N) : (S ⊔ T).map f = S.map f ⊔ T.map f :=
  (gc_map_comap f).l_sup

@[to_additive]
theorem map_iSup {ι : Sort*} (f : M →ₙ* N) (s : ι → Subsemigroup M) :
    (iSup s).map f = ⨆ i, (s i).map f :=
  (gc_map_comap f).l_iSup

@[to_additive]
theorem map_inf (S T : Subsemigroup M) (f : M →ₙ* N) (hf : Function.Injective f) :
    (S ⊓ T).map f = S.map f ⊓ T.map f := SetLike.coe_injective (Set.image_inter hf)

@[to_additive]
theorem map_iInf {ι : Sort*} [Nonempty ι] (f : M →ₙ* N) (hf : Function.Injective f)
    (s : ι → Subsemigroup M) : (iInf s).map f = ⨅ i, (s i).map f := by
  apply SetLike.coe_injective
  simpa using (Set.injOn_of_injective hf).image_iInter_eq (s := SetLike.coe ∘ s)

@[to_additive]
theorem comap_inf (S T : Subsemigroup N) (f : M →ₙ* N) : (S ⊓ T).comap f = S.comap f ⊓ T.comap f :=
  (gc_map_comap f).u_inf

@[to_additive]
theorem comap_iInf {ι : Sort*} (f : M →ₙ* N) (s : ι → Subsemigroup N) :
    (iInf s).comap f = ⨅ i, (s i).comap f :=
  (gc_map_comap f).u_iInf

@[to_additive (attr := simp)]
theorem map_bot (f : M →ₙ* N) : (⊥ : Subsemigroup M).map f = ⊥ :=
  (gc_map_comap f).l_bot

@[to_additive (attr := simp)]
theorem comap_top (f : M →ₙ* N) : (⊤ : Subsemigroup N).comap f = ⊤ :=
  (gc_map_comap f).u_top

@[to_additive (attr := simp)]
theorem map_id (S : Subsemigroup M) : S.map (MulHom.id M) = S :=
  ext fun _ => ⟨fun ⟨_, h, rfl⟩ => h, fun h => ⟨_, h, rfl⟩⟩

section GaloisCoinsertion

variable {ι : Type*} {f : M →ₙ* N}

/-- `map f` and `comap f` form a `GaloisCoinsertion` when `f` is injective. -/
@[to_additive " `map f` and `comap f` form a `GaloisCoinsertion` when `f` is injective. "]
def gciMapComap (hf : Function.Injective f) : GaloisCoinsertion (map f) (comap f) :=
  (gc_map_comap f).toGaloisCoinsertion fun S x => by simp [mem_comap, mem_map, hf.eq_iff]

variable (hf : Function.Injective f)
include hf

@[to_additive]
theorem comap_map_eq_of_injective (S : Subsemigroup M) : (S.map f).comap f = S :=
  (gciMapComap hf).u_l_eq _

@[to_additive]
theorem comap_surjective_of_injective : Function.Surjective (comap f) :=
  (gciMapComap hf).u_surjective

@[to_additive]
theorem map_injective_of_injective : Function.Injective (map f) :=
  (gciMapComap hf).l_injective

@[to_additive]
theorem comap_inf_map_of_injective (S T : Subsemigroup M) : (S.map f ⊓ T.map f).comap f = S ⊓ T :=
  (gciMapComap hf).u_inf_l _ _

@[to_additive]
theorem comap_iInf_map_of_injective (S : ι → Subsemigroup M) :
    (⨅ i, (S i).map f).comap f = iInf S :=
  (gciMapComap hf).u_iInf_l _

@[to_additive]
theorem comap_sup_map_of_injective (S T : Subsemigroup M) : (S.map f ⊔ T.map f).comap f = S ⊔ T :=
  (gciMapComap hf).u_sup_l _ _

@[to_additive]
theorem comap_iSup_map_of_injective (S : ι → Subsemigroup M) :
    (⨆ i, (S i).map f).comap f = iSup S :=
  (gciMapComap hf).u_iSup_l _

@[to_additive]
theorem map_le_map_iff_of_injective {S T : Subsemigroup M} : S.map f ≤ T.map f ↔ S ≤ T :=
  (gciMapComap hf).l_le_l_iff

@[to_additive]
theorem map_strictMono_of_injective : StrictMono (map f) :=
  (gciMapComap hf).strictMono_l

end GaloisCoinsertion

section GaloisInsertion

variable {ι : Type*} {f : M →ₙ* N} (hf : Function.Surjective f)
include hf

/-- `map f` and `comap f` form a `GaloisInsertion` when `f` is surjective. -/
@[to_additive " `map f` and `comap f` form a `GaloisInsertion` when `f` is surjective. "]
def giMapComap : GaloisInsertion (map f) (comap f) :=
  (gc_map_comap f).toGaloisInsertion fun S x h =>
    let ⟨y, hy⟩ := hf x
    mem_map.2 ⟨y, by simp [hy, h]⟩

@[to_additive]
theorem map_comap_eq_of_surjective (S : Subsemigroup N) : (S.comap f).map f = S :=
  (giMapComap hf).l_u_eq _

@[to_additive]
theorem map_surjective_of_surjective : Function.Surjective (map f) :=
  (giMapComap hf).l_surjective

@[to_additive]
theorem comap_injective_of_surjective : Function.Injective (comap f) :=
  (giMapComap hf).u_injective

@[to_additive]
theorem map_inf_comap_of_surjective (S T : Subsemigroup N) :
    (S.comap f ⊓ T.comap f).map f = S ⊓ T :=
  (giMapComap hf).l_inf_u _ _

@[to_additive]
theorem map_iInf_comap_of_surjective (S : ι → Subsemigroup N) :
    (⨅ i, (S i).comap f).map f = iInf S :=
  (giMapComap hf).l_iInf_u _

@[to_additive]
theorem map_sup_comap_of_surjective (S T : Subsemigroup N) :
    (S.comap f ⊔ T.comap f).map f = S ⊔ T :=
  (giMapComap hf).l_sup_u _ _

@[to_additive]
theorem map_iSup_comap_of_surjective (S : ι → Subsemigroup N) :
    (⨆ i, (S i).comap f).map f = iSup S :=
  (giMapComap hf).l_iSup_u _

@[to_additive]
theorem comap_le_comap_iff_of_surjective {S T : Subsemigroup N} : S.comap f ≤ T.comap f ↔ S ≤ T :=
  (giMapComap hf).u_le_u_iff

@[to_additive]
theorem comap_strictMono_of_surjective : StrictMono (comap f) :=
  (giMapComap hf).strictMono_u

end GaloisInsertion

end Subsemigroup

namespace Subsemigroup

variable [Mul M] [Mul N] [Mul P] (S : Subsemigroup M)

/-- The top subsemigroup is isomorphic to the semigroup. -/
@[to_additive (attr := simps)
  "The top additive subsemigroup is isomorphic to the additive semigroup."]
def topEquiv : (⊤ : Subsemigroup M) ≃* M where
  toFun x := x
  invFun x := ⟨x, mem_top x⟩
  left_inv x := x.eta _
  right_inv _ := rfl
  map_mul' _ _ := rfl

@[to_additive (attr := simp)]
theorem topEquiv_toMulHom :
    ((topEquiv : _ ≃* M) : _ →ₙ* M) = MulMemClass.subtype (⊤ : Subsemigroup M) :=
  rfl

/-- A subsemigroup is isomorphic to its image under an injective function -/
@[to_additive "An additive subsemigroup is isomorphic to its image under an injective function"]
noncomputable def equivMapOfInjective (f : M →ₙ* N) (hf : Function.Injective f) : S ≃* S.map f :=
  { Equiv.Set.image f S hf with map_mul' := fun _ _ => Subtype.ext (map_mul f _ _) }

@[to_additive (attr := simp)]
theorem coe_equivMapOfInjective_apply (f : M →ₙ* N) (hf : Function.Injective f) (x : S) :
    (equivMapOfInjective S f hf x : N) = f x :=
  rfl

@[to_additive (attr := simp)]
theorem closure_closure_coe_preimage {s : Set M} :
    closure ((Subtype.val : closure s → M) ⁻¹' s) = ⊤ :=
<<<<<<< HEAD
  eq_top_iff.2 fun x =>
    Subtype.recOn x fun _ hx' _ => closure_induction'
      (p := fun y hy ↦ (⟨y, hy⟩ : closure s) ∈ closure (((↑) : closure s → M) ⁻¹' s))
        (fun _ hg => subset_closure hg) (fun _ _ _ _ => Subsemigroup.mul_mem _) hx'
=======
  eq_top_iff.2 fun x _ ↦ Subtype.recOn x fun _ hx' ↦
    closure_induction (fun _ h ↦ subset_closure h) (fun _ _ _ _ ↦ mul_mem) hx'
>>>>>>> d0df76bd

/-- Given `Subsemigroup`s `s`, `t` of semigroups `M`, `N` respectively, `s × t` as a subsemigroup
of `M × N`. -/
@[to_additive prod
      "Given `AddSubsemigroup`s `s`, `t` of `AddSemigroup`s `A`, `B` respectively,
      `s × t` as an `AddSubsemigroup` of `A × B`."]
def prod (s : Subsemigroup M) (t : Subsemigroup N) : Subsemigroup (M × N) where
  carrier := s ×ˢ t
  mul_mem' hp hq := ⟨s.mul_mem hp.1 hq.1, t.mul_mem hp.2 hq.2⟩

@[to_additive coe_prod]
theorem coe_prod (s : Subsemigroup M) (t : Subsemigroup N) :
    (s.prod t : Set (M × N)) = (s : Set M) ×ˢ (t : Set N) :=
  rfl

@[to_additive mem_prod]
theorem mem_prod {s : Subsemigroup M} {t : Subsemigroup N} {p : M × N} :
    p ∈ s.prod t ↔ p.1 ∈ s ∧ p.2 ∈ t :=
  Iff.rfl

@[to_additive prod_mono]
theorem prod_mono {s₁ s₂ : Subsemigroup M} {t₁ t₂ : Subsemigroup N} (hs : s₁ ≤ s₂) (ht : t₁ ≤ t₂) :
    s₁.prod t₁ ≤ s₂.prod t₂ :=
  Set.prod_mono hs ht

@[to_additive prod_top]
theorem prod_top (s : Subsemigroup M) : s.prod (⊤ : Subsemigroup N) = s.comap (MulHom.fst M N) :=
  ext fun x => by simp [mem_prod, MulHom.coe_fst]

@[to_additive top_prod]
theorem top_prod (s : Subsemigroup N) : (⊤ : Subsemigroup M).prod s = s.comap (MulHom.snd M N) :=
  ext fun x => by simp [mem_prod, MulHom.coe_snd]

@[to_additive (attr := simp) top_prod_top]
theorem top_prod_top : (⊤ : Subsemigroup M).prod (⊤ : Subsemigroup N) = ⊤ :=
  (top_prod _).trans <| comap_top _

@[to_additive bot_prod_bot]
theorem bot_prod_bot : (⊥ : Subsemigroup M).prod (⊥ : Subsemigroup N) = ⊥ :=
  SetLike.coe_injective <| by simp [coe_prod]

/-- The product of subsemigroups is isomorphic to their product as semigroups. -/
@[to_additive prodEquiv
    "The product of additive subsemigroups is isomorphic to their product as additive semigroups"]
def prodEquiv (s : Subsemigroup M) (t : Subsemigroup N) : s.prod t ≃* s × t :=
  { (Equiv.Set.prod (s : Set M) (t : Set N)) with
    map_mul' := fun _ _ => rfl }

open MulHom

@[to_additive]
theorem mem_map_equiv {f : M ≃* N} {K : Subsemigroup M} {x : N} :
    x ∈ K.map (f : M →ₙ* N) ↔ f.symm x ∈ K :=
  @Set.mem_image_equiv _ _ (K : Set M) f.toEquiv x

@[to_additive]
theorem map_equiv_eq_comap_symm (f : M ≃* N) (K : Subsemigroup M) :
    K.map (f : M →ₙ* N) = K.comap (f.symm : N →ₙ* M) :=
  SetLike.coe_injective (f.toEquiv.image_eq_preimage K)

@[to_additive]
theorem comap_equiv_eq_map_symm (f : N ≃* M) (K : Subsemigroup M) :
    K.comap (f : N →ₙ* M) = K.map (f.symm : M →ₙ* N) :=
  (map_equiv_eq_comap_symm f.symm K).symm

@[to_additive (attr := simp)]
theorem map_equiv_top (f : M ≃* N) : (⊤ : Subsemigroup M).map (f : M →ₙ* N) = ⊤ :=
  SetLike.coe_injective <| Set.image_univ.trans f.surjective.range_eq

@[to_additive le_prod_iff]
theorem le_prod_iff {s : Subsemigroup M} {t : Subsemigroup N} {u : Subsemigroup (M × N)} :
    u ≤ s.prod t ↔ u.map (fst M N) ≤ s ∧ u.map (snd M N) ≤ t := by
  constructor
  · intro h
    constructor
    · rintro x ⟨⟨y1, y2⟩, ⟨hy1, rfl⟩⟩
      exact (h hy1).1
    · rintro x ⟨⟨y1, y2⟩, ⟨hy1, rfl⟩⟩
      exact (h hy1).2
  · rintro ⟨hH, hK⟩ ⟨x1, x2⟩ h
    exact ⟨hH ⟨_, h, rfl⟩, hK ⟨_, h, rfl⟩⟩

end Subsemigroup

namespace MulHom

open Subsemigroup

variable [Mul M] [Mul N] [Mul P] (S : Subsemigroup M)

/-- The range of a semigroup homomorphism is a subsemigroup. See Note [range copy pattern]. -/
@[to_additive "The range of an `AddHom` is an `AddSubsemigroup`."]
def srange (f : M →ₙ* N) : Subsemigroup N :=
  ((⊤ : Subsemigroup M).map f).copy (Set.range f) Set.image_univ.symm

@[to_additive (attr := simp)]
theorem coe_srange (f : M →ₙ* N) : (f.srange : Set N) = Set.range f :=
  rfl

@[to_additive (attr := simp)]
theorem mem_srange {f : M →ₙ* N} {y : N} : y ∈ f.srange ↔ ∃ x, f x = y :=
  Iff.rfl

@[to_additive]
private theorem srange_mk_aux_mul {f : M → N} (hf : ∀ (x y : M), f (x * y) = f x * f y)
    {x y : N} (hx : x ∈ Set.range f) (hy : y ∈ Set.range f) :
    x * y ∈ Set.range f :=
  (srange ⟨f, hf⟩).mul_mem hx hy

@[to_additive (attr := simp)] theorem srange_mk (f : M → N) (hf) :
    srange ⟨f, hf⟩ = ⟨Set.range f, srange_mk_aux_mul hf⟩ := rfl

@[to_additive]
theorem srange_eq_map (f : M →ₙ* N) : f.srange = (⊤ : Subsemigroup M).map f :=
  copy_eq _

@[to_additive]
theorem map_srange (g : N →ₙ* P) (f : M →ₙ* N) : f.srange.map g = (g.comp f).srange := by
  simpa only [srange_eq_map] using (⊤ : Subsemigroup M).map_map g f

@[to_additive]
theorem srange_eq_top_iff_surjective {N} [Mul N] {f : M →ₙ* N} :
    f.srange = (⊤ : Subsemigroup N) ↔ Function.Surjective f :=
  SetLike.ext'_iff.trans <| Iff.trans (by rw [coe_srange, coe_top]) Set.range_eq_univ

@[deprecated (since := "2024-11-11")]
alias srange_top_iff_surjective := srange_eq_top_iff_surjective

/-- The range of a surjective semigroup hom is the whole of the codomain. -/
@[to_additive (attr := simp)
  "The range of a surjective `AddSemigroup` hom is the whole of the codomain."]
theorem srange_eq_top_of_surjective {N} [Mul N] (f : M →ₙ* N) (hf : Function.Surjective f) :
    f.srange = (⊤ : Subsemigroup N) :=
  srange_eq_top_iff_surjective.2 hf

@[deprecated (since := "2024-11-11")] alias srange_top_of_surjective := srange_eq_top_of_surjective

@[to_additive]
theorem mclosure_preimage_le (f : M →ₙ* N) (s : Set N) : closure (f ⁻¹' s) ≤ (closure s).comap f :=
  closure_le.2 fun _ hx => SetLike.mem_coe.2 <| mem_comap.2 <| subset_closure hx

/-- The image under a semigroup hom of the subsemigroup generated by a set equals the subsemigroup
generated by the image of the set. -/
@[to_additive
      "The image under an `AddSemigroup` hom of the `AddSubsemigroup` generated by a set
      equals the `AddSubsemigroup` generated by the image of the set."]
theorem map_mclosure (f : M →ₙ* N) (s : Set M) : (closure s).map f = closure (f '' s) :=
  Set.image_preimage.l_comm_of_u_comm (gc_map_comap f) (Subsemigroup.gi N).gc (Subsemigroup.gi M).gc
    fun _ ↦ rfl

/-- Restriction of a semigroup hom to a subsemigroup of the domain. -/
@[to_additive "Restriction of an AddSemigroup hom to an `AddSubsemigroup` of the domain."]
def restrict {N : Type*} [Mul N] [SetLike σ M] [MulMemClass σ M] (f : M →ₙ* N) (S : σ) : S →ₙ* N :=
  f.comp (MulMemClass.subtype S)

@[to_additive (attr := simp)]
theorem restrict_apply {N : Type*} [Mul N] [SetLike σ M] [MulMemClass σ M] (f : M →ₙ* N) {S : σ}
    (x : S) : f.restrict S x = f x :=
  rfl

/-- Restriction of a semigroup hom to a subsemigroup of the codomain. -/
@[to_additive (attr := simps)
  "Restriction of an `AddSemigroup` hom to an `AddSubsemigroup` of the codomain."]
def codRestrict [SetLike σ N] [MulMemClass σ N] (f : M →ₙ* N) (S : σ) (h : ∀ x, f x ∈ S) :
    M →ₙ* S where
  toFun n := ⟨f n, h n⟩
  map_mul' x y := Subtype.eq (map_mul f x y)

/-- Restriction of a semigroup hom to its range interpreted as a subsemigroup. -/
@[to_additive "Restriction of an `AddSemigroup` hom to its range interpreted as a subsemigroup."]
def srangeRestrict {N} [Mul N] (f : M →ₙ* N) : M →ₙ* f.srange :=
  (f.codRestrict f.srange) fun x => ⟨x, rfl⟩

@[to_additive (attr := simp)]
theorem coe_srangeRestrict {N} [Mul N] (f : M →ₙ* N) (x : M) : (f.srangeRestrict x : N) = f x :=
  rfl

@[to_additive]
theorem srangeRestrict_surjective (f : M →ₙ* N) : Function.Surjective f.srangeRestrict :=
  fun ⟨_, ⟨x, rfl⟩⟩ => ⟨x, rfl⟩

@[to_additive prod_map_comap_prod']
theorem prod_map_comap_prod' {M' : Type*} {N' : Type*} [Mul M'] [Mul N'] (f : M →ₙ* N)
    (g : M' →ₙ* N') (S : Subsemigroup N) (S' : Subsemigroup N') :
    (S.prod S').comap (prodMap f g) = (S.comap f).prod (S'.comap g) :=
  SetLike.coe_injective <| Set.preimage_prod_map_prod f g _ _

/-- The `MulHom` from the preimage of a subsemigroup to itself. -/
@[to_additive (attr := simps)
  "The `AddHom` from the preimage of an additive subsemigroup to itself."]
def subsemigroupComap (f : M →ₙ* N) (N' : Subsemigroup N) :
    N'.comap f →ₙ* N' where
  toFun x := ⟨f x, x.prop⟩
  map_mul' x y := Subtype.eq <| map_mul (M := M) (N := N) f x y

/-- The `MulHom` from a subsemigroup to its image.
See `MulEquiv.subsemigroupMap` for a variant for `MulEquiv`s. -/
@[to_additive (attr := simps)
      "the `AddHom` from an additive subsemigroup to its image. See
      `AddEquiv.addSubsemigroupMap` for a variant for `AddEquiv`s."]
def subsemigroupMap (f : M →ₙ* N) (M' : Subsemigroup M) :
    M' →ₙ* M'.map f where
  toFun x := ⟨f x, ⟨x, x.prop, rfl⟩⟩
  map_mul' x y := Subtype.eq <| map_mul (M := M) (N := N) f x y

@[to_additive]
theorem subsemigroupMap_surjective (f : M →ₙ* N) (M' : Subsemigroup M) :
    Function.Surjective (f.subsemigroupMap M') := by
  rintro ⟨_, x, hx, rfl⟩
  exact ⟨⟨x, hx⟩, rfl⟩

end MulHom

namespace Subsemigroup

open MulHom

variable [Mul M] [Mul N] [Mul P] (S : Subsemigroup M)

@[to_additive (attr := simp)]
theorem srange_fst [Nonempty N] : (fst M N).srange = ⊤ :=
  (fst M N).srange_eq_top_of_surjective <| Prod.fst_surjective

@[to_additive (attr := simp)]
theorem srange_snd [Nonempty M] : (snd M N).srange = ⊤ :=
  (snd M N).srange_eq_top_of_surjective <| Prod.snd_surjective

@[to_additive prod_eq_top_iff]
theorem prod_eq_top_iff [Nonempty M] [Nonempty N] {s : Subsemigroup M} {t : Subsemigroup N} :
    s.prod t = ⊤ ↔ s = ⊤ ∧ t = ⊤ := by
  simp only [eq_top_iff, le_prod_iff, ← (gc_map_comap _).le_iff_le, ← srange_eq_map, srange_fst,
    srange_snd]

/-- The semigroup hom associated to an inclusion of subsemigroups. -/
@[to_additive "The `AddSemigroup` hom associated to an inclusion of subsemigroups."]
def inclusion {S T : Subsemigroup M} (h : S ≤ T) : S →ₙ* T :=
  (MulMemClass.subtype S).codRestrict _ fun x => h x.2

@[to_additive (attr := simp)]
theorem range_subtype (s : Subsemigroup M) : (MulMemClass.subtype s).srange = s :=
  SetLike.coe_injective <| (coe_srange _).trans <| Subtype.range_coe

@[to_additive]
theorem eq_top_iff' : S = ⊤ ↔ ∀ x : M, x ∈ S :=
  eq_top_iff.trans ⟨fun h m => h <| mem_top m, fun h m _ => h m⟩

end Subsemigroup

namespace MulEquiv

variable [Mul M] [Mul N] {S T : Subsemigroup M}

/-- Makes the identity isomorphism from a proof that two subsemigroups of a multiplicative
    semigroup are equal. -/
@[to_additive
      "Makes the identity additive isomorphism from a proof two
      subsemigroups of an additive semigroup are equal."]
def subsemigroupCongr (h : S = T) : S ≃* T :=
  { Equiv.setCongr <| congr_arg _ h with map_mul' := fun _ _ => rfl }

-- this name is primed so that the version to `f.range` instead of `f.srange` can be unprimed.
/-- A semigroup homomorphism `f : M →ₙ* N` with a left-inverse `g : N → M` defines a multiplicative
equivalence between `M` and `f.srange`.

This is a bidirectional version of `MulHom.srangeRestrict`. -/
@[to_additive (attr := simps (config := { simpRhs := true }))
      "An additive semigroup homomorphism `f : M →+ N` with a left-inverse
      `g : N → M` defines an additive equivalence between `M` and `f.srange`.
      This is a bidirectional version of `AddHom.srangeRestrict`. "]
def ofLeftInverse (f : M →ₙ* N) {g : N → M} (h : Function.LeftInverse g f) : M ≃* f.srange :=
  { f.srangeRestrict with
    toFun := f.srangeRestrict
    invFun := g ∘ MulMemClass.subtype f.srange
    left_inv := h
    right_inv := fun x =>
      Subtype.ext <|
        let ⟨x', hx'⟩ := MulHom.mem_srange.mp x.prop
        show f (g x) = x by rw [← hx', h x'] }

/-- A `MulEquiv` `φ` between two semigroups `M` and `N` induces a `MulEquiv` between
a subsemigroup `S ≤ M` and the subsemigroup `φ(S) ≤ N`.
See `MulHom.subsemigroupMap` for a variant for `MulHom`s. -/
@[to_additive (attr := simps)
      "An `AddEquiv` `φ` between two additive semigroups `M` and `N` induces an `AddEquiv`
      between a subsemigroup `S ≤ M` and the subsemigroup `φ(S) ≤ N`.
      See `AddHom.addSubsemigroupMap` for a variant for `AddHom`s."]
def subsemigroupMap (e : M ≃* N) (S : Subsemigroup M) : S ≃* S.map (e : M →ₙ* N) :=
  { -- we restate this for `simps` to avoid `⇑e.symm.toEquiv x`
    (e : M →ₙ* N).subsemigroupMap S,
    (e : M ≃ N).image S with
    toFun := fun x => ⟨e x, _⟩
    invFun := fun x => ⟨e.symm x, _⟩ }

end MulEquiv

namespace Subsemigroup

variable [Mul M] [Mul N]

@[to_additive]
theorem map_comap_eq (f : M →ₙ* N) (S : Subsemigroup N) : (S.comap f).map f = S ⊓ f.srange :=
  SetLike.coe_injective Set.image_preimage_eq_inter_range

@[to_additive]
theorem map_comap_eq_self {f : M →ₙ* N} {S : Subsemigroup N} (h : S ≤ f.srange) :
    (S.comap f).map f = S := by
  simpa only [inf_of_le_left h] using map_comap_eq f S

end Subsemigroup<|MERGE_RESOLUTION|>--- conflicted
+++ resolved
@@ -449,15 +449,8 @@
 @[to_additive (attr := simp)]
 theorem closure_closure_coe_preimage {s : Set M} :
     closure ((Subtype.val : closure s → M) ⁻¹' s) = ⊤ :=
-<<<<<<< HEAD
-  eq_top_iff.2 fun x =>
-    Subtype.recOn x fun _ hx' _ => closure_induction'
-      (p := fun y hy ↦ (⟨y, hy⟩ : closure s) ∈ closure (((↑) : closure s → M) ⁻¹' s))
-        (fun _ hg => subset_closure hg) (fun _ _ _ _ => Subsemigroup.mul_mem _) hx'
-=======
   eq_top_iff.2 fun x _ ↦ Subtype.recOn x fun _ hx' ↦
     closure_induction (fun _ h ↦ subset_closure h) (fun _ _ _ _ ↦ mul_mem) hx'
->>>>>>> d0df76bd
 
 /-- Given `Subsemigroup`s `s`, `t` of semigroups `M`, `N` respectively, `s × t` as a subsemigroup
 of `M × N`. -/
