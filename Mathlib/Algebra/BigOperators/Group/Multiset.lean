/-
Copyright (c) 2015 Microsoft Corporation. All rights reserved.
Released under Apache 2.0 license as described in the file LICENSE.
Authors: Mario Carneiro
-/
import Mathlib.Algebra.BigOperators.Group.List
import Mathlib.Algebra.Group.Prod
import Mathlib.Data.Multiset.Basic

#align_import algebra.big_operators.multiset.basic from "leanprover-community/mathlib"@"6c5f73fd6f6cc83122788a80a27cdd54663609f4"

/-!
# Sums and products over multisets

In this file we define products and sums indexed by multisets. This is later used to define products
and sums indexed by finite sets.

## Main declarations

* `Multiset.prod`: `s.prod f` is the product of `f i` over all `i ∈ s`. Not to be mistaken with
  the cartesian product `Multiset.product`.
* `Multiset.sum`: `s.sum f` is the sum of `f i` over all `i ∈ s`.
-/

assert_not_exists MonoidWithZero

variable {F ι α β γ : Type*}

namespace Multiset

section CommMonoid

variable [CommMonoid α] [CommMonoid β] {s t : Multiset α} {a : α} {m : Multiset ι} {f g : ι → α}

/-- Product of a multiset given a commutative monoid structure on `α`.
  `prod {a, b, c} = a * b * c` -/
@[to_additive
      "Sum of a multiset given a commutative additive monoid structure on `α`.
      `sum {a, b, c} = a + b + c`"]
def prod : Multiset α → α :=
  foldr (· * ·) (fun x y z => by simp [mul_left_comm]) 1
#align multiset.prod Multiset.prod
#align multiset.sum Multiset.sum

@[to_additive]
theorem prod_eq_foldr (s : Multiset α) :
    prod s = foldr (· * ·) (fun x y z => by simp [mul_left_comm]) 1 s :=
  rfl
#align multiset.prod_eq_foldr Multiset.prod_eq_foldr
#align multiset.sum_eq_foldr Multiset.sum_eq_foldr

@[to_additive]
theorem prod_eq_foldl (s : Multiset α) :
    prod s = foldl (· * ·) (fun x y z => by simp [mul_right_comm]) 1 s :=
  (foldr_swap _ _ _ _).trans (by simp [mul_comm])
#align multiset.prod_eq_foldl Multiset.prod_eq_foldl
#align multiset.sum_eq_foldl Multiset.sum_eq_foldl

@[to_additive (attr := simp, norm_cast)]
theorem prod_coe (l : List α) : prod ↑l = l.prod :=
  prod_eq_foldl _
#align multiset.coe_prod Multiset.prod_coe
#align multiset.coe_sum Multiset.sum_coe

@[to_additive (attr := simp)]
theorem prod_toList (s : Multiset α) : s.toList.prod = s.prod := by
  conv_rhs => rw [← coe_toList s]
  rw [prod_coe]
#align multiset.prod_to_list Multiset.prod_toList
#align multiset.sum_to_list Multiset.sum_toList

@[to_additive (attr := simp)]
theorem prod_zero : @prod α _ 0 = 1 :=
  rfl
#align multiset.prod_zero Multiset.prod_zero
#align multiset.sum_zero Multiset.sum_zero

@[to_additive (attr := simp)]
theorem prod_cons (a : α) (s) : prod (a ::ₘ s) = a * prod s :=
  foldr_cons _ _ _ _ _
#align multiset.prod_cons Multiset.prod_cons
#align multiset.sum_cons Multiset.sum_cons

@[to_additive (attr := simp)]
theorem prod_erase [DecidableEq α] (h : a ∈ s) : a * (s.erase a).prod = s.prod := by
  rw [← s.coe_toList, coe_erase, prod_coe, prod_coe, List.prod_erase (mem_toList.2 h)]
#align multiset.prod_erase Multiset.prod_erase
#align multiset.sum_erase Multiset.sum_erase

@[to_additive (attr := simp)]
theorem prod_map_erase [DecidableEq ι] {a : ι} (h : a ∈ m) :
    f a * ((m.erase a).map f).prod = (m.map f).prod := by
  rw [← m.coe_toList, coe_erase, map_coe, map_coe, prod_coe, prod_coe,
    List.prod_map_erase f (mem_toList.2 h)]
#align multiset.prod_map_erase Multiset.prod_map_erase
#align multiset.sum_map_erase Multiset.sum_map_erase

@[to_additive (attr := simp)]
theorem prod_singleton (a : α) : prod {a} = a := by
  simp only [mul_one, prod_cons, ← cons_zero, eq_self_iff_true, prod_zero]
#align multiset.prod_singleton Multiset.prod_singleton
#align multiset.sum_singleton Multiset.sum_singleton

@[to_additive]
theorem prod_pair (a b : α) : ({a, b} : Multiset α).prod = a * b := by
  rw [insert_eq_cons, prod_cons, prod_singleton]
#align multiset.prod_pair Multiset.prod_pair
#align multiset.sum_pair Multiset.sum_pair

@[to_additive (attr := simp)]
theorem prod_add (s t : Multiset α) : prod (s + t) = prod s * prod t :=
  Quotient.inductionOn₂ s t fun l₁ l₂ => by simp
#align multiset.prod_add Multiset.prod_add
#align multiset.sum_add Multiset.sum_add

@[to_additive]
theorem prod_nsmul (m : Multiset α) : ∀ n : ℕ, (n • m).prod = m.prod ^ n
  | 0 => by
    rw [zero_nsmul, pow_zero]
    rfl
  | n + 1 => by rw [add_nsmul, one_nsmul, pow_add, pow_one, prod_add, prod_nsmul m n]
#align multiset.prod_nsmul Multiset.prod_nsmul

@[to_additive]
theorem prod_filter_mul_prod_filter_not (p) [DecidablePred p] :
    (s.filter p).prod * (s.filter (fun a ↦ ¬ p a)).prod = s.prod := by
  rw [← prod_add, filter_add_not]

@[to_additive (attr := simp)]
theorem prod_replicate (n : ℕ) (a : α) : (replicate n a).prod = a ^ n := by
  simp [replicate, List.prod_replicate]
#align multiset.prod_replicate Multiset.prod_replicate
#align multiset.sum_replicate Multiset.sum_replicate

@[to_additive]
theorem prod_map_eq_pow_single [DecidableEq ι] (i : ι)
    (hf : ∀ i' ≠ i, i' ∈ m → f i' = 1) : (m.map f).prod = f i ^ m.count i := by
  induction' m using Quotient.inductionOn with l
  simp [List.prod_map_eq_pow_single i f hf]
#align multiset.prod_map_eq_pow_single Multiset.prod_map_eq_pow_single
#align multiset.sum_map_eq_nsmul_single Multiset.sum_map_eq_nsmul_single

@[to_additive]
theorem prod_eq_pow_single [DecidableEq α] (a : α) (h : ∀ a' ≠ a, a' ∈ s → a' = 1) :
    s.prod = a ^ s.count a := by
  induction' s using Quotient.inductionOn with l
  simp [List.prod_eq_pow_single a h]
#align multiset.prod_eq_pow_single Multiset.prod_eq_pow_single
#align multiset.sum_eq_nsmul_single Multiset.sum_eq_nsmul_single

@[to_additive]
lemma prod_eq_one (h : ∀ x ∈ s, x = (1 : α)) : s.prod = 1 := by
  induction' s using Quotient.inductionOn with l; simp [List.prod_eq_one h]
#align multiset.prod_eq_one Multiset.prod_eq_one
#align multiset.sum_eq_zero Multiset.sum_eq_zero

@[to_additive]
theorem pow_count [DecidableEq α] (a : α) : a ^ s.count a = (s.filter (Eq a)).prod := by
  rw [filter_eq, prod_replicate]
#align multiset.pow_count Multiset.pow_count
#align multiset.nsmul_count Multiset.nsmul_count

@[to_additive]
theorem prod_hom [CommMonoid β] (s : Multiset α) {F : Type*} [FunLike F α β]
    [MonoidHomClass F α β] (f : F) :
    (s.map f).prod = f s.prod :=
  Quotient.inductionOn s fun l => by simp only [l.prod_hom f, quot_mk_to_coe, map_coe, prod_coe]
#align multiset.prod_hom Multiset.prod_hom
#align multiset.sum_hom Multiset.sum_hom

@[to_additive]
theorem prod_hom' [CommMonoid β] (s : Multiset ι) {F : Type*} [FunLike F α β]
    [MonoidHomClass F α β] (f : F)
    (g : ι → α) : (s.map fun i => f <| g i).prod = f (s.map g).prod := by
  convert (s.map g).prod_hom f
  exact (map_map _ _ _).symm
#align multiset.prod_hom' Multiset.prod_hom'
#align multiset.sum_hom' Multiset.sum_hom'

@[to_additive]
theorem prod_hom₂ [CommMonoid β] [CommMonoid γ] (s : Multiset ι) (f : α → β → γ)
    (hf : ∀ a b c d, f (a * b) (c * d) = f a c * f b d) (hf' : f 1 1 = 1) (f₁ : ι → α)
    (f₂ : ι → β) : (s.map fun i => f (f₁ i) (f₂ i)).prod = f (s.map f₁).prod (s.map f₂).prod :=
  Quotient.inductionOn s fun l => by
    simp only [l.prod_hom₂ f hf hf', quot_mk_to_coe, map_coe, prod_coe]
#align multiset.prod_hom₂ Multiset.prod_hom₂
#align multiset.sum_hom₂ Multiset.sum_hom₂

@[to_additive]
theorem prod_hom_rel [CommMonoid β] (s : Multiset ι) {r : α → β → Prop} {f : ι → α} {g : ι → β}
    (h₁ : r 1 1) (h₂ : ∀ ⦃a b c⦄, r b c → r (f a * b) (g a * c)) :
    r (s.map f).prod (s.map g).prod :=
  Quotient.inductionOn s fun l => by
    simp only [l.prod_hom_rel h₁ h₂, quot_mk_to_coe, map_coe, prod_coe]
#align multiset.prod_hom_rel Multiset.prod_hom_rel
#align multiset.sum_hom_rel Multiset.sum_hom_rel

@[to_additive]
theorem prod_map_one : prod (m.map fun _ => (1 : α)) = 1 := by
  rw [map_const', prod_replicate, one_pow]
#align multiset.prod_map_one Multiset.prod_map_one
#align multiset.sum_map_zero Multiset.sum_map_zero

@[to_additive (attr := simp)]
theorem prod_map_mul : (m.map fun i => f i * g i).prod = (m.map f).prod * (m.map g).prod :=
  m.prod_hom₂ (· * ·) mul_mul_mul_comm (mul_one _) _ _
#align multiset.prod_map_mul Multiset.prod_map_mul
#align multiset.sum_map_add Multiset.sum_map_add

@[to_additive]
theorem prod_map_pow {n : ℕ} : (m.map fun i => f i ^ n).prod = (m.map f).prod ^ n :=
  m.prod_hom' (powMonoidHom n : α →* α) f
#align multiset.prod_map_pow Multiset.prod_map_pow
#align multiset.sum_map_nsmul Multiset.sum_map_nsmul

@[to_additive]
theorem prod_map_prod_map (m : Multiset β) (n : Multiset γ) {f : β → γ → α} :
    prod (m.map fun a => prod <| n.map fun b => f a b) =
      prod (n.map fun b => prod <| m.map fun a => f a b) :=
  Multiset.induction_on m (by simp) fun a m ih => by simp [ih]
#align multiset.prod_map_prod_map Multiset.prod_map_prod_map
#align multiset.sum_map_sum_map Multiset.sum_map_sum_map

@[to_additive]
theorem prod_induction (p : α → Prop) (s : Multiset α) (p_mul : ∀ a b, p a → p b → p (a * b))
    (p_one : p 1) (p_s : ∀ a ∈ s, p a) : p s.prod := by
  rw [prod_eq_foldr]
  exact foldr_induction (· * ·) (fun x y z => by simp [mul_left_comm]) 1 p s p_mul p_one p_s
#align multiset.prod_induction Multiset.prod_induction
#align multiset.sum_induction Multiset.sum_induction

@[to_additive]
theorem prod_induction_nonempty (p : α → Prop) (p_mul : ∀ a b, p a → p b → p (a * b)) (hs : s ≠ ∅)
    (p_s : ∀ a ∈ s, p a) : p s.prod := by
<<<<<<< HEAD
  -- Porting note: used `refine' Multiset.induction _ _`
  induction' s with a s hsa
=======
  -- Porting note: used to be `refine' Multiset.induction _ _`
  induction' s using Multiset.induction_on with a s hsa
>>>>>>> e512aa98
  · simp at hs
  rw [prod_cons]
  by_cases hs_empty : s = ∅
  · simp [hs_empty, p_s a]
  have hps : ∀ x, x ∈ s → p x := fun x hxs => p_s x (mem_cons_of_mem hxs)
  exact p_mul a s.prod (p_s a (mem_cons_self a s)) (hsa hs_empty hps)
#align multiset.prod_induction_nonempty Multiset.prod_induction_nonempty
#align multiset.sum_induction_nonempty Multiset.sum_induction_nonempty

theorem prod_dvd_prod_of_le (h : s ≤ t) : s.prod ∣ t.prod := by
  obtain ⟨z, rfl⟩ := exists_add_of_le h
  simp only [prod_add, dvd_mul_right]
#align multiset.prod_dvd_prod_of_le Multiset.prod_dvd_prod_of_le

@[to_additive]
lemma _root_.map_multiset_prod [FunLike F α β] [MonoidHomClass F α β] (f : F) (s : Multiset α) :
    f s.prod = (s.map f).prod := (s.prod_hom f).symm
#align map_multiset_prod map_multiset_prod
#align map_multiset_sum map_multiset_sum

@[to_additive]
protected lemma _root_.MonoidHom.map_multiset_prod (f : α →* β) (s : Multiset α) :
    f s.prod = (s.map f).prod := (s.prod_hom f).symm
#align monoid_hom.map_multiset_prod MonoidHom.map_multiset_prod
#align add_monoid_hom.map_multiset_sum AddMonoidHom.map_multiset_sum

lemma dvd_prod : a ∈ s → a ∣ s.prod :=
  Quotient.inductionOn s (fun l a h ↦ by simpa using List.dvd_prod h) a
#align multiset.dvd_prod Multiset.dvd_prod

@[to_additive] lemma fst_prod (s : Multiset (α × β)) : s.prod.1 = (s.map Prod.fst).prod :=
  map_multiset_prod (MonoidHom.fst _ _) _

@[to_additive] lemma snd_prod (s : Multiset (α × β)) : s.prod.2 = (s.map Prod.snd).prod :=
  map_multiset_prod (MonoidHom.snd _ _) _

end CommMonoid

theorem prod_dvd_prod_of_dvd [CommMonoid β] {S : Multiset α} (g1 g2 : α → β)
    (h : ∀ a ∈ S, g1 a ∣ g2 a) : (Multiset.map g1 S).prod ∣ (Multiset.map g2 S).prod := by
  apply Multiset.induction_on' S
  · simp
  intro a T haS _ IH
  simp [mul_dvd_mul (h a haS) IH]
#align multiset.prod_dvd_prod_of_dvd Multiset.prod_dvd_prod_of_dvd

section AddCommMonoid

variable [AddCommMonoid α]

/-- `Multiset.sum`, the sum of the elements of a multiset, promoted to a morphism of
`AddCommMonoid`s. -/
def sumAddMonoidHom : Multiset α →+ α where
  toFun := sum
  map_zero' := sum_zero
  map_add' := sum_add
#align multiset.sum_add_monoid_hom Multiset.sumAddMonoidHom

@[simp]
theorem coe_sumAddMonoidHom : (sumAddMonoidHom : Multiset α → α) = sum :=
  rfl
#align multiset.coe_sum_add_monoid_hom Multiset.coe_sumAddMonoidHom

end AddCommMonoid

section DivisionCommMonoid

variable [DivisionCommMonoid α] {m : Multiset ι} {f g : ι → α}

@[to_additive]
theorem prod_map_inv' (m : Multiset α) : (m.map Inv.inv).prod = m.prod⁻¹ :=
  m.prod_hom (invMonoidHom : α →* α)
#align multiset.prod_map_inv' Multiset.prod_map_inv'
#align multiset.sum_map_neg' Multiset.sum_map_neg'

@[to_additive (attr := simp)]
theorem prod_map_inv : (m.map fun i => (f i)⁻¹).prod = (m.map f).prod⁻¹ := by
  -- Porting note: used `convert`
  simp_rw [← (m.map f).prod_map_inv', map_map, Function.comp_apply]
#align multiset.prod_map_inv Multiset.prod_map_inv
#align multiset.sum_map_neg Multiset.sum_map_neg

@[to_additive (attr := simp)]
theorem prod_map_div : (m.map fun i => f i / g i).prod = (m.map f).prod / (m.map g).prod :=
  m.prod_hom₂ (· / ·) mul_div_mul_comm (div_one _) _ _
#align multiset.prod_map_div Multiset.prod_map_div
#align multiset.sum_map_sub Multiset.sum_map_sub

@[to_additive]
theorem prod_map_zpow {n : ℤ} : (m.map fun i => f i ^ n).prod = (m.map f).prod ^ n := by
  convert (m.map f).prod_hom (zpowGroupHom n : α →* α)
  simp only [map_map, Function.comp_apply, zpowGroupHom_apply]
#align multiset.prod_map_zpow Multiset.prod_map_zpow
#align multiset.sum_map_zsmul Multiset.sum_map_zsmul

end DivisionCommMonoid

@[simp]
theorem sum_map_singleton (s : Multiset α) : (s.map fun a => ({a} : Multiset α)).sum = s :=
  Multiset.induction_on s (by simp) (by simp)
#align multiset.sum_map_singleton Multiset.sum_map_singleton

theorem sum_nat_mod (s : Multiset ℕ) (n : ℕ) : s.sum % n = (s.map (· % n)).sum % n := by
  induction s <;> simp [Nat.add_mod, *]
#align multiset.sum_nat_mod Multiset.sum_nat_mod

theorem prod_nat_mod (s : Multiset ℕ) (n : ℕ) : s.prod % n = (s.map (· % n)).prod % n := by
  induction s <;> simp [Nat.mul_mod, *]
#align multiset.prod_nat_mod Multiset.prod_nat_mod

theorem sum_int_mod (s : Multiset ℤ) (n : ℤ) : s.sum % n = (s.map (· % n)).sum % n := by
  induction s <;> simp [Int.add_emod, *]
#align multiset.sum_int_mod Multiset.sum_int_mod

theorem prod_int_mod (s : Multiset ℤ) (n : ℤ) : s.prod % n = (s.map (· % n)).prod % n := by
  induction s <;> simp [Int.mul_emod, *]
#align multiset.prod_int_mod Multiset.prod_int_mod

end Multiset<|MERGE_RESOLUTION|>--- conflicted
+++ resolved
@@ -232,13 +232,8 @@
 @[to_additive]
 theorem prod_induction_nonempty (p : α → Prop) (p_mul : ∀ a b, p a → p b → p (a * b)) (hs : s ≠ ∅)
     (p_s : ∀ a ∈ s, p a) : p s.prod := by
-<<<<<<< HEAD
-  -- Porting note: used `refine' Multiset.induction _ _`
+  -- Porting note: used to be `refine' Multiset.induction _ _`
   induction' s with a s hsa
-=======
-  -- Porting note: used to be `refine' Multiset.induction _ _`
-  induction' s using Multiset.induction_on with a s hsa
->>>>>>> e512aa98
   · simp at hs
   rw [prod_cons]
   by_cases hs_empty : s = ∅
