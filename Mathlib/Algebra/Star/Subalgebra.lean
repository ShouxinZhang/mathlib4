--- conflicted
+++ resolved
@@ -819,7 +819,37 @@
 
 end RestrictScalars
 
-<<<<<<< HEAD
+variable {R A : Type*} [CommSemiring R] [StarRing R] [Semiring A] [StarRing A] [Algebra R A]
+  [StarModule R A]
+
+/-- Turn a non-unital star subalgebra containing `1` into a `StarSubalgebra`. -/
+def NonUnitalStarSubalgebra.toStarSubalgebra (S : NonUnitalStarSubalgebra R A) (h1 : 1 ∈ S) :
+    StarSubalgebra R A where
+  __ := S
+  one_mem' := h1
+  algebraMap_mem' r :=
+    (Algebra.algebraMap_eq_smul_one (R := R) (A := A) r).symm ▸ SMulMemClass.smul_mem r h1
+
+lemma StarSubalgebra.toNonUnitalStarSubalgebra_toStarSubalgebra (S : StarSubalgebra R A) :
+    S.toNonUnitalStarSubalgebra.toStarSubalgebra S.one_mem' = S := by cases S; rfl
+
+lemma NonUnitalStarSubalgebra.toStarSubalgebra_toNonUnitalStarSubalgebra
+    (S : NonUnitalStarSubalgebra R A) (h1 : (1 : A) ∈ S) :
+    (S.toStarSubalgebra h1).toNonUnitalStarSubalgebra = S := by
+  cases S; rfl
+
+variable (R)
+
+lemma NonUnitalStarAlgebra.adjoin_le_starAlgebra_adjoin (s : Set A) :
+    adjoin R s ≤ (StarAlgebra.adjoin R s).toNonUnitalStarSubalgebra :=
+  adjoin_le <| StarAlgebra.subset_adjoin R s
+
+lemma StarAlgebra.adjoin_nonUnitalStarSubalgebra (s : Set A) :
+    adjoin R (NonUnitalStarAlgebra.adjoin R s : Set A) = adjoin R s :=
+  le_antisymm
+    (adjoin_le <| NonUnitalStarAlgebra.adjoin_le_starAlgebra_adjoin R s)
+    (adjoin_le <| (NonUnitalStarAlgebra.subset_adjoin R s).trans <| subset_adjoin R _)
+
 section Span
 
 /-- If a set `s : Set A` is closed under `star`, then the span of `s` is closed under `star`. -/
@@ -843,36 +873,4 @@
   { Subalgebra.of_span_submonoid R s with
     star_mem' := fun hx => Subalgebra.of_span_submonoid_starmem hstar _ hx  }
 
-end Span
-=======
-variable {R A : Type*} [CommSemiring R] [StarRing R] [Semiring A] [StarRing A] [Algebra R A]
-  [StarModule R A]
-
-/-- Turn a non-unital star subalgebra containing `1` into a `StarSubalgebra`. -/
-def NonUnitalStarSubalgebra.toStarSubalgebra (S : NonUnitalStarSubalgebra R A) (h1 : 1 ∈ S) :
-    StarSubalgebra R A where
-  __ := S
-  one_mem' := h1
-  algebraMap_mem' r :=
-    (Algebra.algebraMap_eq_smul_one (R := R) (A := A) r).symm ▸ SMulMemClass.smul_mem r h1
-
-lemma StarSubalgebra.toNonUnitalStarSubalgebra_toStarSubalgebra (S : StarSubalgebra R A) :
-    S.toNonUnitalStarSubalgebra.toStarSubalgebra S.one_mem' = S := by cases S; rfl
-
-lemma NonUnitalStarSubalgebra.toStarSubalgebra_toNonUnitalStarSubalgebra
-    (S : NonUnitalStarSubalgebra R A) (h1 : (1 : A) ∈ S) :
-    (S.toStarSubalgebra h1).toNonUnitalStarSubalgebra = S := by
-  cases S; rfl
-
-variable (R)
-
-lemma NonUnitalStarAlgebra.adjoin_le_starAlgebra_adjoin (s : Set A) :
-    adjoin R s ≤ (StarAlgebra.adjoin R s).toNonUnitalStarSubalgebra :=
-  adjoin_le <| StarAlgebra.subset_adjoin R s
-
-lemma StarAlgebra.adjoin_nonUnitalStarSubalgebra (s : Set A) :
-    adjoin R (NonUnitalStarAlgebra.adjoin R s : Set A) = adjoin R s :=
-  le_antisymm
-    (adjoin_le <| NonUnitalStarAlgebra.adjoin_le_starAlgebra_adjoin R s)
-    (adjoin_le <| (NonUnitalStarAlgebra.subset_adjoin R s).trans <| subset_adjoin R _)
->>>>>>> e020fc97
+end Span