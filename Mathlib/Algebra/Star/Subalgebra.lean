--- conflicted
+++ resolved
@@ -653,12 +653,8 @@
 variable [Semiring A] [Algebra R A] [StarRing A]
 variable [Semiring B] [Algebra R B] [StarRing B]
 
-<<<<<<< HEAD
-section variable [StarModule R A]
-=======
 section
 variable [StarModule R A]
->>>>>>> 912fd07d
 
 theorem ext_adjoin {s : Set A} [FunLike F (adjoin R s) B]
     [AlgHomClass F R (adjoin R s) B] [StarAlgHomClass F R (adjoin R s) B] {f g : F}
