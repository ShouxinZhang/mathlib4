/-
Copyright (c) 2024 Xavier Roblot. All rights reserved.
Released under Apache 2.0 license as described in the file LICENSE.
Authors: Xavier Roblot
-/
<<<<<<< HEAD
import Mathlib.Algebra.Module.ZLattice.Basic
import Mathlib.Analysis.BoxIntegral.UnitPartition
import Mathlib.MeasureTheory.Measure.Haar.InnerProductSpace
import Mathlib.MeasureTheory.Measure.Haar.OfBasis
=======
import Mathlib.Analysis.BoxIntegral.UnitPartition
import Mathlib.MeasureTheory.Measure.Haar.InnerProductSpace
>>>>>>> f5531f23

/-!
# Covolume of ℤ-lattices

Let `E` be a finite dimensional real vector space.

Let `L` be a `ℤ`-lattice `L` defined as a discrete `ℤ`-submodule of `E` that spans `E` over `ℝ`.

## Main definitions and results

* `ZLattice.covolume`: the covolume of `L` defined as the volume of an arbitrary fundamental
domain of `L`.

* `ZLattice.covolume_eq_measure_fundamentalDomain`: the covolume of `L` does not depend on the
choice of the fundamental domain of `L`.

* `ZLattice.covolume_eq_det`: if `L` is a lattice in `ℝ^n`, then its covolume is the absolute
value of the determinant of any `ℤ`-basis of `L`.

<<<<<<< HEAD
* `Zlattice.covolume.tendsto_card_div_pow`: Let `s` be a bounded measurable set of `ι → ℝ`, then
the number of points in `s ∩ n⁻¹ • L` divided by `n ^ card ι` tends to `volume s / covolume L`
when `n : ℕ` tends to infinity. See also `Zlattice.covolume.tendsto_card_div_pow'` for a version
for `InnerProductSpace ℝ E` and `Zlattice.covolume.tendsto_card_div_pow''` for the general version.

* `Zlattice.covolume.tendsto_card_le_div`: Let `X` be a cone in `ι → ℝ` and let `F : (ι → ℝ) → ℝ`
be a function such that `F (c • x) = c ^ card ι * F x`. Then the number of points `x ∈ X` such that
`F x ≤ c` divided by `c` tends to `volume {x ∈ X | F x ≤ 1} / covolume L` when `c : ℝ` tends to
infinity. See also `Zlattice.covolume.tendsto_card_le_div'` for a version for
`InnerProductSpace ℝ E` and `Zlattice.covolume.tendsto_card_le_div''` for the general version.

## Naming conventions

Many of the same results are true in the pi case `E` is `ι → ℝ` and in the case `E` is an
`InnerProductSpace`. We use the following convention: the plain name is for the pi case, for eg.
`volume_image_eq_volume_div_covolume`. For the same result in the `InnerProductSpace` case, we add
a `prime`, for eg. `volume_image_eq_volume_div_covolume'`. When the same result exists in the
general case, we had two primes, eg. `Zlattice.covolume.tendsto_card_div_pow''`.
=======
* `ZLattice.covolume.tendsto_card_div_pow`: Let `s` be a bounded measurable set of `ι → ℝ`, then
the number of points in `s ∩ n⁻¹ • L` divided by `n ^ card ι` tends to `volume s / covolume L`
when `n : ℕ` tends to infinity. See also `ZLattice.covolume.tendsto_card_div_pow'` for a version
for `InnerProductSpace ℝ E` and `ZLattice.covolume.tendsto_card_div_pow''` for the general version.

* `ZLattice.covolume.tendsto_card_le_div`: Let `X` be a cone in `ι → ℝ` and let `F : (ι → ℝ) → ℝ`
be a function such that `F (c • x) = c ^ card ι * F x`. Then the number of points `x ∈ X` such that
`F x ≤ c` divided by `c` tends to `volume {x ∈ X | F x ≤ 1} / covolume L` when `c : ℝ` tends to
infinity. See also `ZLattice.covolume.tendsto_card_le_div'` for a version for
`InnerProductSpace ℝ E` and `ZLattice.covolume.tendsto_card_le_div''` for the general version.

## Naming convention

Some results are true in the case where the ambient finite dimensional real vector space is the
pi-space `ι → ℝ` and in the case where it is an `InnerProductSpace`. We use the following
convention: the plain name is for the pi case, for eg. `volume_image_eq_volume_div_covolume`. For
the same result in the `InnerProductSpace` case, we add a `prime`, for eg.
`volume_image_eq_volume_div_covolume'`. When the same result exists in the
general case, we had two primes, eg. `covolume.tendsto_card_div_pow''`.
>>>>>>> f5531f23

-/

noncomputable section

namespace ZLattice

open Submodule MeasureTheory Module MeasureTheory Module ZSpan

section General

variable {E : Type*} [NormedAddCommGroup E] [MeasurableSpace E] (L : Submodule ℤ E)

/-- The covolume of a `ℤ`-lattice is the volume of some fundamental domain; see
`ZLattice.covolume_eq_volume` for the proof that the volume does not depend on the choice of
the fundamental domain. -/
def covolume (μ : Measure E := by volume_tac) : ℝ := (addCovolume L E μ).toReal

end General

section Basic

variable {E : Type*} [NormedAddCommGroup E] [NormedSpace ℝ E] [FiniteDimensional ℝ E]
variable [MeasurableSpace E] [BorelSpace E]
variable (L : Submodule ℤ E) [DiscreteTopology L] [IsZLattice ℝ L]
variable (μ : Measure E := by volume_tac) [Measure.IsAddHaarMeasure μ]

theorem covolume_eq_measure_fundamentalDomain {F : Set E} (h : IsAddFundamentalDomain L F μ) :
    covolume L μ = (μ F).toReal := by
  have : MeasurableVAdd L E := (inferInstance : MeasurableVAdd L.toAddSubgroup E)
  have : VAddInvariantMeasure L E μ := (inferInstance : VAddInvariantMeasure L.toAddSubgroup E μ)
  exact congr_arg ENNReal.toReal (h.covolume_eq_volume μ)

theorem covolume_ne_zero : covolume L μ ≠ 0 := by
  rw [covolume_eq_measure_fundamentalDomain L μ (isAddFundamentalDomain (Free.chooseBasis ℤ L) μ),
    ENNReal.toReal_ne_zero]
  refine ⟨measure_fundamentalDomain_ne_zero _, ne_of_lt ?_⟩
  exact Bornology.IsBounded.measure_lt_top (fundamentalDomain_isBounded _)

theorem covolume_pos : 0 < covolume L μ :=
  lt_of_le_of_ne ENNReal.toReal_nonneg (covolume_ne_zero L μ).symm

theorem covolume_comap {F : Type*} [NormedAddCommGroup F] [NormedSpace ℝ F] [FiniteDimensional ℝ F]
    [MeasurableSpace F] [BorelSpace F] (ν : Measure F := by volume_tac) [Measure.IsAddHaarMeasure ν]
    {e : F ≃L[ℝ] E} (he : MeasurePreserving e ν μ) :
    covolume (ZLattice.comap ℝ L e.toLinearMap) ν = covolume L μ := by
  rw [covolume_eq_measure_fundamentalDomain _ _ (isAddFundamentalDomain (Free.chooseBasis ℤ L) μ),
    covolume_eq_measure_fundamentalDomain _ _ ((isAddFundamentalDomain
    ((Free.chooseBasis ℤ L).ofZLatticeComap ℝ L e.toLinearEquiv) ν)), ← he.measure_preimage
    (fundamentalDomain_measurableSet _).nullMeasurableSet, ← e.image_symm_eq_preimage,
    ← e.symm.coe_toLinearEquiv, map_fundamentalDomain]
  congr!
  ext; simp

theorem covolume_eq_det_mul_measure {ι : Type*} [Fintype ι] [DecidableEq ι] (b : Basis ι ℤ L)
    (b₀ : Basis ι ℝ E) :
    covolume L μ = |b₀.det ((↑) ∘ b)| * (μ (fundamentalDomain b₀)).toReal := by
  rw [covolume_eq_measure_fundamentalDomain L μ (isAddFundamentalDomain b μ),
    measure_fundamentalDomain _ _ b₀,
    measure_congr (fundamentalDomain_ae_parallelepiped b₀ μ), ENNReal.toReal_mul,
    ENNReal.toReal_ofReal (by positivity)]
  congr
  ext
  exact b.ofZLatticeBasis_apply ℝ L _

theorem covolume_eq_det {ι : Type*} [Fintype ι] [DecidableEq ι] (L : Submodule ℤ (ι → ℝ))
    [DiscreteTopology L] [IsZLattice ℝ L] (b : Basis ι ℤ L) :
    covolume L = |(Matrix.of ((↑) ∘ b)).det| := by
  rw [covolume_eq_measure_fundamentalDomain L volume (isAddFundamentalDomain b volume),
    volume_fundamentalDomain, ENNReal.toReal_ofReal (by positivity)]
  congr
  ext1
  exact b.ofZLatticeBasis_apply ℝ L _

theorem covolume_eq_det_inv {ι : Type*} [Fintype ι] [DecidableEq ι] (L : Submodule ℤ (ι → ℝ))
    [DiscreteTopology L] [IsZLattice ℝ L] (b : Basis ι ℤ L) :
    covolume L = |(LinearEquiv.det (b.ofZLatticeBasis ℝ L).equivFun : ℝ)|⁻¹ := by
  rw [covolume_eq_det L b, ← Pi.basisFun_det_apply, show (((↑) : L → _) ∘ ⇑b) =
    (b.ofZLatticeBasis ℝ) by ext; simp, ← Basis.det_inv, ← abs_inv, Units.val_inv_eq_inv_val,
<<<<<<< HEAD
    IsUnit.unit_spec, Basis.det_basis, LinearEquiv.coe_det]
=======
    IsUnit.unit_spec, ← Basis.det_basis, LinearEquiv.coe_det]
>>>>>>> f5531f23
  rfl

theorem volume_image_eq_volume_div_covolume {ι : Type*} [Fintype ι] [DecidableEq ι]
    (L : Submodule ℤ (ι → ℝ)) [DiscreteTopology L] [IsZLattice ℝ L] (b : Basis ι ℤ L)
    {s : Set (ι → ℝ)} :
    volume ((b.ofZLatticeBasis ℝ L).equivFun '' s) = volume s / ENNReal.ofReal (covolume L) := by
  rw [LinearEquiv.image_eq_preimage, Measure.addHaar_preimage_linearEquiv, LinearEquiv.symm_symm,
    covolume_eq_det_inv L b, ENNReal.div_eq_inv_mul, ENNReal.ofReal_inv_of_pos
    (abs_pos.mpr (LinearEquiv.det _).ne_zero), inv_inv, LinearEquiv.coe_det]

<<<<<<< HEAD
/-- Docstring. -/
=======
/-- A more general version of `ZLattice.volume_image_eq_volume_div_covolume`;
see the `Naming conventions` section in the introduction. -/
>>>>>>> f5531f23
theorem volume_image_eq_volume_div_covolume' {E : Type*} [NormedAddCommGroup E]
    [InnerProductSpace ℝ E] [FiniteDimensional ℝ E] [MeasurableSpace E] [BorelSpace E]
    (L : Submodule ℤ E) [DiscreteTopology L] [IsZLattice ℝ L] {ι : Type*} [Fintype ι]
    (b : Basis ι ℤ L) {s : Set E} (hs : NullMeasurableSet s) :
    volume ((b.ofZLatticeBasis ℝ).equivFun '' s) = volume s / ENNReal.ofReal (covolume L) := by
  classical
  let e : Fin (finrank ℝ E) ≃ ι :=
    Fintype.equivOfCardEq (by rw [Fintype.card_fin, finrank_eq_card_basis (b.ofZLatticeBasis ℝ)])
  let f := (EuclideanSpace.equiv ι ℝ).symm.trans
    ((stdOrthonormalBasis ℝ E).reindex e).repr.toContinuousLinearEquiv.symm
  have hf : MeasurePreserving f :=
    ((stdOrthonormalBasis ℝ E).reindex e).measurePreserving_repr_symm.comp
      (EuclideanSpace.volume_preserving_measurableEquiv ι).symm
  rw [← hf.measure_preimage hs, ← (covolume_comap L volume volume hf),
    ← volume_image_eq_volume_div_covolume (ZLattice.comap ℝ L f.toLinearMap)
    (b.ofZLatticeComap ℝ L f.toLinearEquiv), Basis.ofZLatticeBasis_comap,
    ← f.image_symm_eq_preimage, ← Set.image_comp]
<<<<<<< HEAD
  simp
=======
  simp only [Basis.equivFun_apply, ContinuousLinearEquiv.symm_toLinearEquiv, Basis.map_equivFun,
    LinearEquiv.symm_symm, Function.comp_apply, LinearEquiv.trans_apply,
    ContinuousLinearEquiv.coe_toLinearEquiv, ContinuousLinearEquiv.apply_symm_apply]
>>>>>>> f5531f23

end Basic

namespace covolume

section General

open Filter Fintype Pointwise Topology BoxIntegral Bornology

variable {E : Type*} [NormedAddCommGroup E] [NormedSpace ℝ E]
variable {L : Submodule ℤ E} [DiscreteTopology L] [IsZLattice ℝ L]
variable {ι : Type*} [Fintype ι] (b : Basis ι ℤ L)

<<<<<<< HEAD
/-- Docstring. -/
=======
/-- A version of `ZLattice.covolume.tendsto_card_div_pow` for the general case;
see the `Naming convention` section in the introduction. -/
>>>>>>> f5531f23
theorem tendsto_card_div_pow'' [FiniteDimensional ℝ E] [MeasurableSpace E] [BorelSpace E]
    {s : Set E} (hs₁ : IsBounded s) (hs₂ : MeasurableSet s)
    (hs₃ : volume (frontier ((b.ofZLatticeBasis ℝ).equivFun '' s)) = 0):
    Tendsto (fun n : ℕ ↦ (Nat.card (s ∩ (n : ℝ)⁻¹ • L : Set E) : ℝ) / n ^ card ι)
      atTop (𝓝 (volume ((b.ofZLatticeBasis ℝ).equivFun '' s)).toReal) := by
  refine Tendsto.congr' ?_
<<<<<<< HEAD
    (unitPartition.tendsto_card_div_pow' ((b.ofZLatticeBasis ℝ).equivFun '' s) ?_ ?_ hs₃)
=======
    (tendsto_card_div_pow_atTop_volume ((b.ofZLatticeBasis ℝ).equivFun '' s) ?_ ?_ hs₃)
>>>>>>> f5531f23
  · filter_upwards [eventually_gt_atTop 0] with n hn
    congr
    refine Nat.card_congr <| ((b.ofZLatticeBasis ℝ).equivFun.toEquiv.subtypeEquiv fun x ↦ ?_).symm
    simp_rw [Set.mem_inter_iff, ← b.ofZLatticeBasis_span ℝ, LinearEquiv.coe_toEquiv,
      Basis.equivFun_apply, Set.mem_image, DFunLike.coe_fn_eq, EmbeddingLike.apply_eq_iff_eq,
<<<<<<< HEAD
      exists_eq_right, and_congr_right_iff, Set.mem_inv_smul_set_iff₀ (by aesop : (n:ℝ) ≠ 0),
      ← Finsupp.coe_smul, ← LinearEquiv.map_smul, SetLike.mem_coe, Basis.mem_span_iff_repr_mem,
      Pi.basisFun_repr, implies_true]
=======
      exists_eq_right, and_congr_right_iff, Set.mem_inv_smul_set_iff₀
      (mod_cast hn.ne' : (n : ℝ) ≠ 0), ← Finsupp.coe_smul, ← LinearEquiv.map_smul, SetLike.mem_coe,
      Basis.mem_span_iff_repr_mem, Pi.basisFun_repr, implies_true]
>>>>>>> f5531f23
  · rw [← NormedSpace.isVonNBounded_iff ℝ] at hs₁ ⊢
    exact Bornology.IsVonNBounded.image hs₁ ((b.ofZLatticeBasis ℝ).equivFunL : E →L[ℝ] ι → ℝ)
  · exact (b.ofZLatticeBasis ℝ).equivFunL.toHomeomorph.toMeasurableEquiv.measurableSet_image.mpr hs₂

private theorem tendsto_card_le_div''_aux {X : Set E} (hX : ∀ ⦃x⦄ ⦃r:ℝ⦄, x ∈ X → 0 < r → r • x ∈ X)
    {F : E → ℝ} (hF₁ : ∀ x ⦃r : ℝ⦄, 0 ≤ r → F (r • x) = r ^ card ι * (F x)) {c : ℝ} (hc : 0 < c) :
    c • {x ∈ X | F x ≤ 1} = {x ∈ X | F x ≤ c ^ card ι} := by
  ext x
  simp_rw [Set.mem_smul_set_iff_inv_smul_mem₀ hc.ne', Set.mem_setOf_eq, hF₁ _
    (inv_pos_of_pos hc).le, inv_pow, inv_mul_le_iff₀ (pow_pos hc _), mul_one, and_congr_left_iff]
  exact fun _ ↦ ⟨fun h ↦ (smul_inv_smul₀ hc.ne' x) ▸ hX h hc, fun h ↦ hX h (inv_pos_of_pos hc)⟩

<<<<<<< HEAD
/-- Docstring. -/
=======
/-- A version of `ZLattice.covolume.tendsto_card_le_div` for the general case;
see the `Naming conventions` section in the introduction. -/
>>>>>>> f5531f23
theorem tendsto_card_le_div'' [FiniteDimensional ℝ E] [MeasurableSpace E] [BorelSpace E]
    [Nonempty ι] {X : Set E} (hX : ∀ ⦃x⦄ ⦃r : ℝ⦄, x ∈ X → 0 < r → r • x ∈ X)
    {F : E → ℝ} (h₁ : ∀ x ⦃r : ℝ⦄, 0 ≤ r →  F (r • x) = r ^ card ι * (F x))
    (h₂ : IsBounded {x ∈ X | F x ≤ 1}) (h₃ : MeasurableSet {x ∈ X | F x ≤ 1})
    (h₄ : volume (frontier ((b.ofZLatticeBasis ℝ L).equivFun '' {x | x ∈ X ∧ F x ≤ 1})) = 0) :
    Tendsto (fun c : ℝ ↦
      Nat.card ({x ∈ X | F x ≤ c} ∩ L : Set E) / (c : ℝ))
        atTop (𝓝 (volume ((b.ofZLatticeBasis ℝ).equivFun '' {x ∈ X | F x ≤ 1})).toReal) := by
<<<<<<< HEAD
  have h : (card ι : ℝ) ≠ 0 := Nat.cast_ne_zero.mpr card_ne_zero
  refine Tendsto.congr' ?_ <| (unitPartition.tendsto_card_div_pow
=======

  refine Tendsto.congr' ?_ <| (tendsto_card_div_pow_atTop_volume'
>>>>>>> f5531f23
      ((b.ofZLatticeBasis ℝ).equivFun '' {x ∈ X | F x ≤ 1}) ?_ ?_ h₄ fun x y hx hy ↦ ?_).comp
        (tendsto_rpow_atTop <| inv_pos.mpr
          (Nat.cast_pos.mpr card_pos) : Tendsto (fun x ↦ x ^ (card ι : ℝ)⁻¹) atTop atTop)
  · filter_upwards [eventually_gt_atTop 0] with c hc
<<<<<<< HEAD
    obtain ⟨hc₁, hc₂⟩ := lt_iff_le_and_ne.mp hc
    rw [Function.comp_apply, ← Real.rpow_natCast, Real.rpow_inv_rpow hc₁ h, eq_comm]
    congr
    refine Nat.card_congr <| Equiv.subtypeEquiv ((b.ofZLatticeBasis ℝ).equivFun.toEquiv.trans
          (Equiv.smulRight (a := c ^ (- (card ι : ℝ)⁻¹)) (by aesop))) fun _ ↦ ?_
    rw [Set.mem_inter_iff, Set.mem_inter_iff, Equiv.trans_apply, LinearEquiv.coe_toEquiv,
      Equiv.smulRight_apply, Real.rpow_neg hc₁, Set.smul_mem_smul_set_iff₀ (by aesop),
      ← Set.mem_smul_set_iff_inv_smul_mem₀ (by aesop), ← image_smul_set,
      tendsto_card_le_div''_aux hX h₁ (by positivity), ← Real.rpow_natCast, ← Real.rpow_mul hc₁,
      inv_mul_cancel₀ h, Real.rpow_one]
=======
    have aux₁ : (card ι : ℝ) ≠ 0 := Nat.cast_ne_zero.mpr card_ne_zero
    have aux₂ : 0 < c ^ (card ι : ℝ)⁻¹ := Real.rpow_pos_of_pos hc _
    have aux₃ : (c ^ (card ι : ℝ)⁻¹)⁻¹ ≠ 0 := inv_ne_zero aux₂.ne'
    have aux₄ : c ^ (-(card ι : ℝ)⁻¹) ≠ 0 := (Real.rpow_pos_of_pos hc _).ne'
    obtain ⟨hc₁, hc₂⟩ := lt_iff_le_and_ne.mp hc
    rw [Function.comp_apply, ← Real.rpow_natCast, Real.rpow_inv_rpow hc₁ aux₁, eq_comm]
    congr
    refine Nat.card_congr <| Equiv.subtypeEquiv ((b.ofZLatticeBasis ℝ).equivFun.toEquiv.trans
          (Equiv.smulRight aux₄)) fun _ ↦ ?_
    rw [Set.mem_inter_iff, Set.mem_inter_iff, Equiv.trans_apply, LinearEquiv.coe_toEquiv,
      Equiv.smulRight_apply, Real.rpow_neg hc₁, Set.smul_mem_smul_set_iff₀ aux₃,
      ← Set.mem_smul_set_iff_inv_smul_mem₀ aux₂.ne', ← image_smul_set,
      tendsto_card_le_div''_aux hX h₁ aux₂, ← Real.rpow_natCast, ← Real.rpow_mul hc₁,
      inv_mul_cancel₀ aux₁, Real.rpow_one]
>>>>>>> f5531f23
    simp_rw [SetLike.mem_coe, Set.mem_image, EmbeddingLike.apply_eq_iff_eq, exists_eq_right,
      and_congr_right_iff, ← b.ofZLatticeBasis_span ℝ, Basis.mem_span_iff_repr_mem,
      Pi.basisFun_repr, Basis.equivFun_apply, implies_true]
  · rw [← NormedSpace.isVonNBounded_iff ℝ] at h₂ ⊢
    exact Bornology.IsVonNBounded.image h₂ ((b.ofZLatticeBasis ℝ).equivFunL : E →L[ℝ] ι → ℝ)
  · exact (b.ofZLatticeBasis ℝ).equivFunL.toHomeomorph.toMeasurableEquiv.measurableSet_image.mpr h₃
  · simp_rw [← image_smul_set]
    apply Set.image_mono
    rw [tendsto_card_le_div''_aux hX h₁ hx,
      tendsto_card_le_div''_aux hX h₁ (lt_of_lt_of_le hx hy)]
<<<<<<< HEAD
    exact fun a ⟨ha₁, ha₂⟩ ↦ ⟨ha₁, le_trans ha₂ <| pow_le_pow_left (le_of_lt hx) hy _⟩
=======
    exact fun a ⟨ha₁, ha₂⟩ ↦ ⟨ha₁, le_trans ha₂ <| pow_le_pow_left₀ (le_of_lt hx) hy _⟩
>>>>>>> f5531f23

end General

section Pi

open Filter Fintype Pointwise Topology Bornology

private theorem frontier_equivFun {E : Type*} [AddCommGroup E] [Module ℝ E] {ι : Type*} [Fintype ι]
    [TopologicalSpace E] [TopologicalAddGroup E] [ContinuousSMul ℝ E] [T2Space E]
    (b : Basis ι ℝ E) (s : Set E) :
    frontier (b.equivFun '' s) = b.equivFun '' (frontier s) := by
  rw [LinearEquiv.image_eq_preimage, LinearEquiv.image_eq_preimage]
  exact (Homeomorph.preimage_frontier b.equivFunL.toHomeomorph.symm s).symm

variable {ι : Type*} [Fintype ι]
variable (L : Submodule ℤ (ι → ℝ)) [DiscreteTopology L] [IsZLattice ℝ L]

theorem tendsto_card_div_pow (b : Basis ι ℤ L) {s : Set (ι → ℝ)} (hs₁ : IsBounded s)
    (hs₂ : MeasurableSet s) (hs₃ : volume (frontier s) = 0) :
    Tendsto (fun n : ℕ ↦ (Nat.card (s ∩ (n : ℝ)⁻¹ • L : Set (ι → ℝ)) : ℝ) / n ^ card ι)
      atTop (𝓝 ((volume s).toReal / covolume L)) := by
  classical
  convert tendsto_card_div_pow'' b hs₁ hs₂ ?_
  · rw [volume_image_eq_volume_div_covolume L b, ENNReal.toReal_div,
      ENNReal.toReal_ofReal (covolume_pos L volume).le]
  · rw [frontier_equivFun, volume_image_eq_volume_div_covolume, hs₃, ENNReal.zero_div]

theorem tendsto_card_le_div {X : Set (ι → ℝ)} (hX : ∀ ⦃x⦄ ⦃r : ℝ⦄, x ∈ X → 0 < r → r • x ∈ X)
    {F : (ι → ℝ) → ℝ} (h₁ : ∀ x ⦃r : ℝ⦄, 0 ≤ r →  F (r • x) = r ^ card ι * (F x))
    (h₂ : IsBounded {x ∈ X | F x ≤ 1}) (h₃ : MeasurableSet {x ∈ X | F x ≤ 1})
    (h₄ : volume (frontier {x | x ∈ X ∧ F x ≤ 1}) = 0) [Nonempty ι] :
    Tendsto (fun c : ℝ ↦
      Nat.card ({x ∈ X | F x ≤ c} ∩ L : Set (ι → ℝ)) / (c : ℝ))
        atTop (𝓝 ((volume {x ∈ X | F x ≤ 1}).toReal / covolume L)) := by
  classical
  let e : Free.ChooseBasisIndex ℤ ↥L ≃ ι := by
    refine Fintype.equivOfCardEq ?_
    rw [← finrank_eq_card_chooseBasisIndex, ZLattice.rank ℝ, finrank_fintype_fun_eq_card]
  let b := (Module.Free.chooseBasis ℤ L).reindex e
  convert tendsto_card_le_div'' b hX h₁ h₂ h₃ ?_
  · rw [volume_image_eq_volume_div_covolume L b, ENNReal.toReal_div,
      ENNReal.toReal_ofReal (covolume_pos L volume).le]
  · rw [frontier_equivFun, volume_image_eq_volume_div_covolume, h₄, ENNReal.zero_div]

end Pi

section InnerProductSpace

open Filter Pointwise Topology Bornology

variable {E : Type*} [NormedAddCommGroup E] [InnerProductSpace ℝ E] [FiniteDimensional ℝ E]
  [MeasurableSpace E] [BorelSpace E]
variable (L : Submodule ℤ E) [DiscreteTopology L] [IsZLattice ℝ L]

<<<<<<< HEAD
/-- Docstring. -/
=======
/-- A version of `ZLattice.covolume.tendsto_card_div_pow` for the `InnerProductSpace` case;
see the `Naming convention` section in the introduction. -/
>>>>>>> f5531f23
theorem tendsto_card_div_pow' {s : Set E} (hs₁ : IsBounded s) (hs₂ : MeasurableSet s)
    (hs₃ : volume (frontier s) = 0) :
    Tendsto (fun n : ℕ ↦ (Nat.card (s ∩ (n : ℝ)⁻¹ • L : Set E) : ℝ) / n ^ finrank ℝ E)
      atTop (𝓝 ((volume s).toReal / covolume L)) := by
  let b := Module.Free.chooseBasis ℤ L
  convert tendsto_card_div_pow'' b hs₁ hs₂ ?_
  · rw [← finrank_eq_card_chooseBasisIndex, ZLattice.rank ℝ L]
  · rw [volume_image_eq_volume_div_covolume' L b hs₂.nullMeasurableSet, ENNReal.toReal_div,
      ENNReal.toReal_ofReal (covolume_pos L volume).le]
  · rw [frontier_equivFun, volume_image_eq_volume_div_covolume', hs₃, ENNReal.zero_div]
    exact NullMeasurableSet.of_null hs₃

<<<<<<< HEAD
/-- Docstring. -/
=======
/-- A version of `ZLattice.covolume.tendsto_card_le_div` for the `InnerProductSpace` case;
see the `Naming convention` section in the introduction. -/
>>>>>>> f5531f23
theorem tendsto_card_le_div' [Nontrivial E] {X : Set E} {F : E → ℝ}
    (hX : ∀ ⦃x⦄ ⦃r : ℝ⦄, x ∈ X → 0 < r → r • x ∈ X)
    (h₁ : ∀ x ⦃r : ℝ⦄, 0 ≤ r →  F (r • x) = r ^ finrank ℝ E * (F x))
    (h₂ : IsBounded {x ∈ X | F x ≤ 1}) (h₃ : MeasurableSet {x ∈ X | F x ≤ 1})
    (h₄ : volume (frontier {x ∈ X | F x ≤ 1}) = 0) :
    Tendsto (fun c : ℝ ↦
      Nat.card ({x ∈ X | F x ≤ c} ∩ L : Set E) / (c : ℝ))
        atTop (𝓝 ((volume {x ∈ X | F x ≤ 1}).toReal / covolume L)) := by
  let b := Module.Free.chooseBasis ℤ L
  convert tendsto_card_le_div'' b hX ?_ h₂ h₃ ?_
  · rw [volume_image_eq_volume_div_covolume' L b h₃.nullMeasurableSet, ENNReal.toReal_div,
      ENNReal.toReal_ofReal (covolume_pos L volume).le]
  · have : Nontrivial L := nontrivial_of_finrank_pos <| (ZLattice.rank ℝ L).symm ▸ finrank_pos
    infer_instance
  · rwa [← finrank_eq_card_chooseBasisIndex, ZLattice.rank ℝ L]
  · rw [frontier_equivFun, volume_image_eq_volume_div_covolume', h₄, ENNReal.zero_div]
    exact NullMeasurableSet.of_null h₄

end InnerProductSpace

end covolume

end ZLattice<|MERGE_RESOLUTION|>--- conflicted
+++ resolved
@@ -3,15 +3,8 @@
 Released under Apache 2.0 license as described in the file LICENSE.
 Authors: Xavier Roblot
 -/
-<<<<<<< HEAD
-import Mathlib.Algebra.Module.ZLattice.Basic
 import Mathlib.Analysis.BoxIntegral.UnitPartition
 import Mathlib.MeasureTheory.Measure.Haar.InnerProductSpace
-import Mathlib.MeasureTheory.Measure.Haar.OfBasis
-=======
-import Mathlib.Analysis.BoxIntegral.UnitPartition
-import Mathlib.MeasureTheory.Measure.Haar.InnerProductSpace
->>>>>>> f5531f23
 
 /-!
 # Covolume of ℤ-lattices
@@ -31,26 +24,6 @@
 * `ZLattice.covolume_eq_det`: if `L` is a lattice in `ℝ^n`, then its covolume is the absolute
 value of the determinant of any `ℤ`-basis of `L`.
 
-<<<<<<< HEAD
-* `Zlattice.covolume.tendsto_card_div_pow`: Let `s` be a bounded measurable set of `ι → ℝ`, then
-the number of points in `s ∩ n⁻¹ • L` divided by `n ^ card ι` tends to `volume s / covolume L`
-when `n : ℕ` tends to infinity. See also `Zlattice.covolume.tendsto_card_div_pow'` for a version
-for `InnerProductSpace ℝ E` and `Zlattice.covolume.tendsto_card_div_pow''` for the general version.
-
-* `Zlattice.covolume.tendsto_card_le_div`: Let `X` be a cone in `ι → ℝ` and let `F : (ι → ℝ) → ℝ`
-be a function such that `F (c • x) = c ^ card ι * F x`. Then the number of points `x ∈ X` such that
-`F x ≤ c` divided by `c` tends to `volume {x ∈ X | F x ≤ 1} / covolume L` when `c : ℝ` tends to
-infinity. See also `Zlattice.covolume.tendsto_card_le_div'` for a version for
-`InnerProductSpace ℝ E` and `Zlattice.covolume.tendsto_card_le_div''` for the general version.
-
-## Naming conventions
-
-Many of the same results are true in the pi case `E` is `ι → ℝ` and in the case `E` is an
-`InnerProductSpace`. We use the following convention: the plain name is for the pi case, for eg.
-`volume_image_eq_volume_div_covolume`. For the same result in the `InnerProductSpace` case, we add
-a `prime`, for eg. `volume_image_eq_volume_div_covolume'`. When the same result exists in the
-general case, we had two primes, eg. `Zlattice.covolume.tendsto_card_div_pow''`.
-=======
 * `ZLattice.covolume.tendsto_card_div_pow`: Let `s` be a bounded measurable set of `ι → ℝ`, then
 the number of points in `s ∩ n⁻¹ • L` divided by `n ^ card ι` tends to `volume s / covolume L`
 when `n : ℕ` tends to infinity. See also `ZLattice.covolume.tendsto_card_div_pow'` for a version
@@ -70,7 +43,6 @@
 the same result in the `InnerProductSpace` case, we add a `prime`, for eg.
 `volume_image_eq_volume_div_covolume'`. When the same result exists in the
 general case, we had two primes, eg. `covolume.tendsto_card_div_pow''`.
->>>>>>> f5531f23
 
 -/
 
@@ -150,11 +122,7 @@
     covolume L = |(LinearEquiv.det (b.ofZLatticeBasis ℝ L).equivFun : ℝ)|⁻¹ := by
   rw [covolume_eq_det L b, ← Pi.basisFun_det_apply, show (((↑) : L → _) ∘ ⇑b) =
     (b.ofZLatticeBasis ℝ) by ext; simp, ← Basis.det_inv, ← abs_inv, Units.val_inv_eq_inv_val,
-<<<<<<< HEAD
-    IsUnit.unit_spec, Basis.det_basis, LinearEquiv.coe_det]
-=======
     IsUnit.unit_spec, ← Basis.det_basis, LinearEquiv.coe_det]
->>>>>>> f5531f23
   rfl
 
 theorem volume_image_eq_volume_div_covolume {ι : Type*} [Fintype ι] [DecidableEq ι]
@@ -165,12 +133,8 @@
     covolume_eq_det_inv L b, ENNReal.div_eq_inv_mul, ENNReal.ofReal_inv_of_pos
     (abs_pos.mpr (LinearEquiv.det _).ne_zero), inv_inv, LinearEquiv.coe_det]
 
-<<<<<<< HEAD
-/-- Docstring. -/
-=======
 /-- A more general version of `ZLattice.volume_image_eq_volume_div_covolume`;
 see the `Naming conventions` section in the introduction. -/
->>>>>>> f5531f23
 theorem volume_image_eq_volume_div_covolume' {E : Type*} [NormedAddCommGroup E]
     [InnerProductSpace ℝ E] [FiniteDimensional ℝ E] [MeasurableSpace E] [BorelSpace E]
     (L : Submodule ℤ E) [DiscreteTopology L] [IsZLattice ℝ L] {ι : Type*} [Fintype ι]
@@ -188,13 +152,9 @@
     ← volume_image_eq_volume_div_covolume (ZLattice.comap ℝ L f.toLinearMap)
     (b.ofZLatticeComap ℝ L f.toLinearEquiv), Basis.ofZLatticeBasis_comap,
     ← f.image_symm_eq_preimage, ← Set.image_comp]
-<<<<<<< HEAD
-  simp
-=======
   simp only [Basis.equivFun_apply, ContinuousLinearEquiv.symm_toLinearEquiv, Basis.map_equivFun,
     LinearEquiv.symm_symm, Function.comp_apply, LinearEquiv.trans_apply,
     ContinuousLinearEquiv.coe_toLinearEquiv, ContinuousLinearEquiv.apply_symm_apply]
->>>>>>> f5531f23
 
 end Basic
 
@@ -208,37 +168,23 @@
 variable {L : Submodule ℤ E} [DiscreteTopology L] [IsZLattice ℝ L]
 variable {ι : Type*} [Fintype ι] (b : Basis ι ℤ L)
 
-<<<<<<< HEAD
-/-- Docstring. -/
-=======
 /-- A version of `ZLattice.covolume.tendsto_card_div_pow` for the general case;
 see the `Naming convention` section in the introduction. -/
->>>>>>> f5531f23
 theorem tendsto_card_div_pow'' [FiniteDimensional ℝ E] [MeasurableSpace E] [BorelSpace E]
     {s : Set E} (hs₁ : IsBounded s) (hs₂ : MeasurableSet s)
     (hs₃ : volume (frontier ((b.ofZLatticeBasis ℝ).equivFun '' s)) = 0):
     Tendsto (fun n : ℕ ↦ (Nat.card (s ∩ (n : ℝ)⁻¹ • L : Set E) : ℝ) / n ^ card ι)
       atTop (𝓝 (volume ((b.ofZLatticeBasis ℝ).equivFun '' s)).toReal) := by
   refine Tendsto.congr' ?_
-<<<<<<< HEAD
-    (unitPartition.tendsto_card_div_pow' ((b.ofZLatticeBasis ℝ).equivFun '' s) ?_ ?_ hs₃)
-=======
     (tendsto_card_div_pow_atTop_volume ((b.ofZLatticeBasis ℝ).equivFun '' s) ?_ ?_ hs₃)
->>>>>>> f5531f23
   · filter_upwards [eventually_gt_atTop 0] with n hn
     congr
     refine Nat.card_congr <| ((b.ofZLatticeBasis ℝ).equivFun.toEquiv.subtypeEquiv fun x ↦ ?_).symm
     simp_rw [Set.mem_inter_iff, ← b.ofZLatticeBasis_span ℝ, LinearEquiv.coe_toEquiv,
       Basis.equivFun_apply, Set.mem_image, DFunLike.coe_fn_eq, EmbeddingLike.apply_eq_iff_eq,
-<<<<<<< HEAD
-      exists_eq_right, and_congr_right_iff, Set.mem_inv_smul_set_iff₀ (by aesop : (n:ℝ) ≠ 0),
-      ← Finsupp.coe_smul, ← LinearEquiv.map_smul, SetLike.mem_coe, Basis.mem_span_iff_repr_mem,
-      Pi.basisFun_repr, implies_true]
-=======
       exists_eq_right, and_congr_right_iff, Set.mem_inv_smul_set_iff₀
       (mod_cast hn.ne' : (n : ℝ) ≠ 0), ← Finsupp.coe_smul, ← LinearEquiv.map_smul, SetLike.mem_coe,
       Basis.mem_span_iff_repr_mem, Pi.basisFun_repr, implies_true]
->>>>>>> f5531f23
   · rw [← NormedSpace.isVonNBounded_iff ℝ] at hs₁ ⊢
     exact Bornology.IsVonNBounded.image hs₁ ((b.ofZLatticeBasis ℝ).equivFunL : E →L[ℝ] ι → ℝ)
   · exact (b.ofZLatticeBasis ℝ).equivFunL.toHomeomorph.toMeasurableEquiv.measurableSet_image.mpr hs₂
@@ -251,12 +197,8 @@
     (inv_pos_of_pos hc).le, inv_pow, inv_mul_le_iff₀ (pow_pos hc _), mul_one, and_congr_left_iff]
   exact fun _ ↦ ⟨fun h ↦ (smul_inv_smul₀ hc.ne' x) ▸ hX h hc, fun h ↦ hX h (inv_pos_of_pos hc)⟩
 
-<<<<<<< HEAD
-/-- Docstring. -/
-=======
 /-- A version of `ZLattice.covolume.tendsto_card_le_div` for the general case;
 see the `Naming conventions` section in the introduction. -/
->>>>>>> f5531f23
 theorem tendsto_card_le_div'' [FiniteDimensional ℝ E] [MeasurableSpace E] [BorelSpace E]
     [Nonempty ι] {X : Set E} (hX : ∀ ⦃x⦄ ⦃r : ℝ⦄, x ∈ X → 0 < r → r • x ∈ X)
     {F : E → ℝ} (h₁ : ∀ x ⦃r : ℝ⦄, 0 ≤ r →  F (r • x) = r ^ card ι * (F x))
@@ -265,29 +207,12 @@
     Tendsto (fun c : ℝ ↦
       Nat.card ({x ∈ X | F x ≤ c} ∩ L : Set E) / (c : ℝ))
         atTop (𝓝 (volume ((b.ofZLatticeBasis ℝ).equivFun '' {x ∈ X | F x ≤ 1})).toReal) := by
-<<<<<<< HEAD
-  have h : (card ι : ℝ) ≠ 0 := Nat.cast_ne_zero.mpr card_ne_zero
-  refine Tendsto.congr' ?_ <| (unitPartition.tendsto_card_div_pow
-=======
 
   refine Tendsto.congr' ?_ <| (tendsto_card_div_pow_atTop_volume'
->>>>>>> f5531f23
       ((b.ofZLatticeBasis ℝ).equivFun '' {x ∈ X | F x ≤ 1}) ?_ ?_ h₄ fun x y hx hy ↦ ?_).comp
         (tendsto_rpow_atTop <| inv_pos.mpr
           (Nat.cast_pos.mpr card_pos) : Tendsto (fun x ↦ x ^ (card ι : ℝ)⁻¹) atTop atTop)
   · filter_upwards [eventually_gt_atTop 0] with c hc
-<<<<<<< HEAD
-    obtain ⟨hc₁, hc₂⟩ := lt_iff_le_and_ne.mp hc
-    rw [Function.comp_apply, ← Real.rpow_natCast, Real.rpow_inv_rpow hc₁ h, eq_comm]
-    congr
-    refine Nat.card_congr <| Equiv.subtypeEquiv ((b.ofZLatticeBasis ℝ).equivFun.toEquiv.trans
-          (Equiv.smulRight (a := c ^ (- (card ι : ℝ)⁻¹)) (by aesop))) fun _ ↦ ?_
-    rw [Set.mem_inter_iff, Set.mem_inter_iff, Equiv.trans_apply, LinearEquiv.coe_toEquiv,
-      Equiv.smulRight_apply, Real.rpow_neg hc₁, Set.smul_mem_smul_set_iff₀ (by aesop),
-      ← Set.mem_smul_set_iff_inv_smul_mem₀ (by aesop), ← image_smul_set,
-      tendsto_card_le_div''_aux hX h₁ (by positivity), ← Real.rpow_natCast, ← Real.rpow_mul hc₁,
-      inv_mul_cancel₀ h, Real.rpow_one]
-=======
     have aux₁ : (card ι : ℝ) ≠ 0 := Nat.cast_ne_zero.mpr card_ne_zero
     have aux₂ : 0 < c ^ (card ι : ℝ)⁻¹ := Real.rpow_pos_of_pos hc _
     have aux₃ : (c ^ (card ι : ℝ)⁻¹)⁻¹ ≠ 0 := inv_ne_zero aux₂.ne'
@@ -302,7 +227,6 @@
       ← Set.mem_smul_set_iff_inv_smul_mem₀ aux₂.ne', ← image_smul_set,
       tendsto_card_le_div''_aux hX h₁ aux₂, ← Real.rpow_natCast, ← Real.rpow_mul hc₁,
       inv_mul_cancel₀ aux₁, Real.rpow_one]
->>>>>>> f5531f23
     simp_rw [SetLike.mem_coe, Set.mem_image, EmbeddingLike.apply_eq_iff_eq, exists_eq_right,
       and_congr_right_iff, ← b.ofZLatticeBasis_span ℝ, Basis.mem_span_iff_repr_mem,
       Pi.basisFun_repr, Basis.equivFun_apply, implies_true]
@@ -313,11 +237,7 @@
     apply Set.image_mono
     rw [tendsto_card_le_div''_aux hX h₁ hx,
       tendsto_card_le_div''_aux hX h₁ (lt_of_lt_of_le hx hy)]
-<<<<<<< HEAD
-    exact fun a ⟨ha₁, ha₂⟩ ↦ ⟨ha₁, le_trans ha₂ <| pow_le_pow_left (le_of_lt hx) hy _⟩
-=======
     exact fun a ⟨ha₁, ha₂⟩ ↦ ⟨ha₁, le_trans ha₂ <| pow_le_pow_left₀ (le_of_lt hx) hy _⟩
->>>>>>> f5531f23
 
 end General
 
@@ -372,12 +292,8 @@
   [MeasurableSpace E] [BorelSpace E]
 variable (L : Submodule ℤ E) [DiscreteTopology L] [IsZLattice ℝ L]
 
-<<<<<<< HEAD
-/-- Docstring. -/
-=======
 /-- A version of `ZLattice.covolume.tendsto_card_div_pow` for the `InnerProductSpace` case;
 see the `Naming convention` section in the introduction. -/
->>>>>>> f5531f23
 theorem tendsto_card_div_pow' {s : Set E} (hs₁ : IsBounded s) (hs₂ : MeasurableSet s)
     (hs₃ : volume (frontier s) = 0) :
     Tendsto (fun n : ℕ ↦ (Nat.card (s ∩ (n : ℝ)⁻¹ • L : Set E) : ℝ) / n ^ finrank ℝ E)
@@ -390,12 +306,8 @@
   · rw [frontier_equivFun, volume_image_eq_volume_div_covolume', hs₃, ENNReal.zero_div]
     exact NullMeasurableSet.of_null hs₃
 
-<<<<<<< HEAD
-/-- Docstring. -/
-=======
 /-- A version of `ZLattice.covolume.tendsto_card_le_div` for the `InnerProductSpace` case;
 see the `Naming convention` section in the introduction. -/
->>>>>>> f5531f23
 theorem tendsto_card_le_div' [Nontrivial E] {X : Set E} {F : E → ℝ}
     (hX : ∀ ⦃x⦄ ⦃r : ℝ⦄, x ∈ X → 0 < r → r • x ∈ X)
     (h₁ : ∀ x ⦃r : ℝ⦄, 0 ≤ r →  F (r • x) = r ^ finrank ℝ E * (F x))
