/-
Copyright (c) 2020 Anne Baanen. All rights reserved.
Released under Apache 2.0 license as described in the file LICENSE.
Authors: Nathaniel Thomas, Jeremy Avigad, Johannes Hölzl, Mario Carneiro, Anne Baanen,
  Frédéric Dupuis, Heather Macbeth
-/
import Mathlib.Algebra.Module.Pi
import Mathlib.Algebra.Ring.CompTypeclasses
import Mathlib.Algebra.Star.Basic
import Mathlib.GroupTheory.GroupAction.DomAct.Basic
import Mathlib.GroupTheory.GroupAction.Hom

#align_import algebra.module.linear_map from "leanprover-community/mathlib"@"cc8e88c7c8c7bc80f91f84d11adb584bf9bd658f"

/-!
# (Semi)linear maps

In this file we define

* `LinearMap σ M M₂`, `M →ₛₗ[σ] M₂` : a semilinear map between two `Module`s. Here,
  `σ` is a `RingHom` from `R` to `R₂` and an `f : M →ₛₗ[σ] M₂` satisfies
  `f (c • x) = (σ c) • (f x)`. We recover plain linear maps by choosing `σ` to be `RingHom.id R`.
  This is denoted by `M →ₗ[R] M₂`. We also add the notation `M →ₗ⋆[R] M₂` for star-linear maps.

* `IsLinearMap R f` : predicate saying that `f : M → M₂` is a linear map. (Note that this
  was not generalized to semilinear maps.)

We then provide `LinearMap` with the following instances:

* `LinearMap.addCommMonoid` and `LinearMap.addCommGroup`: the elementwise addition structures
  corresponding to addition in the codomain
* `LinearMap.distribMulAction` and `LinearMap.module`: the elementwise scalar action structures
  corresponding to applying the action in the codomain.

## Implementation notes

To ensure that composition works smoothly for semilinear maps, we use the typeclasses
`RingHomCompTriple`, `RingHomInvPair` and `RingHomSurjective` from
`Mathlib.Algebra.Ring.CompTypeclasses`.

## Notation

* Throughout the file, we denote regular linear maps by `fₗ`, `gₗ`, etc, and semilinear maps
  by `f`, `g`, etc.

## TODO

* Parts of this file have not yet been generalized to semilinear maps (i.e. `CompatibleSMul`)

## Tags

linear map
-/


assert_not_exists Submonoid
assert_not_exists Finset

open Function

universe u u' v w x y z

variable {R R₁ R₂ R₃ k S S₃ T M M₁ M₂ M₃ N₁ N₂ N₃ ι : Type*}

/-- A map `f` between modules over a semiring is linear if it satisfies the two properties
`f (x + y) = f x + f y` and `f (c • x) = c • f x`. The predicate `IsLinearMap R f` asserts this
property. A bundled version is available with `LinearMap`, and should be favored over
`IsLinearMap` most of the time. -/
structure IsLinearMap (R : Type u) {M : Type v} {M₂ : Type w} [Semiring R] [AddCommMonoid M]
  [AddCommMonoid M₂] [Module R M] [Module R M₂] (f : M → M₂) : Prop where
  /-- A linear map preserves addition. -/
  map_add : ∀ x y, f (x + y) = f x + f y
  /-- A linear map preserves scalar multiplication. -/
  map_smul : ∀ (c : R) (x), f (c • x) = c • f x
#align is_linear_map IsLinearMap

section

/-- A map `f` between an `R`-module and an `S`-module over a ring homomorphism `σ : R →+* S`
is semilinear if it satisfies the two properties `f (x + y) = f x + f y` and
`f (c • x) = (σ c) • f x`. Elements of `LinearMap σ M M₂` (available under the notation
`M →ₛₗ[σ] M₂`) are bundled versions of such maps. For plain linear maps (i.e. for which
`σ = RingHom.id R`), the notation `M →ₗ[R] M₂` is available. An unbundled version of plain linear
maps is available with the predicate `IsLinearMap`, but it should be avoided most of the time. -/
structure LinearMap {R S : Type*} [Semiring R] [Semiring S] (σ : R →+* S) (M : Type*)
    (M₂ : Type*) [AddCommMonoid M] [AddCommMonoid M₂] [Module R M] [Module S M₂] extends
    AddHom M M₂ where
  /-- A linear map preserves scalar multiplication.
  We prefer the spelling `_root_.map_smul` instead. -/
  protected map_smul' : ∀ (r : R) (x : M), toFun (r • x) = σ r • toFun x
#align linear_map LinearMap

/-- The `AddHom` underlying a `LinearMap`. -/
add_decl_doc LinearMap.toAddHom
#align linear_map.to_add_hom LinearMap.toAddHom

-- mathport name: «expr →ₛₗ[ ] »
/-- `M →ₛₗ[σ] N` is the type of `σ`-semilinear maps from `M` to `N`. -/
notation:25 M " →ₛₗ[" σ:25 "] " M₂:0 => LinearMap σ M M₂

/-- `M →ₗ[R] N` is the type of `R`-linear maps from `M` to `N`. -/
-- mathport name: «expr →ₗ[ ] »
notation:25 M " →ₗ[" R:25 "] " M₂:0 => LinearMap (RingHom.id R) M M₂

/-- `M →ₗ⋆[R] N` is the type of `R`-conjugate-linear maps from `M` to `N`. -/
-- mathport name: «expr →ₗ⋆[ ] »
notation:25 M " →ₗ⋆[" R:25 "] " M₂:0 => LinearMap (starRingEnd R) M M₂

/-- `SemilinearMapClass F σ M M₂` asserts `F` is a type of bundled `σ`-semilinear maps `M → M₂`.

See also `LinearMapClass F R M M₂` for the case where `σ` is the identity map on `R`.

A map `f` between an `R`-module and an `S`-module over a ring homomorphism `σ : R →+* S`
is semilinear if it satisfies the two properties `f (x + y) = f x + f y` and
`f (c • x) = (σ c) • f x`. -/
class SemilinearMapClass (F : Type*) {R S : outParam (Type*)} [Semiring R] [Semiring S]
  (σ : outParam (R →+* S)) (M M₂ : outParam Type*) [AddCommMonoid M] [AddCommMonoid M₂]
  [Module R M] [Module S M₂] [FunLike F M M₂]
  extends AddHomClass F M M₂ : Prop where
  /-- A semilinear map preserves scalar multiplication up to some ring homomorphism `σ`.
  See also `_root_.map_smul` for the case where `σ` is the identity. -/
  map_smulₛₗ : ∀ (f : F) (r : R) (x : M), f (r • x) = σ r • f x
#align semilinear_map_class SemilinearMapClass

end

-- Porting note: `dangerousInstance` linter has become smarter about `outParam`s
-- `σ` becomes a metavariable but that's fine because it's an `outParam`
-- attribute [nolint dangerousInstance] SemilinearMapClass.toAddHomClass

export SemilinearMapClass (map_smulₛₗ)

-- `map_smulₛₗ` should be `@[simp]` but doesn't fire due to `lean4#3701`.
-- attribute [simp] map_smulₛₗ

/-- `LinearMapClass F R M M₂` asserts `F` is a type of bundled `R`-linear maps `M → M₂`.

This is an abbreviation for `SemilinearMapClass F (RingHom.id R) M M₂`.
-/
abbrev LinearMapClass (F : Type*) (R : outParam (Type*)) (M M₂ : Type*)
    [Semiring R] [AddCommMonoid M] [AddCommMonoid M₂] [Module R M] [Module R M₂]
    [FunLike F M M₂] :=
  SemilinearMapClass F (RingHom.id R) M M₂
#align linear_map_class LinearMapClass

namespace SemilinearMapClass

variable (F : Type*)
variable [Semiring R] [Semiring S]
variable [AddCommMonoid M] [AddCommMonoid M₁] [AddCommMonoid M₂] [AddCommMonoid M₃]
variable [Module R M] [Module R M₂] [Module S M₃]
variable {σ : R →+* S}

-- Porting note: the `dangerousInstance` linter has become smarter about `outParam`s
instance (priority := 100) instAddMonoidHomClass [FunLike F M M₃] [SemilinearMapClass F σ M M₃] :
    AddMonoidHomClass F M M₃ :=
  { SemilinearMapClass.toAddHomClass with
    map_zero := fun f ↦
      show f 0 = 0 by
        rw [← zero_smul R (0 : M), map_smulₛₗ]
        simp }

instance (priority := 100) distribMulActionHomClass [FunLike F M M₂] [LinearMapClass F R M M₂] :
    DistribMulActionHomClass F R M M₂ :=
  { SemilinearMapClass.instAddMonoidHomClass F with
    map_smul := fun f c x ↦ by rw [map_smulₛₗ, RingHom.id_apply] }

variable {F} (f : F) [FunLike F M M₃] [SemilinearMapClass F σ M M₃]

theorem map_smul_inv {σ' : S →+* R} [RingHomInvPair σ σ'] (c : S) (x : M) :
    c • f x = f (σ' c • x) := by simp [map_smulₛₗ _]
#align semilinear_map_class.map_smul_inv SemilinearMapClass.map_smul_inv

/-- Reinterpret an element of a type of semilinear maps as a semilinear map. -/
abbrev semilinearMap : M →ₛₗ[σ] M₃ where
  toFun := f
  map_add' := map_add f
  map_smul' := map_smulₛₗ f

end SemilinearMapClass

namespace LinearMapClass
variable {F : Type*} [Semiring R] [AddCommMonoid M₁] [AddCommMonoid M₂] [Module R M₁] [Module R M₂]
  (f : F) [FunLike F M₁ M₂] [LinearMapClass F R M₁ M₂]

/-- Reinterpret an element of a type of linear maps as a linear map. -/
abbrev linearMap : M₁ →ₗ[R] M₂ := SemilinearMapClass.semilinearMap f

end LinearMapClass

namespace LinearMap

section AddCommMonoid

variable [Semiring R] [Semiring S]

section

variable [AddCommMonoid M] [AddCommMonoid M₁] [AddCommMonoid M₂] [AddCommMonoid M₃]
variable [AddCommMonoid N₁] [AddCommMonoid N₂] [AddCommMonoid N₃]
variable [Module R M] [Module R M₂] [Module S M₃]
variable {σ : R →+* S}

instance instFunLike : FunLike (M →ₛₗ[σ] M₃) M M₃ where
  coe f := f.toFun
  coe_injective' f g h := by
    cases f
    cases g
    congr
    apply DFunLike.coe_injective'
    exact h

instance semilinearMapClass : SemilinearMapClass (M →ₛₗ[σ] M₃) σ M M₃ where
  map_add f := f.map_add'
  map_smulₛₗ := LinearMap.map_smul'
#align linear_map.semilinear_map_class LinearMap.semilinearMapClass

-- Porting note: we don't port specialized `CoeFun` instances if there is `DFunLike` instead
#noalign LinearMap.has_coe_to_fun

/-- The `DistribMulActionHom` underlying a `LinearMap`. -/
def toDistribMulActionHom (f : M →ₗ[R] M₂) : DistribMulActionHom R M M₂ :=
  { f with map_zero' := show f 0 = 0 from map_zero f }
#align linear_map.to_distrib_mul_action_hom LinearMap.toDistribMulActionHom

@[simp]
theorem coe_toAddHom (f : M →ₛₗ[σ] M₃) : ⇑f.toAddHom = f := rfl

-- porting note: no longer a `simp`
theorem toFun_eq_coe {f : M →ₛₗ[σ] M₃} : f.toFun = (f : M → M₃) := rfl
#align linear_map.to_fun_eq_coe LinearMap.toFun_eq_coe

@[ext]
theorem ext {f g : M →ₛₗ[σ] M₃} (h : ∀ x, f x = g x) : f = g :=
  DFunLike.ext f g h
#align linear_map.ext LinearMap.ext

/-- Copy of a `LinearMap` with a new `toFun` equal to the old one. Useful to fix definitional
equalities. -/
protected def copy (f : M →ₛₗ[σ] M₃) (f' : M → M₃) (h : f' = ⇑f) : M →ₛₗ[σ] M₃ where
  toFun := f'
  map_add' := h.symm ▸ f.map_add'
  map_smul' := h.symm ▸ f.map_smul'
#align linear_map.copy LinearMap.copy

@[simp]
theorem coe_copy (f : M →ₛₗ[σ] M₃) (f' : M → M₃) (h : f' = ⇑f) : ⇑(f.copy f' h) = f' :=
  rfl
#align linear_map.coe_copy LinearMap.coe_copy

theorem copy_eq (f : M →ₛₗ[σ] M₃) (f' : M → M₃) (h : f' = ⇑f) : f.copy f' h = f :=
  DFunLike.ext' h
#align linear_map.copy_eq LinearMap.copy_eq

initialize_simps_projections LinearMap (toFun → apply)

@[simp]
theorem coe_mk {σ : R →+* S} (f : AddHom M M₃) (h) :
    ((LinearMap.mk f h : M →ₛₗ[σ] M₃) : M → M₃) = f :=
  rfl
#align linear_map.coe_mk LinearMap.coe_mk

-- Porting note: This theorem is new.
@[simp]
theorem coe_addHom_mk {σ : R →+* S} (f : AddHom M M₃) (h) :
    ((LinearMap.mk f h : M →ₛₗ[σ] M₃) : AddHom M M₃) = f :=
  rfl

/-- Identity map as a `LinearMap` -/
def id : M →ₗ[R] M :=
  { DistribMulActionHom.id R with }
#align linear_map.id LinearMap.id

theorem id_apply (x : M) : @id R M _ _ _ x = x :=
  rfl
#align linear_map.id_apply LinearMap.id_apply

@[simp, norm_cast]
theorem id_coe : ((LinearMap.id : M →ₗ[R] M) : M → M) = _root_.id :=
  rfl
#align linear_map.id_coe LinearMap.id_coe

/-- A generalisation of `LinearMap.id` that constructs the identity function
as a `σ`-semilinear map for any ring homomorphism `σ` which we know is the identity. -/
@[simps]
def id' {σ : R →+* R} [RingHomId σ] : M →ₛₗ[σ] M where
  toFun x := x
  map_add' x y := rfl
  map_smul' r x := by
    have := (RingHomId.eq_id : σ = _)
    subst this
    rfl

@[simp, norm_cast]
theorem id'_coe {σ : R →+* R} [RingHomId σ] : ((id' : M →ₛₗ[σ] M) : M → M) = _root_.id :=
  rfl

end

section

variable [AddCommMonoid M] [AddCommMonoid M₁] [AddCommMonoid M₂] [AddCommMonoid M₃]
variable [AddCommMonoid N₁] [AddCommMonoid N₂] [AddCommMonoid N₃]
variable [Module R M] [Module R M₂] [Module S M₃]
variable (σ : R →+* S)
variable (fₗ gₗ : M →ₗ[R] M₂) (f g : M →ₛₗ[σ] M₃)

theorem isLinear : IsLinearMap R fₗ :=
  ⟨fₗ.map_add', fₗ.map_smul'⟩
#align linear_map.is_linear LinearMap.isLinear

variable {fₗ gₗ f g σ}

theorem coe_injective : Injective (DFunLike.coe : (M →ₛₗ[σ] M₃) → _) :=
  DFunLike.coe_injective
#align linear_map.coe_injective LinearMap.coe_injective

protected theorem congr_arg {x x' : M} : x = x' → f x = f x' :=
  DFunLike.congr_arg f
#align linear_map.congr_arg LinearMap.congr_arg

/-- If two linear maps are equal, they are equal at each point. -/
protected theorem congr_fun (h : f = g) (x : M) : f x = g x :=
  DFunLike.congr_fun h x
#align linear_map.congr_fun LinearMap.congr_fun

theorem ext_iff : f = g ↔ ∀ x, f x = g x :=
  DFunLike.ext_iff
#align linear_map.ext_iff LinearMap.ext_iff

@[simp]
theorem mk_coe (f : M →ₛₗ[σ] M₃) (h) : (LinearMap.mk f h : M →ₛₗ[σ] M₃) = f :=
  ext fun _ ↦ rfl
#align linear_map.mk_coe LinearMap.mk_coe

variable (fₗ gₗ f g)

protected theorem map_add (x y : M) : f (x + y) = f x + f y :=
  map_add f x y
#align linear_map.map_add LinearMap.map_add

protected theorem map_zero : f 0 = 0 :=
  map_zero f
#align linear_map.map_zero LinearMap.map_zero

-- Porting note: `simp` wasn't picking up `map_smulₛₗ` for `LinearMap`s without specifying
-- `map_smulₛₗ f`, so we marked this as `@[simp]` in Mathlib3.
-- For Mathlib4, let's try without the `@[simp]` attribute and hope it won't need to be re-enabled.
-- This has to be re-tagged as `@[simp]` in #8386 (see also leanprover/lean4#3107).
@[simp]
protected theorem map_smulₛₗ (c : R) (x : M) : f (c • x) = σ c • f x :=
  map_smulₛₗ f c x
#align linear_map.map_smulₛₗ LinearMap.map_smulₛₗ

protected theorem map_smul (c : R) (x : M) : fₗ (c • x) = c • fₗ x :=
  map_smul fₗ c x
#align linear_map.map_smul LinearMap.map_smul

protected theorem map_smul_inv {σ' : S →+* R} [RingHomInvPair σ σ'] (c : S) (x : M) :
    c • f x = f (σ' c • x) := by simp
#align linear_map.map_smul_inv LinearMap.map_smul_inv

@[simp]
theorem map_eq_zero_iff (h : Function.Injective f) {x : M} : f x = 0 ↔ x = 0 :=
  _root_.map_eq_zero_iff f h
#align linear_map.map_eq_zero_iff LinearMap.map_eq_zero_iff

variable (M M₂)

/-- A typeclass for `SMul` structures which can be moved through a `LinearMap`.
This typeclass is generated automatically from an `IsScalarTower` instance, but exists so that
we can also add an instance for `AddCommGroup.intModule`, allowing `z •` to be moved even if
`R` does not support negation.
-/
class CompatibleSMul (R S : Type*) [Semiring S] [SMul R M] [Module S M] [SMul R M₂]
  [Module S M₂] : Prop where
  /-- Scalar multiplication by `R` of `M` can be moved through linear maps. -/
  map_smul : ∀ (fₗ : M →ₗ[S] M₂) (c : R) (x : M), fₗ (c • x) = c • fₗ x
#align linear_map.compatible_smul LinearMap.CompatibleSMul

variable {M M₂}

section

variable {R S : Type*} [Semiring S] [SMul R M] [Module S M] [SMul R M₂] [Module S M₂]

instance (priority := 100) IsScalarTower.compatibleSMul [SMul R S]
    [IsScalarTower R S M] [IsScalarTower R S M₂] :
    CompatibleSMul M M₂ R S :=
  ⟨fun fₗ c x ↦ by rw [← smul_one_smul S c x, ← smul_one_smul S c (fₗ x), map_smul]⟩
#align linear_map.is_scalar_tower.compatible_smul LinearMap.IsScalarTower.compatibleSMul

instance IsScalarTower.compatibleSMul' [SMul R S] [IsScalarTower R S M] :
    CompatibleSMul S M R S where
  __ := IsScalarTower.smulHomClass R S M (S →ₗ[S] M)

@[simp]
theorem map_smul_of_tower [CompatibleSMul M M₂ R S] (fₗ : M →ₗ[S] M₂) (c : R) (x : M) :
    fₗ (c • x) = c • fₗ x :=
  CompatibleSMul.map_smul fₗ c x
#align linear_map.map_smul_of_tower LinearMap.map_smul_of_tower

variable (R R) in
theorem isScalarTower_of_injective [SMul R S] [CompatibleSMul M M₂ R S] [IsScalarTower R S M₂]
    (f : M →ₗ[S] M₂) (hf : Function.Injective f) : IsScalarTower R S M where
  smul_assoc r s _ := hf <| by rw [f.map_smul_of_tower r, map_smul, map_smul, smul_assoc]

end

variable (R) in
theorem isLinearMap_of_compatibleSMul [Module S M] [Module S M₂] [CompatibleSMul M M₂ R S]
    (f : M →ₗ[S] M₂) : IsLinearMap R f where
  map_add := map_add f
  map_smul := map_smul_of_tower f

/-- convert a linear map to an additive map -/
def toAddMonoidHom : M →+ M₃ where
  toFun := f
  map_zero' := f.map_zero
  map_add' := f.map_add
#align linear_map.to_add_monoid_hom LinearMap.toAddMonoidHom

@[simp]
theorem toAddMonoidHom_coe : ⇑f.toAddMonoidHom = f :=
  rfl
#align linear_map.to_add_monoid_hom_coe LinearMap.toAddMonoidHom_coe

section RestrictScalars

variable (R)
variable [Module S M] [Module S M₂] [CompatibleSMul M M₂ R S]

/-- If `M` and `M₂` are both `R`-modules and `S`-modules and `R`-module structures
are defined by an action of `R` on `S` (formally, we have two scalar towers), then any `S`-linear
map from `M` to `M₂` is `R`-linear.

See also `LinearMap.map_smul_of_tower`. -/
@[coe] def restrictScalars (fₗ : M →ₗ[S] M₂) : M →ₗ[R] M₂ where
  toFun := fₗ
  map_add' := fₗ.map_add
  map_smul' := fₗ.map_smul_of_tower
#align linear_map.restrict_scalars LinearMap.restrictScalars

-- porting note: generalized from `Algebra` to `CompatibleSMul`
instance coeIsScalarTower : CoeHTCT (M →ₗ[S] M₂) (M →ₗ[R] M₂) :=
  ⟨restrictScalars R⟩
#align linear_map.coe_is_scalar_tower LinearMap.coeIsScalarTower

@[simp, norm_cast]
theorem coe_restrictScalars (f : M →ₗ[S] M₂) : ((f : M →ₗ[R] M₂) : M → M₂) = f :=
  rfl
#align linear_map.coe_restrict_scalars LinearMap.coe_restrictScalars

theorem restrictScalars_apply (fₗ : M →ₗ[S] M₂) (x) : restrictScalars R fₗ x = fₗ x :=
  rfl
#align linear_map.restrict_scalars_apply LinearMap.restrictScalars_apply

theorem restrictScalars_injective :
    Function.Injective (restrictScalars R : (M →ₗ[S] M₂) → M →ₗ[R] M₂) := fun _ _ h ↦
  ext (LinearMap.congr_fun h : _)
#align linear_map.restrict_scalars_injective LinearMap.restrictScalars_injective

@[simp]
theorem restrictScalars_inj (fₗ gₗ : M →ₗ[S] M₂) :
    fₗ.restrictScalars R = gₗ.restrictScalars R ↔ fₗ = gₗ :=
  (restrictScalars_injective R).eq_iff
#align linear_map.restrict_scalars_inj LinearMap.restrictScalars_inj

end RestrictScalars

theorem toAddMonoidHom_injective :
    Function.Injective (toAddMonoidHom : (M →ₛₗ[σ] M₃) → M →+ M₃) := fun fₗ gₗ h ↦
  ext <| (DFunLike.congr_fun h : ∀ x, fₗ.toAddMonoidHom x = gₗ.toAddMonoidHom x)
#align linear_map.to_add_monoid_hom_injective LinearMap.toAddMonoidHom_injective

/-- If two `σ`-linear maps from `R` are equal on `1`, then they are equal. -/
@[ext high]
theorem ext_ring {f g : R →ₛₗ[σ] M₃} (h : f 1 = g 1) : f = g :=
  ext fun x ↦ by rw [← mul_one x, ← smul_eq_mul, f.map_smulₛₗ, g.map_smulₛₗ, h]
#align linear_map.ext_ring LinearMap.ext_ring

theorem ext_ring_iff {σ : R →+* R} {f g : R →ₛₗ[σ] M} : f = g ↔ f 1 = g 1 :=
  ⟨fun h ↦ h ▸ rfl, ext_ring⟩
#align linear_map.ext_ring_iff LinearMap.ext_ring_iff

@[ext high]
theorem ext_ring_op {σ : Rᵐᵒᵖ →+* S} {f g : R →ₛₗ[σ] M₃} (h : f (1 : R) = g (1 : R)) :
    f = g :=
  ext fun x ↦ by
    -- Porting note: replaced the oneliner `rw` proof with a partially term-mode proof
    -- because `rw` was giving "motive is type incorrect" errors
    rw [← one_mul x, ← op_smul_eq_mul]
    refine (f.map_smulₛₗ (MulOpposite.op x) 1).trans ?_
    rw [h]
    exact (g.map_smulₛₗ (MulOpposite.op x) 1).symm
#align linear_map.ext_ring_op LinearMap.ext_ring_op

end

/-- Interpret a `RingHom` `f` as an `f`-semilinear map. -/
@[simps]
def _root_.RingHom.toSemilinearMap (f : R →+* S) : R →ₛₗ[f] S :=
  { f with
    map_smul' := f.map_mul }
#align ring_hom.to_semilinear_map RingHom.toSemilinearMap
#align ring_hom.to_semilinear_map_apply RingHom.toSemilinearMap_apply

section

variable [Semiring R₁] [Semiring R₂] [Semiring R₃]
variable [AddCommMonoid M] [AddCommMonoid M₁] [AddCommMonoid M₂] [AddCommMonoid M₃]
variable {module_M₁ : Module R₁ M₁} {module_M₂ : Module R₂ M₂} {module_M₃ : Module R₃ M₃}
variable {σ₁₂ : R₁ →+* R₂} {σ₂₃ : R₂ →+* R₃} {σ₁₃ : R₁ →+* R₃}
variable [RingHomCompTriple σ₁₂ σ₂₃ σ₁₃]
variable (f : M₂ →ₛₗ[σ₂₃] M₃) (g : M₁ →ₛₗ[σ₁₂] M₂)

/-- Composition of two linear maps is a linear map -/
def comp : M₁ →ₛₗ[σ₁₃] M₃ where
  toFun := f ∘ g
  map_add' := by simp only [map_add, forall_const, Function.comp_apply]
  -- Note that #8386 changed `map_smulₛₗ` to `map_smulₛₗ _`
  map_smul' r x := by simp only [Function.comp_apply, map_smulₛₗ _, RingHomCompTriple.comp_apply]
#align linear_map.comp LinearMap.comp

/-- `∘ₗ` is notation for composition of two linear (not semilinear!) maps into a linear map.
This is useful when Lean is struggling to infer the `RingHomCompTriple` instance. -/
notation3:80 (name := compNotation) f:81 " ∘ₗ " g:80 =>
  @LinearMap.comp _ _ _ _ _ _ _ _ _ _ _ _ _ _ _ (RingHom.id _) (RingHom.id _) (RingHom.id _)
    RingHomCompTriple.ids f g

theorem comp_apply (x : M₁) : f.comp g x = f (g x) :=
  rfl
#align linear_map.comp_apply LinearMap.comp_apply

@[simp, norm_cast]
theorem coe_comp : (f.comp g : M₁ → M₃) = f ∘ g :=
  rfl
#align linear_map.coe_comp LinearMap.coe_comp

@[simp]
theorem comp_id : f.comp id = f :=
  LinearMap.ext fun _ ↦ rfl
#align linear_map.comp_id LinearMap.comp_id

@[simp]
theorem id_comp : id.comp f = f :=
  LinearMap.ext fun _ ↦ rfl
#align linear_map.id_comp LinearMap.id_comp

theorem comp_assoc
    {R₄ M₄ : Type*} [Semiring R₄] [AddCommMonoid M₄] [Module R₄ M₄]
    {σ₃₄ : R₃ →+* R₄} {σ₂₄ : R₂ →+* R₄} {σ₁₄ : R₁ →+* R₄}
    [RingHomCompTriple σ₂₃ σ₃₄ σ₂₄] [RingHomCompTriple σ₁₃ σ₃₄ σ₁₄] [RingHomCompTriple σ₁₂ σ₂₄ σ₁₄]
    (f : M₁ →ₛₗ[σ₁₂] M₂) (g : M₂ →ₛₗ[σ₂₃] M₃) (h : M₃ →ₛₗ[σ₃₄] M₄) :
    ((h.comp g : M₂ →ₛₗ[σ₂₄] M₄).comp f : M₁ →ₛₗ[σ₁₄] M₄) = h.comp (g.comp f : M₁ →ₛₗ[σ₁₃] M₃) :=
  rfl
#align linear_map.comp_assoc LinearMap.comp_assoc

variable {f g} {f' : M₂ →ₛₗ[σ₂₃] M₃} {g' : M₁ →ₛₗ[σ₁₂] M₂}

/-- The linear map version of `Function.Surjective.injective_comp_right` -/
lemma _root_.Function.Surjective.injective_linearMapComp_right (hg : Surjective g) :
    Injective fun f : M₂ →ₛₗ[σ₂₃] M₃ ↦ f.comp g :=
  fun _ _ h ↦ ext <| hg.forall.2 (ext_iff.1 h)

@[simp]
theorem cancel_right (hg : Surjective g) : f.comp g = f'.comp g ↔ f = f' :=
  hg.injective_linearMapComp_right.eq_iff
#align linear_map.cancel_right LinearMap.cancel_right

/-- The linear map version of `Function.Injective.comp_left` -/
lemma _root_.Function.Injective.injective_linearMapComp_left (hf : Injective f) :
    Injective fun g : M₁ →ₛₗ[σ₁₂] M₂ ↦ f.comp g :=
  fun g₁ g₂ (h : f.comp g₁ = f.comp g₂) ↦ ext fun x ↦ hf <| by rw [← comp_apply, h, comp_apply]

@[simp]
theorem cancel_left (hf : Injective f) : f.comp g = f.comp g' ↔ g = g' :=
  hf.injective_linearMapComp_left.eq_iff
#align linear_map.cancel_left LinearMap.cancel_left

end

variable [AddCommMonoid M] [AddCommMonoid M₁] [AddCommMonoid M₂] [AddCommMonoid M₃]

/-- If a function `g` is a left and right inverse of a linear map `f`, then `g` is linear itself. -/
def inverse [Module R M] [Module S M₂] {σ : R →+* S} {σ' : S →+* R} [RingHomInvPair σ σ']
    (f : M →ₛₗ[σ] M₂) (g : M₂ → M) (h₁ : LeftInverse g f) (h₂ : RightInverse g f) :
    M₂ →ₛₗ[σ'] M := by
  dsimp [LeftInverse, Function.RightInverse] at h₁ h₂
  exact
    { toFun := g
      map_add' := fun x y ↦ by rw [← h₁ (g (x + y)), ← h₁ (g x + g y)]; simp [h₂]
      map_smul' := fun a b ↦ by
        dsimp only
        rw [← h₁ (g (a • b)), ← h₁ (σ' a • g b)]
        simp [h₂] }
#align linear_map.inverse LinearMap.inverse

end AddCommMonoid

section AddCommGroup

variable [Semiring R] [Semiring S] [AddCommGroup M] [AddCommGroup M₂]
variable {module_M : Module R M} {module_M₂ : Module S M₂} {σ : R →+* S}
variable (f : M →ₛₗ[σ] M₂)

protected theorem map_neg (x : M) : f (-x) = -f x :=
  map_neg f x
#align linear_map.map_neg LinearMap.map_neg

protected theorem map_sub (x y : M) : f (x - y) = f x - f y :=
  map_sub f x y
#align linear_map.map_sub LinearMap.map_sub

instance CompatibleSMul.intModule {S : Type*} [Semiring S] [Module S M] [Module S M₂] :
    CompatibleSMul M M₂ ℤ S :=
  ⟨fun fₗ c x ↦ by
    induction c using Int.induction_on with
    | hz => simp
    | hp n ih => simp [add_smul, ih]
    | hn n ih => simp [sub_smul, ih]⟩
#align linear_map.compatible_smul.int_module LinearMap.CompatibleSMul.intModule

instance CompatibleSMul.units {R S : Type*} [Monoid R] [MulAction R M] [MulAction R M₂]
    [Semiring S] [Module S M] [Module S M₂] [CompatibleSMul M M₂ R S] : CompatibleSMul M M₂ Rˣ S :=
  ⟨fun fₗ c x ↦ (CompatibleSMul.map_smul fₗ (c : R) x : _)⟩
#align linear_map.compatible_smul.units LinearMap.CompatibleSMul.units

end AddCommGroup

end LinearMap

namespace Module

/-- `g : R →+* S` is `R`-linear when the module structure on `S` is `Module.compHom S g` . -/
@[simps]
def compHom.toLinearMap {R S : Type*} [Semiring R] [Semiring S] (g : R →+* S) :
    letI := compHom S g; R →ₗ[R] S :=
  letI := compHom S g
  { toFun := (g : R → S)
    map_add' := g.map_add
    map_smul' := g.map_mul }
#align module.comp_hom.to_linear_map Module.compHom.toLinearMap
#align module.comp_hom.to_linear_map_apply Module.compHom.toLinearMap_apply

end Module

namespace DistribMulActionHom

variable [Semiring R] [AddCommMonoid M] [AddCommMonoid M₂] [Module R M] [Module R M₂]

/-- A `DistribMulActionHom` between two modules is a linear map. -/
@[coe]
def toLinearMap (fₗ : M →+[R] M₂) : M →ₗ[R] M₂ :=
  { fₗ with }
#align distrib_mul_action_hom.to_linear_map DistribMulActionHom.toLinearMap

instance : CoeTC (M →+[R] M₂) (M →ₗ[R] M₂) :=
  ⟨toLinearMap⟩

-- Porting note: because coercions get unfolded, there is no need for this rewrite
#noalign distrib_mul_action_hom.to_linear_map_eq_coe

-- Porting note: removed @[norm_cast] attribute due to error:
-- norm_cast: badly shaped lemma, rhs can't start with coe
@[simp]
theorem coe_toLinearMap (f : M →+[R] M₂) : ((f : M →ₗ[R] M₂) : M → M₂) = f :=
  rfl
#align distrib_mul_action_hom.coe_to_linear_map DistribMulActionHom.coe_toLinearMap

theorem toLinearMap_injective {f g : M →+[R] M₂} (h : (f : M →ₗ[R] M₂) = (g : M →ₗ[R] M₂)) :
    f = g := by
  ext m
  exact LinearMap.congr_fun h m
#align distrib_mul_action_hom.to_linear_map_injective DistribMulActionHom.toLinearMap_injective

end DistribMulActionHom

namespace IsLinearMap

section AddCommMonoid

variable [Semiring R] [AddCommMonoid M] [AddCommMonoid M₂]
variable [Module R M] [Module R M₂]

/-- Convert an `IsLinearMap` predicate to a `LinearMap` -/
def mk' (f : M → M₂) (H : IsLinearMap R f) : M →ₗ[R] M₂ where
  toFun := f
  map_add' := H.1
  map_smul' := H.2
#align is_linear_map.mk' IsLinearMap.mk'

@[simp]
theorem mk'_apply {f : M → M₂} (H : IsLinearMap R f) (x : M) : mk' f H x = f x :=
  rfl
#align is_linear_map.mk'_apply IsLinearMap.mk'_apply

theorem isLinearMap_smul {R M : Type*} [CommSemiring R] [AddCommMonoid M] [Module R M] (c : R) :
    IsLinearMap R fun z : M ↦ c • z := by
  refine' IsLinearMap.mk (smul_add c) _
  intro _ _
  simp only [smul_smul, mul_comm]
#align is_linear_map.is_linear_map_smul IsLinearMap.isLinearMap_smul

theorem isLinearMap_smul' {R M : Type*} [Semiring R] [AddCommMonoid M] [Module R M] (a : M) :
    IsLinearMap R fun c : R ↦ c • a :=
  IsLinearMap.mk (fun x y ↦ add_smul x y a) fun x y ↦ mul_smul x y a
#align is_linear_map.is_linear_map_smul' IsLinearMap.isLinearMap_smul'

variable {f : M → M₂} (lin : IsLinearMap R f)

theorem map_zero : f (0 : M) = (0 : M₂) :=
  (lin.mk' f).map_zero
#align is_linear_map.map_zero IsLinearMap.map_zero

end AddCommMonoid

section AddCommGroup

variable [Semiring R] [AddCommGroup M] [AddCommGroup M₂]
variable [Module R M] [Module R M₂]

theorem isLinearMap_neg : IsLinearMap R fun z : M ↦ -z :=
  IsLinearMap.mk neg_add fun x y ↦ (smul_neg x y).symm
#align is_linear_map.is_linear_map_neg IsLinearMap.isLinearMap_neg

variable {f : M → M₂} (lin : IsLinearMap R f)

theorem map_neg (x : M) : f (-x) = -f x :=
  (lin.mk' f).map_neg x
#align is_linear_map.map_neg IsLinearMap.map_neg

theorem map_sub (x y) : f (x - y) = f x - f y :=
  (lin.mk' f).map_sub x y
#align is_linear_map.map_sub IsLinearMap.map_sub

end AddCommGroup

end IsLinearMap

/-- Reinterpret an additive homomorphism as an `ℕ`-linear map. -/
def AddMonoidHom.toNatLinearMap [AddCommMonoid M] [AddCommMonoid M₂] (f : M →+ M₂) : M →ₗ[ℕ] M₂
    where
  toFun := f
  map_add' := f.map_add
  map_smul' := map_nsmul f
#align add_monoid_hom.to_nat_linear_map AddMonoidHom.toNatLinearMap

theorem AddMonoidHom.toNatLinearMap_injective [AddCommMonoid M] [AddCommMonoid M₂] :
    Function.Injective (@AddMonoidHom.toNatLinearMap M M₂ _ _) := by
  intro f g h
  ext x
  exact LinearMap.congr_fun h x
#align add_monoid_hom.to_nat_linear_map_injective AddMonoidHom.toNatLinearMap_injective

/-- Reinterpret an additive homomorphism as a `ℤ`-linear map. -/
def AddMonoidHom.toIntLinearMap [AddCommGroup M] [AddCommGroup M₂] (f : M →+ M₂) : M →ₗ[ℤ] M₂
    where
  toFun := f
  map_add' := f.map_add
  map_smul' := map_zsmul f
#align add_monoid_hom.to_int_linear_map AddMonoidHom.toIntLinearMap

theorem AddMonoidHom.toIntLinearMap_injective [AddCommGroup M] [AddCommGroup M₂] :
    Function.Injective (@AddMonoidHom.toIntLinearMap M M₂ _ _) := by
  intro f g h
  ext x
  exact LinearMap.congr_fun h x
#align add_monoid_hom.to_int_linear_map_injective AddMonoidHom.toIntLinearMap_injective

@[simp]
theorem AddMonoidHom.coe_toIntLinearMap [AddCommGroup M] [AddCommGroup M₂] (f : M →+ M₂) :
    ⇑f.toIntLinearMap = f :=
  rfl
#align add_monoid_hom.coe_to_int_linear_map AddMonoidHom.coe_toIntLinearMap

/-- Reinterpret an additive homomorphism as a `ℚ`-linear map. -/
def AddMonoidHom.toRatLinearMap [AddCommGroup M] [Module ℚ M] [AddCommGroup M₂] [Module ℚ M₂]
    (f : M →+ M₂) : M →ₗ[ℚ] M₂ :=
  { f with map_smul' := map_rat_smul f }
#align add_monoid_hom.to_rat_linear_map AddMonoidHom.toRatLinearMap

theorem AddMonoidHom.toRatLinearMap_injective [AddCommGroup M] [Module ℚ M] [AddCommGroup M₂]
    [Module ℚ M₂] : Function.Injective (@AddMonoidHom.toRatLinearMap M M₂ _ _ _ _) := by
  intro f g h
  ext x
  exact LinearMap.congr_fun h x
#align add_monoid_hom.to_rat_linear_map_injective AddMonoidHom.toRatLinearMap_injective

@[simp]
theorem AddMonoidHom.coe_toRatLinearMap [AddCommGroup M] [Module ℚ M] [AddCommGroup M₂]
    [Module ℚ M₂] (f : M →+ M₂) : ⇑f.toRatLinearMap = f :=
  rfl
#align add_monoid_hom.coe_to_rat_linear_map AddMonoidHom.coe_toRatLinearMap

namespace LinearMap

section SMul

variable [Semiring R] [Semiring R₂] [Semiring R₃]
variable [AddCommMonoid M] [AddCommMonoid M₂] [AddCommMonoid M₃]
variable [Module R M] [Module R₂ M₂] [Module R₃ M₃]
variable {σ₁₂ : R →+* R₂} {σ₂₃ : R₂ →+* R₃} {σ₁₃ : R →+* R₃} [RingHomCompTriple σ₁₂ σ₂₃ σ₁₃]
variable [Monoid S] [DistribMulAction S M₂] [SMulCommClass R₂ S M₂]
variable [Monoid S₃] [DistribMulAction S₃ M₃] [SMulCommClass R₃ S₃ M₃]
variable [Monoid T] [DistribMulAction T M₂] [SMulCommClass R₂ T M₂]

instance : SMul S (M →ₛₗ[σ₁₂] M₂) :=
  ⟨fun a f ↦
    { toFun := a • (f : M → M₂)
      map_add' := fun x y ↦ by simp only [Pi.smul_apply, f.map_add, smul_add]
      map_smul' := fun c x ↦ by simp [Pi.smul_apply, smul_comm] }⟩

@[simp]
theorem smul_apply (a : S) (f : M →ₛₗ[σ₁₂] M₂) (x : M) : (a • f) x = a • f x :=
  rfl
#align linear_map.smul_apply LinearMap.smul_apply

theorem coe_smul (a : S) (f : M →ₛₗ[σ₁₂] M₂) : (a • f : M →ₛₗ[σ₁₂] M₂) = a • (f : M → M₂) :=
  rfl
#align linear_map.coe_smul LinearMap.coe_smul

instance [SMulCommClass S T M₂] : SMulCommClass S T (M →ₛₗ[σ₁₂] M₂) :=
  ⟨fun _ _ _ ↦ ext fun _ ↦ smul_comm _ _ _⟩

-- example application of this instance: if S -> T -> R are homomorphisms of commutative rings and
-- M and M₂ are R-modules then the S-module and T-module structures on Hom_R(M,M₂) are compatible.
instance [SMul S T] [IsScalarTower S T M₂] : IsScalarTower S T (M →ₛₗ[σ₁₂] M₂) where
  smul_assoc _ _ _ := ext fun _ ↦ smul_assoc _ _ _

instance [DistribMulAction Sᵐᵒᵖ M₂] [SMulCommClass R₂ Sᵐᵒᵖ M₂] [IsCentralScalar S M₂] :
    IsCentralScalar S (M →ₛₗ[σ₁₂] M₂) where
  op_smul_eq_smul _ _ := ext fun _ ↦ op_smul_eq_smul _ _

variable {S' T' : Type*}
variable [Monoid S'] [DistribMulAction S' M] [SMulCommClass R S' M]
variable [Monoid T'] [DistribMulAction T' M] [SMulCommClass R T' M]

<<<<<<< HEAD
instance : SMul S'ᵈᵐᵃ (M →ₛₗ[σ₁₂] M₂) :=
  ⟨fun a f ↦
    { toFun := a • (f : M → M₂)
      map_add' := fun x y ↦ by simp only [DomMulAct.smul_apply, f.map_add, smul_add]
      map_smul' := fun c x ↦ by simp_rw [DomMulAct.smul_apply, ← smul_comm, f.map_smulₛₗ] }⟩

@[simp]
theorem smul_apply' (a : S'ᵈᵐᵃ) (f : M →ₛₗ[σ₁₂] M₂) (x : M) :
    (a • f) x = f (DomMulAct.mk.symm a • x) :=
  rfl

theorem coe_smul' (a : S'ᵈᵐᵃ) (f : M →ₛₗ[σ₁₂] M₂) : (a • f : M →ₛₗ[σ₁₂] M₂) = a • (f : M → M₂) :=
  rfl

instance [SMulCommClass S' T' M] : SMulCommClass S'ᵈᵐᵃ T'ᵈᵐᵃ (M →ₛₗ[σ₁₂] M₂) :=
  ⟨fun s t f ↦ ext fun m ↦ by simp_rw [smul_apply', smul_comm]⟩
=======
instance : SMul S'ᵈᵐᵃ (M →ₛₗ[σ₁₂] M₂) where
  smul a f :=
    { toFun := a • (f : M → M₂)
      map_add' := fun x y ↦ by simp only [DomMulAct.smul_apply, f.map_add, smul_add]
      map_smul' := fun c x ↦ by simp_rw [DomMulAct.smul_apply, ← smul_comm, f.map_smulₛₗ] }

theorem _root_.DomMulAct.smul_linearMap_apply (a : S'ᵈᵐᵃ) (f : M →ₛₗ[σ₁₂] M₂) (x : M) :
    (a • f) x = f (DomMulAct.mk.symm a • x) :=
  rfl

@[simp]
theorem _root_.DomMulAct.mk_smul_linearMap_apply (a : S') (f : M →ₛₗ[σ₁₂] M₂) (x : M) :
    (DomMulAct.mk a • f) x = f (a • x) :=
  rfl

theorem  _root_.DomMulAct.coe_smul_linearMap (a : S'ᵈᵐᵃ) (f : M →ₛₗ[σ₁₂] M₂) :
    (a • f : M →ₛₗ[σ₁₂] M₂) = a • (f : M → M₂) :=
  rfl

instance [SMulCommClass S' T' M] : SMulCommClass S'ᵈᵐᵃ T'ᵈᵐᵃ (M →ₛₗ[σ₁₂] M₂) :=
  ⟨fun s t f ↦ ext fun m ↦ by simp_rw [DomMulAct.smul_linearMap_apply, smul_comm]⟩
>>>>>>> 65d37dc6

end SMul

/-! ### Arithmetic on the codomain -/

section Arithmetic

variable [Semiring R₁] [Semiring R₂] [Semiring R₃]
variable [AddCommMonoid M] [AddCommMonoid M₂] [AddCommMonoid M₃]
variable [AddCommGroup N₁] [AddCommGroup N₂] [AddCommGroup N₃]
variable [Module R₁ M] [Module R₂ M₂] [Module R₃ M₃]
variable [Module R₁ N₁] [Module R₂ N₂] [Module R₃ N₃]
variable {σ₁₂ : R₁ →+* R₂} {σ₂₃ : R₂ →+* R₃} {σ₁₃ : R₁ →+* R₃} [RingHomCompTriple σ₁₂ σ₂₃ σ₁₃]

/-- The constant 0 map is linear. -/
instance : Zero (M →ₛₗ[σ₁₂] M₂) :=
  ⟨{  toFun := 0
      map_add' := by simp
      map_smul' := by simp }⟩

@[simp]
theorem zero_apply (x : M) : (0 : M →ₛₗ[σ₁₂] M₂) x = 0 :=
  rfl
#align linear_map.zero_apply LinearMap.zero_apply

@[simp]
theorem comp_zero (g : M₂ →ₛₗ[σ₂₃] M₃) : (g.comp (0 : M →ₛₗ[σ₁₂] M₂) : M →ₛₗ[σ₁₃] M₃) = 0 :=
  ext fun c ↦ by rw [comp_apply, zero_apply, zero_apply, g.map_zero]
#align linear_map.comp_zero LinearMap.comp_zero

@[simp]
theorem zero_comp (f : M →ₛₗ[σ₁₂] M₂) : ((0 : M₂ →ₛₗ[σ₂₃] M₃).comp f : M →ₛₗ[σ₁₃] M₃) = 0 :=
  rfl
#align linear_map.zero_comp LinearMap.zero_comp

instance : Inhabited (M →ₛₗ[σ₁₂] M₂) :=
  ⟨0⟩

@[simp]
theorem default_def : (default : M →ₛₗ[σ₁₂] M₂) = 0 :=
  rfl
#align linear_map.default_def LinearMap.default_def

/-- The sum of two linear maps is linear. -/
instance : Add (M →ₛₗ[σ₁₂] M₂) :=
  ⟨fun f g ↦
    { toFun := f + g
      map_add' := by simp [add_comm, add_left_comm]
      map_smul' := by simp [smul_add] }⟩

@[simp]
theorem add_apply (f g : M →ₛₗ[σ₁₂] M₂) (x : M) : (f + g) x = f x + g x :=
  rfl
#align linear_map.add_apply LinearMap.add_apply

theorem add_comp (f : M →ₛₗ[σ₁₂] M₂) (g h : M₂ →ₛₗ[σ₂₃] M₃) :
    ((h + g).comp f : M →ₛₗ[σ₁₃] M₃) = h.comp f + g.comp f :=
  rfl
#align linear_map.add_comp LinearMap.add_comp

theorem comp_add (f g : M →ₛₗ[σ₁₂] M₂) (h : M₂ →ₛₗ[σ₂₃] M₃) :
    (h.comp (f + g) : M →ₛₗ[σ₁₃] M₃) = h.comp f + h.comp g :=
  ext fun _ ↦ h.map_add _ _
#align linear_map.comp_add LinearMap.comp_add

/-- The type of linear maps is an additive monoid. -/
instance addCommMonoid : AddCommMonoid (M →ₛₗ[σ₁₂] M₂) :=
  DFunLike.coe_injective.addCommMonoid _ rfl (fun _ _ ↦ rfl) fun _ _ ↦ rfl

/-- The negation of a linear map is linear. -/
instance : Neg (M →ₛₗ[σ₁₂] N₂) :=
  ⟨fun f ↦
    { toFun := -f
      map_add' := by simp [add_comm]
      map_smul' := by simp }⟩

@[simp]
theorem neg_apply (f : M →ₛₗ[σ₁₂] N₂) (x : M) : (-f) x = -f x :=
  rfl
#align linear_map.neg_apply LinearMap.neg_apply

@[simp]
theorem neg_comp (f : M →ₛₗ[σ₁₂] M₂) (g : M₂ →ₛₗ[σ₂₃] N₃) : (-g).comp f = -g.comp f :=
  rfl
#align linear_map.neg_comp LinearMap.neg_comp

@[simp]
theorem comp_neg (f : M →ₛₗ[σ₁₂] N₂) (g : N₂ →ₛₗ[σ₂₃] N₃) : g.comp (-f) = -g.comp f :=
  ext fun _ ↦ g.map_neg _
#align linear_map.comp_neg LinearMap.comp_neg

/-- The subtraction of two linear maps is linear. -/
instance : Sub (M →ₛₗ[σ₁₂] N₂) :=
  ⟨fun f g ↦
    { toFun := f - g
      map_add' := fun x y ↦ by simp only [Pi.sub_apply, map_add, add_sub_add_comm]
      map_smul' := fun r x ↦ by simp [Pi.sub_apply, map_smul, smul_sub] }⟩

@[simp]
theorem sub_apply (f g : M →ₛₗ[σ₁₂] N₂) (x : M) : (f - g) x = f x - g x :=
  rfl
#align linear_map.sub_apply LinearMap.sub_apply

theorem sub_comp (f : M →ₛₗ[σ₁₂] M₂) (g h : M₂ →ₛₗ[σ₂₃] N₃) :
    (g - h).comp f = g.comp f - h.comp f :=
  rfl
#align linear_map.sub_comp LinearMap.sub_comp

theorem comp_sub (f g : M →ₛₗ[σ₁₂] N₂) (h : N₂ →ₛₗ[σ₂₃] N₃) :
    h.comp (g - f) = h.comp g - h.comp f :=
  ext fun _ ↦ h.map_sub _ _
#align linear_map.comp_sub LinearMap.comp_sub

/-- The type of linear maps is an additive group. -/
instance addCommGroup : AddCommGroup (M →ₛₗ[σ₁₂] N₂) :=
  DFunLike.coe_injective.addCommGroup _ rfl (fun _ _ ↦ rfl) (fun _ ↦ rfl) (fun _ _ ↦ rfl)
    (fun _ _ ↦ rfl) fun _ _ ↦ rfl

end Arithmetic

section Actions

variable [Semiring R] [Semiring R₂] [Semiring R₃]
variable [AddCommMonoid M] [AddCommMonoid M₂] [AddCommMonoid M₃]
variable [Module R M] [Module R₂ M₂] [Module R₃ M₃]
variable {σ₁₂ : R →+* R₂} {σ₂₃ : R₂ →+* R₃} {σ₁₃ : R →+* R₃} [RingHomCompTriple σ₁₂ σ₂₃ σ₁₃]

section SMul

variable [Monoid S] [DistribMulAction S M₂] [SMulCommClass R₂ S M₂]
variable [Monoid S₃] [DistribMulAction S₃ M₃] [SMulCommClass R₃ S₃ M₃]
variable [Monoid T] [DistribMulAction T M₂] [SMulCommClass R₂ T M₂]

instance : DistribMulAction S (M →ₛₗ[σ₁₂] M₂)
    where
  one_smul _ := ext fun _ ↦ one_smul _ _
  mul_smul _ _ _ := ext fun _ ↦ mul_smul _ _ _
  smul_add _ _ _ := ext fun _ ↦ smul_add _ _ _
  smul_zero _ := ext fun _ ↦ smul_zero _

theorem smul_comp (a : S₃) (g : M₂ →ₛₗ[σ₂₃] M₃) (f : M →ₛₗ[σ₁₂] M₂) :
    (a • g).comp f = a • g.comp f :=
  rfl
#align linear_map.smul_comp LinearMap.smul_comp

-- TODO: generalize this to semilinear maps
theorem comp_smul [Module R M₂] [Module R M₃] [SMulCommClass R S M₂] [DistribMulAction S M₃]
    [SMulCommClass R S M₃] [CompatibleSMul M₃ M₂ S R] (g : M₃ →ₗ[R] M₂) (a : S) (f : M →ₗ[R] M₃) :
    g.comp (a • f) = a • g.comp f :=
  ext fun _ ↦ g.map_smul_of_tower _ _
#align linear_map.comp_smul LinearMap.comp_smul

instance {S'} [Monoid S'] [DistribMulAction S' M] [SMulCommClass R S' M] :
    DistribMulAction S'ᵈᵐᵃ (M →ₛₗ[σ₁₂] M₂) where
  one_smul _ := ext fun _ ↦ congr_arg _ (one_smul _ _)
  mul_smul _ _ _ := ext fun _ ↦ congr_arg _ (mul_smul _ _ _)
  smul_add _ _ _ := ext fun _ ↦ rfl
  smul_zero _ := ext fun _ ↦ rfl

end SMul

section Module

variable [Semiring S] [Module S M] [Module S M₂] [SMulCommClass R₂ S M₂]

instance module : Module S (M →ₛₗ[σ₁₂] M₂) where
  add_smul _ _ _ := ext fun _ ↦ add_smul _ _ _
  zero_smul _ := ext fun _ ↦ zero_smul _ _

instance [NoZeroSMulDivisors S M₂] : NoZeroSMulDivisors S (M →ₛₗ[σ₁₂] M₂) :=
  coe_injective.noZeroSMulDivisors _ rfl coe_smul

<<<<<<< HEAD
variable {S : Type*} [Semiring S] [Module S M]

instance : Module Sᵈᵐᵃ (M →+ M₂) where
  add_smul s s' f := AddMonoidHom.ext fun m ↦ by
    simp_rw [AddMonoidHom.add_apply, DomMulAct.smul_addMonoidHom_apply, ← map_add, ← add_smul]; rfl
  zero_smul _ := AddMonoidHom.ext fun _ ↦ by
    erw [DomMulAct.smul_addMonoidHom_apply, zero_smul, map_zero]; rfl

instance [SMulCommClass R S M] : Module Sᵈᵐᵃ (M →ₛₗ[σ₁₂] M₂) where
  add_smul _ _ _ := ext fun _ ↦ by simp_rw [add_apply, smul_apply', ← map_add, ← add_smul]; rfl
  zero_smul _ := ext fun _ ↦ by erw [smul_apply', zero_smul, map_zero]; rfl
=======
instance [SMulCommClass R S M] : Module Sᵈᵐᵃ (M →ₛₗ[σ₁₂] M₂) where
  add_smul _ _ _ := ext fun _ ↦ by
    simp_rw [add_apply, DomMulAct.smul_linearMap_apply, ← map_add, ← add_smul]; rfl
  zero_smul _ := ext fun _ ↦ by erw [DomMulAct.smul_linearMap_apply, zero_smul, map_zero]; rfl
>>>>>>> 65d37dc6

end Module

end Actions

end LinearMap<|MERGE_RESOLUTION|>--- conflicted
+++ resolved
@@ -836,24 +836,6 @@
 variable [Monoid S'] [DistribMulAction S' M] [SMulCommClass R S' M]
 variable [Monoid T'] [DistribMulAction T' M] [SMulCommClass R T' M]
 
-<<<<<<< HEAD
-instance : SMul S'ᵈᵐᵃ (M →ₛₗ[σ₁₂] M₂) :=
-  ⟨fun a f ↦
-    { toFun := a • (f : M → M₂)
-      map_add' := fun x y ↦ by simp only [DomMulAct.smul_apply, f.map_add, smul_add]
-      map_smul' := fun c x ↦ by simp_rw [DomMulAct.smul_apply, ← smul_comm, f.map_smulₛₗ] }⟩
-
-@[simp]
-theorem smul_apply' (a : S'ᵈᵐᵃ) (f : M →ₛₗ[σ₁₂] M₂) (x : M) :
-    (a • f) x = f (DomMulAct.mk.symm a • x) :=
-  rfl
-
-theorem coe_smul' (a : S'ᵈᵐᵃ) (f : M →ₛₗ[σ₁₂] M₂) : (a • f : M →ₛₗ[σ₁₂] M₂) = a • (f : M → M₂) :=
-  rfl
-
-instance [SMulCommClass S' T' M] : SMulCommClass S'ᵈᵐᵃ T'ᵈᵐᵃ (M →ₛₗ[σ₁₂] M₂) :=
-  ⟨fun s t f ↦ ext fun m ↦ by simp_rw [smul_apply', smul_comm]⟩
-=======
 instance : SMul S'ᵈᵐᵃ (M →ₛₗ[σ₁₂] M₂) where
   smul a f :=
     { toFun := a • (f : M → M₂)
@@ -875,7 +857,6 @@
 
 instance [SMulCommClass S' T' M] : SMulCommClass S'ᵈᵐᵃ T'ᵈᵐᵃ (M →ₛₗ[σ₁₂] M₂) :=
   ⟨fun s t f ↦ ext fun m ↦ by simp_rw [DomMulAct.smul_linearMap_apply, smul_comm]⟩
->>>>>>> 65d37dc6
 
 end SMul
 
@@ -1048,24 +1029,10 @@
 instance [NoZeroSMulDivisors S M₂] : NoZeroSMulDivisors S (M →ₛₗ[σ₁₂] M₂) :=
   coe_injective.noZeroSMulDivisors _ rfl coe_smul
 
-<<<<<<< HEAD
-variable {S : Type*} [Semiring S] [Module S M]
-
-instance : Module Sᵈᵐᵃ (M →+ M₂) where
-  add_smul s s' f := AddMonoidHom.ext fun m ↦ by
-    simp_rw [AddMonoidHom.add_apply, DomMulAct.smul_addMonoidHom_apply, ← map_add, ← add_smul]; rfl
-  zero_smul _ := AddMonoidHom.ext fun _ ↦ by
-    erw [DomMulAct.smul_addMonoidHom_apply, zero_smul, map_zero]; rfl
-
-instance [SMulCommClass R S M] : Module Sᵈᵐᵃ (M →ₛₗ[σ₁₂] M₂) where
-  add_smul _ _ _ := ext fun _ ↦ by simp_rw [add_apply, smul_apply', ← map_add, ← add_smul]; rfl
-  zero_smul _ := ext fun _ ↦ by erw [smul_apply', zero_smul, map_zero]; rfl
-=======
 instance [SMulCommClass R S M] : Module Sᵈᵐᵃ (M →ₛₗ[σ₁₂] M₂) where
   add_smul _ _ _ := ext fun _ ↦ by
     simp_rw [add_apply, DomMulAct.smul_linearMap_apply, ← map_add, ← add_smul]; rfl
   zero_smul _ := ext fun _ ↦ by erw [DomMulAct.smul_linearMap_apply, zero_smul, map_zero]; rfl
->>>>>>> 65d37dc6
 
 end Module
 
