/-
Copyright (c) 2014 Robert Lewis. All rights reserved.
Released under Apache 2.0 license as described in the file LICENSE.
Authors: Robert Lewis, Leonardo de Moura, Johannes Hölzl, Mario Carneiro
-/
import Mathlib.Algebra.Field.Defs
import Mathlib.Algebra.GroupWithZero.Units.Lemmas
import Mathlib.Algebra.Ring.Commute
<<<<<<< HEAD

#align_import algebra.field.basic from "leanprover-community/mathlib"@"05101c3df9d9cfe9430edc205860c79b6d660102"
=======
import Mathlib.Algebra.Ring.Invertible
import Mathlib.Order.Synonym
>>>>>>> 59de845a

/-!
# Lemmas about division (semi)rings and (semi)fields

-/

open Function OrderDual Set

universe u

variable {α β K : Type*}

section DivisionSemiring

variable [DivisionSemiring α] {a b c d : α}

theorem add_div (a b c : α) : (a + b) / c = a / c + b / c := by simp_rw [div_eq_mul_inv, add_mul]

@[field_simps]
theorem div_add_div_same (a b c : α) : a / c + b / c = (a + b) / c :=
  (add_div _ _ _).symm

theorem same_add_div (h : b ≠ 0) : (b + a) / b = 1 + a / b := by rw [← div_self h, add_div]

theorem div_add_same (h : b ≠ 0) : (a + b) / b = a / b + 1 := by rw [← div_self h, add_div]

theorem one_add_div (h : b ≠ 0) : 1 + a / b = (b + a) / b :=
  (same_add_div h).symm

theorem div_add_one (h : b ≠ 0) : a / b + 1 = (a + b) / b :=
  (div_add_same h).symm

/-- See `inv_add_inv` for the more convenient version when `K` is commutative. -/
theorem inv_add_inv' (ha : a ≠ 0) (hb : b ≠ 0) :
    a⁻¹ + b⁻¹ = a⁻¹ * (a + b) * b⁻¹ :=
  let _ := invertibleOfNonzero ha; let _ := invertibleOfNonzero hb; invOf_add_invOf a b

theorem one_div_mul_add_mul_one_div_eq_one_div_add_one_div (ha : a ≠ 0) (hb : b ≠ 0) :
    1 / a * (a + b) * (1 / b) = 1 / a + 1 / b := by
  simpa only [one_div] using (inv_add_inv' ha hb).symm

theorem add_div_eq_mul_add_div (a b : α) (hc : c ≠ 0) : a + b / c = (a * c + b) / c :=
  (eq_div_iff_mul_eq hc).2 <| by rw [right_distrib, div_mul_cancel₀ _ hc]

@[field_simps]
theorem add_div' (a b c : α) (hc : c ≠ 0) : b + a / c = (b * c + a) / c := by
  rw [add_div, mul_div_cancel_right₀ _ hc]

@[field_simps]
theorem div_add' (a b c : α) (hc : c ≠ 0) : a / c + b = (a + b * c) / c := by
  rwa [add_comm, add_div', add_comm]

protected theorem Commute.div_add_div (hbc : Commute b c) (hbd : Commute b d) (hb : b ≠ 0)
    (hd : d ≠ 0) : a / b + c / d = (a * d + b * c) / (b * d) := by
  rw [add_div, mul_div_mul_right _ b hd, hbc.eq, hbd.eq, mul_div_mul_right c d hb]

protected theorem Commute.one_div_add_one_div (hab : Commute a b) (ha : a ≠ 0) (hb : b ≠ 0) :
    1 / a + 1 / b = (a + b) / (a * b) := by
  rw [(Commute.one_right a).div_add_div hab ha hb, one_mul, mul_one, add_comm]

protected theorem Commute.inv_add_inv (hab : Commute a b) (ha : a ≠ 0) (hb : b ≠ 0) :
    a⁻¹ + b⁻¹ = (a + b) / (a * b) := by
  rw [inv_eq_one_div, inv_eq_one_div, hab.one_div_add_one_div ha hb]

end DivisionSemiring

section DivisionMonoid

variable [DivisionMonoid K] [HasDistribNeg K] {a b : K}

theorem one_div_neg_one_eq_neg_one : (1 : K) / -1 = -1 :=
  have : -1 * -1 = (1 : K) := by rw [neg_mul_neg, one_mul]
  Eq.symm (eq_one_div_of_mul_eq_one_right this)

theorem one_div_neg_eq_neg_one_div (a : K) : 1 / -a = -(1 / a) :=
  calc
    1 / -a = 1 / (-1 * a) := by rw [neg_eq_neg_one_mul]
    _ = 1 / a * (1 / -1) := by rw [one_div_mul_one_div_rev]
    _ = 1 / a * -1 := by rw [one_div_neg_one_eq_neg_one]
    _ = -(1 / a) := by rw [mul_neg, mul_one]

theorem div_neg_eq_neg_div (a b : K) : b / -a = -(b / a) :=
  calc
    b / -a = b * (1 / -a) := by rw [← inv_eq_one_div, division_def]
    _ = b * -(1 / a) := by rw [one_div_neg_eq_neg_one_div]
    _ = -(b * (1 / a)) := by rw [neg_mul_eq_mul_neg]
    _ = -(b / a) := by rw [mul_one_div]

theorem neg_div (a b : K) : -b / a = -(b / a) := by
  rw [neg_eq_neg_one_mul, mul_div_assoc, ← neg_eq_neg_one_mul]

@[field_simps]
theorem neg_div' (a b : K) : -(b / a) = -b / a := by simp [neg_div]

@[simp]
theorem neg_div_neg_eq (a b : K) : -a / -b = a / b := by rw [div_neg_eq_neg_div, neg_div, neg_neg]

theorem neg_inv : -a⁻¹ = (-a)⁻¹ := by rw [inv_eq_one_div, inv_eq_one_div, div_neg_eq_neg_div]

theorem div_neg (a : K) : a / -b = -(a / b) := by rw [← div_neg_eq_neg_div]

theorem inv_neg : (-a)⁻¹ = -a⁻¹ := by rw [neg_inv]

theorem inv_neg_one : (-1 : K)⁻¹ = -1 := by rw [← neg_inv, inv_one]

end DivisionMonoid

section DivisionRing

variable [DivisionRing K] {a b c d : K}

@[simp]
theorem div_neg_self {a : K} (h : a ≠ 0) : a / -a = -1 := by rw [div_neg_eq_neg_div, div_self h]

@[simp]
theorem neg_div_self {a : K} (h : a ≠ 0) : -a / a = -1 := by rw [neg_div, div_self h]

theorem div_sub_div_same (a b c : K) : a / c - b / c = (a - b) / c := by
  rw [sub_eq_add_neg, ← neg_div, div_add_div_same, sub_eq_add_neg]

theorem same_sub_div {a b : K} (h : b ≠ 0) : (b - a) / b = 1 - a / b := by
  simpa only [← @div_self _ _ b h] using (div_sub_div_same b a b).symm

theorem one_sub_div {a b : K} (h : b ≠ 0) : 1 - a / b = (b - a) / b :=
  (same_sub_div h).symm

theorem div_sub_same {a b : K} (h : b ≠ 0) : (a - b) / b = a / b - 1 := by
  simpa only [← @div_self _ _ b h] using (div_sub_div_same a b b).symm

theorem div_sub_one {a b : K} (h : b ≠ 0) : a / b - 1 = (a - b) / b :=
  (div_sub_same h).symm

theorem sub_div (a b c : K) : (a - b) / c = a / c - b / c :=
  (div_sub_div_same _ _ _).symm

/-- See `inv_sub_inv` for the more convenient version when `K` is commutative. -/
theorem inv_sub_inv' {a b : K} (ha : a ≠ 0) (hb : b ≠ 0) : a⁻¹ - b⁻¹ = a⁻¹ * (b - a) * b⁻¹ :=
  let _ := invertibleOfNonzero ha; let _ := invertibleOfNonzero hb; invOf_sub_invOf a b

theorem one_div_mul_sub_mul_one_div_eq_one_div_add_one_div (ha : a ≠ 0) (hb : b ≠ 0) :
    1 / a * (b - a) * (1 / b) = 1 / a - 1 / b := by
  simpa only [one_div] using (inv_sub_inv' ha hb).symm

-- see Note [lower instance priority]
instance (priority := 100) DivisionRing.isDomain : IsDomain K :=
  NoZeroDivisors.to_isDomain _

protected theorem Commute.div_sub_div (hbc : Commute b c) (hbd : Commute b d) (hb : b ≠ 0)
    (hd : d ≠ 0) : a / b - c / d = (a * d - b * c) / (b * d) := by
  simpa only [mul_neg, neg_div, ← sub_eq_add_neg] using hbc.neg_right.div_add_div hbd hb hd

protected theorem Commute.inv_sub_inv (hab : Commute a b) (ha : a ≠ 0) (hb : b ≠ 0) :
    a⁻¹ - b⁻¹ = (b - a) / (a * b) := by
  simp only [inv_eq_one_div, (Commute.one_right a).div_sub_div hab ha hb, one_mul, mul_one]

end DivisionRing

section Semifield

variable [Semifield α] {a b c d : α}

theorem div_add_div (a : α) (c : α) (hb : b ≠ 0) (hd : d ≠ 0) :
    a / b + c / d = (a * d + b * c) / (b * d) :=
  (Commute.all b _).div_add_div (Commute.all _ _) hb hd

theorem one_div_add_one_div (ha : a ≠ 0) (hb : b ≠ 0) : 1 / a + 1 / b = (a + b) / (a * b) :=
  (Commute.all a _).one_div_add_one_div ha hb

theorem inv_add_inv (ha : a ≠ 0) (hb : b ≠ 0) : a⁻¹ + b⁻¹ = (a + b) / (a * b) :=
  (Commute.all a _).inv_add_inv ha hb

end Semifield

section Field

variable [Field K]

attribute [local simp] mul_assoc mul_comm mul_left_comm

@[field_simps]
theorem div_sub_div (a : K) {b : K} (c : K) {d : K} (hb : b ≠ 0) (hd : d ≠ 0) :
    a / b - c / d = (a * d - b * c) / (b * d) :=
  (Commute.all b _).div_sub_div (Commute.all _ _) hb hd

theorem inv_sub_inv {a b : K} (ha : a ≠ 0) (hb : b ≠ 0) : a⁻¹ - b⁻¹ = (b - a) / (a * b) := by
  rw [inv_eq_one_div, inv_eq_one_div, div_sub_div _ _ ha hb, one_mul, mul_one]

@[field_simps]
theorem sub_div' (a b c : K) (hc : c ≠ 0) : b - a / c = (b * c - a) / c := by
  simpa using div_sub_div b a one_ne_zero hc

@[field_simps]
theorem div_sub' (a b c : K) (hc : c ≠ 0) : a / c - b = (a - c * b) / c := by
  simpa using div_sub_div a b hc one_ne_zero

-- see Note [lower instance priority]
instance (priority := 100) Field.isDomain : IsDomain K :=
  { DivisionRing.isDomain with }

end Field

namespace RingHom

protected theorem injective [DivisionRing α] [Semiring β] [Nontrivial β] (f : α →+* β) :
    Injective f :=
  (injective_iff_map_eq_zero f).2 fun _ ↦ (map_eq_zero f).1

end RingHom

section NoncomputableDefs

variable {R : Type*} [Nontrivial R]

/-- Constructs a `DivisionRing` structure on a `Ring` consisting only of units and 0. -/
<<<<<<< HEAD
@[reducible] -- See note [reducible non-instances]
noncomputable def DivisionRing.ofIsUnitOrEqZero [Ring R] (h : ∀ a : R, IsUnit a ∨ a = 0) :
    DivisionRing R where
  toRing := ‹Ring R›
  __ := groupWithZeroOfIsUnitOrEqZero h
  qsmul := _
#align division_ring_of_is_unit_or_eq_zero DivisionRing.ofIsUnitOrEqZero

/-- Constructs a `Field` structure on a `CommRing` consisting only of units and 0. -/
@[reducible] -- See note [reducible non-instances]
noncomputable def Field.ofIsUnitOrEqZero [CommRing R] (h : ∀ a : R, IsUnit a ∨ a = 0) :
    Field R where
  toCommRing := ‹CommRing R›
  __ := DivisionRing.ofIsUnitOrEqZero h
#align field_of_is_unit_or_eq_zero Field.ofIsUnitOrEqZero
=======
-- See note [reducible non-instances]
noncomputable abbrev DivisionRing.ofIsUnitOrEqZero [Ring R] (h : ∀ a : R, IsUnit a ∨ a = 0) :
    DivisionRing R where
  toRing := ‹Ring R›
  __ := groupWithZeroOfIsUnitOrEqZero h
  nnqsmul := _
  qsmul := _

/-- Constructs a `Field` structure on a `CommRing` consisting only of units and 0. -/
-- See note [reducible non-instances]
noncomputable abbrev Field.ofIsUnitOrEqZero [CommRing R] (h : ∀ a : R, IsUnit a ∨ a = 0) :
    Field R where
  toCommRing := ‹CommRing R›
  __ := DivisionRing.ofIsUnitOrEqZero h
>>>>>>> 59de845a

end NoncomputableDefs

namespace Function.Injective
<<<<<<< HEAD
variable [Zero α] [Add α] [Neg α] [Sub α] [One α] [Mul α] [Inv α] [Div α] [SMul ℕ α]
  [SMul ℤ α] [SMul ℚ α] [Pow α ℕ] [Pow α ℤ] [NatCast α] [IntCast α] [RatCast α]
  (f : α → β) (hf : Injective f)

/-- Pullback a `DivisionSemiring` along an injective function. -/
@[reducible] -- See note [reducible non-instances]
protected def divisionSemiring [DivisionSemiring β] (zero : f 0 = 0) (one : f 1 = 1)
    (add : ∀ x y, f (x + y) = f x + f y) (mul : ∀ x y, f (x * y) = f x * f y)
    (inv : ∀ x, f x⁻¹ = (f x)⁻¹) (div : ∀ x y, f (x / y) = f x / f y)
    (nsmul : ∀ (n : ℕ) (x), f (n • x) = n • f x)
    (npow : ∀ (x) (n : ℕ), f (x ^ n) = f x ^ n) (zpow : ∀ (x) (n : ℤ), f (x ^ n) = f x ^ n)
    (natCast : ∀ n : ℕ, f n = n) : DivisionSemiring α where
  toSemiring := hf.semiring f zero one add mul nsmul npow natCast
  __ := hf.groupWithZero f zero one mul inv div npow zpow
#align function.injective.division_semiring Function.Injective.divisionSemiring

/-- Pullback a `DivisionSemiring` along an injective function. -/
@[reducible] -- See note [reducible non-instances]
protected def divisionRing [DivisionRing β] (zero : f 0 = 0) (one : f 1 = 1)
    (add : ∀ x y, f (x + y) = f x + f y) (mul : ∀ x y, f (x * y) = f x * f y)
    (neg : ∀ x, f (-x) = -f x) (sub : ∀ x y, f (x - y) = f x - f y) (inv : ∀ x, f x⁻¹ = (f x)⁻¹)
    (div : ∀ x y, f (x / y) = f x / f y)
    (nsmul : ∀ (n : ℕ) (x), f (n • x) = n • f x)
    (zsmul : ∀ (n : ℤ) (x), f (n • x) = n • f x) (qsmul : ∀ (q : ℚ) (x), f (q • x) = q • f x)
    (npow : ∀ (x) (n : ℕ), f (x ^ n) = f x ^ n) (zpow : ∀ (x) (n : ℤ), f (x ^ n) = f x ^ n)
    (natCast : ∀ n : ℕ, f n = n) (intCast : ∀ n : ℤ, f n = n)
    (ratCast : ∀ q : ℚ, f q = q) : DivisionRing α where
  toRing := hf.ring f zero one add mul neg sub nsmul zsmul npow natCast intCast
  __ := hf.groupWithZero f zero one mul inv div npow zpow
  __ := hf.divisionSemiring f zero one add mul inv div nsmul npow zpow natCast
  ratCast_def q := hf $ by erw [ratCast, div, intCast, natCast, Rat.cast_def]
  qsmul := (· • ·)
  qsmul_def q a := hf $ by erw [qsmul, mul, Rat.smul_def, ratCast]
#align function.injective.division_ring Function.Injective.divisionRing

/-- Pullback a `Field` along an injective function. -/
@[reducible] -- See note [reducible non-instances]
protected def semifield [Semifield β] (zero : f 0 = 0) (one : f 1 = 1)
    (add : ∀ x y, f (x + y) = f x + f y) (mul : ∀ x y, f (x * y) = f x * f y)
    (inv : ∀ x, f x⁻¹ = (f x)⁻¹) (div : ∀ x y, f (x / y) = f x / f y)
    (nsmul : ∀ (n : ℕ) (x), f (n • x) = n • f x)
    (npow : ∀ (x) (n : ℕ), f (x ^ n) = f x ^ n) (zpow : ∀ (x) (n : ℤ), f (x ^ n) = f x ^ n)
    (natCast : ∀ n : ℕ, f n = n) : Semifield α where
  toCommSemiring := hf.commSemiring f zero one add mul nsmul npow natCast
  __ := hf.commGroupWithZero f zero one mul inv div npow zpow
  __ := hf.divisionSemiring f zero one add mul inv div nsmul npow zpow natCast
#align function.injective.semifield Function.Injective.semifield

/-- Pullback a `Field` along an injective function. -/
@[reducible] -- See note [reducible non-instances]
protected def field [Field β] (zero : f 0 = 0) (one : f 1 = 1)
    (add : ∀ x y, f (x + y) = f x + f y) (mul : ∀ x y, f (x * y) = f x * f y)
    (neg : ∀ x, f (-x) = -f x) (sub : ∀ x y, f (x - y) = f x - f y) (inv : ∀ x, f x⁻¹ = (f x)⁻¹)
    (div : ∀ x y, f (x / y) = f x / f y)
    (nsmul : ∀ (n : ℕ) (x), f (n • x) = n • f x)
    (zsmul : ∀ (n : ℤ) (x), f (n • x) = n • f x) (qsmul : ∀ (q : ℚ) (x), f (q • x) = q • f x)
    (npow : ∀ (x) (n : ℕ), f (x ^ n) = f x ^ n) (zpow : ∀ (x) (n : ℤ), f (x ^ n) = f x ^ n)
    (natCast : ∀ n : ℕ, f n = n) (intCast : ∀ n : ℤ, f n = n)
    (ratCast : ∀ q : ℚ, f q = q) :
    Field α where
  toCommRing := hf.commRing f zero one add mul neg sub nsmul zsmul npow natCast intCast
  __ := hf.divisionRing f zero one add mul neg sub inv div nsmul zsmul qsmul npow zpow
    natCast intCast ratCast
#align function.injective.field Function.Injective.field

=======
variable [Zero α] [Add α] [Neg α] [Sub α] [One α] [Mul α] [Inv α] [Div α] [SMul ℕ α] [SMul ℤ α]
  [SMul ℚ≥0 α] [SMul ℚ α] [Pow α ℕ] [Pow α ℤ] [NatCast α] [IntCast α] [NNRatCast α] [RatCast α]
  (f : α → β) (hf : Injective f)

/-- Pullback a `DivisionSemiring` along an injective function. -/
-- See note [reducible non-instances]
protected abbrev divisionSemiring [DivisionSemiring β] (zero : f 0 = 0) (one : f 1 = 1)
    (add : ∀ x y, f (x + y) = f x + f y) (mul : ∀ x y, f (x * y) = f x * f y)
    (inv : ∀ x, f x⁻¹ = (f x)⁻¹) (div : ∀ x y, f (x / y) = f x / f y)
    (nsmul : ∀ (n : ℕ) (x), f (n • x) = n • f x) (nnqsmul : ∀ (q : ℚ≥0) (x), f (q • x) = q • f x)
    (npow : ∀ (x) (n : ℕ), f (x ^ n) = f x ^ n) (zpow : ∀ (x) (n : ℤ), f (x ^ n) = f x ^ n)
    (natCast : ∀ n : ℕ, f n = n) (nnratCast : ∀ q : ℚ≥0, f q = q) : DivisionSemiring α where
  toSemiring := hf.semiring f zero one add mul nsmul npow natCast
  __ := hf.groupWithZero f zero one mul inv div npow zpow
  nnratCast_def q := hf $ by rw [nnratCast, NNRat.cast_def, div, natCast, natCast]
  nnqsmul := (· • ·)
  nnqsmul_def q a := hf $ by rw [nnqsmul, NNRat.smul_def, mul, nnratCast]

/-- Pullback a `DivisionSemiring` along an injective function. -/
-- See note [reducible non-instances]
protected abbrev divisionRing [DivisionRing β] (zero : f 0 = 0) (one : f 1 = 1)
    (add : ∀ x y, f (x + y) = f x + f y) (mul : ∀ x y, f (x * y) = f x * f y)
    (neg : ∀ x, f (-x) = -f x) (sub : ∀ x y, f (x - y) = f x - f y) (inv : ∀ x, f x⁻¹ = (f x)⁻¹)
    (div : ∀ x y, f (x / y) = f x / f y)
    (nsmul : ∀ (n : ℕ) (x), f (n • x) = n • f x) (zsmul : ∀ (n : ℤ) (x), f (n • x) = n • f x)
    (nnqsmul : ∀ (q : ℚ≥0) (x), f (q • x) = q • f x) (qsmul : ∀ (q : ℚ) (x), f (q • x) = q • f x)
    (npow : ∀ (x) (n : ℕ), f (x ^ n) = f x ^ n) (zpow : ∀ (x) (n : ℤ), f (x ^ n) = f x ^ n)
    (natCast : ∀ n : ℕ, f n = n) (intCast : ∀ n : ℤ, f n = n) (nnratCast : ∀ q : ℚ≥0, f q = q)
    (ratCast : ∀ q : ℚ, f q = q) : DivisionRing α where
  toRing := hf.ring f zero one add mul neg sub nsmul zsmul npow natCast intCast
  __ := hf.groupWithZero f zero one mul inv div npow zpow
  __ := hf.divisionSemiring f zero one add mul inv div nsmul nnqsmul npow zpow natCast nnratCast
  ratCast_def q := hf $ by erw [ratCast, div, intCast, natCast, Rat.cast_def]
  qsmul := (· • ·)
  qsmul_def q a := hf $ by erw [qsmul, mul, Rat.smul_def, ratCast]

/-- Pullback a `Field` along an injective function. -/
-- See note [reducible non-instances]
protected abbrev semifield [Semifield β] (zero : f 0 = 0) (one : f 1 = 1)
    (add : ∀ x y, f (x + y) = f x + f y) (mul : ∀ x y, f (x * y) = f x * f y)
    (inv : ∀ x, f x⁻¹ = (f x)⁻¹) (div : ∀ x y, f (x / y) = f x / f y)
    (nsmul : ∀ (n : ℕ) (x), f (n • x) = n • f x) (nnqsmul : ∀ (q : ℚ≥0) (x), f (q • x) = q • f x)
    (npow : ∀ (x) (n : ℕ), f (x ^ n) = f x ^ n) (zpow : ∀ (x) (n : ℤ), f (x ^ n) = f x ^ n)
    (natCast : ∀ n : ℕ, f n = n) (nnratCast : ∀ q : ℚ≥0, f q = q) : Semifield α where
  toCommSemiring := hf.commSemiring f zero one add mul nsmul npow natCast
  __ := hf.commGroupWithZero f zero one mul inv div npow zpow
  __ := hf.divisionSemiring f zero one add mul inv div nsmul nnqsmul npow zpow natCast nnratCast

/-- Pullback a `Field` along an injective function. -/
-- See note [reducible non-instances]
protected abbrev field [Field β] (zero : f 0 = 0) (one : f 1 = 1)
    (add : ∀ x y, f (x + y) = f x + f y) (mul : ∀ x y, f (x * y) = f x * f y)
    (neg : ∀ x, f (-x) = -f x) (sub : ∀ x y, f (x - y) = f x - f y) (inv : ∀ x, f x⁻¹ = (f x)⁻¹)
    (div : ∀ x y, f (x / y) = f x / f y)
    (nsmul : ∀ (n : ℕ) (x), f (n • x) = n • f x) (zsmul : ∀ (n : ℤ) (x), f (n • x) = n • f x)
    (nnqsmul : ∀ (q : ℚ≥0) (x), f (q • x) = q • f x) (qsmul : ∀ (q : ℚ) (x), f (q • x) = q • f x)
    (npow : ∀ (x) (n : ℕ), f (x ^ n) = f x ^ n) (zpow : ∀ (x) (n : ℤ), f (x ^ n) = f x ^ n)
    (natCast : ∀ n : ℕ, f n = n) (intCast : ∀ n : ℤ, f n = n) (nnratCast : ∀ q : ℚ≥0, f q = q)
    (ratCast : ∀ q : ℚ, f q = q) :
    Field α where
  toCommRing := hf.commRing f zero one add mul neg sub nsmul zsmul npow natCast intCast
  __ := hf.divisionRing f zero one add mul neg sub inv div nsmul zsmul nnqsmul qsmul npow zpow
    natCast intCast nnratCast ratCast

>>>>>>> 59de845a
end Function.Injective

/-! ### Order dual -/

namespace OrderDual

instance instRatCast [RatCast α] : RatCast αᵒᵈ := ‹_›
instance instDivisionSemiring [DivisionSemiring α] : DivisionSemiring αᵒᵈ := ‹_›
instance instDivisionRing [DivisionRing α] : DivisionRing αᵒᵈ := ‹_›
instance instSemifield [Semifield α] : Semifield αᵒᵈ := ‹_›
instance instField [Field α] : Field αᵒᵈ := ‹_›

end OrderDual

@[simp] lemma toDual_ratCast [RatCast α] (n : ℚ) : toDual (n : α) = n := rfl
<<<<<<< HEAD
#align to_dual_rat_cast toDual_ratCast

@[simp] lemma ofDual_ratCast [RatCast α] (n : ℚ) : (ofDual n : α) = n := rfl
#align of_dual_rat_cast ofDual_ratCast
=======

@[simp] lemma ofDual_ratCast [RatCast α] (n : ℚ) : (ofDual n : α) = n := rfl
>>>>>>> 59de845a

/-! ### Lexicographic order -/

namespace Lex

instance instRatCast [RatCast α] : RatCast (Lex α) := ‹_›
instance instDivisionSemiring [DivisionSemiring α] : DivisionSemiring (Lex α) := ‹_›
instance instDivisionRing [DivisionRing α] : DivisionRing (Lex α) := ‹_›
instance instSemifield [Semifield α] : Semifield (Lex α) := ‹_›
instance instField [Field α] : Field (Lex α) := ‹_›

end Lex

@[simp] lemma toLex_ratCast [RatCast α] (n : ℚ) : toLex (n : α) = n := rfl
<<<<<<< HEAD
#align to_lex_rat_cast toLex_ratCast

@[simp] lemma ofLex_ratCast [RatCast α] (n : ℚ) : (ofLex n : α) = n := rfl
#align of_lex_rat_cast ofLex_ratCast
=======

@[simp] lemma ofLex_ratCast [RatCast α] (n : ℚ) : (ofLex n : α) = n := rfl
>>>>>>> 59de845a
<|MERGE_RESOLUTION|>--- conflicted
+++ resolved
@@ -6,13 +6,8 @@
 import Mathlib.Algebra.Field.Defs
 import Mathlib.Algebra.GroupWithZero.Units.Lemmas
 import Mathlib.Algebra.Ring.Commute
-<<<<<<< HEAD
-
-#align_import algebra.field.basic from "leanprover-community/mathlib"@"05101c3df9d9cfe9430edc205860c79b6d660102"
-=======
 import Mathlib.Algebra.Ring.Invertible
 import Mathlib.Order.Synonym
->>>>>>> 59de845a
 
 /-!
 # Lemmas about division (semi)rings and (semi)fields
@@ -227,23 +222,6 @@
 variable {R : Type*} [Nontrivial R]
 
 /-- Constructs a `DivisionRing` structure on a `Ring` consisting only of units and 0. -/
-<<<<<<< HEAD
-@[reducible] -- See note [reducible non-instances]
-noncomputable def DivisionRing.ofIsUnitOrEqZero [Ring R] (h : ∀ a : R, IsUnit a ∨ a = 0) :
-    DivisionRing R where
-  toRing := ‹Ring R›
-  __ := groupWithZeroOfIsUnitOrEqZero h
-  qsmul := _
-#align division_ring_of_is_unit_or_eq_zero DivisionRing.ofIsUnitOrEqZero
-
-/-- Constructs a `Field` structure on a `CommRing` consisting only of units and 0. -/
-@[reducible] -- See note [reducible non-instances]
-noncomputable def Field.ofIsUnitOrEqZero [CommRing R] (h : ∀ a : R, IsUnit a ∨ a = 0) :
-    Field R where
-  toCommRing := ‹CommRing R›
-  __ := DivisionRing.ofIsUnitOrEqZero h
-#align field_of_is_unit_or_eq_zero Field.ofIsUnitOrEqZero
-=======
 -- See note [reducible non-instances]
 noncomputable abbrev DivisionRing.ofIsUnitOrEqZero [Ring R] (h : ∀ a : R, IsUnit a ∨ a = 0) :
     DivisionRing R where
@@ -258,78 +236,10 @@
     Field R where
   toCommRing := ‹CommRing R›
   __ := DivisionRing.ofIsUnitOrEqZero h
->>>>>>> 59de845a
 
 end NoncomputableDefs
 
 namespace Function.Injective
-<<<<<<< HEAD
-variable [Zero α] [Add α] [Neg α] [Sub α] [One α] [Mul α] [Inv α] [Div α] [SMul ℕ α]
-  [SMul ℤ α] [SMul ℚ α] [Pow α ℕ] [Pow α ℤ] [NatCast α] [IntCast α] [RatCast α]
-  (f : α → β) (hf : Injective f)
-
-/-- Pullback a `DivisionSemiring` along an injective function. -/
-@[reducible] -- See note [reducible non-instances]
-protected def divisionSemiring [DivisionSemiring β] (zero : f 0 = 0) (one : f 1 = 1)
-    (add : ∀ x y, f (x + y) = f x + f y) (mul : ∀ x y, f (x * y) = f x * f y)
-    (inv : ∀ x, f x⁻¹ = (f x)⁻¹) (div : ∀ x y, f (x / y) = f x / f y)
-    (nsmul : ∀ (n : ℕ) (x), f (n • x) = n • f x)
-    (npow : ∀ (x) (n : ℕ), f (x ^ n) = f x ^ n) (zpow : ∀ (x) (n : ℤ), f (x ^ n) = f x ^ n)
-    (natCast : ∀ n : ℕ, f n = n) : DivisionSemiring α where
-  toSemiring := hf.semiring f zero one add mul nsmul npow natCast
-  __ := hf.groupWithZero f zero one mul inv div npow zpow
-#align function.injective.division_semiring Function.Injective.divisionSemiring
-
-/-- Pullback a `DivisionSemiring` along an injective function. -/
-@[reducible] -- See note [reducible non-instances]
-protected def divisionRing [DivisionRing β] (zero : f 0 = 0) (one : f 1 = 1)
-    (add : ∀ x y, f (x + y) = f x + f y) (mul : ∀ x y, f (x * y) = f x * f y)
-    (neg : ∀ x, f (-x) = -f x) (sub : ∀ x y, f (x - y) = f x - f y) (inv : ∀ x, f x⁻¹ = (f x)⁻¹)
-    (div : ∀ x y, f (x / y) = f x / f y)
-    (nsmul : ∀ (n : ℕ) (x), f (n • x) = n • f x)
-    (zsmul : ∀ (n : ℤ) (x), f (n • x) = n • f x) (qsmul : ∀ (q : ℚ) (x), f (q • x) = q • f x)
-    (npow : ∀ (x) (n : ℕ), f (x ^ n) = f x ^ n) (zpow : ∀ (x) (n : ℤ), f (x ^ n) = f x ^ n)
-    (natCast : ∀ n : ℕ, f n = n) (intCast : ∀ n : ℤ, f n = n)
-    (ratCast : ∀ q : ℚ, f q = q) : DivisionRing α where
-  toRing := hf.ring f zero one add mul neg sub nsmul zsmul npow natCast intCast
-  __ := hf.groupWithZero f zero one mul inv div npow zpow
-  __ := hf.divisionSemiring f zero one add mul inv div nsmul npow zpow natCast
-  ratCast_def q := hf $ by erw [ratCast, div, intCast, natCast, Rat.cast_def]
-  qsmul := (· • ·)
-  qsmul_def q a := hf $ by erw [qsmul, mul, Rat.smul_def, ratCast]
-#align function.injective.division_ring Function.Injective.divisionRing
-
-/-- Pullback a `Field` along an injective function. -/
-@[reducible] -- See note [reducible non-instances]
-protected def semifield [Semifield β] (zero : f 0 = 0) (one : f 1 = 1)
-    (add : ∀ x y, f (x + y) = f x + f y) (mul : ∀ x y, f (x * y) = f x * f y)
-    (inv : ∀ x, f x⁻¹ = (f x)⁻¹) (div : ∀ x y, f (x / y) = f x / f y)
-    (nsmul : ∀ (n : ℕ) (x), f (n • x) = n • f x)
-    (npow : ∀ (x) (n : ℕ), f (x ^ n) = f x ^ n) (zpow : ∀ (x) (n : ℤ), f (x ^ n) = f x ^ n)
-    (natCast : ∀ n : ℕ, f n = n) : Semifield α where
-  toCommSemiring := hf.commSemiring f zero one add mul nsmul npow natCast
-  __ := hf.commGroupWithZero f zero one mul inv div npow zpow
-  __ := hf.divisionSemiring f zero one add mul inv div nsmul npow zpow natCast
-#align function.injective.semifield Function.Injective.semifield
-
-/-- Pullback a `Field` along an injective function. -/
-@[reducible] -- See note [reducible non-instances]
-protected def field [Field β] (zero : f 0 = 0) (one : f 1 = 1)
-    (add : ∀ x y, f (x + y) = f x + f y) (mul : ∀ x y, f (x * y) = f x * f y)
-    (neg : ∀ x, f (-x) = -f x) (sub : ∀ x y, f (x - y) = f x - f y) (inv : ∀ x, f x⁻¹ = (f x)⁻¹)
-    (div : ∀ x y, f (x / y) = f x / f y)
-    (nsmul : ∀ (n : ℕ) (x), f (n • x) = n • f x)
-    (zsmul : ∀ (n : ℤ) (x), f (n • x) = n • f x) (qsmul : ∀ (q : ℚ) (x), f (q • x) = q • f x)
-    (npow : ∀ (x) (n : ℕ), f (x ^ n) = f x ^ n) (zpow : ∀ (x) (n : ℤ), f (x ^ n) = f x ^ n)
-    (natCast : ∀ n : ℕ, f n = n) (intCast : ∀ n : ℤ, f n = n)
-    (ratCast : ∀ q : ℚ, f q = q) :
-    Field α where
-  toCommRing := hf.commRing f zero one add mul neg sub nsmul zsmul npow natCast intCast
-  __ := hf.divisionRing f zero one add mul neg sub inv div nsmul zsmul qsmul npow zpow
-    natCast intCast ratCast
-#align function.injective.field Function.Injective.field
-
-=======
 variable [Zero α] [Add α] [Neg α] [Sub α] [One α] [Mul α] [Inv α] [Div α] [SMul ℕ α] [SMul ℤ α]
   [SMul ℚ≥0 α] [SMul ℚ α] [Pow α ℕ] [Pow α ℤ] [NatCast α] [IntCast α] [NNRatCast α] [RatCast α]
   (f : α → β) (hf : Injective f)
@@ -394,7 +304,6 @@
   __ := hf.divisionRing f zero one add mul neg sub inv div nsmul zsmul nnqsmul qsmul npow zpow
     natCast intCast nnratCast ratCast
 
->>>>>>> 59de845a
 end Function.Injective
 
 /-! ### Order dual -/
@@ -410,15 +319,8 @@
 end OrderDual
 
 @[simp] lemma toDual_ratCast [RatCast α] (n : ℚ) : toDual (n : α) = n := rfl
-<<<<<<< HEAD
-#align to_dual_rat_cast toDual_ratCast
 
 @[simp] lemma ofDual_ratCast [RatCast α] (n : ℚ) : (ofDual n : α) = n := rfl
-#align of_dual_rat_cast ofDual_ratCast
-=======
-
-@[simp] lemma ofDual_ratCast [RatCast α] (n : ℚ) : (ofDual n : α) = n := rfl
->>>>>>> 59de845a
 
 /-! ### Lexicographic order -/
 
@@ -433,12 +335,5 @@
 end Lex
 
 @[simp] lemma toLex_ratCast [RatCast α] (n : ℚ) : toLex (n : α) = n := rfl
-<<<<<<< HEAD
-#align to_lex_rat_cast toLex_ratCast
-
-@[simp] lemma ofLex_ratCast [RatCast α] (n : ℚ) : (ofLex n : α) = n := rfl
-#align of_lex_rat_cast ofLex_ratCast
-=======
-
-@[simp] lemma ofLex_ratCast [RatCast α] (n : ℚ) : (ofLex n : α) = n := rfl
->>>>>>> 59de845a
+
+@[simp] lemma ofLex_ratCast [RatCast α] (n : ℚ) : (ofLex n : α) = n := rfl