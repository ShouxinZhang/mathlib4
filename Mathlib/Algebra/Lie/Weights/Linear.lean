/-
Copyright (c) 2023 Oliver Nash. All rights reserved.
Released under Apache 2.0 license as described in the file LICENSE.
Authors: Oliver Nash
-/
import Mathlib.Algebra.Lie.Weights.Basic
import Mathlib.LinearAlgebra.Trace
import Mathlib.LinearAlgebra.FreeModule.PID

/-!
# Lie modules with linear weights

Given a Lie module `M` over a nilpotent Lie algebra `L` with coefficients in `R`, one frequently
studies `M` via its weights. These are functions `χ : L → R` whose corresponding weight space
`LieModule.genWeightSpace M χ`, is non-trivial. If `L` is Abelian or if `R` has characteristic zero
(and `M` is finite-dimensional) then such `χ` are necessarily `R`-linear. However in general
non-linear weights do exist. For example if we take:
 * `R`: the field with two elements (or indeed any perfect field of characteristic two),
 * `L`: `sl₂` (this is nilpotent in characteristic two),
 * `M`: the natural two-dimensional representation of `L`,

then there is a single weight and it is non-linear. (See remark following Proposition 9 of
chapter VII, §1.3 in [N. Bourbaki, Chapters 7--9](bourbaki1975b).)

We thus introduce a typeclass `LieModule.LinearWeights` to encode the fact that a Lie module does
have linear weights and provide typeclass instances in the two important cases that `L` is Abelian
or `R` has characteristic zero.

## Main definitions
 * `LieModule.LinearWeights`: a typeclass encoding the fact that a given Lie module has linear
   weights, and furthermore that the weights vanish on the derived ideal.
 * `LieModule.instLinearWeightsOfCharZero`: a typeclass instance encoding the fact that for an
   Abelian Lie algebra, the weights of any Lie module are linear.
 * `LieModule.instLinearWeightsOfIsLieAbelian`: a typeclass instance encoding the fact that in
   characteristic zero, the weights of any finite-dimensional Lie module are linear.
 * `LieModule.exists_forall_lie_eq_smul`: existence of simultaneous
   eigenvectors from existence of simultaneous generalized eigenvectors for Noetherian Lie modules
   with linear weights.

-/

open Set

variable (R L M : Type*) [CommRing R] [LieRing L] [LieAlgebra R L]
  [AddCommGroup M] [Module R M] [LieRingModule L M] [LieModule R L M]

namespace LieModule

/-- A typeclass encoding the fact that a given Lie module has linear weights, vanishing on the
derived ideal. -/
class LinearWeights [LieAlgebra.IsNilpotent R L] : Prop :=
  map_add : ∀ χ : L → R, genWeightSpace M χ ≠ ⊥ → ∀ x y, χ (x + y) = χ x + χ y
  map_smul : ∀ χ : L → R, genWeightSpace M χ ≠ ⊥ → ∀ (t : R) x, χ (t • x) = t • χ x
  map_lie : ∀ χ : L → R, genWeightSpace M χ ≠ ⊥ → ∀ x y : L, χ ⁅x, y⁆ = 0

namespace Weight

variable [LieAlgebra.IsNilpotent R L] [LinearWeights R L M] (χ : Weight R L M)

/-- A weight of a Lie module, bundled as a linear map. -/
@[simps]
def toLinear : L →ₗ[R] R where
  toFun := χ
  map_add' := LinearWeights.map_add χ χ.genWeightSpace_ne_bot
  map_smul' := LinearWeights.map_smul χ χ.genWeightSpace_ne_bot

instance instCoeLinearMap : CoeOut (Weight R L M) (L →ₗ[R] R) where
  coe := Weight.toLinear R L M

instance instLinearMapClass : LinearMapClass (Weight R L M) R L R where
  map_add χ := LinearWeights.map_add χ χ.genWeightSpace_ne_bot
  map_smulₛₗ χ := LinearWeights.map_smul χ χ.genWeightSpace_ne_bot

variable {R L M χ}

@[simp]
lemma apply_lie (x y : L) :
    χ ⁅x, y⁆ = 0 :=
  LinearWeights.map_lie χ χ.genWeightSpace_ne_bot x y

@[simp] lemma coe_coe : (↑(χ : L →ₗ[R] R) : L → R) = (χ : L → R) := rfl

@[simp] lemma coe_toLinear_eq_zero_iff : (χ : L →ₗ[R] R) = 0 ↔ χ.IsZero :=
  ⟨fun h ↦ funext fun x ↦ LinearMap.congr_fun h x, fun h ↦ by ext; simp [h.eq]⟩

lemma coe_toLinear_ne_zero_iff : (χ : L →ₗ[R] R) ≠ 0 ↔ χ.IsNonZero := by simp

/-- The kernel of a weight of a Lie module with linear weights. -/
abbrev ker := LinearMap.ker (χ : L →ₗ[R] R)

end Weight

/-- For an Abelian Lie algebra, the weights of any Lie module are linear. -/
instance instLinearWeightsOfIsLieAbelian [IsLieAbelian L] [NoZeroSMulDivisors R M] :
    LinearWeights R L M :=
  have aux : ∀ (χ : L → R), genWeightSpace M χ ≠ ⊥ → ∀ (x y : L), χ (x + y) = χ x + χ y := by
    have h : ∀ x y, Commute (toEnd R L M x) (toEnd R L M y) := fun x y ↦ by
      rw [commute_iff_lie_eq, ← LieHom.map_lie, trivial_lie_zero, LieHom.map_zero]
    intro χ hχ x y
    simp_rw [Ne, ← LieSubmodule.coe_toSubmodule_eq_iff, genWeightSpace, genWeightSpaceOf,
      LieSubmodule.iInf_coe_toSubmodule, LieSubmodule.bot_coeSubmodule] at hχ
    exact Module.End.map_add_of_iInf_genEigenspace_ne_bot_of_commute
      (toEnd R L M).toLinearMap χ hχ h x y
  { map_add := aux
    map_smul := fun χ hχ t x ↦ by
      simp_rw [Ne, ← LieSubmodule.coe_toSubmodule_eq_iff, genWeightSpace, genWeightSpaceOf,
        LieSubmodule.iInf_coe_toSubmodule, LieSubmodule.bot_coeSubmodule] at hχ
      exact Module.End.map_smul_of_iInf_genEigenspace_ne_bot
        (toEnd R L M).toLinearMap χ hχ t x
    map_lie := fun χ hχ t x ↦ by
      rw [trivial_lie_zero, ← add_left_inj (χ 0), ← aux χ hχ, zero_add, zero_add] }

section FiniteDimensional

open FiniteDimensional

variable [IsDomain R] [IsPrincipalIdealRing R] [Module.Free R M] [Module.Finite R M]
  [LieAlgebra.IsNilpotent R L]

lemma trace_comp_toEnd_genWeightSpace_eq (χ : L → R) :
    LinearMap.trace R _ ∘ₗ (toEnd R L (genWeightSpace M χ)).toLinearMap =
    finrank R (genWeightSpace M χ) • χ := by
  ext x
  let n := toEnd R L (genWeightSpace M χ) x - χ x • LinearMap.id
  have h₁ : toEnd R L (genWeightSpace M χ) x = n + χ x • LinearMap.id := eq_add_of_sub_eq rfl
  have h₂ : LinearMap.trace R _ n = 0 := IsReduced.eq_zero _ <|
    LinearMap.isNilpotent_trace_of_isNilpotent <| isNilpotent_toEnd_sub_algebraMap M χ x
  rw [LinearMap.comp_apply, LieHom.coe_toLinearMap, h₁, map_add, h₂]
  simp [mul_comm (χ x)]

@[deprecated (since := "2024-04-06")]
alias trace_comp_toEnd_weight_space_eq := trace_comp_toEnd_genWeightSpace_eq

variable {R L M} in
lemma zero_lt_finrank_genWeightSpace {χ : L → R} (hχ : genWeightSpace M χ ≠ ⊥) :
    0 < finrank R (genWeightSpace M χ) := by
  rwa [← LieSubmodule.nontrivial_iff_ne_bot, ← rank_pos_iff_nontrivial (R := R), ← finrank_eq_rank,
    Nat.cast_pos] at hχ

/-- In characteristic zero, the weights of any finite-dimensional Lie module are linear and vanish
on the derived ideal. -/
instance instLinearWeightsOfCharZero [CharZero R] :
    LinearWeights R L M where
  map_add χ hχ x y := by
    rw [← smul_right_inj (zero_lt_finrank_genWeightSpace hχ).ne', smul_add, ← Pi.smul_apply,
      ← Pi.smul_apply, ← Pi.smul_apply, ← trace_comp_toEnd_genWeightSpace_eq, map_add]
  map_smul χ hχ t x := by
    rw [← smul_right_inj (zero_lt_finrank_genWeightSpace hχ).ne', smul_comm, ← Pi.smul_apply,
      ← Pi.smul_apply (finrank R _), ← trace_comp_toEnd_genWeightSpace_eq, map_smul]
  map_lie χ hχ x y := by
    rw [← smul_right_inj (zero_lt_finrank_genWeightSpace hχ).ne', nsmul_zero, ← Pi.smul_apply,
      ← trace_comp_toEnd_genWeightSpace_eq, LinearMap.comp_apply, LieHom.coe_toLinearMap,
      LieHom.map_lie, Ring.lie_def, map_sub, LinearMap.trace_mul_comm, sub_self]

end FiniteDimensional

variable [LieAlgebra.IsNilpotent R L] (χ : L → R)

/-- A type synonym for the `χ`-weight space but with the action of `x : L`
on `m : genWeightSpace M χ`, shifted to act as `⁅x, m⁆ - χ x • m`. -/
def shiftedGenWeightSpace := genWeightSpace M χ

namespace shiftedGenWeightSpace

private lemma aux [h : Nontrivial (shiftedGenWeightSpace R L M χ)] : genWeightSpace M χ ≠ ⊥ :=
  (LieSubmodule.nontrivial_iff_ne_bot _ _ _).mp h

variable [LinearWeights R L M]

instance : LieRingModule L (shiftedGenWeightSpace R L M χ) where
  bracket x m := ⁅x, m⁆ - χ x • m
  add_lie x y m := by
    nontriviality shiftedGenWeightSpace R L M χ
    simp only [add_lie, LinearWeights.map_add χ (aux R L M χ), add_smul]
    abel
  lie_add x m n := by
    nontriviality shiftedGenWeightSpace R L M χ
    simp only [lie_add, LinearWeights.map_add χ (aux R L M χ), smul_add]
    abel
  leibniz_lie x y m := by
    nontriviality shiftedGenWeightSpace R L M χ
    simp only [lie_sub, lie_smul, lie_lie, LinearWeights.map_lie χ (aux R L M χ), zero_smul,
      sub_zero, smul_sub, smul_comm (χ x)]
    abel

<<<<<<< HEAD
@[simp] lemma coe_lie_shiftedWeightSpace_apply (x : L) (m : shiftedWeightSpace R L M χ) :
    letI : Bracket L (shiftedWeightSpace R L M χ) := LieRingModule.toBracket
=======
@[simp] lemma coe_lie_shiftedGenWeightSpace_apply (x : L) (m : shiftedGenWeightSpace R L M χ) :
>>>>>>> 2b617ccc
    ⁅x, m⁆ = ⁅x, (m : M)⁆ - χ x • m :=
  rfl

instance : LieModule R L (shiftedGenWeightSpace R L M χ) where
  smul_lie t x m := by
    nontriviality shiftedGenWeightSpace R L M χ
    apply Subtype.ext
<<<<<<< HEAD
    rw [coe_lie_shiftedWeightSpace_apply]
    simp only [smul_lie, LinearWeights.map_smul χ (aux R L M χ), smul_assoc t, SetLike.val_smul]
    rw [← smul_sub]
    congr
=======
    simp only [coe_lie_shiftedGenWeightSpace_apply, smul_lie,
      LinearWeights.map_smul χ (aux R L M χ), smul_assoc t, SetLike.val_smul, smul_sub]
>>>>>>> 2b617ccc
  lie_smul t x m := by
    nontriviality shiftedGenWeightSpace R L M χ
    apply Subtype.ext
<<<<<<< HEAD
    rw [coe_lie_shiftedWeightSpace_apply]
    simp only [SetLike.val_smul, lie_smul]
    rw [smul_comm (χ x), ← smul_sub]
    congr
=======
    simp only [coe_lie_shiftedGenWeightSpace_apply, SetLike.val_smul, lie_smul, smul_sub,
      smul_comm t]
>>>>>>> 2b617ccc

/-- Forgetting the action of `L`,
the spaces `genWeightSpace M χ` and `shiftedGenWeightSpace R L M χ` are equivalent. -/
@[simps!] def shift : genWeightSpace M χ ≃ₗ[R] shiftedGenWeightSpace R L M χ := LinearEquiv.refl R _

lemma toEnd_eq (x : L) :
<<<<<<< HEAD
    toEnd R L (shiftedWeightSpace R L M χ) x =
    (shift R L M χ).conj (toEnd R L (weightSpace M χ) x - χ x • LinearMap.id) := by
  ext
  simp only [toEnd_apply_apply, map_sub, LinearEquiv.conj_apply, map_smul, LinearMap.comp_id,
    LinearEquiv.comp_coe, LinearEquiv.symm_trans_self, LinearEquiv.refl_toLinearMap,
    LinearMap.sub_apply, LinearMap.coe_comp, LinearEquiv.coe_coe, Function.comp_apply,
    shift_symm_apply, shift_apply, LinearMap.smul_apply, LinearMap.id_coe, id_eq,
    AddSubgroupClass.coe_sub, SetLike.val_smul]
  rw [LieSubmodule.coe_bracket]
  rfl
=======
    toEnd R L (shiftedGenWeightSpace R L M χ) x =
    (shift R L M χ).conj (toEnd R L (genWeightSpace M χ) x - χ x • LinearMap.id) := by
  ext; simp [LinearEquiv.conj_apply]
>>>>>>> 2b617ccc

/-- By Engel's theorem, if `M` is Noetherian, the shifted action `⁅x, m⁆ - χ x • m` makes the
`χ`-weight space into a nilpotent Lie module. -/
instance [IsNoetherian R M] : IsNilpotent R L (shiftedGenWeightSpace R L M χ) :=
  LieModule.isNilpotent_iff_forall'.mpr fun x ↦ isNilpotent_toEnd_sub_algebraMap M χ x

end shiftedGenWeightSpace

open shiftedWeightSpace in
/-- Given a Lie module `M` of a Lie algebra `L` with coefficients in `R`, if a function `χ : L → R`
has a simultaneous generalized eigenvector for the action of `L` then it has a simultaneous true
eigenvector, provided `M` is Noetherian and has linear weights. -/
lemma exists_forall_lie_eq_smul [LinearWeights R L M] [IsNoetherian R M] (χ : Weight R L M) :
    ∃ m : M, m ≠ 0 ∧ ∀ x : L, ⁅x, m⁆ = χ x • m := by
  replace hχ : Nontrivial (shiftedGenWeightSpace R L M χ) :=
    (LieSubmodule.nontrivial_iff_ne_bot R L M).mpr χ.genWeightSpace_ne_bot
  obtain ⟨⟨⟨m, _⟩, hm₁⟩, hm₂⟩ :=
    @exists_ne _ (nontrivial_max_triv_of_isNilpotent R L (shiftedGenWeightSpace R L M χ)) 0
  simp_rw [LieSubmodule.mem_coeSubmodule, mem_maxTrivSubmodule, Subtype.ext_iff,
<<<<<<< HEAD
    ZeroMemClass.coe_zero] at hm₁
  refine ⟨m, by simpa using hm₂, ?_⟩
  intro x
  have := hm₁ x
  rwa [coe_lie_shiftedWeightSpace_apply, sub_eq_zero] at this
=======
    shiftedGenWeightSpace.coe_lie_shiftedGenWeightSpace_apply,
    ZeroMemClass.coe_zero, sub_eq_zero] at hm₁
  exact ⟨m, by simpa using hm₂, hm₁⟩
>>>>>>> 2b617ccc

end LieModule<|MERGE_RESOLUTION|>--- conflicted
+++ resolved
@@ -183,12 +183,7 @@
       sub_zero, smul_sub, smul_comm (χ x)]
     abel
 
-<<<<<<< HEAD
-@[simp] lemma coe_lie_shiftedWeightSpace_apply (x : L) (m : shiftedWeightSpace R L M χ) :
-    letI : Bracket L (shiftedWeightSpace R L M χ) := LieRingModule.toBracket
-=======
 @[simp] lemma coe_lie_shiftedGenWeightSpace_apply (x : L) (m : shiftedGenWeightSpace R L M χ) :
->>>>>>> 2b617ccc
     ⁅x, m⁆ = ⁅x, (m : M)⁆ - χ x • m :=
   rfl
 
@@ -196,49 +191,22 @@
   smul_lie t x m := by
     nontriviality shiftedGenWeightSpace R L M χ
     apply Subtype.ext
-<<<<<<< HEAD
-    rw [coe_lie_shiftedWeightSpace_apply]
-    simp only [smul_lie, LinearWeights.map_smul χ (aux R L M χ), smul_assoc t, SetLike.val_smul]
-    rw [← smul_sub]
-    congr
-=======
     simp only [coe_lie_shiftedGenWeightSpace_apply, smul_lie,
       LinearWeights.map_smul χ (aux R L M χ), smul_assoc t, SetLike.val_smul, smul_sub]
->>>>>>> 2b617ccc
   lie_smul t x m := by
     nontriviality shiftedGenWeightSpace R L M χ
     apply Subtype.ext
-<<<<<<< HEAD
-    rw [coe_lie_shiftedWeightSpace_apply]
-    simp only [SetLike.val_smul, lie_smul]
-    rw [smul_comm (χ x), ← smul_sub]
-    congr
-=======
     simp only [coe_lie_shiftedGenWeightSpace_apply, SetLike.val_smul, lie_smul, smul_sub,
       smul_comm t]
->>>>>>> 2b617ccc
 
 /-- Forgetting the action of `L`,
 the spaces `genWeightSpace M χ` and `shiftedGenWeightSpace R L M χ` are equivalent. -/
 @[simps!] def shift : genWeightSpace M χ ≃ₗ[R] shiftedGenWeightSpace R L M χ := LinearEquiv.refl R _
 
 lemma toEnd_eq (x : L) :
-<<<<<<< HEAD
-    toEnd R L (shiftedWeightSpace R L M χ) x =
-    (shift R L M χ).conj (toEnd R L (weightSpace M χ) x - χ x • LinearMap.id) := by
-  ext
-  simp only [toEnd_apply_apply, map_sub, LinearEquiv.conj_apply, map_smul, LinearMap.comp_id,
-    LinearEquiv.comp_coe, LinearEquiv.symm_trans_self, LinearEquiv.refl_toLinearMap,
-    LinearMap.sub_apply, LinearMap.coe_comp, LinearEquiv.coe_coe, Function.comp_apply,
-    shift_symm_apply, shift_apply, LinearMap.smul_apply, LinearMap.id_coe, id_eq,
-    AddSubgroupClass.coe_sub, SetLike.val_smul]
-  rw [LieSubmodule.coe_bracket]
-  rfl
-=======
     toEnd R L (shiftedGenWeightSpace R L M χ) x =
     (shift R L M χ).conj (toEnd R L (genWeightSpace M χ) x - χ x • LinearMap.id) := by
   ext; simp [LinearEquiv.conj_apply]
->>>>>>> 2b617ccc
 
 /-- By Engel's theorem, if `M` is Noetherian, the shifted action `⁅x, m⁆ - χ x • m` makes the
 `χ`-weight space into a nilpotent Lie module. -/
@@ -258,16 +226,8 @@
   obtain ⟨⟨⟨m, _⟩, hm₁⟩, hm₂⟩ :=
     @exists_ne _ (nontrivial_max_triv_of_isNilpotent R L (shiftedGenWeightSpace R L M χ)) 0
   simp_rw [LieSubmodule.mem_coeSubmodule, mem_maxTrivSubmodule, Subtype.ext_iff,
-<<<<<<< HEAD
-    ZeroMemClass.coe_zero] at hm₁
-  refine ⟨m, by simpa using hm₂, ?_⟩
-  intro x
-  have := hm₁ x
-  rwa [coe_lie_shiftedWeightSpace_apply, sub_eq_zero] at this
-=======
     shiftedGenWeightSpace.coe_lie_shiftedGenWeightSpace_apply,
     ZeroMemClass.coe_zero, sub_eq_zero] at hm₁
   exact ⟨m, by simpa using hm₂, hm₁⟩
->>>>>>> 2b617ccc
 
 end LieModule