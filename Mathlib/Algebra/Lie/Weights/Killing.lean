/-
Copyright (c) 2024 Oliver Nash. All rights reserved.
Released under Apache 2.0 license as described in the file LICENSE.
Authors: Oliver Nash
-/
import Mathlib.Algebra.Lie.Derivation.Killing
import Mathlib.Algebra.Lie.Killing
import Mathlib.Algebra.Lie.Sl2
import Mathlib.Algebra.Lie.Weights.Chain
import Mathlib.LinearAlgebra.Eigenspace.Semisimple
import Mathlib.LinearAlgebra.JordanChevalley

/-!
# Roots of Lie algebras with non-degenerate Killing forms

The file contains definitions and results about roots of Lie algebras with non-degenerate Killing
forms.

## Main definitions
 * `LieAlgebra.IsKilling.ker_restrict_eq_bot_of_isCartanSubalgebra`: if the Killing form of
   a Lie algebra is non-singular, it remains non-singular when restricted to a Cartan subalgebra.
 * `LieAlgebra.IsKilling.instIsLieAbelianOfIsCartanSubalgebra`: if the Killing form of a Lie
   algebra is non-singular, then its Cartan subalgebras are Abelian.
 * `LieAlgebra.IsKilling.isSemisimple_ad_of_mem_isCartanSubalgebra`: over a perfect field, if a Lie
   algebra has non-degenerate Killing form, Cartan subalgebras contain only semisimple elements.
 * `LieAlgebra.IsKilling.span_weight_eq_top`: given a splitting Cartan subalgebra `H` of a
   finite-dimensional Lie algebra with non-singular Killing form, the corresponding roots span the
   dual space of `H`.
 * `LieAlgebra.IsKilling.coroot`: the coroot corresponding to a root.
 * `LieAlgebra.IsKilling.isCompl_ker_weight_span_coroot`: given a root `α` with respect to a Cartan
   subalgebra `H`, we have a natural decomposition of `H` as the kernel of `α` and the span of the
   coroot corresponding to `α`.
 * `LieAlgebra.IsKilling.finrank_rootSpace_eq_one`: root spaces are one-dimensional.

-/

variable (R K L : Type*) [CommRing R] [LieRing L] [LieAlgebra R L] [Field K] [LieAlgebra K L]

namespace LieAlgebra

namespace IsKilling

variable [IsKilling R L] [Module.Finite R L] [Module.Free R L]

/-- If the Killing form of a Lie algebra is non-singular, it remains non-singular when restricted
to a Cartan subalgebra. -/
lemma ker_restrict_eq_bot_of_isCartanSubalgebra
    [IsNoetherian R L] [IsArtinian R L] (H : LieSubalgebra R L) [H.IsCartanSubalgebra] :
    LinearMap.ker ((killingForm R L).restrict H) = ⊥ := by
  have h : Codisjoint (rootSpace H 0) (LieModule.posFittingComp R H L) :=
    (LieModule.isCompl_weightSpace_zero_posFittingComp R H L).codisjoint
  replace h : Codisjoint (H : Submodule R L) (LieModule.posFittingComp R H L : Submodule R L) := by
    rwa [codisjoint_iff, ← LieSubmodule.coe_toSubmodule_eq_iff, LieSubmodule.sup_coe_toSubmodule,
      LieSubmodule.top_coeSubmodule, rootSpace_zero_eq R L H, LieSubalgebra.coe_toLieSubmodule,
      ← codisjoint_iff] at h
  suffices this : ∀ m₀ ∈ H, ∀ m₁ ∈ LieModule.posFittingComp R H L, killingForm R L m₀ m₁ = 0 by
    simp [LinearMap.BilinForm.ker_restrict_eq_of_codisjoint h this]
  intro m₀ h₀ m₁ h₁
  exact killingForm_eq_zero_of_mem_zeroRoot_mem_posFitting R L H (le_zeroRootSubalgebra R L H h₀) h₁

lemma restrict_killingForm (H : LieSubalgebra R L) :
    (killingForm R L).restrict H = LieModule.traceForm R H L :=
  rfl

@[simp] lemma ker_traceForm_eq_bot_of_isCartanSubalgebra
    [IsNoetherian R L] [IsArtinian R L] (H : LieSubalgebra R L) [H.IsCartanSubalgebra] :
    LinearMap.ker (LieModule.traceForm R H L) = ⊥ :=
  ker_restrict_eq_bot_of_isCartanSubalgebra R L H

lemma traceForm_cartan_nondegenerate
    [IsNoetherian R L] [IsArtinian R L] (H : LieSubalgebra R L) [H.IsCartanSubalgebra] :
    (LieModule.traceForm R H L).Nondegenerate := by
  simp [LinearMap.BilinForm.nondegenerate_iff_ker_eq_bot]

instance instIsLieAbelianOfIsCartanSubalgebra
    [IsDomain R] [IsPrincipalIdealRing R] [IsArtinian R L]
    (H : LieSubalgebra R L) [H.IsCartanSubalgebra] :
    IsLieAbelian H :=
  LieModule.isLieAbelian_of_ker_traceForm_eq_bot R H L <|
    ker_restrict_eq_bot_of_isCartanSubalgebra R L H

end IsKilling

section Field

open FiniteDimensional LieModule Set
open Submodule (span subset_span)

variable [FiniteDimensional K L]
  (H : LieSubalgebra K L) [H.IsCartanSubalgebra] [IsTriangularizable K H L]

/-- For any `α` and `β`, the corresponding root spaces are orthogonal with respect to the Killing
form, provided `α + β ≠ 0`. -/
lemma killingForm_apply_eq_zero_of_mem_rootSpace_of_add_ne_zero {α β : H → K} {x y : L}
    (hx : x ∈ rootSpace H α) (hy : y ∈ rootSpace H β) (hαβ : α + β ≠ 0) :
    killingForm K L x y = 0 := by
  /- If `ad R L z` is semisimple for all `z ∈ H` then writing `⟪x, y⟫ = killingForm K L x y`, there
  is a slick proof of this lemma that requires only invariance of the Killing form as follows.
  For any `z ∈ H`, we have:
  `α z • ⟪x, y⟫ = ⟪α z • x, y⟫ = ⟪⁅z, x⁆, y⟫ = - ⟪x, ⁅z, y⁆⟫ = - ⟪x, β z • y⟫ = - β z • ⟪x, y⟫`.
  Since this is true for any `z`, we thus have: `(α + β) • ⟪x, y⟫ = 0`, and hence the result.
  However the semisimplicity of `ad R L z` is (a) non-trivial and (b) requires the assumption
  that `K` is a perfect field and `L` has non-degenerate Killing form. -/
  let σ : (H → K) → (H → K) := fun γ ↦ α + (β + γ)
  have hσ : ∀ γ, σ γ ≠ γ := fun γ ↦ by simpa only [σ, ← add_assoc] using add_left_ne_self.mpr hαβ
  let f : Module.End K L := (ad K L x) ∘ₗ (ad K L y)
  have hf : ∀ γ, MapsTo f (rootSpace H γ) (rootSpace H (σ γ)) := fun γ ↦
    (mapsTo_toEnd_weightSpace_add_of_mem_rootSpace K L H L α (β + γ) hx).comp <|
      mapsTo_toEnd_weightSpace_add_of_mem_rootSpace K L H L β γ hy
  classical
  have hds := DirectSum.isInternal_submodule_of_independent_of_iSup_eq_top
    (LieSubmodule.independent_iff_coe_toSubmodule.mp <| independent_weightSpace K H L)
    (LieSubmodule.iSup_eq_top_iff_coe_toSubmodule.mp <| iSup_weightSpace_eq_top K H L)
  exact LinearMap.trace_eq_zero_of_mapsTo_ne hds σ hσ hf

/-- Elements of the `α` root space which are Killing-orthogonal to the `-α` root space are
Killing-orthogonal to all of `L`. -/
lemma mem_ker_killingForm_of_mem_rootSpace_of_forall_rootSpace_neg
    {α : H → K} {x : L} (hx : x ∈ rootSpace H α)
    (hx' : ∀ y ∈ rootSpace H (-α), killingForm K L x y = 0) :
    x ∈ LinearMap.ker (killingForm K L) := by
  rw [LinearMap.mem_ker]
  ext y
  have hy : y ∈ ⨆ β, rootSpace H β := by simp [iSup_weightSpace_eq_top K H L]
  induction hy using LieSubmodule.iSup_induction' with
  | hN β y hy =>
    by_cases hαβ : α + β = 0
    · exact hx' _ (add_eq_zero_iff_neg_eq.mp hαβ ▸ hy)
    · exact killingForm_apply_eq_zero_of_mem_rootSpace_of_add_ne_zero K L H hx hy hαβ
  | h0 => simp
  | hadd => simp_all

namespace IsKilling

variable [IsKilling K L]

/-- If a Lie algebra `L` has non-degenerate Killing form, the only element of a Cartan subalgebra
whose adjoint action on `L` is nilpotent, is the zero element.

Over a perfect field a much stronger result is true, see
`LieAlgebra.IsKilling.isSemisimple_ad_of_mem_isCartanSubalgebra`. -/
lemma eq_zero_of_isNilpotent_ad_of_mem_isCartanSubalgebra {x : L} (hx : x ∈ H)
    (hx' : _root_.IsNilpotent (ad K L x)) : x = 0 := by
  suffices ⟨x, hx⟩ ∈ LinearMap.ker (traceForm K H L) by simpa using this
  simp only [LinearMap.mem_ker]
  ext y
  have comm : Commute (toEnd K H L ⟨x, hx⟩) (toEnd K H L y) := by
    rw [commute_iff_lie_eq, ← LieHom.map_lie, trivial_lie_zero, LieHom.map_zero]
  rw [traceForm_apply_apply, ← LinearMap.mul_eq_comp, LinearMap.zero_apply]
  exact (LinearMap.isNilpotent_trace_of_isNilpotent (comm.isNilpotent_mul_left hx')).eq_zero

<<<<<<< HEAD
open Module.End in
lemma isSemisimple_ad_of_mem_isCartanSubalgebra [PerfectField K] {x : L} (hx : x ∈ H) :
    (ad K L x).IsSemisimple := by
  /- Using Jordan-Chevalley, write `ad K L x` as a sum of its semisimple and nilpotent parts. -/
  obtain ⟨N, -, S, hS₀, hN, hS, hSN⟩ := (ad K L x).exists_isNilpotent_isSemisimple
  replace hS₀ : Commute (ad K L x) S := Algebra.commute_of_mem_adjoin_self hS₀
  set x' : H := ⟨x, hx⟩
  rw [eq_sub_of_add_eq hSN.symm] at hN
  /- Note that the semisimple part `S` is just a scalar action on each root space. -/
  have aux {α : H → K} {y : L} (hy : y ∈ rootSpace H α) : S y = α x' • y := by
    replace hy : y ∈ (ad K L x).maxGenEigenspace (α x') :=
      (weightSpace_le_weightSpaceOf L x' α) hy
    rw [maxGenEigenspace_eq] at hy
    set k := maxGenEigenspaceIndex (ad K L x) (α x')
    rw [apply_eq_of_mem_genEigenspace_of_comm_of_isSemisimple_of_isNilpotent_sub hy hS₀ hS hN]
  /- So `S` obeys the derivation axiom if we restrict to root spaces. -/
  have h_der (y z : L) (α β : H → K) (hy : y ∈ rootSpace H α) (hz : z ∈ rootSpace H β) :
      S ⁅y, z⁆ = ⁅S y, z⁆ + ⁅y, S z⁆ := by
    have hyz : ⁅y, z⁆ ∈ rootSpace H (α + β) :=
      mapsTo_toEnd_weightSpace_add_of_mem_rootSpace K L H L α β hy hz
    rw [aux hy, aux hz, aux hyz, smul_lie, lie_smul, ← add_smul, ← Pi.add_apply]
  /- Thus `S` is a derivation since root spaces span. -/
  replace h_der (y z : L) : S ⁅y, z⁆ = ⁅S y, z⁆ + ⁅y, S z⁆ := by
    have hy : y ∈ ⨆ α : H → K, rootSpace H α := by simp [iSup_weightSpace_eq_top]
    have hz : z ∈ ⨆ α : H → K, rootSpace H α := by simp [iSup_weightSpace_eq_top]
    induction hy using LieSubmodule.iSup_induction'
    · induction hz using LieSubmodule.iSup_induction'
      · next α y hy β z hz => exact h_der y z α β hy hz
      · simp
      · next h h' => simp only [lie_add, map_add, h, h']; abel
    · simp
    · next h h' => simp only [add_lie, map_add, h, h']; abel
  /- An equivalent form of the derivation axiom used in `LieDerivation`. -/
  replace h_der : ∀ y z : L, S ⁅y, z⁆ = ⁅y, S z⁆ - ⁅z, S y⁆ := by
    simp_rw [← lie_skew (S _) _, add_comm, ← sub_eq_add_neg] at h_der; assumption
  /- Bundle `S` as a `LieDerivation`. -/
  let S' : LieDerivation K L L := ⟨S, h_der⟩
  /- Since `L` has non-degenerate Killing form, `S` must be inner, corresponding to some `y : L`. -/
  obtain ⟨y, hy⟩ := LieDerivation.IsKilling.exists_eq_ad S'
  /- `y` commutes with all elements of `H` because `S` has eigenvalue 0 on `H`, `S = ad K L y`. -/
  have hy' (z : L) (hz : z ∈ H) : ⁅y, z⁆ = 0 := by
    rw [← LieSubalgebra.mem_toLieSubmodule, ← rootSpace_zero_eq] at hz
    simp [← ad_apply (R := K), ← LieDerivation.coe_ad_apply_eq_ad_apply, hy, aux hz]
  /- Thus `y` belongs to `H` since `H` is self-normalizing. -/
  replace hy' : y ∈ H := by
    suffices y ∈ H.normalizer by rwa [LieSubalgebra.IsCartanSubalgebra.self_normalizing] at this
    exact (H.mem_normalizer_iff y).mpr fun z hz ↦ hy' z hz ▸ LieSubalgebra.zero_mem H
  /- It suffices to show `x = y` since `S = ad K L y` is semisimple. -/
  suffices x = y by rwa [this, ← LieDerivation.coe_ad_apply_eq_ad_apply y, hy]
  rw [← sub_eq_zero]
  /- This will follow if we can show that `ad K L (x - y)` is nilpotent. -/
  apply eq_zero_of_isNilpotent_ad_of_mem_isCartanSubalgebra K L H (H.sub_mem hx hy')
  /- Which is true because `ad K L (x - y) = N`. -/
  replace hy : S = ad K L y := by rw [← LieDerivation.coe_ad_apply_eq_ad_apply y, hy]
  rwa [LieHom.map_sub, hSN, hy, add_sub_cancel_right, eq_sub_of_add_eq hSN.symm]

=======
>>>>>>> 20c42930
variable {K L} in
/-- The restriction of the Killing form to a Cartan subalgebra, as a linear equivalence to the
dual. -/
@[simps!]
noncomputable def cartanEquivDual :
    H ≃ₗ[K] Module.Dual K H :=
  (traceForm K H L).toDual <| traceForm_cartan_nondegenerate K L H

variable {K L H} in
lemma lie_eq_killingForm_smul_of_mem_rootSpace_of_mem_rootSpace_neg_aux
    {α : Weight K H L} {e f : L} (heα : e ∈ rootSpace H α) (hfα : f ∈ rootSpace H (-α))
    (aux : ∀ (h : H), ⁅h, e⁆ = α h • e) :
    ⁅e, f⁆ = killingForm K L e f • (cartanEquivDual H).symm α := by
  set α' := (cartanEquivDual H).symm α
  rw [← sub_eq_zero, ← Submodule.mem_bot (R := K), ← ker_killingForm_eq_bot]
  apply mem_ker_killingForm_of_mem_rootSpace_of_forall_rootSpace_neg (α := (0 : H → K))
  · simp only [rootSpace_zero_eq, LieSubalgebra.mem_toLieSubmodule]
    refine sub_mem ?_ (H.smul_mem _ α'.property)
    simpa using mapsTo_toEnd_weightSpace_add_of_mem_rootSpace K L H L α (-α) heα hfα
  · intro z hz
    replace hz : z ∈ H := by simpa using hz
    have he : ⁅z, e⁆ = α ⟨z, hz⟩ • e := aux ⟨z, hz⟩
    have hαz : killingForm K L α' (⟨z, hz⟩ : H) = α ⟨z, hz⟩ :=
      LinearMap.BilinForm.apply_toDual_symm_apply (hB := traceForm_cartan_nondegenerate K L H) _ _
    simp [traceForm_comm K L L ⁅e, f⁆, ← traceForm_apply_lie_apply, he, mul_comm _ (α ⟨z, hz⟩), hαz]

/-- This is Proposition 4.18 from [carter2005] except that we use
`LieModule.exists_forall_lie_eq_smul` instead of Lie's theorem (and so avoid
assuming `K` has characteristic zero). -/
lemma cartanEquivDual_symm_apply_mem_corootSpace (α : Weight K H L) :
    (cartanEquivDual H).symm α ∈ corootSpace α := by
  obtain ⟨e : L, he₀ : e ≠ 0, he : ∀ x, ⁅x, e⁆ = α x • e⟩ := exists_forall_lie_eq_smul K H L α
  have heα : e ∈ rootSpace H α := (mem_weightSpace L α e).mpr fun x ↦ ⟨1, by simp [← he x]⟩
  obtain ⟨f, hfα, hf⟩ : ∃ f ∈ rootSpace H (-α), killingForm K L e f ≠ 0 := by
    contrapose! he₀
    simpa using mem_ker_killingForm_of_mem_rootSpace_of_forall_rootSpace_neg K L H heα he₀
  suffices ⁅e, f⁆ = killingForm K L e f • ((cartanEquivDual H).symm α : L) from
    (mem_corootSpace α).mpr <| Submodule.subset_span ⟨(killingForm K L e f)⁻¹ • e,
      Submodule.smul_mem _ _ heα, f, hfα, by simpa [inv_smul_eq_iff₀ hf]⟩
<<<<<<< HEAD
  set α' := (cartanEquivDual H).symm α
  rw [← sub_eq_zero, ← Submodule.mem_bot (R := K), ← ker_killingForm_eq_bot]
  apply mem_ker_killingForm_of_mem_rootSpace_of_forall_rootSpace_neg (α := (0 : H → K))
  · simp only [rootSpace_zero_eq, LieSubalgebra.mem_toLieSubmodule]
    refine sub_mem ?_ (H.smul_mem _ α'.property)
    simpa using mapsTo_toEnd_weightSpace_add_of_mem_rootSpace K L H L α (-α) heα hfα
  · intro z hz
    replace hz : z ∈ H := by simpa using hz
    replace he : ⁅z, e⁆ = α ⟨z, hz⟩ • e := by simpa using he ⟨z, hz⟩
    have hαz : killingForm K L α' (⟨z, hz⟩ : H) = α ⟨z, hz⟩ :=
      LinearMap.BilinForm.apply_toDual_symm_apply (hB := traceForm_cartan_nondegenerate K L H) _ _
    simp [traceForm_comm K L L ⁅e, f⁆, ← traceForm_apply_lie_apply, he, mul_comm _ (α ⟨z, hz⟩), hαz]
=======
  exact lie_eq_killingForm_smul_of_mem_rootSpace_of_mem_rootSpace_neg_aux heα hfα he
>>>>>>> 20c42930

/-- Given a splitting Cartan subalgebra `H` of a finite-dimensional Lie algebra with non-singular
Killing form, the corresponding roots span the dual space of `H`. -/
@[simp]
lemma span_weight_eq_top :
    span K (range (Weight.toLinear K H L)) = ⊤ := by
  refine eq_top_iff.mpr (le_trans ?_ (LieModule.range_traceForm_le_span_weight K H L))
  rw [← traceForm_flip K H L, ← LinearMap.dualAnnihilator_ker_eq_range_flip,
    ker_traceForm_eq_bot_of_isCartanSubalgebra, Submodule.dualAnnihilator_bot]

@[simp]
lemma span_weight_isNonZero_eq_top :
    span K ({α : Weight K H L | α.IsNonZero}.image (Weight.toLinear K H L)) = ⊤ := by
  rw [← span_weight_eq_top K L H]
  refine le_antisymm (Submodule.span_mono <| by simp) ?_
  suffices range (Weight.toLinear K H L) ⊆
    insert 0 ({α : Weight K H L | α.IsNonZero}.image (Weight.toLinear K H L)) by
    simpa only [Submodule.span_insert_zero] using Submodule.span_mono this
  rintro - ⟨α, rfl⟩
  simp only [mem_insert_iff, Weight.coe_toLinear_eq_zero_iff, mem_image, mem_setOf_eq]
  tauto

@[simp]
lemma iInf_ker_weight_eq_bot :
    ⨅ α : Weight K H L, α.ker = ⊥ := by
  rw [← Subspace.dualAnnihilator_inj, Subspace.dualAnnihilator_iInf_eq,
    Submodule.dualAnnihilator_bot]
  simp [← LinearMap.range_dualMap_eq_dualAnnihilator_ker, ← Submodule.span_range_eq_iSup]

@[simp]
lemma corootSpace_zero_eq_bot :
    corootSpace (0 : H → K) = ⊥ := by
  refine eq_bot_iff.mpr fun x hx ↦ ?_
  suffices {x | ∃ y ∈ H, ∃ z ∈ H, ⁅y, z⁆ = x} = {0} by simpa [mem_corootSpace, this] using hx
  refine eq_singleton_iff_unique_mem.mpr ⟨⟨0, H.zero_mem, 0, H.zero_mem, zero_lie 0⟩, ?_⟩
  rintro - ⟨y, hy, z, hz, rfl⟩
  suffices ⁅(⟨y, hy⟩ : H), (⟨z, hz⟩ : H)⁆ = 0 by
    simpa only [Subtype.ext_iff, LieSubalgebra.coe_bracket, ZeroMemClass.coe_zero] using this
  simp

section PerfectField

variable {K L H}

variable [PerfectField K]

open Module.End in
lemma isSemisimple_ad_of_mem_isCartanSubalgebra {x : L} (hx : x ∈ H) :
    (ad K L x).IsSemisimple := by
  /- Using Jordan-Chevalley, write `ad K L x` as a sum of its semisimple and nilpotent parts. -/
  obtain ⟨N, -, S, hS₀, hN, hS, hSN⟩ := (ad K L x).exists_isNilpotent_isSemisimple
  replace hS₀ : Commute (ad K L x) S := Algebra.commute_of_mem_adjoin_self hS₀
  set x' : H := ⟨x, hx⟩
  rw [eq_sub_of_add_eq hSN.symm] at hN
  /- Note that the semisimple part `S` is just a scalar action on each root space. -/
  have aux {α : H → K} {y : L} (hy : y ∈ rootSpace H α) : S y = α x' • y := by
    replace hy : y ∈ (ad K L x).maxGenEigenspace (α x') :=
      (weightSpace_le_weightSpaceOf L x' α) hy
    rw [maxGenEigenspace_eq] at hy
    set k := maxGenEigenspaceIndex (ad K L x) (α x')
    rw [apply_eq_of_mem_genEigenspace_of_comm_of_isSemisimple_of_isNilpotent_sub hy hS₀ hS hN]
  /- So `S` obeys the derivation axiom if we restrict to root spaces. -/
  have h_der (y z : L) (α β : H → K) (hy : y ∈ rootSpace H α) (hz : z ∈ rootSpace H β) :
      S ⁅y, z⁆ = ⁅S y, z⁆ + ⁅y, S z⁆ := by
    have hyz : ⁅y, z⁆ ∈ rootSpace H (α + β) :=
      mapsTo_toEnd_weightSpace_add_of_mem_rootSpace K L H L α β hy hz
    rw [aux hy, aux hz, aux hyz, smul_lie, lie_smul, ← add_smul, ← Pi.add_apply]
  /- Thus `S` is a derivation since root spaces span. -/
  replace h_der (y z : L) : S ⁅y, z⁆ = ⁅S y, z⁆ + ⁅y, S z⁆ := by
    have hy : y ∈ ⨆ α : H → K, rootSpace H α := by simp [iSup_weightSpace_eq_top]
    have hz : z ∈ ⨆ α : H → K, rootSpace H α := by simp [iSup_weightSpace_eq_top]
    induction hy using LieSubmodule.iSup_induction'
    · induction hz using LieSubmodule.iSup_induction'
      · next α y hy β z hz => exact h_der y z α β hy hz
      · simp
      · next h h' => simp only [lie_add, map_add, h, h']; abel
    · simp
    · next h h' => simp only [add_lie, map_add, h, h']; abel
  /- An equivalent form of the derivation axiom used in `LieDerivation`. -/
  replace h_der : ∀ y z : L, S ⁅y, z⁆ = ⁅y, S z⁆ - ⁅z, S y⁆ := by
    simp_rw [← lie_skew (S _) _, add_comm, ← sub_eq_add_neg] at h_der; assumption
  /- Bundle `S` as a `LieDerivation`. -/
  let S' : LieDerivation K L L := ⟨S, h_der⟩
  /- Since `L` has non-degenerate Killing form, `S` must be inner, corresponding to some `y : L`. -/
  obtain ⟨y, hy⟩ := LieDerivation.IsKilling.exists_eq_ad S'
  /- `y` commutes with all elements of `H` because `S` has eigenvalue 0 on `H`, `S = ad K L y`. -/
  have hy' (z : L) (hz : z ∈ H) : ⁅y, z⁆ = 0 := by
    rw [← LieSubalgebra.mem_toLieSubmodule, ← rootSpace_zero_eq] at hz
    simp [← ad_apply (R := K), ← LieDerivation.coe_ad_apply_eq_ad_apply, hy, aux hz]
  /- Thus `y` belongs to `H` since `H` is self-normalizing. -/
  replace hy' : y ∈ H := by
    suffices y ∈ H.normalizer by rwa [LieSubalgebra.IsCartanSubalgebra.self_normalizing] at this
    exact (H.mem_normalizer_iff y).mpr fun z hz ↦ hy' z hz ▸ LieSubalgebra.zero_mem H
  /- It suffices to show `x = y` since `S = ad K L y` is semisimple. -/
  suffices x = y by rwa [this, ← LieDerivation.coe_ad_apply_eq_ad_apply y, hy]
  rw [← sub_eq_zero]
  /- This will follow if we can show that `ad K L (x - y)` is nilpotent. -/
  apply eq_zero_of_isNilpotent_ad_of_mem_isCartanSubalgebra K L H (H.sub_mem hx hy')
  /- Which is true because `ad K L (x - y) = N`. -/
  replace hy : S = ad K L y := by rw [← LieDerivation.coe_ad_apply_eq_ad_apply y, hy]
  rwa [LieHom.map_sub, hSN, hy, add_sub_cancel_right, eq_sub_of_add_eq hSN.symm]

lemma lie_eq_smul_of_mem_rootSpace {α : H → K} {x : L} (hx : x ∈ rootSpace H α) (h : H) :
    ⁅h, x⁆ = α h • x := by
  replace hx : x ∈ (ad K L h).maxGenEigenspace (α h) :=
    weightSpace_le_weightSpaceOf L h α hx
  rw [(isSemisimple_ad_of_mem_isCartanSubalgebra
    h.property).maxGenEigenspace_eq_eigenspace, Module.End.mem_eigenspace_iff] at hx
  simpa using hx

lemma lie_eq_killingForm_smul_of_mem_rootSpace_of_mem_rootSpace_neg
    {α : Weight K H L} {e f : L} (heα : e ∈ rootSpace H α) (hfα : f ∈ rootSpace H (-α)) :
    ⁅e, f⁆ = killingForm K L e f • (cartanEquivDual H).symm α := by
  apply lie_eq_killingForm_smul_of_mem_rootSpace_of_mem_rootSpace_neg_aux heα hfα
  exact lie_eq_smul_of_mem_rootSpace heα

lemma coe_corootSpace_eq_span_singleton' (α : Weight K H L) :
    (corootSpace α).toSubmodule = K ∙ (cartanEquivDual H).symm α := by
  refine le_antisymm ?_ ?_
  · intro ⟨x, hx⟩ hx'
    have : {⁅y, z⁆ | (y ∈ rootSpace H α) (z ∈ rootSpace H (-α))} ⊆
        K ∙ ((cartanEquivDual H).symm α : L) := by
      rintro - ⟨e, heα, f, hfα, rfl⟩
      rw [lie_eq_killingForm_smul_of_mem_rootSpace_of_mem_rootSpace_neg heα hfα, SetLike.mem_coe,
        Submodule.mem_span_singleton]
      exact ⟨killingForm K L e f, rfl⟩
    simp only [LieSubmodule.mem_coeSubmodule, mem_corootSpace] at hx'
    replace this := Submodule.span_mono this hx'
    rw [Submodule.span_span] at this
    rw [Submodule.mem_span_singleton] at this ⊢
    obtain ⟨t, rfl⟩ := this
    use t
    simp [Subtype.ext_iff]
  · simp only [Submodule.span_singleton_le_iff_mem, LieSubmodule.mem_coeSubmodule]
    exact cartanEquivDual_symm_apply_mem_corootSpace K L H α

end PerfectField

section CharZero

variable {K H L}
variable [CharZero K]

/-- The contrapositive of this result is very useful, taking `x` to be the element of `H`
corresponding to a root `α` under the identification between `H` and `H^*` provided by the Killing
form. -/
lemma eq_zero_of_apply_eq_zero_of_mem_corootSpace
    (x : H) (α : H → K) (hαx : α x = 0) (hx : x ∈ corootSpace α) :
    x = 0 := by
  rcases eq_or_ne α 0 with rfl | hα; · simpa using hx
  replace hx : x ∈ ⨅ β : Weight K H L, β.ker := by
    refine (Submodule.mem_iInf _).mpr fun β ↦ ?_
    obtain ⟨a, b, hb, hab⟩ :=
      exists_forall_mem_corootSpace_smul_add_eq_zero L α β hα β.weightSpace_ne_bot
    simpa [hαx, hb.ne'] using hab _ hx
  simpa using hx

lemma disjoint_ker_weight_corootSpace (α : Weight K H L) :
    Disjoint α.ker (corootSpace α) := by
  rw [disjoint_iff]
  refine (Submodule.eq_bot_iff _).mpr fun x ⟨hαx, hx⟩ ↦ ?_
  replace hαx : α x = 0 := by simpa using hαx
  exact eq_zero_of_apply_eq_zero_of_mem_corootSpace x α hαx hx

/-- The coroot corresponding to a root. -/
noncomputable def coroot (α : Weight K H L) : H :=
  2 • (α <| (cartanEquivDual H).symm α)⁻¹ • (cartanEquivDual H).symm α

lemma root_apply_cartanEquivDual_symm_ne_zero {α : Weight K H L} (hα : α.IsNonZero) :
    α ((cartanEquivDual H).symm α) ≠ 0 := by
  contrapose! hα
  suffices (cartanEquivDual H).symm α ∈ α.ker ⊓ corootSpace α by
    rw [(disjoint_ker_weight_corootSpace α).eq_bot] at this
    simpa using this
  exact Submodule.mem_inf.mp ⟨hα, cartanEquivDual_symm_apply_mem_corootSpace K L H α⟩

lemma root_apply_coroot {α : Weight K H L} (hα : α.IsNonZero) :
    α (coroot α) = 2 := by
  rw [← Weight.coe_coe]
  simpa [coroot] using inv_mul_cancel (root_apply_cartanEquivDual_symm_ne_zero hα)

@[simp] lemma coroot_eq_zero_iff {α : Weight K H L} :
    coroot α = 0 ↔ α.IsZero := by
  refine ⟨fun hα ↦ ?_, fun hα ↦ ?_⟩
  · by_contra contra
    simpa [hα, ← α.coe_coe, map_zero] using root_apply_coroot contra
  · simp [coroot, Weight.coe_toLinear_eq_zero_iff.mpr hα]

lemma coe_corootSpace_eq_span_singleton (α : Weight K H L) :
    (corootSpace α).toSubmodule = K ∙ coroot α := by
  if hα : α.IsZero then
    simp [hα.eq, coroot_eq_zero_iff.mpr hα]
  else
    set α' := (cartanEquivDual H).symm α
    suffices (K ∙ coroot α) = K ∙ α' by rw [coe_corootSpace_eq_span_singleton']; exact this.symm
    have : IsUnit (2 * (α α')⁻¹) := by simpa using root_apply_cartanEquivDual_symm_ne_zero hα
    change (K ∙ (2 • (α α')⁻¹ • α')) = _
    simpa [nsmul_eq_smul_cast (R := K), smul_smul] using Submodule.span_singleton_smul_eq this _

@[simp]
lemma corootSpace_eq_bot_iff {α : Weight K H L} :
    corootSpace α = ⊥ ↔ α.IsZero := by
  simp [← LieSubmodule.coeSubmodule_eq_bot_iff, coe_corootSpace_eq_span_singleton α]

lemma isCompl_ker_weight_span_coroot (α : Weight K H L) :
    IsCompl α.ker (K ∙ coroot α) := by
  if hα : α.IsZero then
    simpa [Weight.coe_toLinear_eq_zero_iff.mpr hα, coroot_eq_zero_iff.mpr hα, Weight.ker]
      using isCompl_top_bot
  else
    rw [← coe_corootSpace_eq_span_singleton]
    apply Module.Dual.isCompl_ker_of_disjoint_of_ne_bot (by aesop)
      (disjoint_ker_weight_corootSpace α)
    replace hα : corootSpace α ≠ ⊥ := by simpa using hα
    rwa [ne_eq, ← LieSubmodule.coe_toSubmodule_eq_iff] at hα

lemma exists_isSl2Triple_of_weight_isNonZero {α : Weight K H L} (hα : α.IsNonZero) :
    ∃ h e f : L, IsSl2Triple h e f ∧ e ∈ rootSpace H α ∧ f ∈ rootSpace H (- α) := by
  obtain ⟨e, heα : e ∈ rootSpace H α, he₀ : e ≠ 0⟩ := α.exists_ne_zero
  obtain ⟨f', hfα, hf⟩ : ∃ f ∈ rootSpace H (-α), killingForm K L e f ≠ 0 := by
    contrapose! he₀
    simpa using mem_ker_killingForm_of_mem_rootSpace_of_forall_rootSpace_neg K L H heα he₀
  have hef := lie_eq_killingForm_smul_of_mem_rootSpace_of_mem_rootSpace_neg heα hfα
  let h : H := ⟨⁅e, f'⁆, hef ▸ Submodule.smul_mem _ _ (Submodule.coe_mem _)⟩
  have hh : α h ≠ 0 := by
    have : h = killingForm K L e f' • (cartanEquivDual H).symm α := by simp [Subtype.ext_iff, hef]
    rw [this, map_smul, smul_eq_mul, ne_eq, mul_eq_zero, not_or]
    exact ⟨hf, root_apply_cartanEquivDual_symm_ne_zero hα⟩
  let f := (2 * (α h)⁻¹) • f'
  replace hef : ⁅⁅e, f⁆, e⁆ = 2 • e := by
    have : ⁅⁅e, f'⁆, e⁆ = α h • e := lie_eq_smul_of_mem_rootSpace heα h
    rw [lie_smul, smul_lie, this, ← smul_assoc, smul_eq_mul, mul_assoc, inv_mul_cancel hh,
      mul_one, two_smul, two_smul]
  refine ⟨⁅e, f⁆, e, f, ⟨fun contra ↦ ?_, rfl, hef, ?_⟩, heα, Submodule.smul_mem _ _ hfα⟩
  · rw [contra] at hef
    have _i : NoZeroSMulDivisors ℤ L := NoZeroSMulDivisors.int_of_charZero K L
    simp only [zero_lie, eq_comm (a := (0 : L)), smul_eq_zero, OfNat.ofNat_ne_zero, false_or] at hef
    contradiction
  · have : ⁅⁅e, f'⁆, f'⁆ = - α h • f' := lie_eq_smul_of_mem_rootSpace hfα h
    rw [lie_smul, lie_smul, smul_lie, this]
    simp [← smul_assoc, f, hh, mul_comm _ (2 * (α h)⁻¹)]

lemma _root_.IsSl2Triple.h_eq_coroot {α : Weight K H L} (hα : α.IsNonZero)
    {h e f : L} (ht : IsSl2Triple h e f) (heα : e ∈ rootSpace H α) (hfα : f ∈ rootSpace H (- α)) :
    h = coroot α := by
  have hef := lie_eq_killingForm_smul_of_mem_rootSpace_of_mem_rootSpace_neg heα hfα
  lift h to H using by simpa only [← ht.lie_e_f, hef] using H.smul_mem _ (Submodule.coe_mem _)
  congr 1
  have key : α h = 2 := by
    have := lie_eq_smul_of_mem_rootSpace heα h
    rw [LieSubalgebra.coe_bracket_of_module, ht.lie_h_e_smul K] at this
    exact smul_left_injective K ht.e_ne_zero this.symm
  suffices ∃ s : K, s • h = coroot α by
    obtain ⟨s, hs⟩ := this
    replace this : s = 1 := by simpa [root_apply_coroot hα, key] using congr_arg α hs
    rwa [this, one_smul] at hs
  set α' := (cartanEquivDual H).symm α with hα'
  have h_eq : h = killingForm K L e f • α' := by
    simp only [hα', Subtype.ext_iff, Submodule.coe_smul_of_tower, ← ht.lie_e_f, hef]
  use (2 • (α α')⁻¹) * (killingForm K L e f)⁻¹
  have hef₀ : killingForm K L e f ≠ 0 := by
    have := ht.h_ne_zero
    contrapose! this
    simpa [this] using h_eq
  rw [h_eq, smul_smul, mul_assoc, inv_mul_cancel hef₀, mul_one, smul_assoc, coroot]

lemma finrank_rootSpace_eq_one (α : Weight K H L) (hα : α.IsNonZero) :
    finrank K (rootSpace H α) = 1 := by
  suffices ¬ 1 < finrank K (rootSpace H α) by
    have h₀ : finrank K (rootSpace H α) ≠ 0 := by simpa using α.weightSpace_ne_bot
    omega
  intro contra
  obtain ⟨h, e, f, ht, heα, hfα⟩ := exists_isSl2Triple_of_weight_isNonZero hα
  let F : rootSpace H α →ₗ[K] K := killingForm K L f ∘ₗ (rootSpace H α).subtype
  have hF : LinearMap.ker F ≠ ⊥ := F.ker_ne_bot_of_finrank_lt <| by rwa [finrank_self]
  obtain ⟨⟨y, hyα⟩, hy, hy₀⟩ := (Submodule.ne_bot_iff _).mp hF
  replace hy : ⁅y, f⁆ = 0 := by
    have : killingForm K L y f = 0 := by simpa [F, traceForm_comm] using hy
    simpa [this] using lie_eq_killingForm_smul_of_mem_rootSpace_of_mem_rootSpace_neg hyα hfα
  have P : ht.symm.HasPrimitiveVectorWith y (-2 : K) :=
    { ne_zero := by simpa using hy₀
      lie_h := by simp only [neg_smul, neg_lie, neg_inj, ht.h_eq_coroot hα heα hfα,
        ← H.coe_bracket_of_module, lie_eq_smul_of_mem_rootSpace hyα (coroot α),
        root_apply_coroot hα]
      lie_e := by rw [← lie_skew, hy, neg_zero] }
  obtain ⟨n, hn⟩ := P.exists_nat
  replace hn : -2 = (n : ℤ) := by norm_cast at hn
  omega

end CharZero

end IsKilling

end Field

end LieAlgebra<|MERGE_RESOLUTION|>--- conflicted
+++ resolved
@@ -149,65 +149,6 @@
   rw [traceForm_apply_apply, ← LinearMap.mul_eq_comp, LinearMap.zero_apply]
   exact (LinearMap.isNilpotent_trace_of_isNilpotent (comm.isNilpotent_mul_left hx')).eq_zero
 
-<<<<<<< HEAD
-open Module.End in
-lemma isSemisimple_ad_of_mem_isCartanSubalgebra [PerfectField K] {x : L} (hx : x ∈ H) :
-    (ad K L x).IsSemisimple := by
-  /- Using Jordan-Chevalley, write `ad K L x` as a sum of its semisimple and nilpotent parts. -/
-  obtain ⟨N, -, S, hS₀, hN, hS, hSN⟩ := (ad K L x).exists_isNilpotent_isSemisimple
-  replace hS₀ : Commute (ad K L x) S := Algebra.commute_of_mem_adjoin_self hS₀
-  set x' : H := ⟨x, hx⟩
-  rw [eq_sub_of_add_eq hSN.symm] at hN
-  /- Note that the semisimple part `S` is just a scalar action on each root space. -/
-  have aux {α : H → K} {y : L} (hy : y ∈ rootSpace H α) : S y = α x' • y := by
-    replace hy : y ∈ (ad K L x).maxGenEigenspace (α x') :=
-      (weightSpace_le_weightSpaceOf L x' α) hy
-    rw [maxGenEigenspace_eq] at hy
-    set k := maxGenEigenspaceIndex (ad K L x) (α x')
-    rw [apply_eq_of_mem_genEigenspace_of_comm_of_isSemisimple_of_isNilpotent_sub hy hS₀ hS hN]
-  /- So `S` obeys the derivation axiom if we restrict to root spaces. -/
-  have h_der (y z : L) (α β : H → K) (hy : y ∈ rootSpace H α) (hz : z ∈ rootSpace H β) :
-      S ⁅y, z⁆ = ⁅S y, z⁆ + ⁅y, S z⁆ := by
-    have hyz : ⁅y, z⁆ ∈ rootSpace H (α + β) :=
-      mapsTo_toEnd_weightSpace_add_of_mem_rootSpace K L H L α β hy hz
-    rw [aux hy, aux hz, aux hyz, smul_lie, lie_smul, ← add_smul, ← Pi.add_apply]
-  /- Thus `S` is a derivation since root spaces span. -/
-  replace h_der (y z : L) : S ⁅y, z⁆ = ⁅S y, z⁆ + ⁅y, S z⁆ := by
-    have hy : y ∈ ⨆ α : H → K, rootSpace H α := by simp [iSup_weightSpace_eq_top]
-    have hz : z ∈ ⨆ α : H → K, rootSpace H α := by simp [iSup_weightSpace_eq_top]
-    induction hy using LieSubmodule.iSup_induction'
-    · induction hz using LieSubmodule.iSup_induction'
-      · next α y hy β z hz => exact h_der y z α β hy hz
-      · simp
-      · next h h' => simp only [lie_add, map_add, h, h']; abel
-    · simp
-    · next h h' => simp only [add_lie, map_add, h, h']; abel
-  /- An equivalent form of the derivation axiom used in `LieDerivation`. -/
-  replace h_der : ∀ y z : L, S ⁅y, z⁆ = ⁅y, S z⁆ - ⁅z, S y⁆ := by
-    simp_rw [← lie_skew (S _) _, add_comm, ← sub_eq_add_neg] at h_der; assumption
-  /- Bundle `S` as a `LieDerivation`. -/
-  let S' : LieDerivation K L L := ⟨S, h_der⟩
-  /- Since `L` has non-degenerate Killing form, `S` must be inner, corresponding to some `y : L`. -/
-  obtain ⟨y, hy⟩ := LieDerivation.IsKilling.exists_eq_ad S'
-  /- `y` commutes with all elements of `H` because `S` has eigenvalue 0 on `H`, `S = ad K L y`. -/
-  have hy' (z : L) (hz : z ∈ H) : ⁅y, z⁆ = 0 := by
-    rw [← LieSubalgebra.mem_toLieSubmodule, ← rootSpace_zero_eq] at hz
-    simp [← ad_apply (R := K), ← LieDerivation.coe_ad_apply_eq_ad_apply, hy, aux hz]
-  /- Thus `y` belongs to `H` since `H` is self-normalizing. -/
-  replace hy' : y ∈ H := by
-    suffices y ∈ H.normalizer by rwa [LieSubalgebra.IsCartanSubalgebra.self_normalizing] at this
-    exact (H.mem_normalizer_iff y).mpr fun z hz ↦ hy' z hz ▸ LieSubalgebra.zero_mem H
-  /- It suffices to show `x = y` since `S = ad K L y` is semisimple. -/
-  suffices x = y by rwa [this, ← LieDerivation.coe_ad_apply_eq_ad_apply y, hy]
-  rw [← sub_eq_zero]
-  /- This will follow if we can show that `ad K L (x - y)` is nilpotent. -/
-  apply eq_zero_of_isNilpotent_ad_of_mem_isCartanSubalgebra K L H (H.sub_mem hx hy')
-  /- Which is true because `ad K L (x - y) = N`. -/
-  replace hy : S = ad K L y := by rw [← LieDerivation.coe_ad_apply_eq_ad_apply y, hy]
-  rwa [LieHom.map_sub, hSN, hy, add_sub_cancel_right, eq_sub_of_add_eq hSN.symm]
-
-=======
->>>>>>> 20c42930
 variable {K L} in
 /-- The restriction of the Killing form to a Cartan subalgebra, as a linear equivalence to the
 dual. -/
@@ -247,22 +188,7 @@
   suffices ⁅e, f⁆ = killingForm K L e f • ((cartanEquivDual H).symm α : L) from
     (mem_corootSpace α).mpr <| Submodule.subset_span ⟨(killingForm K L e f)⁻¹ • e,
       Submodule.smul_mem _ _ heα, f, hfα, by simpa [inv_smul_eq_iff₀ hf]⟩
-<<<<<<< HEAD
-  set α' := (cartanEquivDual H).symm α
-  rw [← sub_eq_zero, ← Submodule.mem_bot (R := K), ← ker_killingForm_eq_bot]
-  apply mem_ker_killingForm_of_mem_rootSpace_of_forall_rootSpace_neg (α := (0 : H → K))
-  · simp only [rootSpace_zero_eq, LieSubalgebra.mem_toLieSubmodule]
-    refine sub_mem ?_ (H.smul_mem _ α'.property)
-    simpa using mapsTo_toEnd_weightSpace_add_of_mem_rootSpace K L H L α (-α) heα hfα
-  · intro z hz
-    replace hz : z ∈ H := by simpa using hz
-    replace he : ⁅z, e⁆ = α ⟨z, hz⟩ • e := by simpa using he ⟨z, hz⟩
-    have hαz : killingForm K L α' (⟨z, hz⟩ : H) = α ⟨z, hz⟩ :=
-      LinearMap.BilinForm.apply_toDual_symm_apply (hB := traceForm_cartan_nondegenerate K L H) _ _
-    simp [traceForm_comm K L L ⁅e, f⁆, ← traceForm_apply_lie_apply, he, mul_comm _ (α ⟨z, hz⟩), hαz]
-=======
   exact lie_eq_killingForm_smul_of_mem_rootSpace_of_mem_rootSpace_neg_aux heα hfα he
->>>>>>> 20c42930
 
 /-- Given a splitting Cartan subalgebra `H` of a finite-dimensional Lie algebra with non-singular
 Killing form, the corresponding roots span the dual space of `H`. -/
