/-
Copyright (c) 2020 Kenny Lau. All rights reserved.
Released under Apache 2.0 license as described in the file LICENSE.
Authors: Kenny Lau, Johan Commelin, Patrick Massot
-/
import Mathlib.Algebra.GroupWithZero.InjSurj
import Mathlib.Algebra.GroupWithZero.Units.Equiv
import Mathlib.Algebra.GroupWithZero.WithZero
import Mathlib.Algebra.Order.AddGroupWithTop
import Mathlib.Algebra.Order.Group.Units
import Mathlib.Algebra.Order.GroupWithZero.Synonym
import Mathlib.Algebra.Order.GroupWithZero.Unbundled
import Mathlib.Algebra.Order.Monoid.Basic
import Mathlib.Algebra.Order.Monoid.OrderDual
import Mathlib.Algebra.Order.Monoid.TypeTags

/-!
# Linearly ordered commutative groups and monoids with a zero element adjoined

This file sets up a special class of linearly ordered commutative monoids
that show up as the target of so-called “valuations” in algebraic number theory.

Usually, in the informal literature, these objects are constructed
by taking a linearly ordered commutative group Γ and formally adjoining a zero element: Γ ∪ {0}.

The disadvantage is that a type such as `NNReal` is not of that form,
whereas it is a very common target for valuations.
The solutions is to use a typeclass, and that is exactly what we do in this file.
-/

variable {α : Type*}

/-- A linearly ordered commutative monoid with a zero element. -/
class LinearOrderedCommMonoidWithZero (α : Type*) extends LinearOrderedCommMonoid α,
  CommMonoidWithZero α where
  /-- `0 ≤ 1` in any linearly ordered commutative monoid. -/
  zero_le_one : (0 : α) ≤ 1

/-- A linearly ordered commutative group with a zero element. -/
class LinearOrderedCommGroupWithZero (α : Type*) extends LinearOrderedCommMonoidWithZero α,
  CommGroupWithZero α

instance (priority := 100) LinearOrderedCommMonoidWithZero.toZeroLeOneClass
    [LinearOrderedCommMonoidWithZero α] : ZeroLEOneClass α :=
  { ‹LinearOrderedCommMonoidWithZero α› with }

instance (priority := 100) canonicallyOrderedAddCommMonoid.toZeroLeOneClass
    [CanonicallyOrderedAddCommMonoid α] [One α] : ZeroLEOneClass α :=
  ⟨zero_le 1⟩

section LinearOrderedCommMonoidWithZero
variable [LinearOrderedCommMonoidWithZero α] {a b : α} {n : ℕ}

/-
The following facts are true more generally in a (linearly) ordered commutative monoid.
-/
/-- Pullback a `LinearOrderedCommMonoidWithZero` under an injective map.
See note [reducible non-instances]. -/
abbrev Function.Injective.linearOrderedCommMonoidWithZero {β : Type*} [Zero β] [One β] [Mul β]
    [Pow β ℕ] [Max β] [Min β] (f : β → α) (hf : Function.Injective f) (zero : f 0 = 0)
    (one : f 1 = 1) (mul : ∀ x y, f (x * y) = f x * f y) (npow : ∀ (x) (n : ℕ), f (x ^ n) = f x ^ n)
    (hsup : ∀ x y, f (x ⊔ y) = max (f x) (f y)) (hinf : ∀ x y, f (x ⊓ y) = min (f x) (f y)) :
    LinearOrderedCommMonoidWithZero β :=
  { LinearOrder.lift f hf hsup hinf, hf.orderedCommMonoid f one mul npow,
    hf.commMonoidWithZero f zero one mul npow with
    zero_le_one :=
      show f 0 ≤ f 1 by simp only [zero, one, LinearOrderedCommMonoidWithZero.zero_le_one] }

@[simp] lemma zero_le' : 0 ≤ a := by
  simpa only [mul_zero, mul_one] using mul_le_mul_left' (zero_le_one' α) a

@[simp]
theorem not_lt_zero' : ¬a < 0 :=
  not_lt_of_le zero_le'

@[simp]
theorem le_zero_iff : a ≤ 0 ↔ a = 0 :=
  ⟨fun h ↦ le_antisymm h zero_le', fun h ↦ h ▸ le_rfl⟩

theorem zero_lt_iff : 0 < a ↔ a ≠ 0 :=
  ⟨ne_of_gt, fun h ↦ lt_of_le_of_ne zero_le' h.symm⟩

theorem ne_zero_of_lt (h : b < a) : a ≠ 0 := fun h1 ↦ not_lt_zero' <| show b < 0 from h1 ▸ h

instance instLinearOrderedAddCommMonoidWithTopAdditiveOrderDual :
    LinearOrderedAddCommMonoidWithTop (Additive αᵒᵈ) :=
  { Additive.orderedAddCommMonoid, Additive.linearOrder with
    top := (0 : α)
    top_add' := fun a ↦ zero_mul (Additive.toMul a)
    le_top := fun _ ↦ zero_le' }

variable [NoZeroDivisors α]

lemma pow_pos_iff (hn : n ≠ 0) : 0 < a ^ n ↔ 0 < a := by simp_rw [zero_lt_iff, pow_ne_zero_iff hn]

end LinearOrderedCommMonoidWithZero

section LinearOrderedCommGroupWithZero
variable [LinearOrderedCommGroupWithZero α] {a b c d : α} {m n : ℕ}

-- See note [lower instance priority]
instance (priority := 100) LinearOrderedCommGroupWithZero.toMulPosMono : MulPosMono α where
  elim _a _b _c hbc := mul_le_mul_right' hbc _

-- See note [lower instance priority]
instance (priority := 100) LinearOrderedCommGroupWithZero.toPosMulMono : PosMulMono α where
  elim _a _b _c hbc := mul_le_mul_left' hbc _

-- See note [lower instance priority]
instance (priority := 100) LinearOrderedCommGroupWithZero.toPosMulReflectLE :
    PosMulReflectLE α where
  elim a b c hbc := by simpa [a.2.ne'] using mul_le_mul_left' hbc a⁻¹

-- See note [lower instance priority]
instance (priority := 100) LinearOrderedCommGroupWithZero.toMulPosReflectLE :
    MulPosReflectLE α where
  elim a b c hbc := by simpa [a.2.ne'] using mul_le_mul_right' hbc a⁻¹

-- See note [lower instance priority]
instance (priority := 100) LinearOrderedCommGroupWithZero.toPosMulReflectLT :
    PosMulReflectLT α where elim _a _b _c := lt_of_mul_lt_mul_left'

-- See note [lower instance priority]
instance (priority := 100) LinearOrderedCommGroupWithZero.toPosMulStrictMono :
    PosMulStrictMono α where
  elim a b c hbc := by by_contra! h; exact hbc.not_le <| (mul_le_mul_left a.2).1 h

-- See note [lower instance priority]
instance (priority := 100) LinearOrderedCommGroupWithZero.toMulPosStrictMono :
    MulPosStrictMono α where
  elim a b c hbc := by by_contra! h; exact hbc.not_le <| (mul_le_mul_right a.2).1 h
<<<<<<< HEAD

/-- Alias of `mul_le_one'` for unification. -/
@[deprecated mul_le_one' (since := "2024-08-21")]
theorem mul_le_one₀ (ha : a ≤ 1) (hb : b ≤ 1) : a * b ≤ 1 :=
  mul_le_one' ha hb
=======
>>>>>>> d0df76bd

/-- Alias of `one_le_mul'` for unification. -/
@[deprecated one_le_mul (since := "2024-08-21")]
theorem one_le_mul₀ (ha : 1 ≤ a) (hb : 1 ≤ b) : 1 ≤ a * b :=
  one_le_mul ha hb

@[deprecated mul_le_mul_right (since := "2024-08-21")]
theorem le_of_le_mul_right (h : c ≠ 0) (hab : a * c ≤ b * c) : a ≤ b :=
  (mul_le_mul_right (zero_lt_iff.2 h)).1 hab

@[deprecated le_mul_inv_iff₀ (since := "2024-08-21")]
theorem le_mul_inv_of_mul_le (h : c ≠ 0) (hab : a * c ≤ b) : a ≤ b * c⁻¹ :=
  (le_mul_inv_iff₀ (zero_lt_iff.2 h)).2 hab

theorem mul_inv_le_of_le_mul (hab : a ≤ b * c) : a * c⁻¹ ≤ b := by
  by_cases h : c = 0
  · simp [h]
  · exact (mul_le_mul_right (zero_lt_iff.2 h)).1 (by simpa [h] using hab)

@[simp]
theorem Units.zero_lt (u : αˣ) : (0 : α) < u :=
  zero_lt_iff.2 <| u.ne_zero

theorem mul_lt_mul_of_lt_of_le₀ (hab : a ≤ b) (hb : b ≠ 0) (hcd : c < d) : a * c < b * d :=
  have hd : d ≠ 0 := ne_zero_of_lt hcd
  if ha : a = 0 then by
    rw [ha, zero_mul, zero_lt_iff]
    exact mul_ne_zero hb hd
  else
    if hc : c = 0 then by
      rw [hc, mul_zero, zero_lt_iff]
      exact mul_ne_zero hb hd
    else
      show Units.mk0 a ha * Units.mk0 c hc < Units.mk0 b hb * Units.mk0 d hd from
        mul_lt_mul_of_le_of_lt hab hcd

theorem mul_lt_mul₀ (hab : a < b) (hcd : c < d) : a * c < b * d :=
  mul_lt_mul_of_lt_of_le₀ hab.le (ne_zero_of_lt hab) hcd

theorem mul_inv_lt_of_lt_mul₀ (h : a < b * c) : a * c⁻¹ < b := by
  contrapose! h
  simpa only [inv_inv] using mul_inv_le_of_le_mul h

theorem inv_mul_lt_of_lt_mul₀ (h : a < b * c) : b⁻¹ * a < c := by
  rw [mul_comm] at *
  exact mul_inv_lt_of_lt_mul₀ h

@[deprecated mul_lt_mul_of_pos_right (since := "2024-08-21")]
theorem mul_lt_right₀ (c : α) (h : a < b) (hc : c ≠ 0) : a * c < b * c :=
  mul_lt_mul_of_pos_right h (zero_lt_iff.2 hc)
<<<<<<< HEAD

theorem inv_lt_one₀ (ha : a ≠ 0) : a⁻¹ < 1 ↔ 1 < a :=
  inv_lt_one' (a := Units.mk0 a ha)

theorem one_lt_inv₀ (ha : a ≠ 0) : 1 < a⁻¹ ↔ a < 1 :=
  one_lt_inv' (a := Units.mk0 a ha)

theorem inv_lt_inv₀ (ha : a ≠ 0) (hb : b ≠ 0) : a⁻¹ < b⁻¹ ↔ b < a :=
  show (Units.mk0 a ha)⁻¹ < (Units.mk0 b hb)⁻¹ ↔ Units.mk0 b hb < Units.mk0 a ha from
    have : CovariantClass αˣ αˣ (· * ·) (· < ·) :=
      IsLeftCancelMul.covariant_mul_lt_of_covariant_mul_le αˣ
    inv_lt_inv_iff

theorem inv_le_inv₀ (ha : a ≠ 0) (hb : b ≠ 0) : a⁻¹ ≤ b⁻¹ ↔ b ≤ a :=
  show (Units.mk0 a ha)⁻¹ ≤ (Units.mk0 b hb)⁻¹ ↔ Units.mk0 b hb ≤ Units.mk0 a ha from
    inv_le_inv_iff
=======
>>>>>>> d0df76bd

theorem lt_of_mul_lt_mul_of_le₀ (h : a * b < c * d) (hc : 0 < c) (hh : c ≤ a) : b < d := by
  have ha : a ≠ 0 := ne_of_gt (lt_of_lt_of_le hc hh)
  rw [← inv_le_inv₀ (zero_lt_iff.2 ha) hc] at hh
  have := mul_lt_mul_of_lt_of_le₀ hh (inv_ne_zero (ne_of_gt hc)) h
  simpa [inv_mul_cancel_left₀ ha, inv_mul_cancel_left₀ (ne_of_gt hc)] using this

@[deprecated mul_le_mul_right (since := "2024-08-21")]
theorem mul_le_mul_right₀ (hc : c ≠ 0) : a * c ≤ b * c ↔ a ≤ b :=
  mul_le_mul_right (zero_lt_iff.2 hc)

@[deprecated mul_le_mul_left (since := "2024-08-21")]
theorem mul_le_mul_left₀ (ha : a ≠ 0) : a * b ≤ a * c ↔ b ≤ c :=
  mul_le_mul_left (zero_lt_iff.2 ha)

theorem div_le_div_right₀ (hc : c ≠ 0) : a / c ≤ b / c ↔ a ≤ b := by
  rw [div_eq_mul_inv, div_eq_mul_inv, mul_le_mul_right (zero_lt_iff.2 (inv_ne_zero hc))]

theorem div_le_div_left₀ (ha : a ≠ 0) (hb : b ≠ 0) (hc : c ≠ 0) : a / b ≤ a / c ↔ c ≤ b := by
<<<<<<< HEAD
  simp only [div_eq_mul_inv, mul_le_mul_left (zero_lt_iff.2 ha), inv_le_inv₀ hb hc]
=======
  simp only [div_eq_mul_inv, mul_le_mul_left (zero_lt_iff.2 ha),
    inv_le_inv₀ (zero_lt_iff.2 hb) (zero_lt_iff.2 hc)]
>>>>>>> d0df76bd

/-- `Equiv.mulLeft₀` as an `OrderIso` on a `LinearOrderedCommGroupWithZero.`.

Note that `OrderIso.mulLeft₀` refers to the `LinearOrderedField` version. -/
@[simps! (config := { simpRhs := true }) apply toEquiv]
def OrderIso.mulLeft₀' {a : α} (ha : a ≠ 0) : α ≃o α :=
  { Equiv.mulLeft₀ a ha with map_rel_iff' := mul_le_mul_left (zero_lt_iff.2 ha) }

theorem OrderIso.mulLeft₀'_symm {a : α} (ha : a ≠ 0) :
    (OrderIso.mulLeft₀' ha).symm = OrderIso.mulLeft₀' (inv_ne_zero ha) := by
  ext
  rfl

/-- `Equiv.mulRight₀` as an `OrderIso` on a `LinearOrderedCommGroupWithZero.`.

Note that `OrderIso.mulRight₀` refers to the `LinearOrderedField` version. -/
@[simps! (config := { simpRhs := true }) apply toEquiv]
def OrderIso.mulRight₀' {a : α} (ha : a ≠ 0) : α ≃o α :=
  { Equiv.mulRight₀ a ha with map_rel_iff' := mul_le_mul_right (zero_lt_iff.2 ha) }

theorem OrderIso.mulRight₀'_symm {a : α} (ha : a ≠ 0) :
    (OrderIso.mulRight₀' ha).symm = OrderIso.mulRight₀' (inv_ne_zero ha) := by
  ext
  rfl

instance : LinearOrderedAddCommGroupWithTop (Additive αᵒᵈ) :=
  { Additive.subNegMonoid, instLinearOrderedAddCommMonoidWithTopAdditiveOrderDual,
    Additive.instNontrivial with
<<<<<<< HEAD
    neg_top := set_option backward.isDefEq.lazyProjDelta false in @inv_zero _ (_)
=======
    neg_top := inv_zero (G₀ := α)
>>>>>>> d0df76bd
    add_neg_cancel := fun a ha ↦ mul_inv_cancel₀ (G₀ := α) (id ha : Additive.toMul a ≠ 0) }

lemma pow_lt_pow_succ (ha : 1 < a) : a ^ n < a ^ n.succ := by
  rw [← one_mul (a ^ n), pow_succ']
  exact mul_lt_mul_of_pos_right ha (pow_pos (zero_lt_one.trans ha) _)
<<<<<<< HEAD

lemma pow_lt_pow_right₀ (ha : 1 < a) (hmn : m < n) : a ^ m < a ^ n := by
  induction' hmn with n _ ih; exacts [pow_lt_pow_succ ha, lt_trans ih (pow_lt_pow_succ ha)]

@[deprecated (since := "2023-12-23")] alias pow_lt_pow₀ := pow_lt_pow_right₀
=======
>>>>>>> d0df76bd

end LinearOrderedCommGroupWithZero

instance instLinearOrderedCommMonoidWithZeroMultiplicativeOrderDual
    [LinearOrderedAddCommMonoidWithTop α] :
    LinearOrderedCommMonoidWithZero (Multiplicative αᵒᵈ) :=
  { Multiplicative.orderedCommMonoid, Multiplicative.linearOrder with
    zero := Multiplicative.ofAdd (OrderDual.toDual ⊤)
    zero_mul := @top_add _ (_)
    -- Porting note:  Here and elsewhere in the file, just `zero_mul` worked in Lean 3. See
    -- https://leanprover.zulipchat.com/#narrow/stream/287929-mathlib4/topic/Type.20synonyms
    mul_zero := @add_top _ (_)
    zero_le_one := (le_top : (0 : α) ≤ ⊤) }

@[simp]
theorem ofAdd_toDual_eq_zero_iff [LinearOrderedAddCommMonoidWithTop α]
    (x : α) : Multiplicative.ofAdd (OrderDual.toDual x) = 0 ↔ x = ⊤ := Iff.rfl

@[simp]
theorem ofDual_toAdd_eq_top_iff [LinearOrderedAddCommMonoidWithTop α]
    (x : Multiplicative αᵒᵈ) : OrderDual.ofDual (Multiplicative.toAdd x) = ⊤ ↔ x = 0 := Iff.rfl

@[simp]
theorem ofAdd_bot [LinearOrderedAddCommMonoidWithTop α] :
    Multiplicative.ofAdd ⊥ = (0 : Multiplicative αᵒᵈ) := rfl

@[simp]
theorem ofDual_toAdd_zero [LinearOrderedAddCommMonoidWithTop α] :
    OrderDual.ofDual (Multiplicative.toAdd (0 : Multiplicative αᵒᵈ)) = ⊤ := rfl

instance [LinearOrderedAddCommGroupWithTop α] :
    LinearOrderedCommGroupWithZero (Multiplicative αᵒᵈ) :=
  { Multiplicative.divInvMonoid, instLinearOrderedCommMonoidWithZeroMultiplicativeOrderDual,
    Multiplicative.instNontrivial with
    inv_zero := @LinearOrderedAddCommGroupWithTop.neg_top _ (_)
    mul_inv_cancel := @LinearOrderedAddCommGroupWithTop.add_neg_cancel _ (_) }

namespace WithZero
section Preorder
variable [Preorder α] {a b : α}

instance preorder : Preorder (WithZero α) := WithBot.preorder
instance orderBot : OrderBot (WithZero α) := WithBot.orderBot

lemma zero_le (a : WithZero α) : 0 ≤ a := bot_le

lemma zero_lt_coe (a : α) : (0 : WithZero α) < a := WithBot.bot_lt_coe a

lemma zero_eq_bot : (0 : WithZero α) = ⊥ := rfl

@[simp, norm_cast] lemma coe_lt_coe : (a : WithZero α) < b ↔ a < b := WithBot.coe_lt_coe

@[simp, norm_cast] lemma coe_le_coe : (a : WithZero α) ≤ b ↔ a ≤ b := WithBot.coe_le_coe

@[simp, norm_cast] lemma one_lt_coe [One α] : 1 < (a : WithZero α) ↔ 1 < a := coe_lt_coe

@[simp, norm_cast] lemma one_le_coe [One α] : 1 ≤ (a : WithZero α) ↔ 1 ≤ a := coe_le_coe

@[simp, norm_cast] lemma coe_lt_one [One α] : (a : WithZero α) < 1 ↔ a < 1 := coe_lt_coe

@[simp, norm_cast] lemma coe_le_one [One α] : (a : WithZero α) ≤ 1 ↔ a ≤ 1 := coe_le_coe

theorem coe_le_iff {x : WithZero α} : (a : WithZero α) ≤ x ↔ ∃ b : α, x = b ∧ a ≤ b :=
  WithBot.coe_le_iff

@[simp] lemma unzero_le_unzero {a b : WithZero α} (ha hb) :
    unzero (x := a) ha ≤ unzero (x := b) hb ↔ a ≤ b := by
  -- TODO: Fix `lift` so that it doesn't try to clear the hypotheses I give it when it is
  -- impossible to do so. See https://github.com/leanprover-community/mathlib4/issues/19160
  lift a to α using id ha
  lift b to α using id hb
  simp

instance mulLeftMono [Mul α] [MulLeftMono α] :
    MulLeftMono (WithZero α) := by
  refine ⟨fun a b c hbc => ?_⟩
  induction a; · exact zero_le _
  induction b; · exact zero_le _
  rcases WithZero.coe_le_iff.1 hbc with ⟨c, rfl, hbc'⟩
  rw [← coe_mul _ c, ← coe_mul, coe_le_coe]
  exact mul_le_mul_left' hbc' _

<<<<<<< HEAD
protected lemma covariantClass_add_le [AddZeroClass α] [CovariantClass α α (· + ·) (· ≤ ·)]
    (h : ∀ a : α, 0 ≤ a) : CovariantClass (WithZero α) (WithZero α) (· + ·) (· ≤ ·) := by
=======
protected lemma addLeftMono [AddZeroClass α] [AddLeftMono α]
    (h : ∀ a : α, 0 ≤ a) : AddLeftMono (WithZero α) := by
>>>>>>> d0df76bd
  refine ⟨fun a b c hbc => ?_⟩
  induction a
  · rwa [zero_add, zero_add]
  induction b
  · rw [add_zero]
    induction c
    · rw [add_zero]
    · rw [← coe_add, coe_le_coe]
      exact le_add_of_nonneg_right (h _)
  · rcases WithZero.coe_le_iff.1 hbc with ⟨c, rfl, hbc'⟩
    rw [← coe_add, ← coe_add _ c, coe_le_coe]
    exact add_le_add_left hbc' _

instance existsAddOfLE [Add α] [ExistsAddOfLE α] : ExistsAddOfLE (WithZero α) :=
  ⟨fun {a b} => by
    induction a
    · exact fun _ => ⟨b, (zero_add b).symm⟩
    induction b
    · exact fun h => (WithBot.not_coe_le_bot _ h).elim
    intro h
    obtain ⟨c, rfl⟩ := exists_add_of_le (WithZero.coe_le_coe.1 h)
    exact ⟨c, rfl⟩⟩

end Preorder

section PartialOrder
variable [PartialOrder α]

instance partialOrder : PartialOrder (WithZero α) := WithBot.partialOrder

instance mulLeftReflectLT [Mul α] [MulLeftReflectLT α] :
    MulLeftReflectLT (WithZero α) := by
  refine ⟨fun a b c h => ?_⟩
  have := ((zero_le _).trans_lt h).ne'
  induction a
  · simp at this
  induction c
  · simp at this
  induction b
  exacts [zero_lt_coe _, coe_lt_coe.mpr (lt_of_mul_lt_mul_left' <| coe_lt_coe.mp h)]

end PartialOrder

instance lattice [Lattice α] : Lattice (WithZero α) := WithBot.lattice

section LinearOrder
variable [LinearOrder α] {a b c : α}

instance linearOrder : LinearOrder (WithZero α) := WithBot.linearOrder

protected lemma le_max_iff : (a : WithZero α) ≤ max (b : WithZero α) c ↔ a ≤ max b c := by
  simp only [WithZero.coe_le_coe, le_max_iff]

protected lemma min_le_iff : min (a : WithZero α) b ≤ c ↔ min a b ≤ c := by
  simp only [WithZero.coe_le_coe, min_le_iff]

end LinearOrder

instance orderedCommMonoid [OrderedCommMonoid α] : OrderedCommMonoid (WithZero α) :=
  { WithZero.commMonoidWithZero.toCommMonoid, WithZero.partialOrder with
    mul_le_mul_left := fun _ _ => mul_le_mul_left' }

/-
Note 1 : the below is not an instance because it requires `zero_le`. It seems
like a rather pathological definition because α already has a zero.
Note 2 : there is no multiplicative analogue because it does not seem necessary.
Mathematicians might be more likely to use the order-dual version, where all
elements are ≤ 1 and then 1 is the top element.
-/
/-- If `0` is the least element in `α`, then `WithZero α` is an `OrderedAddCommMonoid`. -/
-- See note [reducible non-instances]
protected abbrev orderedAddCommMonoid [OrderedAddCommMonoid α] (zero_le : ∀ a : α, 0 ≤ a) :
    OrderedAddCommMonoid (WithZero α) :=
  { WithZero.partialOrder, WithZero.addCommMonoid with
    add_le_add_left := @add_le_add_left _ _ _ (WithZero.addLeftMono zero_le).. }

-- This instance looks absurd: a monoid already has a zero
/-- Adding a new zero to a canonically ordered additive monoid produces another one. -/
instance canonicallyOrderedAddCommMonoid [CanonicallyOrderedAddCommMonoid α] :
    CanonicallyOrderedAddCommMonoid (WithZero α) :=
  { WithZero.orderBot,
    WithZero.orderedAddCommMonoid _root_.zero_le,
    WithZero.existsAddOfLE with
    le_self_add := fun a b => by
      induction a
      · exact bot_le
      induction b
      · exact le_rfl
      · exact WithZero.coe_le_coe.2 le_self_add }

instance canonicallyLinearOrderedAddCommMonoid [CanonicallyLinearOrderedAddCommMonoid α] :
    CanonicallyLinearOrderedAddCommMonoid (WithZero α) :=
  { WithZero.canonicallyOrderedAddCommMonoid, WithZero.linearOrder with }

instance instLinearOrderedCommMonoidWithZero [LinearOrderedCommMonoid α] :
    LinearOrderedCommMonoidWithZero (WithZero α) :=
  { WithZero.linearOrder, WithZero.commMonoidWithZero with
    mul_le_mul_left := fun _ _ ↦ mul_le_mul_left', zero_le_one := WithZero.zero_le _ }

instance instLinearOrderedCommGroupWithZero [LinearOrderedCommGroup α] :
    LinearOrderedCommGroupWithZero (WithZero α) where
  __ := instLinearOrderedCommMonoidWithZero
  __ := commGroupWithZero

end WithZero

section MultiplicativeNotation

/-- Notation for `WithZero (Multiplicative ℕ)` -/
scoped[Multiplicative] notation "ℕₘ₀" => WithZero (Multiplicative ℕ)

/-- Notation for `WithZero (Multiplicative ℤ)` -/
scoped[Multiplicative] notation "ℤₘ₀" => WithZero (Multiplicative ℤ)

end MultiplicativeNotation<|MERGE_RESOLUTION|>--- conflicted
+++ resolved
@@ -129,14 +129,6 @@
 instance (priority := 100) LinearOrderedCommGroupWithZero.toMulPosStrictMono :
     MulPosStrictMono α where
   elim a b c hbc := by by_contra! h; exact hbc.not_le <| (mul_le_mul_right a.2).1 h
-<<<<<<< HEAD
-
-/-- Alias of `mul_le_one'` for unification. -/
-@[deprecated mul_le_one' (since := "2024-08-21")]
-theorem mul_le_one₀ (ha : a ≤ 1) (hb : b ≤ 1) : a * b ≤ 1 :=
-  mul_le_one' ha hb
-=======
->>>>>>> d0df76bd
 
 /-- Alias of `one_le_mul'` for unification. -/
 @[deprecated one_le_mul (since := "2024-08-21")]
@@ -187,25 +179,6 @@
 @[deprecated mul_lt_mul_of_pos_right (since := "2024-08-21")]
 theorem mul_lt_right₀ (c : α) (h : a < b) (hc : c ≠ 0) : a * c < b * c :=
   mul_lt_mul_of_pos_right h (zero_lt_iff.2 hc)
-<<<<<<< HEAD
-
-theorem inv_lt_one₀ (ha : a ≠ 0) : a⁻¹ < 1 ↔ 1 < a :=
-  inv_lt_one' (a := Units.mk0 a ha)
-
-theorem one_lt_inv₀ (ha : a ≠ 0) : 1 < a⁻¹ ↔ a < 1 :=
-  one_lt_inv' (a := Units.mk0 a ha)
-
-theorem inv_lt_inv₀ (ha : a ≠ 0) (hb : b ≠ 0) : a⁻¹ < b⁻¹ ↔ b < a :=
-  show (Units.mk0 a ha)⁻¹ < (Units.mk0 b hb)⁻¹ ↔ Units.mk0 b hb < Units.mk0 a ha from
-    have : CovariantClass αˣ αˣ (· * ·) (· < ·) :=
-      IsLeftCancelMul.covariant_mul_lt_of_covariant_mul_le αˣ
-    inv_lt_inv_iff
-
-theorem inv_le_inv₀ (ha : a ≠ 0) (hb : b ≠ 0) : a⁻¹ ≤ b⁻¹ ↔ b ≤ a :=
-  show (Units.mk0 a ha)⁻¹ ≤ (Units.mk0 b hb)⁻¹ ↔ Units.mk0 b hb ≤ Units.mk0 a ha from
-    inv_le_inv_iff
-=======
->>>>>>> d0df76bd
 
 theorem lt_of_mul_lt_mul_of_le₀ (h : a * b < c * d) (hc : 0 < c) (hh : c ≤ a) : b < d := by
   have ha : a ≠ 0 := ne_of_gt (lt_of_lt_of_le hc hh)
@@ -225,12 +198,8 @@
   rw [div_eq_mul_inv, div_eq_mul_inv, mul_le_mul_right (zero_lt_iff.2 (inv_ne_zero hc))]
 
 theorem div_le_div_left₀ (ha : a ≠ 0) (hb : b ≠ 0) (hc : c ≠ 0) : a / b ≤ a / c ↔ c ≤ b := by
-<<<<<<< HEAD
-  simp only [div_eq_mul_inv, mul_le_mul_left (zero_lt_iff.2 ha), inv_le_inv₀ hb hc]
-=======
   simp only [div_eq_mul_inv, mul_le_mul_left (zero_lt_iff.2 ha),
     inv_le_inv₀ (zero_lt_iff.2 hb) (zero_lt_iff.2 hc)]
->>>>>>> d0df76bd
 
 /-- `Equiv.mulLeft₀` as an `OrderIso` on a `LinearOrderedCommGroupWithZero.`.
 
@@ -259,24 +228,12 @@
 instance : LinearOrderedAddCommGroupWithTop (Additive αᵒᵈ) :=
   { Additive.subNegMonoid, instLinearOrderedAddCommMonoidWithTopAdditiveOrderDual,
     Additive.instNontrivial with
-<<<<<<< HEAD
-    neg_top := set_option backward.isDefEq.lazyProjDelta false in @inv_zero _ (_)
-=======
     neg_top := inv_zero (G₀ := α)
->>>>>>> d0df76bd
     add_neg_cancel := fun a ha ↦ mul_inv_cancel₀ (G₀ := α) (id ha : Additive.toMul a ≠ 0) }
 
 lemma pow_lt_pow_succ (ha : 1 < a) : a ^ n < a ^ n.succ := by
   rw [← one_mul (a ^ n), pow_succ']
   exact mul_lt_mul_of_pos_right ha (pow_pos (zero_lt_one.trans ha) _)
-<<<<<<< HEAD
-
-lemma pow_lt_pow_right₀ (ha : 1 < a) (hmn : m < n) : a ^ m < a ^ n := by
-  induction' hmn with n _ ih; exacts [pow_lt_pow_succ ha, lt_trans ih (pow_lt_pow_succ ha)]
-
-@[deprecated (since := "2023-12-23")] alias pow_lt_pow₀ := pow_lt_pow_right₀
-=======
->>>>>>> d0df76bd
 
 end LinearOrderedCommGroupWithZero
 
@@ -359,13 +316,8 @@
   rw [← coe_mul _ c, ← coe_mul, coe_le_coe]
   exact mul_le_mul_left' hbc' _
 
-<<<<<<< HEAD
-protected lemma covariantClass_add_le [AddZeroClass α] [CovariantClass α α (· + ·) (· ≤ ·)]
-    (h : ∀ a : α, 0 ≤ a) : CovariantClass (WithZero α) (WithZero α) (· + ·) (· ≤ ·) := by
-=======
 protected lemma addLeftMono [AddZeroClass α] [AddLeftMono α]
     (h : ∀ a : α, 0 ≤ a) : AddLeftMono (WithZero α) := by
->>>>>>> d0df76bd
   refine ⟨fun a b c hbc => ?_⟩
   induction a
   · rwa [zero_add, zero_add]
