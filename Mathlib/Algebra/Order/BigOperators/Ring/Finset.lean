/-
Copyright (c) 2019 Floris van Doorn. All rights reserved.
Released under Apache 2.0 license as described in the file LICENSE.
Authors: Floris van Doorn
-/
import Mathlib.Algebra.BigOperators.Ring
import Mathlib.Algebra.Order.AbsoluteValue
import Mathlib.Algebra.Order.BigOperators.Group.Finset
import Mathlib.Algebra.Order.BigOperators.Ring.Multiset
import Mathlib.Tactic.Ring

/-!
# Big operators on a finset in ordered rings

This file contains the results concerning the interaction of finset big operators with ordered
rings.

In particular, this file contains the standard form of the Cauchy-Schwarz inequality, as well as
some of its immediate consequences.
-/

variable {ι R S : Type*}

namespace Finset

section CommMonoidWithZero
variable [CommMonoidWithZero R] [PartialOrder R] [ZeroLEOneClass R]

section PosMulMono
variable [PosMulMono R] {f g : ι → R} {s t : Finset ι}

lemma prod_nonneg (h0 : ∀ i ∈ s, 0 ≤ f i) : 0 ≤ ∏ i ∈ s, f i :=
  prod_induction f (fun i ↦ 0 ≤ i) (fun _ _ ha hb ↦ mul_nonneg ha hb) zero_le_one h0

/-- If all `f i`, `i ∈ s`, are nonnegative and each `f i` is less than or equal to `g i`, then the
product of `f i` is less than or equal to the product of `g i`. See also `Finset.prod_le_prod'` for
the case of an ordered commutative multiplicative monoid. -/
@[gcongr]
lemma prod_le_prod (h0 : ∀ i ∈ s, 0 ≤ f i) (h1 : ∀ i ∈ s, f i ≤ g i) :
    ∏ i ∈ s, f i ≤ ∏ i ∈ s, g i := by
  induction' s using Finset.cons_induction with a s has ih h
  · simp
  · simp only [prod_cons]
    have := posMulMono_iff_mulPosMono.1 ‹PosMulMono R›
    apply mul_le_mul
    · exact h1 a (mem_cons_self a s)
    · refine ih (fun x H ↦ h0 _ ?_) (fun x H ↦ h1 _ ?_) <;> exact subset_cons _ H
    · apply prod_nonneg fun x H ↦ h0 x (subset_cons _ H)
    · apply le_trans (h0 a (mem_cons_self a s)) (h1 a (mem_cons_self a s))

/-- If each `f i`, `i ∈ s` belongs to `[0, 1]`, then their product is less than or equal to one.
See also `Finset.prod_le_one'` for the case of an ordered commutative multiplicative monoid. -/
lemma prod_le_one (h0 : ∀ i ∈ s, 0 ≤ f i) (h1 : ∀ i ∈ s, f i ≤ 1) : ∏ i ∈ s, f i ≤ 1 := by
  convert ← prod_le_prod h0 h1
  exact Finset.prod_const_one

end PosMulMono

section PosMulStrictMono
variable [PosMulStrictMono R] [Nontrivial R] {f g : ι → R} {s t : Finset ι}

lemma prod_pos (h0 : ∀ i ∈ s, 0 < f i) : 0 < ∏ i ∈ s, f i :=
  prod_induction f (fun x ↦ 0 < x) (fun _ _ ha hb ↦ mul_pos ha hb) zero_lt_one h0

lemma prod_lt_prod (hf : ∀ i ∈ s, 0 < f i) (hfg : ∀ i ∈ s, f i ≤ g i)
    (hlt : ∃ i ∈ s, f i < g i) :
    ∏ i ∈ s, f i < ∏ i ∈ s, g i := by
  classical
  obtain ⟨i, hi, hilt⟩ := hlt
  rw [← insert_erase hi, prod_insert (not_mem_erase _ _), prod_insert (not_mem_erase _ _)]
  have := posMulStrictMono_iff_mulPosStrictMono.1 ‹PosMulStrictMono R›
  refine mul_lt_mul_of_pos_of_nonneg' hilt ?_ ?_ ?_
  · exact prod_le_prod (fun j hj => le_of_lt (hf j (mem_of_mem_erase hj)))
      (fun _ hj ↦ hfg _ <| mem_of_mem_erase hj)
  · exact prod_pos fun j hj => hf j (mem_of_mem_erase hj)
  · exact (hf i hi).le.trans hilt.le

lemma prod_lt_prod_of_nonempty (hf : ∀ i ∈ s, 0 < f i) (hfg : ∀ i ∈ s, f i < g i)
    (h_ne : s.Nonempty) :
    ∏ i ∈ s, f i < ∏ i ∈ s, g i := by
  apply prod_lt_prod hf fun i hi => le_of_lt (hfg i hi)
  obtain ⟨i, hi⟩ := h_ne
  exact ⟨i, hi, hfg i hi⟩

end PosMulStrictMono
end CommMonoidWithZero

section OrderedSemiring

variable [OrderedSemiring R] {f : ι → R} {s : Finset ι}

lemma sum_sq_le_sq_sum_of_nonneg (hf : ∀ i ∈ s, 0 ≤ f i) :
    ∑ i ∈ s, f i ^ 2 ≤ (∑ i ∈ s, f i) ^ 2 := by
  simp only [sq, sum_mul_sum]
  refine sum_le_sum fun i hi ↦ ?_
  rw [← mul_sum]
  gcongr
  · exact hf i hi
  · exact single_le_sum hf hi

end OrderedSemiring

section OrderedCommSemiring
variable [OrderedCommSemiring R] {f g : ι → R} {s t : Finset ι}

/-- If `g, h ≤ f` and `g i + h i ≤ f i`, then the product of `f` over `s` is at least the
  sum of the products of `g` and `h`. This is the version for `OrderedCommSemiring`. -/
lemma prod_add_prod_le {i : ι} {f g h : ι → R} (hi : i ∈ s) (h2i : g i + h i ≤ f i)
    (hgf : ∀ j ∈ s, j ≠ i → g j ≤ f j) (hhf : ∀ j ∈ s, j ≠ i → h j ≤ f j) (hg : ∀ i ∈ s, 0 ≤ g i)
    (hh : ∀ i ∈ s, 0 ≤ h i) : ((∏ i ∈ s, g i) + ∏ i ∈ s, h i) ≤ ∏ i ∈ s, f i := by
  classical
  simp_rw [prod_eq_mul_prod_diff_singleton hi]
  refine le_trans ?_ (mul_le_mul_of_nonneg_right h2i ?_)
  · rw [right_distrib]
    refine add_le_add ?_ ?_ <;>
    · refine mul_le_mul_of_nonneg_left ?_ ?_
      · refine prod_le_prod ?_ ?_ <;> simp +contextual [*]
      · try apply_assumption
        try assumption
  · apply prod_nonneg
    simp only [and_imp, mem_sdiff, mem_singleton]
    exact fun j hj hji ↦ le_trans (hg j hj) (hgf j hj hji)

end OrderedCommSemiring

<<<<<<< HEAD
section LinearOrderedCommSemiring
variable [LinearOrderedCommSemiring R] [ExistsAddOfLE R]

/-- **Cauchy-Schwarz inequality** for finsets. -/
lemma sum_mul_sq_le_sq_mul_sq (s : Finset ι) (f g : ι → R) :
    (∑ i ∈ s, f i * g i) ^ 2 ≤ (∑ i ∈ s, f i ^ 2) * ∑ i ∈ s, g i ^ 2 := by
  nontriviality R
  obtain h' | h' := (sum_nonneg fun _ _ ↦ sq_nonneg <| g _).eq_or_lt
  · have h'' : ∀ i ∈ s, g i = 0 := fun i hi ↦ by
      simpa using (sum_eq_zero_iff_of_nonneg fun i _ ↦ sq_nonneg (g i)).1 h'.symm i hi
    rw [← h', sum_congr rfl (show ∀ i ∈ s, f i * g i = 0 from fun i hi ↦ by simp [h'' i hi])]
    simp
  refine le_of_mul_le_mul_of_pos_left
    (le_of_add_le_add_left (a := (∑ i ∈ s, g i ^ 2) * (∑ j ∈ s, f j * g j) ^ 2) ?_) h'
  calc
    _ = ∑ i ∈ s, 2 * (f i * ∑ j ∈ s, g j ^ 2) * (g i * ∑ j ∈ s, f j * g j) := by
        simp_rw [mul_assoc (2 : R), mul_mul_mul_comm, ← mul_sum, ← sum_mul]; ring
    _ ≤ ∑ i ∈ s, ((f i * ∑ j ∈ s, g j ^ 2) ^ 2 + (g i * ∑ j ∈ s, f j * g j) ^ 2) :=
        sum_le_sum fun i _ ↦ two_mul_le_add_sq (f i * ∑ j ∈ s, g j ^ 2) (g i * ∑ j ∈ s, f j * g j)
    _ = _ := by simp_rw [sum_add_distrib, mul_pow, ← sum_mul]; ring

theorem sum_mul_self_eq_zero_iff (s : Finset ι) (f : ι → R) :
    ∑ i ∈ s, f i * f i = 0 ↔ ∀ i ∈ s, f i = 0 := by
  induction s using Finset.cons_induction with
  | empty => simp
  | cons i s his ih =>
    simp only [Finset.sum_cons, Finset.mem_cons, forall_eq_or_imp]
    refine ⟨fun hc => ?_, fun h => by simpa [h.1] using ih.mpr h.2⟩
    have hi : f i * f i ≤ 0 := by
      rw [← hc, le_add_iff_nonneg_right]
      exact Finset.sum_nonneg fun i _ ↦ mul_self_nonneg (f i)
    have h : f i * f i = 0 := (eq_of_le_of_le (mul_self_nonneg (f i)) hi).symm
    exact ⟨zero_eq_mul_self.mp h.symm, ih.mp (by rw [← hc, h, zero_add])⟩

end LinearOrderedCommSemiring
=======
theorem sum_mul_self_eq_zero_iff [LinearOrderedSemiring R] [ExistsAddOfLE R] (s : Finset ι)
    (f : ι → R) : ∑ i ∈ s, f i * f i = 0 ↔ ∀ i ∈ s, f i = 0 := by
  rw [sum_eq_zero_iff_of_nonneg fun _ _ ↦ mul_self_nonneg _]
  simp
>>>>>>> 1ec33a40

lemma abs_prod [LinearOrderedCommRing R] (s : Finset ι) (f : ι → R) :
    |∏ x ∈ s, f x| = ∏ x ∈ s, |f x| :=
  map_prod absHom _ _

@[simp, norm_cast]
theorem PNat.coe_prod {ι : Type*} (f : ι → ℕ+) (s : Finset ι) :
    ↑(∏ i ∈ s, f i) = (∏ i ∈ s, f i : ℕ) :=
  map_prod PNat.coeMonoidHom _ _

section CanonicallyOrderedCommSemiring
variable [CanonicallyOrderedCommSemiring R] {f g h : ι → R} {s : Finset ι} {i : ι}

/-- Note that the name is to match `CanonicallyOrderedCommSemiring.mul_pos`. -/
@[simp] lemma _root_.CanonicallyOrderedCommSemiring.prod_pos [Nontrivial R] :
    0 < ∏ i ∈ s, f i ↔ (∀ i ∈ s, (0 : R) < f i) :=
  CanonicallyOrderedCommSemiring.multiset_prod_pos.trans Multiset.forall_mem_map_iff

/-- If `g, h ≤ f` and `g i + h i ≤ f i`, then the product of `f` over `s` is at least the
  sum of the products of `g` and `h`. This is the version for `CanonicallyOrderedCommSemiring`.
-/
lemma prod_add_prod_le' (hi : i ∈ s) (h2i : g i + h i ≤ f i) (hgf : ∀ j ∈ s, j ≠ i → g j ≤ f j)
    (hhf : ∀ j ∈ s, j ≠ i → h j ≤ f j) : ((∏ i ∈ s, g i) + ∏ i ∈ s, h i) ≤ ∏ i ∈ s, f i := by
  classical
    simp_rw [prod_eq_mul_prod_diff_singleton hi]
    refine le_trans ?_ (mul_le_mul_right' h2i _)
    rw [right_distrib]
    apply add_le_add <;> apply mul_le_mul_left' <;> apply prod_le_prod' <;>
            simp only [and_imp, mem_sdiff, mem_singleton] <;>
          intros <;>
        apply_assumption <;>
      assumption

end CanonicallyOrderedCommSemiring

/-! ### Named inequalities -/

/-- **Cauchy-Schwarz inequality** for finsets.

This is written in terms of sequences `f`, `g`, and `r`, where `r` is a stand-in for
`√(f i * g i)`. See `sum_mul_sq_le_sq_mul_sq` for the more usual form in terms of squared
sequences. -/
lemma sum_sq_le_sum_mul_sum_of_sq_eq_mul [LinearOrderedCommSemiring R] [ExistsAddOfLE R]
    (s : Finset ι) {r f g : ι → R} (hf : ∀ i ∈ s, 0 ≤ f i) (hg : ∀ i ∈ s, 0 ≤ g i)
    (ht : ∀ i ∈ s, r i ^ 2 = f i * g i) : (∑ i ∈ s, r i) ^ 2 ≤ (∑ i ∈ s, f i) * ∑ i ∈ s, g i := by
  obtain h | h := (sum_nonneg hg).eq_or_gt
  · have ht' : ∑ i ∈ s, r i = 0 := sum_eq_zero fun i hi ↦ by
      simpa [(sum_eq_zero_iff_of_nonneg hg).1 h i hi] using ht i hi
    rw [h, ht']
    simp
  · refine le_of_mul_le_mul_of_pos_left
      (le_of_add_le_add_left (a := (∑ i ∈ s, g i) * (∑ i ∈ s, r i) ^ 2) ?_) h
    calc
      _ = ∑ i ∈ s, 2 * r i * (∑ j ∈ s, g j) * (∑ j ∈ s, r j) := by
          simp_rw [mul_assoc, ← mul_sum, ← sum_mul]; ring
      _ ≤ ∑ i ∈ s, (f i * (∑ j ∈ s, g j) ^ 2 + g i * (∑ j ∈ s, r j) ^ 2) := by
          gcongr with i hi
          have ht : (r i * (∑ j ∈ s, g j) * (∑ j ∈ s, r j)) ^ 2 =
              (f i * (∑ j ∈ s, g j) ^ 2) * (g i * (∑ j ∈ s, r j) ^ 2) := by
            conv_rhs => rw [mul_mul_mul_comm, ← ht i hi]
            ring
          refine le_of_eq_of_le ?_ (two_mul_le_add_of_sq_eq_mul
            (mul_nonneg (hf i hi) (sq_nonneg _)) (mul_nonneg (hg i hi) (sq_nonneg _)) ht)
          repeat rw [mul_assoc]
      _ = _ := by simp_rw [sum_add_distrib, ← sum_mul]; ring

/-- **Cauchy-Schwarz inequality** for finsets, squared version. -/
lemma sum_mul_sq_le_sq_mul_sq [LinearOrderedCommSemiring R] [ExistsAddOfLE R] (s : Finset ι)
    (f g : ι → R) : (∑ i ∈ s, f i * g i) ^ 2 ≤ (∑ i ∈ s, f i ^ 2) * ∑ i ∈ s, g i ^ 2 :=
  sum_sq_le_sum_mul_sum_of_sq_eq_mul s
    (fun _ _ ↦ sq_nonneg _) (fun _ _ ↦ sq_nonneg _) (fun _ _ ↦ mul_pow ..)

/-- **Sedrakyan's lemma**, aka **Titu's lemma** or **Engel's form**.

This is a specialization of the Cauchy-Schwarz inequality with the sequences `f n / √(g n)` and
`√(g n)`, though here it is proven without relying on square roots. -/
theorem sq_sum_div_le_sum_sq_div [LinearOrderedSemifield R] [ExistsAddOfLE R] (s : Finset ι)
    (f : ι → R) {g : ι → R} (hg : ∀ i ∈ s, 0 < g i) :
    (∑ i ∈ s, f i) ^ 2 / ∑ i ∈ s, g i ≤ ∑ i ∈ s, f i ^ 2 / g i := by
  have hg' : ∀ i ∈ s, 0 ≤ g i := fun i hi ↦ (hg i hi).le
  have H : ∀ i ∈ s, 0 ≤ f i ^ 2 / g i := fun i hi ↦ div_nonneg (sq_nonneg _) (hg' i hi)
  refine div_le_of_le_mul₀ (sum_nonneg hg') (sum_nonneg H)
    (sum_sq_le_sum_mul_sum_of_sq_eq_mul _ H hg' fun i hi ↦ ?_)
  rw [div_mul_cancel₀]
  exact (hg i hi).ne'

end Finset

/-! ### Absolute values -/

section AbsoluteValue

lemma AbsoluteValue.sum_le [Semiring R] [OrderedSemiring S] (abv : AbsoluteValue R S)
    (s : Finset ι) (f : ι → R) : abv (∑ i ∈ s, f i) ≤ ∑ i ∈ s, abv (f i) :=
  Finset.le_sum_of_subadditive abv (map_zero _) abv.add_le _ _

lemma IsAbsoluteValue.abv_sum [Semiring R] [OrderedSemiring S] (abv : R → S) [IsAbsoluteValue abv]
    (f : ι → R) (s : Finset ι) : abv (∑ i ∈ s, f i) ≤ ∑ i ∈ s, abv (f i) :=
  (IsAbsoluteValue.toAbsoluteValue abv).sum_le _ _

@[deprecated (since := "2024-02-14")] alias abv_sum_le_sum_abv := IsAbsoluteValue.abv_sum

nonrec lemma AbsoluteValue.map_prod [CommSemiring R] [Nontrivial R] [LinearOrderedCommRing S]
    (abv : AbsoluteValue R S) (f : ι → R) (s : Finset ι) :
    abv (∏ i ∈ s, f i) = ∏ i ∈ s, abv (f i) :=
  map_prod abv f s

lemma IsAbsoluteValue.map_prod [CommSemiring R] [Nontrivial R] [LinearOrderedCommRing S]
    (abv : R → S) [IsAbsoluteValue abv] (f : ι → R) (s : Finset ι) :
    abv (∏ i ∈ s, f i) = ∏ i ∈ s, abv (f i) :=
  (IsAbsoluteValue.toAbsoluteValue abv).map_prod _ _

end AbsoluteValue

/-! ### Positivity extension -/

namespace Mathlib.Meta.Positivity
open Qq Lean Meta Finset

private alias ⟨_, prod_ne_zero⟩ := prod_ne_zero_iff

attribute [local instance] monadLiftOptionMetaM in
/-- The `positivity` extension which proves that `∏ i ∈ s, f i` is nonnegative if `f` is, and
positive if each `f i` is.

TODO: The following example does not work
```
example (s : Finset ℕ) (f : ℕ → ℤ) (hf : ∀ n, 0 ≤ f n) : 0 ≤ s.prod f := by positivity
```
because `compareHyp` can't look for assumptions behind binders.
-/
@[positivity Finset.prod _ _]
def evalFinsetProd : PositivityExt where eval {u α} zα pα e := do
  match e with
  | ~q(@Finset.prod $ι _ $instα $s $f) =>
    let i : Q($ι) ← mkFreshExprMVarQ q($ι) .syntheticOpaque
    have body : Q($α) := Expr.betaRev f #[i]
    let rbody ← core zα pα body
    let _instαmon ← synthInstanceQ q(CommMonoidWithZero $α)

    -- Try to show that the product is positive
    let p_pos : Option Q(0 < $e) := ← do
      let .positive pbody := rbody | pure none -- Fail if the body is not provably positive
      -- TODO(quote4#38): We must name the following, else `assertInstancesCommute` loops.
      let .some _instαzeroone ← trySynthInstanceQ q(ZeroLEOneClass $α) | pure none
      let .some _instαposmul ← trySynthInstanceQ q(PosMulStrictMono $α) | pure none
      let .some _instαnontriv ← trySynthInstanceQ q(Nontrivial $α) | pure none
      assertInstancesCommute
      let pr : Q(∀ i, 0 < $f i) ← mkLambdaFVars #[i] pbody (binderInfoForMVars := .default)
      return some q(prod_pos fun i _ ↦ $pr i)
    if let some p_pos := p_pos then return .positive p_pos

    -- Try to show that the product is nonnegative
    let p_nonneg : Option Q(0 ≤ $e) := ← do
      let .some pbody := rbody.toNonneg
        | return none -- Fail if the body is not provably nonnegative
      let pr : Q(∀ i, 0 ≤ $f i) ← mkLambdaFVars #[i] pbody (binderInfoForMVars := .default)
      -- TODO(quote4#38): We must name the following, else `assertInstancesCommute` loops.
      let .some _instαzeroone ← trySynthInstanceQ q(ZeroLEOneClass $α) | pure none
      let .some _instαposmul ← trySynthInstanceQ q(PosMulMono $α) | pure none
      assertInstancesCommute
      return some q(prod_nonneg fun i _ ↦ $pr i)
    if let some p_nonneg := p_nonneg then return .nonnegative p_nonneg

    -- Fall back to showing that the product is nonzero
    let pbody ← rbody.toNonzero
    let pr : Q(∀ i, $f i ≠ 0) ← mkLambdaFVars #[i] pbody (binderInfoForMVars := .default)
    -- TODO(quote4#38): We must name the following, else `assertInstancesCommute` loops.
    let _instαnontriv ← synthInstanceQ q(Nontrivial $α)
    let _instαnozerodiv ← synthInstanceQ q(NoZeroDivisors $α)
    assertInstancesCommute
    return .nonzero q(prod_ne_zero fun i _ ↦ $pr i)

end Mathlib.Meta.Positivity<|MERGE_RESOLUTION|>--- conflicted
+++ resolved
@@ -123,48 +123,10 @@
 
 end OrderedCommSemiring
 
-<<<<<<< HEAD
-section LinearOrderedCommSemiring
-variable [LinearOrderedCommSemiring R] [ExistsAddOfLE R]
-
-/-- **Cauchy-Schwarz inequality** for finsets. -/
-lemma sum_mul_sq_le_sq_mul_sq (s : Finset ι) (f g : ι → R) :
-    (∑ i ∈ s, f i * g i) ^ 2 ≤ (∑ i ∈ s, f i ^ 2) * ∑ i ∈ s, g i ^ 2 := by
-  nontriviality R
-  obtain h' | h' := (sum_nonneg fun _ _ ↦ sq_nonneg <| g _).eq_or_lt
-  · have h'' : ∀ i ∈ s, g i = 0 := fun i hi ↦ by
-      simpa using (sum_eq_zero_iff_of_nonneg fun i _ ↦ sq_nonneg (g i)).1 h'.symm i hi
-    rw [← h', sum_congr rfl (show ∀ i ∈ s, f i * g i = 0 from fun i hi ↦ by simp [h'' i hi])]
-    simp
-  refine le_of_mul_le_mul_of_pos_left
-    (le_of_add_le_add_left (a := (∑ i ∈ s, g i ^ 2) * (∑ j ∈ s, f j * g j) ^ 2) ?_) h'
-  calc
-    _ = ∑ i ∈ s, 2 * (f i * ∑ j ∈ s, g j ^ 2) * (g i * ∑ j ∈ s, f j * g j) := by
-        simp_rw [mul_assoc (2 : R), mul_mul_mul_comm, ← mul_sum, ← sum_mul]; ring
-    _ ≤ ∑ i ∈ s, ((f i * ∑ j ∈ s, g j ^ 2) ^ 2 + (g i * ∑ j ∈ s, f j * g j) ^ 2) :=
-        sum_le_sum fun i _ ↦ two_mul_le_add_sq (f i * ∑ j ∈ s, g j ^ 2) (g i * ∑ j ∈ s, f j * g j)
-    _ = _ := by simp_rw [sum_add_distrib, mul_pow, ← sum_mul]; ring
-
-theorem sum_mul_self_eq_zero_iff (s : Finset ι) (f : ι → R) :
-    ∑ i ∈ s, f i * f i = 0 ↔ ∀ i ∈ s, f i = 0 := by
-  induction s using Finset.cons_induction with
-  | empty => simp
-  | cons i s his ih =>
-    simp only [Finset.sum_cons, Finset.mem_cons, forall_eq_or_imp]
-    refine ⟨fun hc => ?_, fun h => by simpa [h.1] using ih.mpr h.2⟩
-    have hi : f i * f i ≤ 0 := by
-      rw [← hc, le_add_iff_nonneg_right]
-      exact Finset.sum_nonneg fun i _ ↦ mul_self_nonneg (f i)
-    have h : f i * f i = 0 := (eq_of_le_of_le (mul_self_nonneg (f i)) hi).symm
-    exact ⟨zero_eq_mul_self.mp h.symm, ih.mp (by rw [← hc, h, zero_add])⟩
-
-end LinearOrderedCommSemiring
-=======
 theorem sum_mul_self_eq_zero_iff [LinearOrderedSemiring R] [ExistsAddOfLE R] (s : Finset ι)
     (f : ι → R) : ∑ i ∈ s, f i * f i = 0 ↔ ∀ i ∈ s, f i = 0 := by
   rw [sum_eq_zero_iff_of_nonneg fun _ _ ↦ mul_self_nonneg _]
   simp
->>>>>>> 1ec33a40
 
 lemma abs_prod [LinearOrderedCommRing R] (s : Finset ι) (f : ι → R) :
     |∏ x ∈ s, f x| = ∏ x ∈ s, |f x| :=
