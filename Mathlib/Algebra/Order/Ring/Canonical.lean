--- conflicted
+++ resolved
@@ -63,9 +63,6 @@
 
 end StrictOrderedSemiring
 
-<<<<<<< HEAD
-namespace CanonicallyOrderedAdd
-=======
 section LinearOrderedCommSemiring
 variable [LinearOrderedCommSemiring α] [ExistsAddOfLE α] {a b : α}
 
@@ -82,15 +79,7 @@
 
 end LinearOrderedCommSemiring
 
-namespace CanonicallyOrderedCommSemiring
-
-variable [CanonicallyOrderedCommSemiring α] {a b c d : α}
-
--- see Note [lower instance priority]
-instance (priority := 100) toNoZeroDivisors : NoZeroDivisors α :=
-  ⟨CanonicallyOrderedCommSemiring.eq_zero_or_eq_zero_of_mul_eq_zero⟩
-#align canonically_ordered_comm_semiring.to_no_zero_divisors CanonicallyOrderedCommSemiring.toNoZeroDivisors
->>>>>>> 6cab3d64
+namespace CanonicallyOrderedAdd
 
 -- see Note [lower instance priority]
 instance (priority := 100) toCovariantClassMulLE
@@ -122,20 +111,14 @@
 #align canonically_ordered_comm_semiring.to_ordered_comm_semiring CanonicallyOrderedAdd.toOrderedCommSemiring
 
 @[simp]
-<<<<<<< HEAD
-theorem mul_pos [NonUnitalNonAssocSemiring α] [PartialOrder α] [CanonicallyOrderedAdd α]
+protected theorem mul_pos [NonUnitalNonAssocSemiring α] [PartialOrder α] [CanonicallyOrderedAdd α]
     [NoZeroDivisors α] {a b : α} :
     0 < a * b ↔ 0 < a ∧ 0 < b := by
-=======
-protected theorem mul_pos : 0 < a * b ↔ 0 < a ∧ 0 < b := by
->>>>>>> 6cab3d64
   simp only [pos_iff_ne_zero, ne_eq, mul_eq_zero, not_or]
 #align canonically_ordered_comm_semiring.mul_pos CanonicallyOrderedAdd.mul_pos
 
-<<<<<<< HEAD
-end CanonicallyOrderedAdd
-=======
-protected lemma mul_lt_mul_of_lt_of_lt [PosMulStrictMono α] (hab : a < b) (hcd : c < d) :
+protected lemma mul_lt_mul_of_lt_of_lt [NonUnitalNonAssocCommSemiring α] [PartialOrder α] [CanonicallyOrderedAdd α]
+    [PosMulStrictMono α] {a b c d : α} (hab : a < b) (hcd : c < d) :
     a * c < b * d := by
   -- TODO: This should be an instance but it currently times out
   have := posMulStrictMono_iff_mulPosStrictMono.1 ‹_›
@@ -144,8 +127,7 @@
     exact mul_pos ((zero_le _).trans_lt hab) hcd
   · exact mul_lt_mul_of_lt_of_lt' hab hcd ((zero_le _).trans_lt hab) hc
 
-end CanonicallyOrderedCommSemiring
->>>>>>> 6cab3d64
+end CanonicallyOrderedAdd
 
 section Sub
 
