/-
Copyright (c) 2016 Jeremy Avigad. All rights reserved.
Released under Apache 2.0 license as described in the file LICENSE.
Authors: Jeremy Avigad, Leonardo de Moura, Mario Carneiro
-/
import Mathlib.Algebra.Order.Monoid.Canonical.Defs
import Mathlib.Algebra.Order.Ring.Defs
import Mathlib.Algebra.Order.Sub.Basic
import Mathlib.Algebra.Ring.Parity

/-!
# Canonically ordered rings and semirings.

* `CanonicallyOrderedCommSemiring`
  - `CanonicallyOrderedAddCommMonoid` & multiplication & `*` respects `≤` & no zero divisors
  - `CommSemiring` & `a ≤ b ↔ ∃ c, b = a + c` & no zero divisors

## TODO

We're still missing some typeclasses, like
* `CanonicallyOrderedSemiring`
They have yet to come up in practice.
-/


open Function

universe u

variable {α : Type u}

/-- A canonically ordered commutative semiring is an ordered, commutative semiring in which `a ≤ b`
iff there exists `c` with `b = a + c`. This is satisfied by the natural numbers, for example, but
not the integers or other ordered groups. -/
class CanonicallyOrderedCommSemiring (α : Type*) extends CanonicallyOrderedAddCommMonoid α,
    CommSemiring α where
  /-- No zero divisors. -/
  protected eq_zero_or_eq_zero_of_mul_eq_zero : ∀ {a b : α}, a * b = 0 → a = 0 ∨ b = 0

<<<<<<< HEAD
attribute [instance 0] CanonicallyOrderedCommSemiring.toMul
=======
-- use `CanonicallyOrderedCommSemiring.toOrderedCommSemiring`
attribute [instance 0] CanonicallyOrderedCommSemiring.toCommSemiring
attribute [instance 0] CanonicallyOrderedCommSemiring.toMul
attribute [instance 0] CanonicallyOrderedCommSemiring.toOne
attribute [instance 0] CanonicallyOrderedCommSemiring.toNatCast
>>>>>>> 51ade564

section CanonicallyOrderedCommSemiring
variable [CanonicallyOrderedCommSemiring α] {a b c d : α}

-- this holds more generally in a `CanonicallyOrderedAddCommMonoid` if we refactor `Odd` to use
-- either `2 • t` or `t + t` instead of `2 * t`.
lemma Odd.pos [Nontrivial α] : Odd a → 0 < a := by rintro ⟨k, rfl⟩; simp [pos_iff_ne_zero]

namespace CanonicallyOrderedCommSemiring

-- see Note [lower instance priority]
instance (priority := 100) toNoZeroDivisors : NoZeroDivisors α :=
  ⟨CanonicallyOrderedCommSemiring.eq_zero_or_eq_zero_of_mul_eq_zero⟩

-- see Note [lower instance priority]
instance (priority := 100) toMulLeftMono : MulLeftMono α := by
  refine ⟨fun a b c h => ?_⟩; dsimp
  rcases exists_add_of_le h with ⟨c, rfl⟩
  rw [mul_add]
  apply self_le_add_right

-- see Note [lower instance priority]
instance (priority := 100) toOrderedCommMonoid : OrderedCommMonoid α where
  mul_le_mul_left := fun _ _ => mul_le_mul_left'

-- see Note [lower instance priority]
instance (priority := 100) toOrderedCommSemiring : OrderedCommSemiring α :=
  { ‹CanonicallyOrderedCommSemiring α› with
    zero_le_one := zero_le _,
    mul_le_mul_of_nonneg_left := fun _ _ _ h _ => mul_le_mul_left' h _,
    mul_le_mul_of_nonneg_right := fun _ _ _ h _ => mul_le_mul_right' h _ }

@[simp]
protected theorem mul_pos : 0 < a * b ↔ 0 < a ∧ 0 < b := by
  simp only [pos_iff_ne_zero, ne_eq, mul_eq_zero, not_or]

lemma pow_pos (ha : 0 < a) (n : ℕ) : 0 < a ^ n := pos_iff_ne_zero.2 <| pow_ne_zero _ ha.ne'

protected lemma mul_lt_mul_of_lt_of_lt [PosMulStrictMono α] (hab : a < b) (hcd : c < d) :
    a * c < b * d := by
  -- TODO: This should be an instance but it currently times out
  have := posMulStrictMono_iff_mulPosStrictMono.1 ‹_›
  obtain rfl | hc := eq_zero_or_pos c
  · rw [mul_zero]
    exact mul_pos ((zero_le _).trans_lt hab) hcd
  · exact mul_lt_mul_of_pos' hab hcd hc ((zero_le _).trans_lt hab)

end CanonicallyOrderedCommSemiring
end CanonicallyOrderedCommSemiring

section Sub

variable [CanonicallyOrderedCommSemiring α] {a b c : α}
variable [Sub α] [OrderedSub α]
variable [IsTotal α (· ≤ ·)]

namespace AddLECancellable

protected theorem mul_tsub (h : AddLECancellable (a * c)) : a * (b - c) = a * b - a * c := by
  cases' total_of (· ≤ ·) b c with hbc hcb
  · rw [tsub_eq_zero_iff_le.2 hbc, mul_zero, tsub_eq_zero_iff_le.2 (mul_le_mul_left' hbc a)]
  · apply h.eq_tsub_of_add_eq
    rw [← mul_add, tsub_add_cancel_of_le hcb]

protected theorem tsub_mul (h : AddLECancellable (b * c)) : (a - b) * c = a * c - b * c := by
  simp only [mul_comm _ c] at *
  exact h.mul_tsub

end AddLECancellable

variable [AddLeftReflectLE α]

theorem mul_tsub (a b c : α) : a * (b - c) = a * b - a * c :=
  Contravariant.AddLECancellable.mul_tsub

theorem tsub_mul (a b c : α) : (a - b) * c = a * c - b * c :=
  Contravariant.AddLECancellable.tsub_mul

lemma mul_tsub_one (a b : α) : a * (b - 1) = a * b - a := by rw [mul_tsub, mul_one]
lemma tsub_one_mul (a b : α) : (a - 1) * b = a * b - b := by rw [tsub_mul, one_mul]

/-- The `tsub` version of `mul_self_sub_mul_self`. Notably, this holds for `Nat` and `NNReal`. -/
theorem mul_self_tsub_mul_self (a b : α) : a * a - b * b = (a + b) * (a - b) := by
  rw [mul_tsub, add_mul, add_mul, tsub_add_eq_tsub_tsub, mul_comm b a, add_tsub_cancel_right]

/-- The `tsub` version of `sq_sub_sq`. Notably, this holds for `Nat` and `NNReal`. -/
theorem sq_tsub_sq (a b : α) : a ^ 2 - b ^ 2 = (a + b) * (a - b) := by
  rw [sq, sq, mul_self_tsub_mul_self]

theorem mul_self_tsub_one (a : α) : a * a - 1 = (a + 1) * (a - 1) := by
  rw [← mul_self_tsub_mul_self, mul_one]

end Sub<|MERGE_RESOLUTION|>--- conflicted
+++ resolved
@@ -37,15 +37,11 @@
   /-- No zero divisors. -/
   protected eq_zero_or_eq_zero_of_mul_eq_zero : ∀ {a b : α}, a * b = 0 → a = 0 ∨ b = 0
 
-<<<<<<< HEAD
-attribute [instance 0] CanonicallyOrderedCommSemiring.toMul
-=======
 -- use `CanonicallyOrderedCommSemiring.toOrderedCommSemiring`
 attribute [instance 0] CanonicallyOrderedCommSemiring.toCommSemiring
 attribute [instance 0] CanonicallyOrderedCommSemiring.toMul
 attribute [instance 0] CanonicallyOrderedCommSemiring.toOne
 attribute [instance 0] CanonicallyOrderedCommSemiring.toNatCast
->>>>>>> 51ade564
 
 section CanonicallyOrderedCommSemiring
 variable [CanonicallyOrderedCommSemiring α] {a b c d : α}
