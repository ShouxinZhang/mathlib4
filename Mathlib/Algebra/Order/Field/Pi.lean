--- conflicted
+++ resolved
@@ -13,13 +13,9 @@
 We split this from `Algebra.Order.Field.Basic` to avoid importing the finiteness hierarchy there.
 -/
 
-<<<<<<< HEAD
 open scoped AlgebraOrderInstances
 
-variable {α ι : Type*} [LinearOrderedSemifield α]
-=======
 variable {α ι : Type*} [LinearOrderedCancelAddCommMonoid α] [Nontrivial α] [DenselyOrdered α]
->>>>>>> 0d4b02ed
 
 theorem Pi.exists_forall_pos_add_lt [ExistsAddOfLE α] [Finite ι] {x y : ι → α}
     (h : ∀ i, x i < y i) : ∃ ε, 0 < ε ∧ ∀ i, x i + ε < y i := by
