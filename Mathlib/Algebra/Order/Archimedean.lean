/-
Copyright (c) 2018 Mario Carneiro. All rights reserved.
Released under Apache 2.0 license as described in the file LICENSE.
Authors: Mario Carneiro
-/
import Mathlib.Algebra.Order.Field.Power
import Mathlib.Data.Int.LeastGreatest
import Mathlib.Data.Rat.Floor
import Mathlib.Data.NNRat.Defs

#align_import algebra.order.archimedean from "leanprover-community/mathlib"@"6f413f3f7330b94c92a5a27488fdc74e6d483a78"

/-!
# Archimedean groups and fields.

This file defines the archimedean property for ordered groups and proves several results connected
to this notion. Being archimedean means that for all elements `x` and `y>0` there exists a natural
number `n` such that `x ≤ n • y`.

## Main definitions

* `Archimedean` is a typeclass for an ordered additive commutative monoid to have the archimedean
  property.
* `Archimedean.floorRing` defines a floor function on an archimedean linearly ordered ring making
  it into a `floorRing`.

## Main statements

* `ℕ`, `ℤ`, and `ℚ` are archimedean.
-/

open Int Set

variable {α : Type*}

/-- An ordered additive commutative monoid is called `Archimedean` if for any two elements `x`, `y`
such that `0 < y`, there exists a natural number `n` such that `x ≤ n • y`. -/
class Archimedean (α) [OrderedAddCommMonoid α] : Prop where
  /-- For any two elements `x`, `y` such that `0 < y`, there exists a natural number `n`
  such that `x ≤ n • y`. -/
  arch : ∀ (x : α) {y : α}, 0 < y → ∃ n : ℕ, x ≤ n • y
#align archimedean Archimedean

instance OrderDual.archimedean [OrderedAddCommGroup α] [Archimedean α] : Archimedean αᵒᵈ :=
  ⟨fun x y hy =>
    let ⟨n, hn⟩ := Archimedean.arch (-ofDual x) (neg_pos.2 hy)
    ⟨n, by rwa [neg_nsmul, neg_le_neg_iff] at hn⟩⟩
#align order_dual.archimedean OrderDual.archimedean

variable {M : Type*}

theorem exists_lt_nsmul [OrderedAddCommMonoid M] [Archimedean M]
    [CovariantClass M M (· + ·) (· < ·)] {a : M} (ha : 0 < a) (b : M) :
    ∃ n : ℕ, b < n • a :=
  let ⟨k, hk⟩ := Archimedean.arch b ha
  ⟨k + 1, hk.trans_lt <| nsmul_lt_nsmul_left ha k.lt_succ_self⟩

section LinearOrderedAddCommGroup

variable [LinearOrderedAddCommGroup α] [Archimedean α]

/-- An archimedean decidable linearly ordered `AddCommGroup` has a version of the floor: for
`a > 0`, any `g` in the group lies between some two consecutive multiples of `a`. -/
theorem existsUnique_zsmul_near_of_pos {a : α} (ha : 0 < a) (g : α) :
    ∃! k : ℤ, k • a ≤ g ∧ g < (k + 1) • a := by
  let s : Set ℤ := { n : ℤ | n • a ≤ g }
  obtain ⟨k, hk : -g ≤ k • a⟩ := Archimedean.arch (-g) ha
  have h_ne : s.Nonempty := ⟨-k, by simpa [s] using neg_le_neg hk⟩
  obtain ⟨k, hk⟩ := Archimedean.arch g ha
  have h_bdd : ∀ n ∈ s, n ≤ (k : ℤ) := by
    intro n hn
    apply (zsmul_le_zsmul_iff ha).mp
    rw [← natCast_zsmul] at hk
    exact le_trans hn hk
  obtain ⟨m, hm, hm'⟩ := Int.exists_greatest_of_bdd ⟨k, h_bdd⟩ h_ne
  have hm'' : g < (m + 1) • a := by
    contrapose! hm'
    exact ⟨m + 1, hm', lt_add_one _⟩
  refine' ⟨m, ⟨hm, hm''⟩, fun n hn => (hm' n hn.1).antisymm <| Int.le_of_lt_add_one _⟩
  rw [← zsmul_lt_zsmul_iff ha]
  exact lt_of_le_of_lt hm hn.2
#align exists_unique_zsmul_near_of_pos existsUnique_zsmul_near_of_pos

theorem existsUnique_zsmul_near_of_pos' {a : α} (ha : 0 < a) (g : α) :
    ∃! k : ℤ, 0 ≤ g - k • a ∧ g - k • a < a := by
  simpa only [sub_nonneg, add_zsmul, one_zsmul, sub_lt_iff_lt_add'] using
    existsUnique_zsmul_near_of_pos ha g
#align exists_unique_zsmul_near_of_pos' existsUnique_zsmul_near_of_pos'

theorem existsUnique_sub_zsmul_mem_Ico {a : α} (ha : 0 < a) (b c : α) :
    ∃! m : ℤ, b - m • a ∈ Set.Ico c (c + a) := by
  simpa only [mem_Ico, le_sub_iff_add_le, zero_add, add_comm c, sub_lt_iff_lt_add', add_assoc] using
    existsUnique_zsmul_near_of_pos' ha (b - c)
#align exists_unique_sub_zsmul_mem_Ico existsUnique_sub_zsmul_mem_Ico

theorem existsUnique_add_zsmul_mem_Ico {a : α} (ha : 0 < a) (b c : α) :
    ∃! m : ℤ, b + m • a ∈ Set.Ico c (c + a) :=
  (Equiv.neg ℤ).bijective.existsUnique_iff.2 <| by
    simpa only [Equiv.neg_apply, mem_Ico, neg_zsmul, ← sub_eq_add_neg, le_sub_iff_add_le, zero_add,
      add_comm c, sub_lt_iff_lt_add', add_assoc] using existsUnique_zsmul_near_of_pos' ha (b - c)
#align exists_unique_add_zsmul_mem_Ico existsUnique_add_zsmul_mem_Ico

theorem existsUnique_add_zsmul_mem_Ioc {a : α} (ha : 0 < a) (b c : α) :
    ∃! m : ℤ, b + m • a ∈ Set.Ioc c (c + a) :=
  (Equiv.addRight (1 : ℤ)).bijective.existsUnique_iff.2 <| by
    simpa only [add_zsmul, sub_lt_iff_lt_add', le_sub_iff_add_le', ← add_assoc, and_comm, mem_Ioc,
      Equiv.coe_addRight, one_zsmul, add_le_add_iff_right] using
      existsUnique_zsmul_near_of_pos ha (c - b)
#align exists_unique_add_zsmul_mem_Ioc existsUnique_add_zsmul_mem_Ioc

theorem existsUnique_sub_zsmul_mem_Ioc {a : α} (ha : 0 < a) (b c : α) :
    ∃! m : ℤ, b - m • a ∈ Set.Ioc c (c + a) :=
  (Equiv.neg ℤ).bijective.existsUnique_iff.2 <| by
    simpa only [Equiv.neg_apply, neg_zsmul, sub_neg_eq_add] using
      existsUnique_add_zsmul_mem_Ioc ha b c
#align exists_unique_sub_zsmul_mem_Ioc existsUnique_sub_zsmul_mem_Ioc

end LinearOrderedAddCommGroup

theorem exists_nat_ge [OrderedSemiring α] [Archimedean α] (x : α) : ∃ n : ℕ, x ≤ n := by
  nontriviality α
  exact (Archimedean.arch x one_pos).imp fun n h => by rwa [← nsmul_one]
#align exists_nat_ge exists_nat_ge

instance (priority := 100) [OrderedSemiring α] [Archimedean α] : IsDirected α (· ≤ ·) :=
  ⟨fun x y ↦
    let ⟨m, hm⟩ := exists_nat_ge x; let ⟨n, hn⟩ := exists_nat_ge y
    let ⟨k, hmk, hnk⟩ := exists_ge_ge m n
    ⟨k, hm.trans <| Nat.mono_cast hmk, hn.trans <| Nat.mono_cast hnk⟩⟩

section StrictOrderedSemiring
variable [StrictOrderedSemiring α] [Archimedean α] {y : α}

lemma exists_nat_gt (x : α) : ∃ n : ℕ, x < n :=
  (exists_lt_nsmul zero_lt_one x).imp fun n hn ↦ by rwa [← nsmul_one]
#align exists_nat_gt exists_nat_gt

theorem add_one_pow_unbounded_of_pos (x : α) (hy : 0 < y) : ∃ n : ℕ, x < (y + 1) ^ n :=
  have : 0 ≤ 1 + y := add_nonneg zero_le_one hy.le
  (Archimedean.arch x hy).imp fun n h ↦
    calc
      x ≤ n • y := h
      _ = n * y := nsmul_eq_mul _ _
      _ < 1 + n * y := lt_one_add _
      _ ≤ (1 + y) ^ n :=
        one_add_mul_le_pow' (mul_nonneg hy.le hy.le) (mul_nonneg this this)
          (add_nonneg zero_le_two hy.le) _
      _ = (y + 1) ^ n := by rw [add_comm]
#align add_one_pow_unbounded_of_pos add_one_pow_unbounded_of_pos

lemma pow_unbounded_of_one_lt [ExistsAddOfLE α] (x : α) (hy1 : 1 < y) : ∃ n : ℕ, x < y ^ n := by
  obtain ⟨z, hz, rfl⟩ := exists_pos_add_of_lt' hy1
  rw [add_comm]
  exact add_one_pow_unbounded_of_pos _ hz
#align pow_unbounded_of_one_lt pow_unbounded_of_one_lt

end StrictOrderedSemiring

section StrictOrderedRing
variable [StrictOrderedRing α] [Archimedean α]

theorem exists_int_gt (x : α) : ∃ n : ℤ, x < n :=
  let ⟨n, h⟩ := exists_nat_gt x
  ⟨n, by rwa [Int.cast_natCast]⟩
#align exists_int_gt exists_int_gt

theorem exists_int_lt (x : α) : ∃ n : ℤ, (n : α) < x :=
  let ⟨n, h⟩ := exists_int_gt (-x)
  ⟨-n, by rw [Int.cast_neg]; exact neg_lt.1 h⟩
#align exists_int_lt exists_int_lt

theorem exists_floor (x : α) : ∃ fl : ℤ, ∀ z : ℤ, z ≤ fl ↔ (z : α) ≤ x := by
  haveI := Classical.propDecidable
  have : ∃ ub : ℤ, (ub : α) ≤ x ∧ ∀ z : ℤ, (z : α) ≤ x → z ≤ ub :=
    Int.exists_greatest_of_bdd
      (let ⟨n, hn⟩ := exists_int_gt x
      ⟨n, fun z h' => Int.cast_le.1 <| le_trans h' <| le_of_lt hn⟩)
      (let ⟨n, hn⟩ := exists_int_lt x
      ⟨n, le_of_lt hn⟩)
  refine' this.imp fun fl h z => _
  cases' h with h₁ h₂
  exact ⟨fun h => le_trans (Int.cast_le.2 h) h₁, h₂ z⟩
#align exists_floor exists_floor

end StrictOrderedRing

section LinearOrderedSemiring
variable [LinearOrderedSemiring α] [Archimedean α] [ ExistsAddOfLE α] {x y : α}

/-- Every x greater than or equal to 1 is between two successive
natural-number powers of every y greater than one. -/
theorem exists_nat_pow_near (hx : 1 ≤ x) (hy : 1 < y) : ∃ n : ℕ, y ^ n ≤ x ∧ x < y ^ (n + 1) := by
  have h : ∃ n : ℕ, x < y ^ n := pow_unbounded_of_one_lt _ hy
  classical exact
      let n := Nat.find h
      have hn : x < y ^ n := Nat.find_spec h
      have hnp : 0 < n :=
        pos_iff_ne_zero.2 fun hn0 => by rw [hn0, pow_zero] at hn; exact not_le_of_gt hn hx
      have hnsp : Nat.pred n + 1 = n := Nat.succ_pred_eq_of_pos hnp
      have hltn : Nat.pred n < n := Nat.pred_lt (ne_of_gt hnp)
      ⟨Nat.pred n, le_of_not_lt (Nat.find_min h hltn), by rwa [hnsp]⟩
#align exists_nat_pow_near exists_nat_pow_near

end LinearOrderedSemiring

section LinearOrderedSemifield
variable [LinearOrderedSemifield α] [Archimedean α] [ExistsAddOfLE α] {x y ε : α}

/-- Every positive `x` is between two successive integer powers of
another `y` greater than one. This is the same as `exists_mem_Ioc_zpow`,
but with ≤ and < the other way around. -/
theorem exists_mem_Ico_zpow (hx : 0 < x) (hy : 1 < y) : ∃ n : ℤ, x ∈ Ico (y ^ n) (y ^ (n + 1)) := by
  classical exact
      let ⟨N, hN⟩ := pow_unbounded_of_one_lt x⁻¹ hy
      have he : ∃ m : ℤ, y ^ m ≤ x :=
        ⟨-N,
          le_of_lt
            (by
              rw [zpow_neg y ↑N, zpow_natCast]
              exact (inv_lt hx (lt_trans (inv_pos.2 hx) hN)).1 hN)⟩
      let ⟨M, hM⟩ := pow_unbounded_of_one_lt x hy
      have hb : ∃ b : ℤ, ∀ m, y ^ m ≤ x → m ≤ b :=
        ⟨M, fun m hm =>
          le_of_not_lt fun hlt =>
            not_lt_of_ge (zpow_le_of_le hy.le hlt.le)
              (lt_of_le_of_lt hm (by rwa [← zpow_natCast] at hM))⟩
      let ⟨n, hn₁, hn₂⟩ := Int.exists_greatest_of_bdd hb he
      ⟨n, hn₁, lt_of_not_ge fun hge => not_le_of_gt (Int.lt_succ _) (hn₂ _ hge)⟩
#align exists_mem_Ico_zpow exists_mem_Ico_zpow

/-- Every positive `x` is between two successive integer powers of
another `y` greater than one. This is the same as `exists_mem_Ico_zpow`,
but with ≤ and < the other way around. -/
theorem exists_mem_Ioc_zpow (hx : 0 < x) (hy : 1 < y) : ∃ n : ℤ, x ∈ Ioc (y ^ n) (y ^ (n + 1)) :=
  let ⟨m, hle, hlt⟩ := exists_mem_Ico_zpow (inv_pos.2 hx) hy
  have hyp : 0 < y := lt_trans zero_lt_one hy
  ⟨-(m + 1), by rwa [zpow_neg, inv_lt (zpow_pos_of_pos hyp _) hx], by
    rwa [neg_add, neg_add_cancel_right, zpow_neg, le_inv hx (zpow_pos_of_pos hyp _)]⟩
#align exists_mem_Ioc_zpow exists_mem_Ioc_zpow

/-- For any `y < 1` and any positive `x`, there exists `n : ℕ` with `y ^ n < x`. -/
theorem exists_pow_lt_of_lt_one (hx : 0 < x) (hy : y < 1) : ∃ n : ℕ, y ^ n < x := by
  by_cases y_pos : y ≤ 0
  · use 1
    simp only [pow_one]
    exact y_pos.trans_lt hx
  rw [not_le] at y_pos
  rcases pow_unbounded_of_one_lt x⁻¹ (one_lt_inv y_pos hy) with ⟨q, hq⟩
  exact ⟨q, by rwa [inv_pow, inv_lt_inv hx (pow_pos y_pos _)] at hq⟩
#align exists_pow_lt_of_lt_one exists_pow_lt_of_lt_one

/-- Given `x` and `y` between `0` and `1`, `x` is between two successive powers of `y`.
This is the same as `exists_nat_pow_near`, but for elements between `0` and `1` -/
theorem exists_nat_pow_near_of_lt_one (xpos : 0 < x) (hx : x ≤ 1) (ypos : 0 < y) (hy : y < 1) :
    ∃ n : ℕ, y ^ (n + 1) < x ∧ x ≤ y ^ n := by
  rcases exists_nat_pow_near (one_le_inv_iff.2 ⟨xpos, hx⟩) (one_lt_inv_iff.2 ⟨ypos, hy⟩) with
    ⟨n, hn, h'n⟩
  refine' ⟨n, _, _⟩
  · rwa [inv_pow, inv_lt_inv xpos (pow_pos ypos _)] at h'n
  · rwa [inv_pow, inv_le_inv (pow_pos ypos _) xpos] at hn
#align exists_nat_pow_near_of_lt_one exists_nat_pow_near_of_lt_one

lemma exists_nat_one_div_lt (hε : 0 < ε) : ∃ n : ℕ, 1 / (n + 1 : α) < ε := by
  cases' exists_nat_gt (1 / ε) with n hn
  use n
  rw [div_lt_iff, ← div_lt_iff' hε]
  · apply hn.trans
    simp [zero_lt_one]
  · exact n.cast_add_one_pos
#align exists_nat_one_div_lt exists_nat_one_div_lt

end LinearOrderedSemifield

section LinearOrderedField
variable [LinearOrderedField α] [Archimedean α] {x y ε : α}

theorem exists_rat_gt (x : α) : ∃ q : ℚ, x < q :=
  let ⟨n, h⟩ := exists_nat_gt x
  ⟨n, by rwa [Rat.cast_natCast]⟩
#align exists_rat_gt exists_rat_gt

theorem exists_rat_lt (x : α) : ∃ q : ℚ, (q : α) < x :=
  let ⟨n, h⟩ := exists_int_lt x
  ⟨n, by rwa [Rat.cast_intCast]⟩
#align exists_rat_lt exists_rat_lt

theorem exists_rat_btwn {x y : α} (h : x < y) : ∃ q : ℚ, x < q ∧ (q : α) < y := by
  cases' exists_nat_gt (y - x)⁻¹ with n nh
  cases' exists_floor (x * n) with z zh
  refine' ⟨(z + 1 : ℤ) / n, _⟩
  have n0' := (inv_pos.2 (sub_pos.2 h)).trans nh
  have n0 := Nat.cast_pos.1 n0'
  rw [Rat.cast_div_of_ne_zero, Rat.cast_natCast, Rat.cast_intCast, div_lt_iff n0']
  · refine' ⟨(lt_div_iff n0').2 <| (lt_iff_lt_of_le_iff_le (zh _)).1 (lt_add_one _), _⟩
    rw [Int.cast_add, Int.cast_one]
    refine' lt_of_le_of_lt (add_le_add_right ((zh _).1 le_rfl) _) _
    rwa [← lt_sub_iff_add_lt', ← sub_mul, ← div_lt_iff' (sub_pos.2 h), one_div]
<<<<<<< HEAD
  · rw [Rat.coe_int_den, Nat.cast_one]
=======
  · rw [Rat.den_intCast, Nat.cast_one]
>>>>>>> 31d8501b
    exact one_ne_zero
  · intro H
    rw [Rat.num_natCast, Int.cast_natCast, Nat.cast_eq_zero] at H
    subst H
    cases n0
#align exists_rat_btwn exists_rat_btwn

theorem le_of_forall_rat_lt_imp_le (h : ∀ q : ℚ, (q : α) < x → (q : α) ≤ y) : x ≤ y :=
  le_of_not_lt fun hyx =>
    let ⟨_, hy, hx⟩ := exists_rat_btwn hyx
    hy.not_le <| h _ hx
#align le_of_forall_rat_lt_imp_le le_of_forall_rat_lt_imp_le

theorem le_of_forall_lt_rat_imp_le (h : ∀ q : ℚ, y < q → x ≤ q) : x ≤ y :=
  le_of_not_lt fun hyx =>
    let ⟨_, hy, hx⟩ := exists_rat_btwn hyx
    hx.not_le <| h _ hy
#align le_of_forall_lt_rat_imp_le le_of_forall_lt_rat_imp_le

theorem le_iff_forall_rat_lt_imp_le : x ≤ y ↔ ∀ q : ℚ, (q : α) < x → (q : α) ≤ y :=
  ⟨fun hxy _ hqx ↦ hqx.le.trans hxy, le_of_forall_rat_lt_imp_le⟩

theorem le_iff_forall_lt_rat_imp_le : x ≤ y ↔ ∀ q : ℚ, y < q → x ≤ q :=
  ⟨fun hxy _ hqx ↦ hxy.trans hqx.le, le_of_forall_lt_rat_imp_le⟩

theorem eq_of_forall_rat_lt_iff_lt (h : ∀ q : ℚ, (q : α) < x ↔ (q : α) < y) : x = y :=
  (le_of_forall_rat_lt_imp_le fun q hq => ((h q).1 hq).le).antisymm <|
    le_of_forall_rat_lt_imp_le fun q hq => ((h q).2 hq).le
#align eq_of_forall_rat_lt_iff_lt eq_of_forall_rat_lt_iff_lt

theorem eq_of_forall_lt_rat_iff_lt (h : ∀ q : ℚ, x < q ↔ y < q) : x = y :=
  (le_of_forall_lt_rat_imp_le fun q hq => ((h q).2 hq).le).antisymm <|
    le_of_forall_lt_rat_imp_le fun q hq => ((h q).1 hq).le
#align eq_of_forall_lt_rat_iff_lt eq_of_forall_lt_rat_iff_lt

theorem exists_pos_rat_lt {x : α} (x0 : 0 < x) : ∃ q : ℚ, 0 < q ∧ (q : α) < x := by
  simpa only [Rat.cast_pos] using exists_rat_btwn x0
#align exists_pos_rat_lt exists_pos_rat_lt

theorem exists_rat_near (x : α) (ε0 : 0 < ε) : ∃ q : ℚ, |x - q| < ε :=
  let ⟨q, h₁, h₂⟩ :=
    exists_rat_btwn <| ((sub_lt_self_iff x).2 ε0).trans ((lt_add_iff_pos_left x).2 ε0)
  ⟨q, abs_sub_lt_iff.2 ⟨sub_lt_comm.1 h₁, sub_lt_iff_lt_add.2 h₂⟩⟩
#align exists_rat_near exists_rat_near

end LinearOrderedField

section LinearOrderedField

variable [LinearOrderedField α]

theorem archimedean_iff_nat_lt : Archimedean α ↔ ∀ x : α, ∃ n : ℕ, x < n :=
  ⟨@exists_nat_gt α _, fun H =>
    ⟨fun x y y0 =>
      (H (x / y)).imp fun n h => le_of_lt <| by rwa [div_lt_iff y0, ← nsmul_eq_mul] at h⟩⟩
#align archimedean_iff_nat_lt archimedean_iff_nat_lt

theorem archimedean_iff_nat_le : Archimedean α ↔ ∀ x : α, ∃ n : ℕ, x ≤ n :=
  archimedean_iff_nat_lt.trans
    ⟨fun H x => (H x).imp fun _ => le_of_lt, fun H x =>
      let ⟨n, h⟩ := H x
      ⟨n + 1, lt_of_le_of_lt h (Nat.cast_lt.2 (lt_add_one _))⟩⟩
#align archimedean_iff_nat_le archimedean_iff_nat_le

theorem archimedean_iff_int_lt : Archimedean α ↔ ∀ x : α, ∃ n : ℤ, x < n :=
  ⟨@exists_int_gt α _, by
    rw [archimedean_iff_nat_lt]
    intro h x
    obtain ⟨n, h⟩ := h x
    refine' ⟨n.toNat, h.trans_le _⟩
    exact mod_cast Int.self_le_toNat _⟩
#align archimedean_iff_int_lt archimedean_iff_int_lt

theorem archimedean_iff_int_le : Archimedean α ↔ ∀ x : α, ∃ n : ℤ, x ≤ n :=
  archimedean_iff_int_lt.trans
    ⟨fun H x => (H x).imp fun _ => le_of_lt, fun H x =>
      let ⟨n, h⟩ := H x
      ⟨n + 1, lt_of_le_of_lt h (Int.cast_lt.2 (lt_add_one _))⟩⟩
#align archimedean_iff_int_le archimedean_iff_int_le

theorem archimedean_iff_rat_lt : Archimedean α ↔ ∀ x : α, ∃ q : ℚ, x < q :=
  ⟨@exists_rat_gt α _, fun H =>
    archimedean_iff_nat_lt.2 fun x =>
      let ⟨q, h⟩ := H x
      ⟨⌈q⌉₊,
        lt_of_lt_of_le h <| by
          simpa only [Rat.cast_natCast] using (@Rat.cast_le α _ _ _).2 (Nat.le_ceil _)⟩⟩
#align archimedean_iff_rat_lt archimedean_iff_rat_lt

theorem archimedean_iff_rat_le : Archimedean α ↔ ∀ x : α, ∃ q : ℚ, x ≤ q :=
  archimedean_iff_rat_lt.trans
    ⟨fun H x => (H x).imp fun _ => le_of_lt, fun H x =>
      let ⟨n, h⟩ := H x
      ⟨n + 1, lt_of_le_of_lt h (Rat.cast_lt.2 (lt_add_one _))⟩⟩
#align archimedean_iff_rat_le archimedean_iff_rat_le

end LinearOrderedField

instance : Archimedean ℕ :=
  ⟨fun n m m0 => ⟨n, by
    rw [← mul_one n, smul_eq_mul, mul_assoc, one_mul m]
    exact Nat.mul_le_mul_left n (by omega)⟩⟩

instance : Archimedean ℤ :=
  ⟨fun n m m0 =>
    ⟨n.toNat,
      le_trans (Int.self_le_toNat _) <| by
        simpa only [nsmul_eq_mul, zero_add, mul_one] using
          mul_le_mul_of_nonneg_left (Int.add_one_le_iff.2 m0) (Int.ofNat_zero_le n.toNat)⟩⟩

instance : Archimedean ℚ :=
  archimedean_iff_rat_le.2 fun q => ⟨q, by rw [Rat.cast_id]⟩

instance Nonneg.archimedean [OrderedAddCommMonoid α] [Archimedean α] :
    Archimedean { x : α // 0 ≤ x } :=
  ⟨fun x y hy =>
    let ⟨n, hr⟩ := Archimedean.arch (x : α) (hy : (0 : α) < y)
    ⟨n, show (x : α) ≤ (n • y : { x : α // 0 ≤ x }) by simp [*, -nsmul_eq_mul, nsmul_coe]⟩⟩
#align nonneg.archimedean Nonneg.archimedean

instance : Archimedean NNRat := Nonneg.archimedean

/-- A linear ordered archimedean ring is a floor ring. This is not an `instance` because in some
cases we have a computable `floor` function. -/
noncomputable def Archimedean.floorRing (α) [LinearOrderedRing α] [Archimedean α] : FloorRing α :=
  FloorRing.ofFloor α (fun a => Classical.choose (exists_floor a)) fun z a =>
    (Classical.choose_spec (exists_floor a) z).symm
#align archimedean.floor_ring Archimedean.floorRing

-- see Note [lower instance priority]
/-- A linear ordered field that is a floor ring is archimedean. -/
instance (priority := 100) FloorRing.archimedean (α) [LinearOrderedField α] [FloorRing α] :
    Archimedean α := by
  rw [archimedean_iff_int_le]
  exact fun x => ⟨⌈x⌉, Int.le_ceil x⟩
#align floor_ring.archimedean FloorRing.archimedean<|MERGE_RESOLUTION|>--- conflicted
+++ resolved
@@ -295,11 +295,7 @@
     rw [Int.cast_add, Int.cast_one]
     refine' lt_of_le_of_lt (add_le_add_right ((zh _).1 le_rfl) _) _
     rwa [← lt_sub_iff_add_lt', ← sub_mul, ← div_lt_iff' (sub_pos.2 h), one_div]
-<<<<<<< HEAD
-  · rw [Rat.coe_int_den, Nat.cast_one]
-=======
   · rw [Rat.den_intCast, Nat.cast_one]
->>>>>>> 31d8501b
     exact one_ne_zero
   · intro H
     rw [Rat.num_natCast, Int.cast_natCast, Nat.cast_eq_zero] at H
