/-
Copyright (c) 2018 Mario Carneiro. All rights reserved.
Released under Apache 2.0 license as described in the file LICENSE.
Authors: Mario Carneiro, Kevin Kappelmann
-/
import Mathlib.Algebra.CharZero.Lemmas
import Mathlib.Algebra.Order.Interval.Set.Group
import Mathlib.Algebra.Group.Int
import Mathlib.Data.Int.Lemmas
import Mathlib.Data.Nat.Cast.Order.Field
import Mathlib.Data.Set.Subsingleton
import Mathlib.Order.GaloisConnection
import Mathlib.Tactic.Abel
import Mathlib.Tactic.FieldSimp
import Mathlib.Tactic.Linarith
import Mathlib.Tactic.Positivity

/-!
# Floor and ceil

## Summary

We define the natural- and integer-valued floor and ceil functions on linearly ordered rings.

## Main Definitions

* `FloorSemiring`: An ordered semiring with natural-valued floor and ceil.
* `Nat.floor a`: Greatest natural `n` such that `n ≤ a`. Equal to `0` if `a < 0`.
* `Nat.ceil a`: Least natural `n` such that `a ≤ n`.

* `FloorRing`: A linearly ordered ring with integer-valued floor and ceil.
* `Int.floor a`: Greatest integer `z` such that `z ≤ a`.
* `Int.ceil a`: Least integer `z` such that `a ≤ z`.
* `Int.fract a`: Fractional part of `a`, defined as `a - floor a`.
* `round a`: Nearest integer to `a`. It rounds halves towards infinity.

## Notations

* `⌊a⌋₊` is `Nat.floor a`.
* `⌈a⌉₊` is `Nat.ceil a`.
* `⌊a⌋` is `Int.floor a`.
* `⌈a⌉` is `Int.ceil a`.

The index `₊` in the notations for `Nat.floor` and `Nat.ceil` is used in analogy to the notation
for `nnnorm`.

## TODO

`LinearOrderedRing`/`LinearOrderedSemiring` can be relaxed to `OrderedRing`/`OrderedSemiring` in
many lemmas.

## Tags

rounding, floor, ceil
-/

<<<<<<< HEAD
open scoped AlgebraOrderInstances

=======
>>>>>>> 0d4b02ed
open Set

variable {F α β : Type*}

/-! ### Floor semiring -/

/-- A `FloorSemiring` is an ordered semiring over `α` with a function
`floor : α → ℕ` satisfying `∀ (n : ℕ) (x : α), n ≤ ⌊x⌋ ↔ (n : α) ≤ x)`.
Note that many lemmas require a `LinearOrder`. Please see the above `TODO`. -/
class FloorSemiring (α) [OrderedSemiring α] where
  /-- `FloorSemiring.floor a` computes the greatest natural `n` such that `(n : α) ≤ a`. -/
  floor : α → ℕ
  /-- `FloorSemiring.ceil a` computes the least natural `n` such that `a ≤ (n : α)`. -/
  ceil : α → ℕ
  /-- `FloorSemiring.floor` of a negative element is zero. -/
  floor_of_neg {a : α} (ha : a < 0) : floor a = 0
  /-- A natural number `n` is smaller than `FloorSemiring.floor a` iff its coercion to `α` is
  smaller than `a`. -/
  gc_floor {a : α} {n : ℕ} (ha : 0 ≤ a) : n ≤ floor a ↔ (n : α) ≤ a
  /-- `FloorSemiring.ceil` is the lower adjoint of the coercion `↑ : ℕ → α`. -/
  gc_ceil : GaloisConnection ceil (↑)

instance : FloorSemiring ℕ where
  floor := id
  ceil := id
  floor_of_neg ha := (Nat.not_lt_zero _ ha).elim
  gc_floor _ := by
    rw [Nat.cast_id]
    rfl
  gc_ceil n a := by
    rw [Nat.cast_id]
    rfl

namespace Nat

section OrderedSemiring

variable [OrderedSemiring α] [FloorSemiring α] {a : α} {n : ℕ}

/-- `⌊a⌋₊` is the greatest natural `n` such that `n ≤ a`. If `a` is negative, then `⌊a⌋₊ = 0`. -/
def floor : α → ℕ :=
  FloorSemiring.floor

/-- `⌈a⌉₊` is the least natural `n` such that `a ≤ n` -/
def ceil : α → ℕ :=
  FloorSemiring.ceil

@[simp]
theorem floor_nat : (Nat.floor : ℕ → ℕ) = id :=
  rfl

@[simp]
theorem ceil_nat : (Nat.ceil : ℕ → ℕ) = id :=
  rfl

@[inherit_doc]
notation "⌊" a "⌋₊" => Nat.floor a

@[inherit_doc]
notation "⌈" a "⌉₊" => Nat.ceil a

theorem le_floor_iff (ha : 0 ≤ a) : n ≤ ⌊a⌋₊ ↔ (n : α) ≤ a :=
  FloorSemiring.gc_floor ha

theorem le_floor (h : (n : α) ≤ a) : n ≤ ⌊a⌋₊ :=
  (le_floor_iff <| n.cast_nonneg.trans h).2 h

theorem gc_ceil_coe : GaloisConnection (ceil : α → ℕ) (↑) :=
  FloorSemiring.gc_ceil

@[simp]
theorem ceil_le : ⌈a⌉₊ ≤ n ↔ a ≤ n :=
  gc_ceil_coe _ _

end OrderedSemiring

section LinearOrderedSemiring

variable [LinearOrderedSemiring α] [FloorSemiring α] {a b : α} {n : ℕ}

theorem floor_lt (ha : 0 ≤ a) : ⌊a⌋₊ < n ↔ a < n :=
  lt_iff_lt_of_le_iff_le <| le_floor_iff ha

theorem floor_lt_one (ha : 0 ≤ a) : ⌊a⌋₊ < 1 ↔ a < 1 :=
  (floor_lt ha).trans <| by rw [Nat.cast_one]

theorem lt_of_floor_lt (h : ⌊a⌋₊ < n) : a < n :=
  lt_of_not_le fun h' => (le_floor h').not_lt h

theorem lt_one_of_floor_lt_one (h : ⌊a⌋₊ < 1) : a < 1 := mod_cast lt_of_floor_lt h

theorem floor_le (ha : 0 ≤ a) : (⌊a⌋₊ : α) ≤ a :=
  (le_floor_iff ha).1 le_rfl

theorem lt_succ_floor (a : α) : a < ⌊a⌋₊.succ :=
  lt_of_floor_lt <| Nat.lt_succ_self _

@[bound]
theorem lt_floor_add_one (a : α) : a < ⌊a⌋₊ + 1 := by simpa using lt_succ_floor a

@[simp]
theorem floor_natCast (n : ℕ) : ⌊(n : α)⌋₊ = n :=
  eq_of_forall_le_iff fun a => by
    rw [le_floor_iff, Nat.cast_le]
    exact n.cast_nonneg

@[deprecated (since := "2024-06-08")] alias floor_coe := floor_natCast

@[simp]
theorem floor_zero : ⌊(0 : α)⌋₊ = 0 := by rw [← Nat.cast_zero, floor_natCast]

@[simp]
theorem floor_one : ⌊(1 : α)⌋₊ = 1 := by rw [← Nat.cast_one, floor_natCast]

-- See note [no_index around OfNat.ofNat]
@[simp]
theorem floor_ofNat (n : ℕ) [n.AtLeastTwo] : ⌊no_index (OfNat.ofNat n : α)⌋₊ = n :=
  Nat.floor_natCast _

theorem floor_of_nonpos (ha : a ≤ 0) : ⌊a⌋₊ = 0 :=
  ha.lt_or_eq.elim FloorSemiring.floor_of_neg <| by
    rintro rfl
    exact floor_zero

theorem floor_mono : Monotone (floor : α → ℕ) := fun a b h => by
  obtain ha | ha := le_total a 0
  · rw [floor_of_nonpos ha]
    exact Nat.zero_le _
  · exact le_floor ((floor_le ha).trans h)

@[gcongr, bound] lemma floor_le_floor (hab : a ≤ b) : ⌊a⌋₊ ≤ ⌊b⌋₊ := floor_mono hab

theorem le_floor_iff' (hn : n ≠ 0) : n ≤ ⌊a⌋₊ ↔ (n : α) ≤ a := by
  obtain ha | ha := le_total a 0
  · rw [floor_of_nonpos ha]
    exact
      iff_of_false (Nat.pos_of_ne_zero hn).not_le
        (not_le_of_lt <| ha.trans_lt <| cast_pos.2 <| Nat.pos_of_ne_zero hn)
  · exact le_floor_iff ha

@[simp]
theorem one_le_floor_iff (x : α) : 1 ≤ ⌊x⌋₊ ↔ 1 ≤ x :=
  mod_cast @le_floor_iff' α _ _ x 1 one_ne_zero

theorem floor_lt' (hn : n ≠ 0) : ⌊a⌋₊ < n ↔ a < n :=
  lt_iff_lt_of_le_iff_le <| le_floor_iff' hn

theorem floor_pos : 0 < ⌊a⌋₊ ↔ 1 ≤ a := by
  -- Porting note: broken `convert le_floor_iff' Nat.one_ne_zero`
  rw [Nat.lt_iff_add_one_le, zero_add, le_floor_iff' Nat.one_ne_zero, cast_one]

theorem pos_of_floor_pos (h : 0 < ⌊a⌋₊) : 0 < a :=
  (le_or_lt a 0).resolve_left fun ha => lt_irrefl 0 <| by rwa [floor_of_nonpos ha] at h

theorem lt_of_lt_floor (h : n < ⌊a⌋₊) : ↑n < a :=
  (Nat.cast_lt.2 h).trans_le <| floor_le (pos_of_floor_pos <| (Nat.zero_le n).trans_lt h).le

theorem floor_le_of_le (h : a ≤ n) : ⌊a⌋₊ ≤ n :=
  le_imp_le_iff_lt_imp_lt.2 lt_of_lt_floor h

theorem floor_le_one_of_le_one (h : a ≤ 1) : ⌊a⌋₊ ≤ 1 :=
  floor_le_of_le <| h.trans_eq <| Nat.cast_one.symm

@[simp]
theorem floor_eq_zero : ⌊a⌋₊ = 0 ↔ a < 1 := by
  rw [← lt_one_iff, ← @cast_one α]
  exact floor_lt' Nat.one_ne_zero

theorem floor_eq_iff (ha : 0 ≤ a) : ⌊a⌋₊ = n ↔ ↑n ≤ a ∧ a < ↑n + 1 := by
  rw [← le_floor_iff ha, ← Nat.cast_one, ← Nat.cast_add, ← floor_lt ha, Nat.lt_add_one_iff,
    le_antisymm_iff, and_comm]

theorem floor_eq_iff' (hn : n ≠ 0) : ⌊a⌋₊ = n ↔ ↑n ≤ a ∧ a < ↑n + 1 := by
  rw [← le_floor_iff' hn, ← Nat.cast_one, ← Nat.cast_add, ← floor_lt' (Nat.add_one_ne_zero n),
    Nat.lt_add_one_iff, le_antisymm_iff, and_comm]

theorem floor_eq_on_Ico (n : ℕ) : ∀ a ∈ (Set.Ico n (n + 1) : Set α), ⌊a⌋₊ = n := fun _ ⟨h₀, h₁⟩ =>
  (floor_eq_iff <| n.cast_nonneg.trans h₀).mpr ⟨h₀, h₁⟩

theorem floor_eq_on_Ico' (n : ℕ) :
    ∀ a ∈ (Set.Ico n (n + 1) : Set α), (⌊a⌋₊ : α) = n :=
  fun x hx => mod_cast floor_eq_on_Ico n x hx

@[simp]
theorem preimage_floor_zero : (floor : α → ℕ) ⁻¹' {0} = Iio 1 :=
  ext fun _ => floor_eq_zero

-- Porting note: in mathlib3 there was no need for the type annotation in `(n:α)`
theorem preimage_floor_of_ne_zero {n : ℕ} (hn : n ≠ 0) :
    (floor : α → ℕ) ⁻¹' {n} = Ico (n : α) (n + 1) :=
  ext fun _ => floor_eq_iff' hn

/-! #### Ceil -/

theorem lt_ceil : n < ⌈a⌉₊ ↔ (n : α) < a :=
  lt_iff_lt_of_le_iff_le ceil_le

-- porting note (#10618): simp can prove this
-- @[simp]
theorem add_one_le_ceil_iff : n + 1 ≤ ⌈a⌉₊ ↔ (n : α) < a := by
  rw [← Nat.lt_ceil, Nat.add_one_le_iff]

@[simp]
theorem one_le_ceil_iff : 1 ≤ ⌈a⌉₊ ↔ 0 < a := by
  rw [← zero_add 1, Nat.add_one_le_ceil_iff, Nat.cast_zero]

@[bound]
theorem ceil_le_floor_add_one (a : α) : ⌈a⌉₊ ≤ ⌊a⌋₊ + 1 := by
  rw [ceil_le, Nat.cast_add, Nat.cast_one]
  exact (lt_floor_add_one a).le

@[bound]
theorem le_ceil (a : α) : a ≤ ⌈a⌉₊ :=
  ceil_le.1 le_rfl

@[simp]
theorem ceil_intCast {α : Type*} [LinearOrderedRing α] [FloorSemiring α] (z : ℤ) :
    ⌈(z : α)⌉₊ = z.toNat :=
  eq_of_forall_ge_iff fun a => by
    simp only [ceil_le, Int.toNat_le]
    norm_cast

@[simp]
theorem ceil_natCast (n : ℕ) : ⌈(n : α)⌉₊ = n :=
  eq_of_forall_ge_iff fun a => by rw [ceil_le, cast_le]

theorem ceil_mono : Monotone (ceil : α → ℕ) :=
  gc_ceil_coe.monotone_l

@[gcongr, bound] lemma ceil_le_ceil (hab : a ≤ b) : ⌈a⌉₊ ≤ ⌈b⌉₊ := ceil_mono hab

@[simp]
theorem ceil_zero : ⌈(0 : α)⌉₊ = 0 := by rw [← Nat.cast_zero, ceil_natCast]

@[simp]
theorem ceil_one : ⌈(1 : α)⌉₊ = 1 := by rw [← Nat.cast_one, ceil_natCast]

-- See note [no_index around OfNat.ofNat]
@[simp]
theorem ceil_ofNat (n : ℕ) [n.AtLeastTwo] : ⌈no_index (OfNat.ofNat n : α)⌉₊ = n := ceil_natCast n

@[simp]
theorem ceil_eq_zero : ⌈a⌉₊ = 0 ↔ a ≤ 0 := by rw [← Nat.le_zero, ceil_le, Nat.cast_zero]

@[simp]
theorem ceil_pos : 0 < ⌈a⌉₊ ↔ 0 < a := by rw [lt_ceil, cast_zero]

theorem lt_of_ceil_lt (h : ⌈a⌉₊ < n) : a < n :=
  (le_ceil a).trans_lt (Nat.cast_lt.2 h)

theorem le_of_ceil_le (h : ⌈a⌉₊ ≤ n) : a ≤ n :=
  (le_ceil a).trans (Nat.cast_le.2 h)

@[bound]
theorem floor_le_ceil (a : α) : ⌊a⌋₊ ≤ ⌈a⌉₊ := by
  obtain ha | ha := le_total a 0
  · rw [floor_of_nonpos ha]
    exact Nat.zero_le _
  · exact cast_le.1 ((floor_le ha).trans <| le_ceil _)

theorem floor_lt_ceil_of_lt_of_pos {a b : α} (h : a < b) (h' : 0 < b) : ⌊a⌋₊ < ⌈b⌉₊ := by
  rcases le_or_lt 0 a with (ha | ha)
  · rw [floor_lt ha]
    exact h.trans_le (le_ceil _)
  · rwa [floor_of_nonpos ha.le, lt_ceil, Nat.cast_zero]

theorem ceil_eq_iff (hn : n ≠ 0) : ⌈a⌉₊ = n ↔ ↑(n - 1) < a ∧ a ≤ n := by
  rw [← ceil_le, ← not_le, ← ceil_le, not_le,
    tsub_lt_iff_right (Nat.add_one_le_iff.2 (pos_iff_ne_zero.2 hn)), Nat.lt_add_one_iff,
    le_antisymm_iff, and_comm]

@[simp]
theorem preimage_ceil_zero : (Nat.ceil : α → ℕ) ⁻¹' {0} = Iic 0 :=
  ext fun _ => ceil_eq_zero

-- Porting note: in mathlib3 there was no need for the type annotation in `(↑(n - 1))`
theorem preimage_ceil_of_ne_zero (hn : n ≠ 0) : (Nat.ceil : α → ℕ) ⁻¹' {n} = Ioc (↑(n - 1) : α) n :=
  ext fun _ => ceil_eq_iff hn

/-! #### Intervals -/

-- Porting note: changed `(coe : ℕ → α)` to `(Nat.cast : ℕ → α)`
@[simp]
theorem preimage_Ioo {a b : α} (ha : 0 ≤ a) :
    (Nat.cast : ℕ → α) ⁻¹' Set.Ioo a b = Set.Ioo ⌊a⌋₊ ⌈b⌉₊ := by
  ext
  simp [floor_lt, lt_ceil, ha]

-- Porting note: changed `(coe : ℕ → α)` to `(Nat.cast : ℕ → α)`
@[simp]
theorem preimage_Ico {a b : α} : (Nat.cast : ℕ → α) ⁻¹' Set.Ico a b = Set.Ico ⌈a⌉₊ ⌈b⌉₊ := by
  ext
  simp [ceil_le, lt_ceil]

-- Porting note: changed `(coe : ℕ → α)` to `(Nat.cast : ℕ → α)`
@[simp]
theorem preimage_Ioc {a b : α} (ha : 0 ≤ a) (hb : 0 ≤ b) :
    (Nat.cast : ℕ → α) ⁻¹' Set.Ioc a b = Set.Ioc ⌊a⌋₊ ⌊b⌋₊ := by
  ext
  simp [floor_lt, le_floor_iff, hb, ha]

-- Porting note: changed `(coe : ℕ → α)` to `(Nat.cast : ℕ → α)`
@[simp]
theorem preimage_Icc {a b : α} (hb : 0 ≤ b) :
    (Nat.cast : ℕ → α) ⁻¹' Set.Icc a b = Set.Icc ⌈a⌉₊ ⌊b⌋₊ := by
  ext
  simp [ceil_le, hb, le_floor_iff]

-- Porting note: changed `(coe : ℕ → α)` to `(Nat.cast : ℕ → α)`
@[simp]
theorem preimage_Ioi {a : α} (ha : 0 ≤ a) : (Nat.cast : ℕ → α) ⁻¹' Set.Ioi a = Set.Ioi ⌊a⌋₊ := by
  ext
  simp [floor_lt, ha]

-- Porting note: changed `(coe : ℕ → α)` to `(Nat.cast : ℕ → α)`
@[simp]
theorem preimage_Ici {a : α} : (Nat.cast : ℕ → α) ⁻¹' Set.Ici a = Set.Ici ⌈a⌉₊ := by
  ext
  simp [ceil_le]

-- Porting note: changed `(coe : ℕ → α)` to `(Nat.cast : ℕ → α)`
@[simp]
theorem preimage_Iio {a : α} : (Nat.cast : ℕ → α) ⁻¹' Set.Iio a = Set.Iio ⌈a⌉₊ := by
  ext
  simp [lt_ceil]

-- Porting note: changed `(coe : ℕ → α)` to `(Nat.cast : ℕ → α)`
@[simp]
theorem preimage_Iic {a : α} (ha : 0 ≤ a) : (Nat.cast : ℕ → α) ⁻¹' Set.Iic a = Set.Iic ⌊a⌋₊ := by
  ext
  simp [le_floor_iff, ha]

theorem floor_add_nat (ha : 0 ≤ a) (n : ℕ) : ⌊a + n⌋₊ = ⌊a⌋₊ + n :=
  eq_of_forall_le_iff fun b => by
    rw [le_floor_iff (add_nonneg ha n.cast_nonneg)]
    obtain hb | hb := le_total n b
    · obtain ⟨d, rfl⟩ := exists_add_of_le hb
      rw [Nat.cast_add, add_comm n, add_comm (n : α), add_le_add_iff_right, add_le_add_iff_right,
        le_floor_iff ha]
    · obtain ⟨d, rfl⟩ := exists_add_of_le hb
      rw [Nat.cast_add, add_left_comm _ b, add_left_comm _ (b : α)]
      refine iff_of_true ?_ le_self_add
      exact le_add_of_nonneg_right <| ha.trans <| le_add_of_nonneg_right d.cast_nonneg

theorem floor_add_one (ha : 0 ≤ a) : ⌊a + 1⌋₊ = ⌊a⌋₊ + 1 := by
  -- Porting note: broken `convert floor_add_nat ha 1`
  rw [← cast_one, floor_add_nat ha 1]

-- See note [no_index around OfNat.ofNat]
theorem floor_add_ofNat (ha : 0 ≤ a) (n : ℕ) [n.AtLeastTwo] :
    ⌊a + (no_index (OfNat.ofNat n))⌋₊ = ⌊a⌋₊ + OfNat.ofNat n :=
  floor_add_nat ha n

@[simp]
theorem floor_sub_nat [Sub α] [OrderedSub α] [ExistsAddOfLE α] (a : α) (n : ℕ) :
    ⌊a - n⌋₊ = ⌊a⌋₊ - n := by
  obtain ha | ha := le_total a 0
  · rw [floor_of_nonpos ha, floor_of_nonpos (tsub_nonpos_of_le (ha.trans n.cast_nonneg)), zero_tsub]
  rcases le_total a n with h | h
  · rw [floor_of_nonpos (tsub_nonpos_of_le h), eq_comm, tsub_eq_zero_iff_le]
    exact Nat.cast_le.1 ((Nat.floor_le ha).trans h)
  · rw [eq_tsub_iff_add_eq_of_le (le_floor h), ← floor_add_nat _, tsub_add_cancel_of_le h]
    exact le_tsub_of_add_le_left ((add_zero _).trans_le h)

@[simp]
theorem floor_sub_one [Sub α] [OrderedSub α] [ExistsAddOfLE α] (a : α) : ⌊a - 1⌋₊ = ⌊a⌋₊ - 1 :=
  mod_cast floor_sub_nat a 1

-- See note [no_index around OfNat.ofNat]
@[simp]
theorem floor_sub_ofNat [Sub α] [OrderedSub α] [ExistsAddOfLE α] (a : α) (n : ℕ) [n.AtLeastTwo] :
    ⌊a - (no_index (OfNat.ofNat n))⌋₊ = ⌊a⌋₊ - OfNat.ofNat n :=
  floor_sub_nat a n

theorem ceil_add_nat (ha : 0 ≤ a) (n : ℕ) : ⌈a + n⌉₊ = ⌈a⌉₊ + n :=
  eq_of_forall_ge_iff fun b => by
    rw [← not_lt, ← not_lt, not_iff_not, lt_ceil]
    obtain hb | hb := le_or_lt n b
    · obtain ⟨d, rfl⟩ := exists_add_of_le hb
      rw [Nat.cast_add, add_comm n, add_comm (n : α), add_lt_add_iff_right, add_lt_add_iff_right,
        lt_ceil]
    · exact iff_of_true (lt_add_of_nonneg_of_lt ha <| cast_lt.2 hb) (Nat.lt_add_left _ hb)

theorem ceil_add_one (ha : 0 ≤ a) : ⌈a + 1⌉₊ = ⌈a⌉₊ + 1 := by
  -- Porting note: broken `convert ceil_add_nat ha 1`
  rw [cast_one.symm, ceil_add_nat ha 1]

-- See note [no_index around OfNat.ofNat]
theorem ceil_add_ofNat (ha : 0 ≤ a) (n : ℕ) [n.AtLeastTwo] :
    ⌈a + (no_index (OfNat.ofNat n))⌉₊ = ⌈a⌉₊ + OfNat.ofNat n :=
  ceil_add_nat ha n

@[bound]
theorem ceil_lt_add_one (ha : 0 ≤ a) : (⌈a⌉₊ : α) < a + 1 :=
  lt_ceil.1 <| (Nat.lt_succ_self _).trans_le (ceil_add_one ha).ge

@[bound]
theorem ceil_add_le (a b : α) : ⌈a + b⌉₊ ≤ ⌈a⌉₊ + ⌈b⌉₊ := by
  rw [ceil_le, Nat.cast_add]
  exact _root_.add_le_add (le_ceil _) (le_ceil _)

end LinearOrderedSemiring

section LinearOrderedRing

variable [LinearOrderedRing α] [FloorSemiring α]

@[bound]
theorem sub_one_lt_floor (a : α) : a - 1 < ⌊a⌋₊ :=
  sub_lt_iff_lt_add.2 <| lt_floor_add_one a

end LinearOrderedRing

section LinearOrderedSemifield

variable [LinearOrderedSemifield α] [FloorSemiring α]

-- TODO: should these lemmas be `simp`? `norm_cast`?

theorem floor_div_nat (a : α) (n : ℕ) : ⌊a / n⌋₊ = ⌊a⌋₊ / n := by
  rcases le_total a 0 with ha | ha
  · rw [floor_of_nonpos, floor_of_nonpos ha]
    · simp
    apply div_nonpos_of_nonpos_of_nonneg ha n.cast_nonneg
  obtain rfl | hn := n.eq_zero_or_pos
  · rw [cast_zero, div_zero, Nat.div_zero, floor_zero]
  refine (floor_eq_iff ?_).2 ?_
  · exact div_nonneg ha n.cast_nonneg
  constructor
  · exact cast_div_le.trans (div_le_div_of_nonneg_right (floor_le ha) n.cast_nonneg)
  rw [div_lt_iff₀, add_mul, one_mul, ← cast_mul, ← cast_add, ← floor_lt ha]
  · exact lt_div_mul_add hn
  · exact cast_pos.2 hn

-- See note [no_index around OfNat.ofNat]
theorem floor_div_ofNat (a : α) (n : ℕ) [n.AtLeastTwo] :
    ⌊a / (no_index (OfNat.ofNat n))⌋₊ = ⌊a⌋₊ / OfNat.ofNat n :=
  floor_div_nat a n

/-- Natural division is the floor of field division. -/
theorem floor_div_eq_div (m n : ℕ) : ⌊(m : α) / n⌋₊ = m / n := by
  convert floor_div_nat (m : α) n
  rw [m.floor_natCast]

end LinearOrderedSemifield

section LinearOrderedField
variable [LinearOrderedField α] [FloorSemiring α] {a b : α}

lemma mul_lt_floor (hb₀ : 0 < b) (hb : b < 1) (hba : ⌈b / (1 - b)⌉₊ ≤ a) : b * a < ⌊a⌋₊ := by
  calc
    b * a < b * (⌊a⌋₊ + 1) := by gcongr; exacts [hb₀, lt_floor_add_one _]
    _ ≤ ⌊a⌋₊ := by
      rw [_root_.mul_add_one, ← le_sub_iff_add_le', ← one_sub_mul, ← div_le_iff₀' (by linarith),
        ← ceil_le]
      exact le_floor hba

lemma ceil_lt_mul (hb : 1 < b) (hba : ⌈(b - 1)⁻¹⌉₊ / b < a) : ⌈a⌉₊ < b * a := by
  obtain hab | hba := le_total a (b - 1)⁻¹
  · calc
      ⌈a⌉₊ ≤ (⌈(b - 1)⁻¹⌉₊ : α) := by gcongr
      _ < b * a := by rwa [← div_lt_iff₀']; positivity
  · rw [← sub_pos] at hb
    calc
      ⌈a⌉₊ < a + 1 := ceil_lt_add_one <| hba.trans' <| by positivity
      _ = a + (b - 1) * (b - 1)⁻¹ := by rw [mul_inv_cancel₀]; positivity
      _ ≤ a + (b - 1) * a := by gcongr; positivity
      _ = b * a := by rw [sub_one_mul, add_sub_cancel]

lemma ceil_le_mul (hb : 1 < b) (hba : ⌈(b - 1)⁻¹⌉₊ / b ≤ a) : ⌈a⌉₊ ≤ b * a := by
  obtain rfl | hba := hba.eq_or_lt
  · rw [mul_div_cancel₀, cast_le, ceil_le]
    · exact _root_.div_le_self (by positivity) hb.le
    · positivity
  · exact (ceil_lt_mul hb hba).le

lemma div_two_lt_floor (ha : 1 ≤ a) : a / 2 < ⌊a⌋₊ := by
  rw [div_eq_inv_mul]; refine mul_lt_floor ?_ ?_ ?_ <;> norm_num; assumption

lemma ceil_lt_two_mul (ha : 2⁻¹ < a) : ⌈a⌉₊ < 2 * a :=
  ceil_lt_mul one_lt_two (by norm_num at ha ⊢; exact ha)

lemma ceil_le_two_mul (ha : 2⁻¹ ≤ a) : ⌈a⌉₊ ≤ 2 * a :=
  ceil_le_mul one_lt_two (by norm_num at ha ⊢; exact ha)

end LinearOrderedField
end Nat

/-- There exists at most one `FloorSemiring` structure on a linear ordered semiring. -/
theorem subsingleton_floorSemiring {α} [LinearOrderedSemiring α] :
    Subsingleton (FloorSemiring α) := by
  refine ⟨fun H₁ H₂ => ?_⟩
  have : H₁.ceil = H₂.ceil := funext fun a => (H₁.gc_ceil.l_unique H₂.gc_ceil) fun n => rfl
  have : H₁.floor = H₂.floor := by
    ext a
    cases' lt_or_le a 0 with h h
    · rw [H₁.floor_of_neg, H₂.floor_of_neg] <;> exact h
    · refine eq_of_forall_le_iff fun n => ?_
      rw [H₁.gc_floor, H₂.gc_floor] <;> exact h
  cases H₁
  cases H₂
  congr

/-! ### Floor rings -/

/-- A `FloorRing` is a linear ordered ring over `α` with a function
`floor : α → ℤ` satisfying `∀ (z : ℤ) (a : α), z ≤ floor a ↔ (z : α) ≤ a)`.
-/
class FloorRing (α) [LinearOrderedRing α] where
  /-- `FloorRing.floor a` computes the greatest integer `z` such that `(z : α) ≤ a`. -/
  floor : α → ℤ
  /-- `FloorRing.ceil a` computes the least integer `z` such that `a ≤ (z : α)`. -/
  ceil : α → ℤ
  /-- `FloorRing.ceil` is the upper adjoint of the coercion `↑ : ℤ → α`. -/
  gc_coe_floor : GaloisConnection (↑) floor
  /-- `FloorRing.ceil` is the lower adjoint of the coercion `↑ : ℤ → α`. -/
  gc_ceil_coe : GaloisConnection ceil (↑)

instance : FloorRing ℤ where
  floor := id
  ceil := id
  gc_coe_floor a b := by
    rw [Int.cast_id]
    rfl
  gc_ceil_coe a b := by
    rw [Int.cast_id]
    rfl

/-- A `FloorRing` constructor from the `floor` function alone. -/
def FloorRing.ofFloor (α) [LinearOrderedRing α] (floor : α → ℤ)
    (gc_coe_floor : GaloisConnection (↑) floor) : FloorRing α :=
  { floor
    ceil := fun a => -floor (-a)
    gc_coe_floor
    gc_ceil_coe := fun a z => by rw [neg_le, ← gc_coe_floor, Int.cast_neg, neg_le_neg_iff] }

/-- A `FloorRing` constructor from the `ceil` function alone. -/
def FloorRing.ofCeil (α) [LinearOrderedRing α] (ceil : α → ℤ)
    (gc_ceil_coe : GaloisConnection ceil (↑)) : FloorRing α :=
  { floor := fun a => -ceil (-a)
    ceil
    gc_coe_floor := fun a z => by rw [le_neg, gc_ceil_coe, Int.cast_neg, neg_le_neg_iff]
    gc_ceil_coe }

namespace Int

variable [LinearOrderedRing α] [FloorRing α] {z : ℤ} {a b : α}

/-- `Int.floor a` is the greatest integer `z` such that `z ≤ a`. It is denoted with `⌊a⌋`. -/
def floor : α → ℤ :=
  FloorRing.floor

/-- `Int.ceil a` is the smallest integer `z` such that `a ≤ z`. It is denoted with `⌈a⌉`. -/
def ceil : α → ℤ :=
  FloorRing.ceil

/-- `Int.fract a`, the fractional part of `a`, is `a` minus its floor. -/
def fract (a : α) : α :=
  a - floor a

@[simp]
theorem floor_int : (Int.floor : ℤ → ℤ) = id :=
  rfl

@[simp]
theorem ceil_int : (Int.ceil : ℤ → ℤ) = id :=
  rfl

@[simp]
theorem fract_int : (Int.fract : ℤ → ℤ) = 0 :=
  funext fun x => by simp [fract]

@[inherit_doc]
notation "⌊" a "⌋" => Int.floor a

@[inherit_doc]
notation "⌈" a "⌉" => Int.ceil a

-- Mathematical notation for `fract a` is usually `{a}`. Let's not even go there.

@[simp]
theorem floorRing_floor_eq : @FloorRing.floor = @Int.floor :=
  rfl

@[simp]
theorem floorRing_ceil_eq : @FloorRing.ceil = @Int.ceil :=
  rfl

/-! #### Floor -/

theorem gc_coe_floor : GaloisConnection ((↑) : ℤ → α) floor :=
  FloorRing.gc_coe_floor

theorem le_floor : z ≤ ⌊a⌋ ↔ (z : α) ≤ a :=
  (gc_coe_floor z a).symm

theorem floor_lt : ⌊a⌋ < z ↔ a < z :=
  lt_iff_lt_of_le_iff_le le_floor

@[bound]
theorem floor_le (a : α) : (⌊a⌋ : α) ≤ a :=
  gc_coe_floor.l_u_le a

theorem floor_nonneg : 0 ≤ ⌊a⌋ ↔ 0 ≤ a := by rw [le_floor, Int.cast_zero]

@[simp]
theorem floor_le_sub_one_iff : ⌊a⌋ ≤ z - 1 ↔ a < z := by rw [← floor_lt, le_sub_one_iff]

@[simp]
theorem floor_le_neg_one_iff : ⌊a⌋ ≤ -1 ↔ a < 0 := by
  rw [← zero_sub (1 : ℤ), floor_le_sub_one_iff, cast_zero]

@[bound]
theorem floor_nonpos (ha : a ≤ 0) : ⌊a⌋ ≤ 0 := by
  rw [← @cast_le α, Int.cast_zero]
  exact (floor_le a).trans ha

theorem lt_succ_floor (a : α) : a < ⌊a⌋.succ :=
  floor_lt.1 <| Int.lt_succ_self _

@[simp, bound]
theorem lt_floor_add_one (a : α) : a < ⌊a⌋ + 1 := by
  simpa only [Int.succ, Int.cast_add, Int.cast_one] using lt_succ_floor a

@[simp, bound]
theorem sub_one_lt_floor (a : α) : a - 1 < ⌊a⌋ :=
  sub_lt_iff_lt_add.2 (lt_floor_add_one a)

@[simp]
theorem floor_intCast (z : ℤ) : ⌊(z : α)⌋ = z :=
  eq_of_forall_le_iff fun a => by rw [le_floor, Int.cast_le]

@[simp]
theorem floor_natCast (n : ℕ) : ⌊(n : α)⌋ = n :=
  eq_of_forall_le_iff fun a => by rw [le_floor, ← cast_natCast, cast_le]

@[simp]
theorem floor_zero : ⌊(0 : α)⌋ = 0 := by rw [← cast_zero, floor_intCast]

@[simp]
theorem floor_one : ⌊(1 : α)⌋ = 1 := by rw [← cast_one, floor_intCast]

-- See note [no_index around OfNat.ofNat]
@[simp] theorem floor_ofNat (n : ℕ) [n.AtLeastTwo] : ⌊(no_index (OfNat.ofNat n : α))⌋ = n :=
  floor_natCast n

@[mono]
theorem floor_mono : Monotone (floor : α → ℤ) :=
  gc_coe_floor.monotone_u

@[gcongr, bound] lemma floor_le_floor (hab : a ≤ b) : ⌊a⌋ ≤ ⌊b⌋ := floor_mono hab

theorem floor_pos : 0 < ⌊a⌋ ↔ 1 ≤ a := by
  -- Porting note: broken `convert le_floor`
  rw [Int.lt_iff_add_one_le, zero_add, le_floor, cast_one]

@[simp]
theorem floor_add_int (a : α) (z : ℤ) : ⌊a + z⌋ = ⌊a⌋ + z :=
  eq_of_forall_le_iff fun a => by
    rw [le_floor, ← sub_le_iff_le_add, ← sub_le_iff_le_add, le_floor, Int.cast_sub]

@[simp]
theorem floor_add_one (a : α) : ⌊a + 1⌋ = ⌊a⌋ + 1 := by
  -- Porting note: broken `convert floor_add_int a 1`
  rw [← cast_one, floor_add_int]

@[bound]
theorem le_floor_add (a b : α) : ⌊a⌋ + ⌊b⌋ ≤ ⌊a + b⌋ := by
  rw [le_floor, Int.cast_add]
  exact add_le_add (floor_le _) (floor_le _)

@[bound]
theorem le_floor_add_floor (a b : α) : ⌊a + b⌋ - 1 ≤ ⌊a⌋ + ⌊b⌋ := by
  rw [← sub_le_iff_le_add, le_floor, Int.cast_sub, sub_le_comm, Int.cast_sub, Int.cast_one]
  refine le_trans ?_ (sub_one_lt_floor _).le
  rw [sub_le_iff_le_add', ← add_sub_assoc, sub_le_sub_iff_right]
  exact floor_le _

@[simp]
theorem floor_int_add (z : ℤ) (a : α) : ⌊↑z + a⌋ = z + ⌊a⌋ := by
  simpa only [add_comm] using floor_add_int a z

@[simp]
theorem floor_add_nat (a : α) (n : ℕ) : ⌊a + n⌋ = ⌊a⌋ + n := by
  rw [← Int.cast_natCast, floor_add_int]

-- See note [no_index around OfNat.ofNat]
@[simp]
theorem floor_add_ofNat (a : α) (n : ℕ) [n.AtLeastTwo] :
    ⌊a + (no_index (OfNat.ofNat n))⌋ = ⌊a⌋ + OfNat.ofNat n :=
  floor_add_nat a n

@[simp]
theorem floor_nat_add (n : ℕ) (a : α) : ⌊↑n + a⌋ = n + ⌊a⌋ := by
  rw [← Int.cast_natCast, floor_int_add]

-- See note [no_index around OfNat.ofNat]
@[simp]
theorem floor_ofNat_add (n : ℕ) [n.AtLeastTwo] (a : α) :
    ⌊(no_index (OfNat.ofNat n)) + a⌋ = OfNat.ofNat n + ⌊a⌋ :=
  floor_nat_add n a

@[simp]
theorem floor_sub_int (a : α) (z : ℤ) : ⌊a - z⌋ = ⌊a⌋ - z :=
  Eq.trans (by rw [Int.cast_neg, sub_eq_add_neg]) (floor_add_int _ _)

@[simp]
theorem floor_sub_nat (a : α) (n : ℕ) : ⌊a - n⌋ = ⌊a⌋ - n := by
  rw [← Int.cast_natCast, floor_sub_int]

@[simp] theorem floor_sub_one (a : α) : ⌊a - 1⌋ = ⌊a⌋ - 1 := mod_cast floor_sub_nat a 1

-- See note [no_index around OfNat.ofNat]
@[simp]
theorem floor_sub_ofNat (a : α) (n : ℕ) [n.AtLeastTwo] :
    ⌊a - (no_index (OfNat.ofNat n))⌋ = ⌊a⌋ - OfNat.ofNat n :=
  floor_sub_nat a n

theorem abs_sub_lt_one_of_floor_eq_floor {α : Type*} [LinearOrderedCommRing α] [FloorRing α]
    {a b : α} (h : ⌊a⌋ = ⌊b⌋) : |a - b| < 1 := by
  have : a < ⌊a⌋ + 1 := lt_floor_add_one a
  have : b < ⌊b⌋ + 1 := lt_floor_add_one b
  have : (⌊a⌋ : α) = ⌊b⌋ := Int.cast_inj.2 h
  have : (⌊a⌋ : α) ≤ a := floor_le a
  have : (⌊b⌋ : α) ≤ b := floor_le b
  exact abs_sub_lt_iff.2 ⟨by linarith, by linarith⟩

theorem floor_eq_iff : ⌊a⌋ = z ↔ ↑z ≤ a ∧ a < z + 1 := by
  rw [le_antisymm_iff, le_floor, ← Int.lt_add_one_iff, floor_lt, Int.cast_add, Int.cast_one,
    and_comm]

@[simp]
theorem floor_eq_zero_iff : ⌊a⌋ = 0 ↔ a ∈ Ico (0 : α) 1 := by simp [floor_eq_iff]

theorem floor_eq_on_Ico (n : ℤ) : ∀ a ∈ Set.Ico (n : α) (n + 1), ⌊a⌋ = n := fun _ ⟨h₀, h₁⟩ =>
  floor_eq_iff.mpr ⟨h₀, h₁⟩

theorem floor_eq_on_Ico' (n : ℤ) : ∀ a ∈ Set.Ico (n : α) (n + 1), (⌊a⌋ : α) = n := fun a ha =>
  congr_arg _ <| floor_eq_on_Ico n a ha

-- Porting note: in mathlib3 there was no need for the type annotation in `(m:α)`
@[simp]
theorem preimage_floor_singleton (m : ℤ) : (floor : α → ℤ) ⁻¹' {m} = Ico (m : α) (m + 1) :=
  ext fun _ => floor_eq_iff

/-! #### Fractional part -/


@[simp]
theorem self_sub_floor (a : α) : a - ⌊a⌋ = fract a :=
  rfl

@[simp]
theorem floor_add_fract (a : α) : (⌊a⌋ : α) + fract a = a :=
  add_sub_cancel _ _

@[simp]
theorem fract_add_floor (a : α) : fract a + ⌊a⌋ = a :=
  sub_add_cancel _ _

@[simp]
theorem fract_add_int (a : α) (m : ℤ) : fract (a + m) = fract a := by
  rw [fract]
  simp

@[simp]
theorem fract_add_nat (a : α) (m : ℕ) : fract (a + m) = fract a := by
  rw [fract]
  simp

@[simp]
theorem fract_add_one (a : α) : fract (a + 1) = fract a := mod_cast fract_add_nat a 1

-- See note [no_index around OfNat.ofNat]
@[simp]
theorem fract_add_ofNat (a : α) (n : ℕ) [n.AtLeastTwo] :
    fract (a + (no_index (OfNat.ofNat n))) = fract a :=
  fract_add_nat a n

@[simp]
theorem fract_int_add (m : ℤ) (a : α) : fract (↑m + a) = fract a := by rw [add_comm, fract_add_int]

@[simp]
theorem fract_nat_add (n : ℕ) (a : α) : fract (↑n + a) = fract a := by rw [add_comm, fract_add_nat]

@[simp]
theorem fract_one_add (a : α) : fract (1 + a) = fract a := mod_cast fract_nat_add 1 a

-- See note [no_index around OfNat.ofNat]
@[simp]
theorem fract_ofNat_add (n : ℕ) [n.AtLeastTwo] (a : α) :
    fract ((no_index (OfNat.ofNat n)) + a) = fract a :=
  fract_nat_add n a

@[simp]
theorem fract_sub_int (a : α) (m : ℤ) : fract (a - m) = fract a := by
  rw [fract]
  simp

@[simp]
theorem fract_sub_nat (a : α) (n : ℕ) : fract (a - n) = fract a := by
  rw [fract]
  simp

@[simp]
theorem fract_sub_one (a : α) : fract (a - 1) = fract a := mod_cast fract_sub_nat a 1

-- See note [no_index around OfNat.ofNat]
@[simp]
theorem fract_sub_ofNat (a : α) (n : ℕ) [n.AtLeastTwo] :
    fract (a - (no_index (OfNat.ofNat n))) = fract a :=
  fract_sub_nat a n

-- Was a duplicate lemma under a bad name

theorem fract_add_le (a b : α) : fract (a + b) ≤ fract a + fract b := by
  rw [fract, fract, fract, sub_add_sub_comm, sub_le_sub_iff_left, ← Int.cast_add, Int.cast_le]
  exact le_floor_add _ _

theorem fract_add_fract_le (a b : α) : fract a + fract b ≤ fract (a + b) + 1 := by
  rw [fract, fract, fract, sub_add_sub_comm, sub_add, sub_le_sub_iff_left]
  exact mod_cast le_floor_add_floor a b

@[simp]
theorem self_sub_fract (a : α) : a - fract a = ⌊a⌋ :=
  sub_sub_cancel _ _

@[simp]
theorem fract_sub_self (a : α) : fract a - a = -⌊a⌋ :=
  sub_sub_cancel_left _ _

@[simp]
theorem fract_nonneg (a : α) : 0 ≤ fract a :=
  sub_nonneg.2 <| floor_le _

/-- The fractional part of `a` is positive if and only if `a ≠ ⌊a⌋`. -/
lemma fract_pos : 0 < fract a ↔ a ≠ ⌊a⌋ :=
  (fract_nonneg a).lt_iff_ne.trans <| ne_comm.trans sub_ne_zero

theorem fract_lt_one (a : α) : fract a < 1 :=
  sub_lt_comm.1 <| sub_one_lt_floor _

@[simp]
theorem fract_zero : fract (0 : α) = 0 := by rw [fract, floor_zero, cast_zero, sub_self]

@[simp]
theorem fract_one : fract (1 : α) = 0 := by simp [fract]

theorem abs_fract : |fract a| = fract a :=
  abs_eq_self.mpr <| fract_nonneg a

@[simp]
theorem abs_one_sub_fract : |1 - fract a| = 1 - fract a :=
  abs_eq_self.mpr <| sub_nonneg.mpr (fract_lt_one a).le

@[simp]
theorem fract_intCast (z : ℤ) : fract (z : α) = 0 := by
  unfold fract
  rw [floor_intCast]
  exact sub_self _

@[simp]
theorem fract_natCast (n : ℕ) : fract (n : α) = 0 := by simp [fract]

-- See note [no_index around OfNat.ofNat]
@[simp]
theorem fract_ofNat (n : ℕ) [n.AtLeastTwo] :
    fract ((no_index (OfNat.ofNat n)) : α) = 0 :=
  fract_natCast n

-- porting note (#10618): simp can prove this
-- @[simp]
theorem fract_floor (a : α) : fract (⌊a⌋ : α) = 0 :=
  fract_intCast _

@[simp]
theorem floor_fract (a : α) : ⌊fract a⌋ = 0 := by
  rw [floor_eq_iff, Int.cast_zero, zero_add]; exact ⟨fract_nonneg _, fract_lt_one _⟩

theorem fract_eq_iff {a b : α} : fract a = b ↔ 0 ≤ b ∧ b < 1 ∧ ∃ z : ℤ, a - b = z :=
  ⟨fun h => by
    rw [← h]
    exact ⟨fract_nonneg _, fract_lt_one _, ⟨⌊a⌋, sub_sub_cancel _ _⟩⟩,
   by
    rintro ⟨h₀, h₁, z, hz⟩
    rw [← self_sub_floor, eq_comm, eq_sub_iff_add_eq, add_comm, ← eq_sub_iff_add_eq, hz,
      Int.cast_inj, floor_eq_iff, ← hz]
    constructor <;> simpa [sub_eq_add_neg, add_assoc] ⟩

theorem fract_eq_fract {a b : α} : fract a = fract b ↔ ∃ z : ℤ, a - b = z :=
  ⟨fun h => ⟨⌊a⌋ - ⌊b⌋, by unfold fract at h; rw [Int.cast_sub, sub_eq_sub_iff_sub_eq_sub.1 h]⟩,
   by
    rintro ⟨z, hz⟩
    refine fract_eq_iff.2 ⟨fract_nonneg _, fract_lt_one _, z + ⌊b⌋, ?_⟩
    rw [eq_add_of_sub_eq hz, add_comm, Int.cast_add]
    exact add_sub_sub_cancel _ _ _⟩

@[simp]
theorem fract_eq_self {a : α} : fract a = a ↔ 0 ≤ a ∧ a < 1 :=
  fract_eq_iff.trans <| and_assoc.symm.trans <| and_iff_left ⟨0, by simp⟩

@[simp]
theorem fract_fract (a : α) : fract (fract a) = fract a :=
  fract_eq_self.2 ⟨fract_nonneg _, fract_lt_one _⟩

theorem fract_add (a b : α) : ∃ z : ℤ, fract (a + b) - fract a - fract b = z :=
  ⟨⌊a⌋ + ⌊b⌋ - ⌊a + b⌋, by
    unfold fract
    simp only [sub_eq_add_neg, neg_add_rev, neg_neg, cast_add, cast_neg]
    abel⟩

theorem fract_neg {x : α} (hx : fract x ≠ 0) : fract (-x) = 1 - fract x := by
  rw [fract_eq_iff]
  constructor
  · rw [le_sub_iff_add_le, zero_add]
    exact (fract_lt_one x).le
  refine ⟨sub_lt_self _ (lt_of_le_of_ne' (fract_nonneg x) hx), -⌊x⌋ - 1, ?_⟩
  simp only [sub_sub_eq_add_sub, cast_sub, cast_neg, cast_one, sub_left_inj]
  conv in -x => rw [← floor_add_fract x]
  simp [-floor_add_fract]

@[simp]
theorem fract_neg_eq_zero {x : α} : fract (-x) = 0 ↔ fract x = 0 := by
  simp only [fract_eq_iff, le_refl, zero_lt_one, tsub_zero, true_and]
  constructor <;> rintro ⟨z, hz⟩ <;> use -z <;> simp [← hz]

theorem fract_mul_nat (a : α) (b : ℕ) : ∃ z : ℤ, fract a * b - fract (a * b) = z := by
  induction' b with c hc
  · use 0; simp
  · rcases hc with ⟨z, hz⟩
    rw [Nat.cast_add, mul_add, mul_add, Nat.cast_one, mul_one, mul_one]
    rcases fract_add (a * c) a with ⟨y, hy⟩
    use z - y
    rw [Int.cast_sub, ← hz, ← hy]
    abel

-- Porting note: in mathlib3 there was no need for the type annotation in `(m:α)`
theorem preimage_fract (s : Set α) :
    fract ⁻¹' s = ⋃ m : ℤ, (fun x => x - (m : α)) ⁻¹' (s ∩ Ico (0 : α) 1) := by
  ext x
  simp only [mem_preimage, mem_iUnion, mem_inter_iff]
  refine ⟨fun h => ⟨⌊x⌋, h, fract_nonneg x, fract_lt_one x⟩, ?_⟩
  rintro ⟨m, hms, hm0, hm1⟩
  obtain rfl : ⌊x⌋ = m := floor_eq_iff.2 ⟨sub_nonneg.1 hm0, sub_lt_iff_lt_add'.1 hm1⟩
  exact hms

theorem image_fract (s : Set α) : fract '' s = ⋃ m : ℤ, (fun x : α => x - m) '' s ∩ Ico 0 1 := by
  ext x
  simp only [mem_image, mem_inter_iff, mem_iUnion]; constructor
  · rintro ⟨y, hy, rfl⟩
    exact ⟨⌊y⌋, ⟨y, hy, rfl⟩, fract_nonneg y, fract_lt_one y⟩
  · rintro ⟨m, ⟨y, hys, rfl⟩, h0, h1⟩
    obtain rfl : ⌊y⌋ = m := floor_eq_iff.2 ⟨sub_nonneg.1 h0, sub_lt_iff_lt_add'.1 h1⟩
    exact ⟨y, hys, rfl⟩

section LinearOrderedField

variable {k : Type*} [LinearOrderedField k] [FloorRing k] {b : k}

theorem fract_div_mul_self_mem_Ico (a b : k) (ha : 0 < a) : fract (b / a) * a ∈ Ico 0 a :=
  ⟨(mul_nonneg_iff_of_pos_right ha).2 (fract_nonneg (b / a)),
    (mul_lt_iff_lt_one_left ha).2 (fract_lt_one (b / a))⟩

theorem fract_div_mul_self_add_zsmul_eq (a b : k) (ha : a ≠ 0) :
    fract (b / a) * a + ⌊b / a⌋ • a = b := by
  rw [zsmul_eq_mul, ← add_mul, fract_add_floor, div_mul_cancel₀ b ha]

theorem sub_floor_div_mul_nonneg (a : k) (hb : 0 < b) : 0 ≤ a - ⌊a / b⌋ * b :=
  sub_nonneg_of_le <| (le_div_iff₀ hb).1 <| floor_le _

theorem sub_floor_div_mul_lt (a : k) (hb : 0 < b) : a - ⌊a / b⌋ * b < b :=
  sub_lt_iff_lt_add.2 <| by
    -- Porting note: `← one_add_mul` worked in mathlib3 without the argument
    rw [← one_add_mul _ b, ← div_lt_iff₀ hb, add_comm]
    exact lt_floor_add_one _

theorem fract_div_natCast_eq_div_natCast_mod {m n : ℕ} : fract ((m : k) / n) = ↑(m % n) / n := by
  rcases n.eq_zero_or_pos with (rfl | hn)
  · simp
  have hn' : 0 < (n : k) := by
    norm_cast
  refine fract_eq_iff.mpr ⟨?_, ?_, m / n, ?_⟩
  · positivity
  · simpa only [div_lt_one hn', Nat.cast_lt] using m.mod_lt hn
  · rw [sub_eq_iff_eq_add', ← mul_right_inj' hn'.ne', mul_div_cancel₀ _ hn'.ne', mul_add,
      mul_div_cancel₀ _ hn'.ne']
    norm_cast
    rw [← Nat.cast_add, Nat.mod_add_div m n]

-- TODO Generalise this to allow `n : ℤ` using `Int.fmod` instead of `Int.mod`.
theorem fract_div_intCast_eq_div_intCast_mod {m : ℤ} {n : ℕ} :
    fract ((m : k) / n) = ↑(m % n) / n := by
  rcases n.eq_zero_or_pos with (rfl | hn)
  · simp
  replace hn : 0 < (n : k) := by norm_cast
  have : ∀ {l : ℤ}, 0 ≤ l → fract ((l : k) / n) = ↑(l % n) / n := by
    intros l hl
    obtain ⟨l₀, rfl | rfl⟩ := l.eq_nat_or_neg
    · rw [cast_natCast, ← natCast_mod, cast_natCast, fract_div_natCast_eq_div_natCast_mod]
    · rw [Right.nonneg_neg_iff, natCast_nonpos_iff] at hl
      simp [hl]
  obtain ⟨m₀, rfl | rfl⟩ := m.eq_nat_or_neg
  · exact this (ofNat_nonneg m₀)
  let q := ⌈↑m₀ / (n : k)⌉
  let m₁ := q * ↑n - (↑m₀ : ℤ)
  have hm₁ : 0 ≤ m₁ := by
    simpa [m₁, ← @cast_le k, ← div_le_iff₀ hn] using FloorRing.gc_ceil_coe.le_u_l _
  calc
    fract ((Int.cast (-(m₀ : ℤ)) : k) / (n : k))
      -- Porting note: the `rw [cast_neg, cast_natCast]` was `push_cast`
      = fract (-(m₀ : k) / n) := by rw [cast_neg, cast_natCast]
    _ = fract ((m₁ : k) / n) := ?_
    _ = Int.cast (m₁ % (n : ℤ)) / Nat.cast n := this hm₁
    _ = Int.cast (-(↑m₀ : ℤ) % ↑n) / Nat.cast n := ?_

  · rw [← fract_int_add q, ← mul_div_cancel_right₀ (q : k) hn.ne', ← add_div, ← sub_eq_add_neg]
    -- Porting note: the `simp` was `push_cast`
    simp [m₁]
  · congr 2
    change (q * ↑n - (↑m₀ : ℤ)) % ↑n = _
    rw [sub_eq_add_neg, add_comm (q * ↑n), add_mul_emod_self]

end LinearOrderedField

/-! #### Ceil -/

theorem gc_ceil_coe : GaloisConnection ceil ((↑) : ℤ → α) :=
  FloorRing.gc_ceil_coe

theorem ceil_le : ⌈a⌉ ≤ z ↔ a ≤ z :=
  gc_ceil_coe a z

theorem floor_neg : ⌊-a⌋ = -⌈a⌉ :=
  eq_of_forall_le_iff fun z => by rw [le_neg, ceil_le, le_floor, Int.cast_neg, le_neg]

theorem ceil_neg : ⌈-a⌉ = -⌊a⌋ :=
  eq_of_forall_ge_iff fun z => by rw [neg_le, ceil_le, le_floor, Int.cast_neg, neg_le]

theorem lt_ceil : z < ⌈a⌉ ↔ (z : α) < a :=
  lt_iff_lt_of_le_iff_le ceil_le

@[simp]
theorem add_one_le_ceil_iff : z + 1 ≤ ⌈a⌉ ↔ (z : α) < a := by rw [← lt_ceil, add_one_le_iff]

@[simp]
theorem one_le_ceil_iff : 1 ≤ ⌈a⌉ ↔ 0 < a := by
  rw [← zero_add (1 : ℤ), add_one_le_ceil_iff, cast_zero]

@[bound]
theorem ceil_le_floor_add_one (a : α) : ⌈a⌉ ≤ ⌊a⌋ + 1 := by
  rw [ceil_le, Int.cast_add, Int.cast_one]
  exact (lt_floor_add_one a).le

@[bound]
theorem le_ceil (a : α) : a ≤ ⌈a⌉ :=
  gc_ceil_coe.le_u_l a

lemma le_ceil_iff : z ≤ ⌈a⌉ ↔ z - 1 < a := by rw [← sub_one_lt_iff, lt_ceil]; norm_cast
lemma ceil_lt_iff : ⌈a⌉ < z ↔ a ≤ z - 1 := by rw [← le_sub_one_iff, ceil_le]; norm_cast

@[simp]
theorem ceil_intCast (z : ℤ) : ⌈(z : α)⌉ = z :=
  eq_of_forall_ge_iff fun a => by rw [ceil_le, Int.cast_le]

@[simp]
theorem ceil_natCast (n : ℕ) : ⌈(n : α)⌉ = n :=
  eq_of_forall_ge_iff fun a => by rw [ceil_le, ← cast_natCast, cast_le]

-- See note [no_index around OfNat.ofNat]
@[simp]
theorem ceil_ofNat (n : ℕ) [n.AtLeastTwo] : ⌈(no_index (OfNat.ofNat n : α))⌉ = n := ceil_natCast n

theorem ceil_mono : Monotone (ceil : α → ℤ) :=
  gc_ceil_coe.monotone_l

@[gcongr, bound] lemma ceil_le_ceil (hab : a ≤ b) : ⌈a⌉ ≤ ⌈b⌉ := ceil_mono hab

@[simp]
theorem ceil_add_int (a : α) (z : ℤ) : ⌈a + z⌉ = ⌈a⌉ + z := by
  rw [← neg_inj, neg_add', ← floor_neg, ← floor_neg, neg_add', floor_sub_int]

@[simp]
theorem ceil_add_nat (a : α) (n : ℕ) : ⌈a + n⌉ = ⌈a⌉ + n := by rw [← Int.cast_natCast, ceil_add_int]

@[simp]
theorem ceil_add_one (a : α) : ⌈a + 1⌉ = ⌈a⌉ + 1 := by
  -- Porting note: broken `convert ceil_add_int a (1 : ℤ)`
  rw [← ceil_add_int a (1 : ℤ), cast_one]

-- See note [no_index around OfNat.ofNat]
@[simp]
theorem ceil_add_ofNat (a : α) (n : ℕ) [n.AtLeastTwo] :
    ⌈a + (no_index (OfNat.ofNat n))⌉ = ⌈a⌉ + OfNat.ofNat n :=
  ceil_add_nat a n

@[simp]
theorem ceil_sub_int (a : α) (z : ℤ) : ⌈a - z⌉ = ⌈a⌉ - z :=
  Eq.trans (by rw [Int.cast_neg, sub_eq_add_neg]) (ceil_add_int _ _)

@[simp]
theorem ceil_sub_nat (a : α) (n : ℕ) : ⌈a - n⌉ = ⌈a⌉ - n := by
  convert ceil_sub_int a n using 1
  simp

@[simp]
theorem ceil_sub_one (a : α) : ⌈a - 1⌉ = ⌈a⌉ - 1 := by
  rw [eq_sub_iff_add_eq, ← ceil_add_one, sub_add_cancel]

-- See note [no_index around OfNat.ofNat]
@[simp]
theorem ceil_sub_ofNat (a : α) (n : ℕ) [n.AtLeastTwo] :
    ⌈a - (no_index (OfNat.ofNat n))⌉ = ⌈a⌉ - OfNat.ofNat n :=
  ceil_sub_nat a n

@[bound]
theorem ceil_lt_add_one (a : α) : (⌈a⌉ : α) < a + 1 := by
  rw [← lt_ceil, ← Int.cast_one, ceil_add_int]
  apply lt_add_one

@[bound]
theorem ceil_add_le (a b : α) : ⌈a + b⌉ ≤ ⌈a⌉ + ⌈b⌉ := by
  rw [ceil_le, Int.cast_add]
  exact add_le_add (le_ceil _) (le_ceil _)

@[bound]
theorem ceil_add_ceil_le (a b : α) : ⌈a⌉ + ⌈b⌉ ≤ ⌈a + b⌉ + 1 := by
  rw [← le_sub_iff_add_le, ceil_le, Int.cast_sub, Int.cast_add, Int.cast_one, le_sub_comm]
  refine (ceil_lt_add_one _).le.trans ?_
  rw [le_sub_iff_add_le', ← add_assoc, add_le_add_iff_right]
  exact le_ceil _

@[simp]
theorem ceil_pos : 0 < ⌈a⌉ ↔ 0 < a := by rw [lt_ceil, cast_zero]

@[simp]
theorem ceil_zero : ⌈(0 : α)⌉ = 0 := by rw [← cast_zero, ceil_intCast]

@[simp]
theorem ceil_one : ⌈(1 : α)⌉ = 1 := by rw [← cast_one, ceil_intCast]

@[bound]
theorem ceil_nonneg (ha : 0 ≤ a) : 0 ≤ ⌈a⌉ := mod_cast ha.trans (le_ceil a)

theorem ceil_eq_iff : ⌈a⌉ = z ↔ ↑z - 1 < a ∧ a ≤ z := by
  rw [← ceil_le, ← Int.cast_one, ← Int.cast_sub, ← lt_ceil, Int.sub_one_lt_iff, le_antisymm_iff,
    and_comm]

@[simp]
theorem ceil_eq_zero_iff : ⌈a⌉ = 0 ↔ a ∈ Ioc (-1 : α) 0 := by simp [ceil_eq_iff]

theorem ceil_eq_on_Ioc (z : ℤ) : ∀ a ∈ Set.Ioc (z - 1 : α) z, ⌈a⌉ = z := fun _ ⟨h₀, h₁⟩ =>
  ceil_eq_iff.mpr ⟨h₀, h₁⟩

theorem ceil_eq_on_Ioc' (z : ℤ) : ∀ a ∈ Set.Ioc (z - 1 : α) z, (⌈a⌉ : α) = z := fun a ha =>
  mod_cast ceil_eq_on_Ioc z a ha

@[bound]
theorem floor_le_ceil (a : α) : ⌊a⌋ ≤ ⌈a⌉ :=
  cast_le.1 <| (floor_le _).trans <| le_ceil _

@[bound]
theorem floor_lt_ceil_of_lt {a b : α} (h : a < b) : ⌊a⌋ < ⌈b⌉ :=
  cast_lt.1 <| (floor_le a).trans_lt <| h.trans_le <| le_ceil b

-- Porting note: in mathlib3 there was no need for the type annotation in `(m : α)`
@[simp]
theorem preimage_ceil_singleton (m : ℤ) : (ceil : α → ℤ) ⁻¹' {m} = Ioc ((m : α) - 1) m :=
  ext fun _ => ceil_eq_iff

theorem fract_eq_zero_or_add_one_sub_ceil (a : α) : fract a = 0 ∨ fract a = a + 1 - (⌈a⌉ : α) := by
  rcases eq_or_ne (fract a) 0 with ha | ha
  · exact Or.inl ha
  right
  suffices (⌈a⌉ : α) = ⌊a⌋ + 1 by
    rw [this, ← self_sub_fract]
    abel
  norm_cast
  rw [ceil_eq_iff]
  refine ⟨?_, _root_.le_of_lt <| by simp⟩
  rw [cast_add, cast_one, add_tsub_cancel_right, ← self_sub_fract a, sub_lt_self_iff]
  exact ha.symm.lt_of_le (fract_nonneg a)

theorem ceil_eq_add_one_sub_fract (ha : fract a ≠ 0) : (⌈a⌉ : α) = a + 1 - fract a := by
  rw [(or_iff_right ha).mp (fract_eq_zero_or_add_one_sub_ceil a)]
  abel

theorem ceil_sub_self_eq (ha : fract a ≠ 0) : (⌈a⌉ : α) - a = 1 - fract a := by
  rw [(or_iff_right ha).mp (fract_eq_zero_or_add_one_sub_ceil a)]
  abel

section LinearOrderedField
variable {k : Type*} [LinearOrderedField k] [FloorRing k] {a b : k}

lemma mul_lt_floor (hb₀ : 0 < b) (hb : b < 1) (hba : ⌈b / (1 - b)⌉ ≤ a) : b * a < ⌊a⌋ := by
  calc
    b * a < b * (⌊a⌋ + 1) := by gcongr; exacts [hb₀, lt_floor_add_one _]
    _ ≤ ⌊a⌋ := by
      rwa [_root_.mul_add_one, ← le_sub_iff_add_le', ← one_sub_mul, ← div_le_iff₀' (by linarith),
        ← ceil_le, le_floor]

lemma ceil_div_ceil_inv_sub_one (ha : 1 ≤ a) : ⌈⌈(a - 1)⁻¹⌉ / a⌉ = ⌈(a - 1)⁻¹⌉ := by
  obtain rfl | ha := ha.eq_or_lt
  · simp
  have : 0 < a - 1 := by linarith
  have : 0 < ⌈(a - 1)⁻¹⌉ := ceil_pos.2 <| by positivity
  refine le_antisymm (ceil_le.2 <| div_le_self (by positivity) ha.le) <| ?_
  rw [le_ceil_iff, sub_lt_comm, div_eq_mul_inv, ← mul_one_sub,
    ← lt_div_iff₀ (sub_pos.2 <| inv_lt_one_of_one_lt₀ ha)]
  convert ceil_lt_add_one _ using 1
  field_simp

lemma ceil_lt_mul (hb : 1 < b) (hba : ⌈(b - 1)⁻¹⌉ / b < a) : ⌈a⌉ < b * a := by
  obtain hab | hba := le_total a (b - 1)⁻¹
  · calc
      ⌈a⌉ ≤ (⌈(b - 1)⁻¹⌉ : k) := by gcongr
      _ < b * a := by rwa [← div_lt_iff₀']; positivity
  · rw [← sub_pos] at hb
    calc
      ⌈a⌉ < a + 1 := ceil_lt_add_one _
      _ = a + (b - 1) * (b - 1)⁻¹ := by rw [mul_inv_cancel₀]; positivity
      _ ≤ a + (b - 1) * a := by gcongr; positivity
      _ = b * a := by rw [sub_one_mul, add_sub_cancel]

lemma ceil_le_mul (hb : 1 < b) (hba : ⌈(b - 1)⁻¹⌉ / b ≤ a) : ⌈a⌉ ≤ b * a := by
  obtain rfl | hba := hba.eq_or_lt
  · rw [ceil_div_ceil_inv_sub_one hb.le, mul_div_cancel₀]
    positivity
  · exact (ceil_lt_mul hb hba).le

lemma div_two_lt_floor (ha : 1 ≤ a) : a / 2 < ⌊a⌋ := by
  rw [div_eq_inv_mul]; refine mul_lt_floor ?_ ?_ ?_ <;> norm_num; assumption

lemma ceil_lt_two_mul (ha : 2⁻¹ < a) : ⌈a⌉ < 2 * a :=
  ceil_lt_mul one_lt_two (by norm_num at ha ⊢; exact ha)

lemma ceil_le_two_mul (ha : 2⁻¹ ≤ a) : ⌈a⌉ ≤ 2 * a :=
  ceil_le_mul one_lt_two (by norm_num at ha ⊢; exact ha)

end LinearOrderedField

/-! #### Intervals -/

@[simp]
theorem preimage_Ioo {a b : α} : ((↑) : ℤ → α) ⁻¹' Set.Ioo a b = Set.Ioo ⌊a⌋ ⌈b⌉ := by
  ext
  simp [floor_lt, lt_ceil]

@[simp]
theorem preimage_Ico {a b : α} : ((↑) : ℤ → α) ⁻¹' Set.Ico a b = Set.Ico ⌈a⌉ ⌈b⌉ := by
  ext
  simp [ceil_le, lt_ceil]

@[simp]
theorem preimage_Ioc {a b : α} : ((↑) : ℤ → α) ⁻¹' Set.Ioc a b = Set.Ioc ⌊a⌋ ⌊b⌋ := by
  ext
  simp [floor_lt, le_floor]

@[simp]
theorem preimage_Icc {a b : α} : ((↑) : ℤ → α) ⁻¹' Set.Icc a b = Set.Icc ⌈a⌉ ⌊b⌋ := by
  ext
  simp [ceil_le, le_floor]

@[simp]
theorem preimage_Ioi : ((↑) : ℤ → α) ⁻¹' Set.Ioi a = Set.Ioi ⌊a⌋ := by
  ext
  simp [floor_lt]

@[simp]
theorem preimage_Ici : ((↑) : ℤ → α) ⁻¹' Set.Ici a = Set.Ici ⌈a⌉ := by
  ext
  simp [ceil_le]

@[simp]
theorem preimage_Iio : ((↑) : ℤ → α) ⁻¹' Set.Iio a = Set.Iio ⌈a⌉ := by
  ext
  simp [lt_ceil]

@[simp]
theorem preimage_Iic : ((↑) : ℤ → α) ⁻¹' Set.Iic a = Set.Iic ⌊a⌋ := by
  ext
  simp [le_floor]

end Int

open Int

/-! ### Round -/


section round

section LinearOrderedRing

variable [LinearOrderedRing α] [FloorRing α]

/-- `round` rounds a number to the nearest integer. `round (1 / 2) = 1` -/
def round (x : α) : ℤ :=
  if 2 * fract x < 1 then ⌊x⌋ else ⌈x⌉

@[simp]
theorem round_zero : round (0 : α) = 0 := by simp [round]

@[simp]
theorem round_one : round (1 : α) = 1 := by simp [round]

@[simp]
theorem round_natCast (n : ℕ) : round (n : α) = n := by simp [round]

-- See note [no_index around OfNat.ofNat]
@[simp]
theorem round_ofNat (n : ℕ) [n.AtLeastTwo] : round (no_index (OfNat.ofNat n : α)) = n :=
  round_natCast n

@[simp]
theorem round_intCast (n : ℤ) : round (n : α) = n := by simp [round]

@[simp]
theorem round_add_int (x : α) (y : ℤ) : round (x + y) = round x + y := by
  rw [round, round, Int.fract_add_int, Int.floor_add_int, Int.ceil_add_int, ← apply_ite₂, ite_self]

@[simp]
theorem round_add_one (a : α) : round (a + 1) = round a + 1 := by
  -- Porting note: broken `convert round_add_int a 1`
  rw [← round_add_int a 1, cast_one]

@[simp]
theorem round_sub_int (x : α) (y : ℤ) : round (x - y) = round x - y := by
  rw [sub_eq_add_neg]
  norm_cast
  rw [round_add_int, sub_eq_add_neg]

@[simp]
theorem round_sub_one (a : α) : round (a - 1) = round a - 1 := by
  -- Porting note: broken `convert round_sub_int a 1`
  rw [← round_sub_int a 1, cast_one]

@[simp]
theorem round_add_nat (x : α) (y : ℕ) : round (x + y) = round x + y :=
  mod_cast round_add_int x y

-- See note [no_index around OfNat.ofNat]
@[simp]
theorem round_add_ofNat (x : α) (n : ℕ) [n.AtLeastTwo] :
    round (x + (no_index (OfNat.ofNat n))) = round x + OfNat.ofNat n :=
  round_add_nat x n

@[simp]
theorem round_sub_nat (x : α) (y : ℕ) : round (x - y) = round x - y :=
  mod_cast round_sub_int x y

-- See note [no_index around OfNat.ofNat]
@[simp]
theorem round_sub_ofNat (x : α) (n : ℕ) [n.AtLeastTwo] :
    round (x - (no_index (OfNat.ofNat n))) = round x - OfNat.ofNat n :=
  round_sub_nat x n

@[simp]
theorem round_int_add (x : α) (y : ℤ) : round ((y : α) + x) = y + round x := by
  rw [add_comm, round_add_int, add_comm]

@[simp]
theorem round_nat_add (x : α) (y : ℕ) : round ((y : α) + x) = y + round x := by
  rw [add_comm, round_add_nat, add_comm]

-- See note [no_index around OfNat.ofNat]
@[simp]
theorem round_ofNat_add (n : ℕ) [n.AtLeastTwo] (x : α) :
    round ((no_index (OfNat.ofNat n)) + x) = OfNat.ofNat n + round x :=
  round_nat_add x n

theorem abs_sub_round_eq_min (x : α) : |x - round x| = min (fract x) (1 - fract x) := by
  simp_rw [round, min_def_lt, two_mul, ← lt_tsub_iff_left]
  cases' lt_or_ge (fract x) (1 - fract x) with hx hx
  · rw [if_pos hx, if_pos hx, self_sub_floor, abs_fract]
  · have : 0 < fract x := by
      replace hx : 0 < fract x + fract x := lt_of_lt_of_le zero_lt_one (tsub_le_iff_left.mp hx)
      simpa only [← two_mul, mul_pos_iff_of_pos_left, zero_lt_two] using hx
    rw [if_neg (not_lt.mpr hx), if_neg (not_lt.mpr hx), abs_sub_comm, ceil_sub_self_eq this.ne.symm,
      abs_one_sub_fract]

theorem round_le (x : α) (z : ℤ) : |x - round x| ≤ |x - z| := by
  rw [abs_sub_round_eq_min, min_le_iff]
  rcases le_or_lt (z : α) x with (hx | hx) <;> [left; right]
  · conv_rhs => rw [abs_eq_self.mpr (sub_nonneg.mpr hx), ← fract_add_floor x, add_sub_assoc]
    simpa only [le_add_iff_nonneg_right, sub_nonneg, cast_le] using le_floor.mpr hx
  · rw [abs_eq_neg_self.mpr (sub_neg.mpr hx).le]
    conv_rhs => rw [← fract_add_floor x]
    rw [add_sub_assoc, add_comm, neg_add, neg_sub, le_add_neg_iff_add_le, sub_add_cancel,
      le_sub_comm]
    norm_cast
    exact floor_le_sub_one_iff.mpr hx

end LinearOrderedRing

section LinearOrderedField

variable [LinearOrderedField α] [FloorRing α]

theorem round_eq (x : α) : round x = ⌊x + 1 / 2⌋ := by
  simp_rw [round, (by simp only [lt_div_iff₀', two_pos] : 2 * fract x < 1 ↔ fract x < 1 / 2)]
  cases' lt_or_le (fract x) (1 / 2) with hx hx
  · conv_rhs => rw [← fract_add_floor x, add_assoc, add_left_comm, floor_int_add]
    rw [if_pos hx, self_eq_add_right, floor_eq_iff, cast_zero, zero_add]
    constructor
    · linarith [fract_nonneg x]
    · linarith
  · have : ⌊fract x + 1 / 2⌋ = 1 := by
      rw [floor_eq_iff]
      constructor
      · norm_num
        linarith
      · norm_num
        linarith [fract_lt_one x]
    rw [if_neg (not_lt.mpr hx), ← fract_add_floor x, add_assoc, add_left_comm, floor_int_add,
      ceil_add_int, add_comm _ ⌊x⌋, add_right_inj, ceil_eq_iff, this, cast_one, sub_self]
    constructor
    · linarith
    · linarith [fract_lt_one x]

@[simp]
theorem round_two_inv : round (2⁻¹ : α) = 1 := by
  simp only [round_eq, ← one_div, add_halves, floor_one]

@[simp]
theorem round_neg_two_inv : round (-2⁻¹ : α) = 0 := by
  simp only [round_eq, ← one_div, neg_add_cancel, floor_zero]

@[simp]
theorem round_eq_zero_iff {x : α} : round x = 0 ↔ x ∈ Ico (-(1 / 2)) ((1 : α) / 2) := by
  rw [round_eq, floor_eq_zero_iff, add_mem_Ico_iff_left]
  norm_num

theorem abs_sub_round (x : α) : |x - round x| ≤ 1 / 2 := by
  rw [round_eq, abs_sub_le_iff]
  have := floor_le (x + 1 / 2)
  have := lt_floor_add_one (x + 1 / 2)
  constructor <;> linarith

theorem abs_sub_round_div_natCast_eq {m n : ℕ} :
    |(m : α) / n - round ((m : α) / n)| = ↑(min (m % n) (n - m % n)) / n := by
  rcases n.eq_zero_or_pos with (rfl | hn)
  · simp
  have hn' : 0 < (n : α) := by
    norm_cast
  rw [abs_sub_round_eq_min, Nat.cast_min, ← min_div_div_right hn'.le,
    fract_div_natCast_eq_div_natCast_mod, Nat.cast_sub (m.mod_lt hn).le, sub_div, div_self hn'.ne']

@[bound]
theorem sub_half_lt_round (x : α) : x - 1 / 2 < round x := by
  rw [round_eq x, show x - 1 / 2 = x + 1 / 2 - 1 by nlinarith]
  exact Int.sub_one_lt_floor (x + 1 / 2)

@[bound]
theorem round_le_add_half (x : α) : round x ≤ x + 1 / 2 := by
  rw [round_eq x]
  exact Int.floor_le (x + 1 / 2)

end LinearOrderedField

end round

namespace Nat

variable [LinearOrderedSemiring α] [LinearOrderedSemiring β] [FloorSemiring α] [FloorSemiring β]
variable [FunLike F α β] [RingHomClass F α β] {a : α} {b : β}

theorem floor_congr (h : ∀ n : ℕ, (n : α) ≤ a ↔ (n : β) ≤ b) : ⌊a⌋₊ = ⌊b⌋₊ := by
  have h₀ : 0 ≤ a ↔ 0 ≤ b := by simpa only [cast_zero] using h 0
  obtain ha | ha := lt_or_le a 0
  · rw [floor_of_nonpos ha.le, floor_of_nonpos (le_of_not_le <| h₀.not.mp ha.not_le)]
  exact (le_floor <| (h _).1 <| floor_le ha).antisymm (le_floor <| (h _).2 <| floor_le <| h₀.1 ha)

theorem ceil_congr (h : ∀ n : ℕ, a ≤ n ↔ b ≤ n) : ⌈a⌉₊ = ⌈b⌉₊ :=
  (ceil_le.2 <| (h _).2 <| le_ceil _).antisymm <| ceil_le.2 <| (h _).1 <| le_ceil _

theorem map_floor (f : F) (hf : StrictMono f) (a : α) : ⌊f a⌋₊ = ⌊a⌋₊ :=
  floor_congr fun n => by rw [← map_natCast f, hf.le_iff_le]

theorem map_ceil (f : F) (hf : StrictMono f) (a : α) : ⌈f a⌉₊ = ⌈a⌉₊ :=
  ceil_congr fun n => by rw [← map_natCast f, hf.le_iff_le]

end Nat

namespace Int

variable [LinearOrderedRing α] [LinearOrderedRing β] [FloorRing α] [FloorRing β]
variable [FunLike F α β] [RingHomClass F α β] {a : α} {b : β}

theorem floor_congr (h : ∀ n : ℤ, (n : α) ≤ a ↔ (n : β) ≤ b) : ⌊a⌋ = ⌊b⌋ :=
  (le_floor.2 <| (h _).1 <| floor_le _).antisymm <| le_floor.2 <| (h _).2 <| floor_le _

theorem ceil_congr (h : ∀ n : ℤ, a ≤ n ↔ b ≤ n) : ⌈a⌉ = ⌈b⌉ :=
  (ceil_le.2 <| (h _).2 <| le_ceil _).antisymm <| ceil_le.2 <| (h _).1 <| le_ceil _

theorem map_floor (f : F) (hf : StrictMono f) (a : α) : ⌊f a⌋ = ⌊a⌋ :=
  floor_congr fun n => by rw [← map_intCast f, hf.le_iff_le]

theorem map_ceil (f : F) (hf : StrictMono f) (a : α) : ⌈f a⌉ = ⌈a⌉ :=
  ceil_congr fun n => by rw [← map_intCast f, hf.le_iff_le]

theorem map_fract (f : F) (hf : StrictMono f) (a : α) : fract (f a) = f (fract a) := by
  simp_rw [fract, map_sub, map_intCast, map_floor _ hf]

end Int

namespace Int

variable [LinearOrderedField α] [LinearOrderedField β] [FloorRing α] [FloorRing β]
variable [FunLike F α β] [RingHomClass F α β] {a : α} {b : β}

theorem map_round (f : F) (hf : StrictMono f) (a : α) : round (f a) = round a := by
  have H : f 2 = 2 := map_natCast f 2
  simp_rw [round_eq, ← map_floor _ hf, map_add, one_div, map_inv₀, H]
  -- Porting note: was
  -- simp_rw [round_eq, ← map_floor _ hf, map_add, one_div, map_inv₀, map_bit0, map_one]
  -- Would have thought that `map_natCast` would replace `map_bit0, map_one` but seems not

end Int

section FloorRingToSemiring

variable [LinearOrderedRing α] [FloorRing α]

/-! #### A floor ring as a floor semiring -/


-- see Note [lower instance priority]
instance (priority := 100) FloorRing.toFloorSemiring : FloorSemiring α where
  floor a := ⌊a⌋.toNat
  ceil a := ⌈a⌉.toNat
  floor_of_neg {a} ha := Int.toNat_of_nonpos (Int.floor_nonpos ha.le)
  gc_floor {a n} ha := by rw [Int.le_toNat (Int.floor_nonneg.2 ha), Int.le_floor, Int.cast_natCast]
  gc_ceil a n := by rw [Int.toNat_le, Int.ceil_le, Int.cast_natCast]

theorem Int.floor_toNat (a : α) : ⌊a⌋.toNat = ⌊a⌋₊ :=
  rfl

theorem Int.ceil_toNat (a : α) : ⌈a⌉.toNat = ⌈a⌉₊ :=
  rfl

@[simp]
theorem Nat.floor_int : (Nat.floor : ℤ → ℕ) = Int.toNat :=
  rfl

@[simp]
theorem Nat.ceil_int : (Nat.ceil : ℤ → ℕ) = Int.toNat :=
  rfl

variable {a : α}

theorem Int.natCast_floor_eq_floor (ha : 0 ≤ a) : (⌊a⌋₊ : ℤ) = ⌊a⌋ := by
  rw [← Int.floor_toNat, Int.toNat_of_nonneg (Int.floor_nonneg.2 ha)]

theorem Int.natCast_ceil_eq_ceil (ha : 0 ≤ a) : (⌈a⌉₊ : ℤ) = ⌈a⌉ := by
  rw [← Int.ceil_toNat, Int.toNat_of_nonneg (Int.ceil_nonneg ha)]

theorem natCast_floor_eq_intCast_floor (ha : 0 ≤ a) : (⌊a⌋₊ : α) = ⌊a⌋ := by
  rw [← Int.natCast_floor_eq_floor ha, Int.cast_natCast]

theorem natCast_ceil_eq_intCast_ceil (ha : 0 ≤ a) : (⌈a⌉₊ : α) = ⌈a⌉ := by
  rw [← Int.natCast_ceil_eq_ceil ha, Int.cast_natCast]

@[deprecated (since := "2024-08-20")] alias Int.ofNat_floor_eq_floor := natCast_floor_eq_floor
@[deprecated (since := "2024-08-20")] alias Int.ofNat_ceil_eq_ceil := natCast_ceil_eq_ceil

end FloorRingToSemiring

/-- There exists at most one `FloorRing` structure on a given linear ordered ring. -/
theorem subsingleton_floorRing {α} [LinearOrderedRing α] : Subsingleton (FloorRing α) := by
  refine ⟨fun H₁ H₂ => ?_⟩
  have : H₁.floor = H₂.floor :=
    funext fun a => (H₁.gc_coe_floor.u_unique H₂.gc_coe_floor) fun _ => rfl
  have : H₁.ceil = H₂.ceil := funext fun a => (H₁.gc_ceil_coe.l_unique H₂.gc_ceil_coe) fun _ => rfl
  cases H₁; cases H₂; congr

namespace Mathlib.Meta.Positivity
open Lean.Meta Qq

private theorem int_floor_nonneg [LinearOrderedRing α] [FloorRing α] {a : α} (ha : 0 ≤ a) :
    0 ≤ ⌊a⌋ :=
  Int.floor_nonneg.2 ha

private theorem int_floor_nonneg_of_pos [LinearOrderedRing α] [FloorRing α] {a : α}
    (ha : 0 < a) :
    0 ≤ ⌊a⌋ :=
  int_floor_nonneg ha.le

/-- Extension for the `positivity` tactic: `Int.floor` is nonnegative if its input is. -/
@[positivity ⌊ _ ⌋]
def evalIntFloor : PositivityExt where eval {u α} _zα _pα e := do
  match u, α, e with
  | 0, ~q(ℤ), ~q(@Int.floor $α' $i $j $a) =>
    match ← core q(inferInstance) q(inferInstance) a with
    | .positive pa =>
        assertInstancesCommute
        pure (.nonnegative q(int_floor_nonneg_of_pos (α := $α') $pa))
    | .nonnegative pa =>
        assertInstancesCommute
        pure (.nonnegative q(int_floor_nonneg (α := $α') $pa))
    | _ => pure .none
  | _, _, _ => throwError "failed to match on Int.floor application"

private theorem nat_ceil_pos [LinearOrderedSemiring α] [FloorSemiring α] {a : α} :
    0 < a → 0 < ⌈a⌉₊ :=
  Nat.ceil_pos.2

/-- Extension for the `positivity` tactic: `Nat.ceil` is positive if its input is. -/
@[positivity ⌈ _ ⌉₊]
def evalNatCeil : PositivityExt where eval {u α} _zα _pα e := do
  match u, α, e with
  | 0, ~q(ℕ), ~q(@Nat.ceil $α' $i $j $a) =>
    let _i : Q(LinearOrderedSemiring $α') ← synthInstanceQ (u := u_1) _
    assertInstancesCommute
    match ← core q(inferInstance) q(inferInstance) a with
    | .positive pa =>
      assertInstancesCommute
      pure (.positive q(nat_ceil_pos (α := $α') $pa))
    | _ => pure .none
  | _, _, _ => throwError "failed to match on Nat.ceil application"

private theorem int_ceil_pos [LinearOrderedRing α] [FloorRing α] {a : α} : 0 < a → 0 < ⌈a⌉ :=
  Int.ceil_pos.2

/-- Extension for the `positivity` tactic: `Int.ceil` is positive/nonnegative if its input is. -/
@[positivity ⌈ _ ⌉]
def evalIntCeil : PositivityExt where eval {u α} _zα _pα e := do
  match u, α, e with
  | 0, ~q(ℤ), ~q(@Int.ceil $α' $i $j $a) =>
    match ← core q(inferInstance) q(inferInstance) a with
    | .positive pa =>
        assertInstancesCommute
        pure (.positive q(int_ceil_pos (α := $α') $pa))
    | .nonnegative pa =>
        assertInstancesCommute
        pure (.nonnegative q(Int.ceil_nonneg (α := $α') $pa))
    | _ => pure .none
  | _, _, _ => throwError "failed to match on Int.ceil application"

end Mathlib.Meta.Positivity

set_option linter.style.longFile 1800<|MERGE_RESOLUTION|>--- conflicted
+++ resolved
@@ -54,11 +54,8 @@
 rounding, floor, ceil
 -/
 
-<<<<<<< HEAD
 open scoped AlgebraOrderInstances
 
-=======
->>>>>>> 0d4b02ed
 open Set
 
 variable {F α β : Type*}
