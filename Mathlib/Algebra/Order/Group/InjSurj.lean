/-
Copyright (c) 2016 Jeremy Avigad. All rights reserved.
Released under Apache 2.0 license as described in the file LICENSE.
Authors: Jeremy Avigad, Leonardo de Moura, Mario Carneiro, Johannes Hölzl
-/
import Mathlib.Algebra.Order.Group.Defs
import Mathlib.Algebra.Order.Monoid.Basic

/-!
# Pull back ordered groups along injective maps.
-/


variable {α β : Type*}

/-- Pullback an `OrderedCommGroup` under an injective map.
See note [reducible non-instances]. -/
@[to_additive "Pullback an `OrderedAddCommGroup` under an injective map."]
abbrev Function.Injective.orderedCommGroup [OrderedCommGroup α] {β : Type*} [One β] [Mul β] [Inv β]
    [Div β] [Pow β ℕ] [Pow β ℤ] (f : β → α) (hf : Function.Injective f) (one : f 1 = 1)
    (mul : ∀ x y, f (x * y) = f x * f y) (inv : ∀ x, f x⁻¹ = (f x)⁻¹)
    (div : ∀ x y, f (x / y) = f x / f y) (npow : ∀ (x) (n : ℕ), f (x ^ n) = f x ^ n)
    (zpow : ∀ (x) (n : ℤ), f (x ^ n) = f x ^ n) : OrderedCommGroup β where
  toCommGroup := hf.commGroup f one mul inv div npow zpow
  toPartialOrder := PartialOrder.lift f hf
  __ := hf.orderedCommMonoid f one mul npow

/-- Pullback a `LinearOrderedCommGroup` under an injective map.
See note [reducible non-instances]. -/
@[to_additive "Pullback a `LinearOrderedAddCommGroup` under an injective map."]
abbrev Function.Injective.linearOrderedCommGroup [LinearOrderedCommGroup α] {β : Type*} [One β]
<<<<<<< HEAD
    [Mul β] [Inv β] [Div β] [Pow β ℕ] [Pow β ℤ] [Sup β] [Inf β] (f : β → α)
=======
    [Mul β] [Inv β] [Div β] [Pow β ℕ] [Pow β ℤ] [Max β] [Min β] (f : β → α)
>>>>>>> d0df76bd
    (hf : Function.Injective f) (one : f 1 = 1) (mul : ∀ x y, f (x * y) = f x * f y)
    (inv : ∀ x, f x⁻¹ = (f x)⁻¹) (div : ∀ x y, f (x / y) = f x / f y)
    (npow : ∀ (x) (n : ℕ), f (x ^ n) = f x ^ n) (zpow : ∀ (x) (n : ℤ), f (x ^ n) = f x ^ n)
    (sup : ∀ x y, f (x ⊔ y) = max (f x) (f y)) (inf : ∀ x y, f (x ⊓ y) = min (f x) (f y)) :
    LinearOrderedCommGroup β where
  toOrderedCommGroup := hf.orderedCommGroup f one mul inv div npow zpow
  __ := LinearOrder.lift f hf sup inf<|MERGE_RESOLUTION|>--- conflicted
+++ resolved
@@ -29,11 +29,7 @@
 See note [reducible non-instances]. -/
 @[to_additive "Pullback a `LinearOrderedAddCommGroup` under an injective map."]
 abbrev Function.Injective.linearOrderedCommGroup [LinearOrderedCommGroup α] {β : Type*} [One β]
-<<<<<<< HEAD
-    [Mul β] [Inv β] [Div β] [Pow β ℕ] [Pow β ℤ] [Sup β] [Inf β] (f : β → α)
-=======
     [Mul β] [Inv β] [Div β] [Pow β ℕ] [Pow β ℤ] [Max β] [Min β] (f : β → α)
->>>>>>> d0df76bd
     (hf : Function.Injective f) (one : f 1 = 1) (mul : ∀ x y, f (x * y) = f x * f y)
     (inv : ∀ x, f x⁻¹ = (f x)⁻¹) (div : ∀ x y, f (x / y) = f x / f y)
     (npow : ∀ (x) (n : ℕ), f (x ^ n) = f x ^ n) (zpow : ∀ (x) (n : ℤ), f (x ^ n) = f x ^ n)
