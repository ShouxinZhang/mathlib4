--- conflicted
+++ resolved
@@ -16,11 +16,7 @@
 
 ## TODO
 
-<<<<<<< HEAD
-`supₛ (s • t) = supₛ s • supₛ t` and `infₛ (s • t) = infₛ s • infₛ t` hold as well but
-=======
 `sSup (s • t) = sSup s • sSup t` and `sInf (s • t) = sInf s • sInf t` hold as well but
->>>>>>> 03d30d75
 `CovariantClass` is currently not polymorphic enough to state it.
 -/
 
