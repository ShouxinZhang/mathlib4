/-
Copyright (c) 2014 Jeremy Avigad. All rights reserved.
Released under Apache 2.0 license as described in the file LICENSE.
Authors: Jeremy Avigad, Leonardo de Moura, Floris van Doorn, Amelia Livingston, Yury Kudryashov,
Neil Strickland, Aaron Anderson
-/
import Mathlib.Algebra.Divisibility.Basic
import Mathlib.Algebra.Group.Units

/-!
# Divisibility and units

## Main definition

* `IsRelPrime x y`: that `x` and `y` are relatively prime, defined to mean that the only common
divisors of `x` and `y` are the units.

-/

variable {α : Type*}

namespace Units

section Monoid

variable [Monoid α] {a b : α} {u : αˣ}

/-- Elements of the unit group of a monoid represented as elements of the monoid
    divide any element of the monoid. -/
theorem coe_dvd : ↑u ∣ a :=
  ⟨↑u⁻¹ * a, by simp⟩

/-- In a monoid, an element `a` divides an element `b` iff `a` divides all
    associates of `b`. -/
theorem dvd_mul_right : a ∣ b * u ↔ a ∣ b :=
  Iff.intro (fun ⟨c, Eq⟩ ↦ ⟨c * ↑u⁻¹, by rw [← mul_assoc, ← Eq, Units.mul_inv_cancel_right]⟩)
    fun ⟨c, Eq⟩ ↦ Eq.symm ▸ (_root_.dvd_mul_right _ _).mul_right _

/-- In a monoid, an element `a` divides an element `b` iff all associates of `a` divide `b`. -/
theorem mul_right_dvd : a * u ∣ b ↔ a ∣ b :=
  Iff.intro (fun ⟨c, Eq⟩ => ⟨↑u * c, Eq.trans (mul_assoc _ _ _)⟩) fun h =>
    dvd_trans (Dvd.intro (↑u⁻¹) (by rw [mul_assoc, u.mul_inv, mul_one])) h

end Monoid

section CommMonoid

variable [CommMonoid α] {a b : α} {u : αˣ}

/-- In a commutative monoid, an element `a` divides an element `b` iff `a` divides all left
    associates of `b`. -/
theorem dvd_mul_left : a ∣ u * b ↔ a ∣ b := by
  rw [mul_comm]
  apply dvd_mul_right

/-- In a commutative monoid, an element `a` divides an element `b` iff all
  left associates of `a` divide `b`. -/
theorem mul_left_dvd : ↑u * a ∣ b ↔ a ∣ b := by
  rw [mul_comm]
  apply mul_right_dvd

end CommMonoid

end Units

namespace IsUnit

section Monoid

variable [Monoid α] {a b u : α}

/-- Units of a monoid divide any element of the monoid. -/
@[simp]
theorem dvd (hu : IsUnit u) : u ∣ a := by
  rcases hu with ⟨u, rfl⟩
  apply Units.coe_dvd

@[simp]
theorem dvd_mul_right (hu : IsUnit u) : a ∣ b * u ↔ a ∣ b := by
  rcases hu with ⟨u, rfl⟩
  apply Units.dvd_mul_right

/-- In a monoid, an element a divides an element b iff all associates of `a` divide `b`. -/
@[simp]
theorem mul_right_dvd (hu : IsUnit u) : a * u ∣ b ↔ a ∣ b := by
  rcases hu with ⟨u, rfl⟩
  apply Units.mul_right_dvd

theorem isPrimal (hu : IsUnit u) : IsPrimal u :=
  fun _ _ _ ↦ ⟨u, 1, hu.dvd, one_dvd _, (mul_one u).symm⟩

end Monoid

section CommMonoid

variable [CommMonoid α] {a b u : α}

/-- In a commutative monoid, an element `a` divides an element `b` iff `a` divides all left
    associates of `b`. -/
@[simp]
<<<<<<< HEAD
theorem dvd_mul_left(hu : IsUnit u)  : a ∣ u * b ↔ a ∣ b := by
=======
theorem dvd_mul_left (hu : IsUnit u) : a ∣ u * b ↔ a ∣ b := by
>>>>>>> bd42e7c9
  rcases hu with ⟨u, rfl⟩
  apply Units.dvd_mul_left

/-- In a commutative monoid, an element `a` divides an element `b` iff all
  left associates of `a` divide `b`. -/
@[simp]
theorem mul_left_dvd (hu : IsUnit u) : u * a ∣ b ↔ a ∣ b := by
  rcases hu with ⟨u, rfl⟩
  apply Units.mul_left_dvd

end CommMonoid

end IsUnit

section CommMonoid

variable [CommMonoid α]

theorem isUnit_iff_dvd_one {x : α} : IsUnit x ↔ x ∣ 1 :=
  ⟨IsUnit.dvd, fun ⟨y, h⟩ => ⟨⟨x, y, h.symm, by rw [h, mul_comm]⟩, rfl⟩⟩

theorem isUnit_iff_forall_dvd {x : α} : IsUnit x ↔ ∀ y, x ∣ y :=
  isUnit_iff_dvd_one.trans ⟨fun h _ => h.trans (one_dvd _), fun h => h _⟩

theorem isUnit_of_dvd_unit {x y : α} (xy : x ∣ y) (hu : IsUnit y) : IsUnit x :=
  isUnit_iff_dvd_one.2 <| xy.trans <| isUnit_iff_dvd_one.1 hu

theorem isUnit_of_dvd_one {a : α} (h : a ∣ 1) : IsUnit (a : α) :=
  isUnit_iff_dvd_one.mpr h

theorem not_isUnit_of_not_isUnit_dvd {a b : α} (ha : ¬IsUnit a) (hb : a ∣ b) : ¬IsUnit b :=
  mt (isUnit_of_dvd_unit hb) ha

end CommMonoid

section RelPrime

/-- `x` and `y` are relatively prime if every common divisor is a unit. -/
def IsRelPrime [Monoid α] (x y : α) : Prop := ∀ ⦃d⦄, d ∣ x → d ∣ y → IsUnit d

variable [CommMonoid α] {x y z : α}

@[symm] theorem IsRelPrime.symm (H : IsRelPrime x y) : IsRelPrime y x := fun _ hx hy ↦ H hy hx

theorem isRelPrime_comm : IsRelPrime x y ↔ IsRelPrime y x :=
  ⟨IsRelPrime.symm, IsRelPrime.symm⟩

theorem isRelPrime_self : IsRelPrime x x ↔ IsUnit x :=
  ⟨(· dvd_rfl dvd_rfl), fun hu _ _ dvd ↦ isUnit_of_dvd_unit dvd hu⟩

theorem IsUnit.isRelPrime_left (h : IsUnit x) : IsRelPrime x y :=
  fun _ hx _ ↦ isUnit_of_dvd_unit hx h
theorem IsUnit.isRelPrime_right (h : IsUnit y) : IsRelPrime x y := h.isRelPrime_left.symm
theorem isRelPrime_one_left : IsRelPrime 1 x := isUnit_one.isRelPrime_left
theorem isRelPrime_one_right : IsRelPrime x 1 := isUnit_one.isRelPrime_right

theorem IsRelPrime.of_mul_left_left (H : IsRelPrime (x * y) z) : IsRelPrime x z :=
  fun _ hx ↦ H (dvd_mul_of_dvd_left hx _)

theorem IsRelPrime.of_mul_left_right (H : IsRelPrime (x * y) z) : IsRelPrime y z :=
  (mul_comm x y ▸ H).of_mul_left_left

theorem IsRelPrime.of_mul_right_left (H : IsRelPrime x (y * z)) : IsRelPrime x y := by
  rw [isRelPrime_comm] at H ⊢
  exact H.of_mul_left_left

theorem IsRelPrime.of_mul_right_right (H : IsRelPrime x (y * z)) : IsRelPrime x z :=
  (mul_comm y z ▸ H).of_mul_right_left

theorem IsRelPrime.of_dvd_left (h : IsRelPrime y z) (dvd : x ∣ y) : IsRelPrime x z := by
  obtain ⟨d, rfl⟩ := dvd; exact IsRelPrime.of_mul_left_left h

theorem IsRelPrime.of_dvd_right (h : IsRelPrime z y) (dvd : x ∣ y) : IsRelPrime z x :=
  (h.symm.of_dvd_left dvd).symm

theorem IsRelPrime.isUnit_of_dvd (H : IsRelPrime x y) (d : x ∣ y) : IsUnit x := H dvd_rfl d

section IsUnit

variable (hu : IsUnit x)

theorem isRelPrime_mul_unit_left_left : IsRelPrime (x * y) z ↔ IsRelPrime y z :=
  ⟨IsRelPrime.of_mul_left_right, fun H _ h ↦ H (hu.dvd_mul_left.mp h)⟩

theorem isRelPrime_mul_unit_left_right : IsRelPrime y (x * z) ↔ IsRelPrime y z := by
  rw [isRelPrime_comm, isRelPrime_mul_unit_left_left hu, isRelPrime_comm]

theorem isRelPrime_mul_unit_left : IsRelPrime (x * y) (x * z) ↔ IsRelPrime y z := by
  rw [isRelPrime_mul_unit_left_left hu, isRelPrime_mul_unit_left_right hu]

theorem isRelPrime_mul_unit_right_left : IsRelPrime (y * x) z ↔ IsRelPrime y z := by
  rw [mul_comm, isRelPrime_mul_unit_left_left hu]

theorem isRelPrime_mul_unit_right_right : IsRelPrime y (z * x) ↔ IsRelPrime y z := by
  rw [mul_comm, isRelPrime_mul_unit_left_right hu]

theorem isRelPrime_mul_unit_right : IsRelPrime (y * x) (z * x) ↔ IsRelPrime y z := by
  rw [isRelPrime_mul_unit_right_left hu, isRelPrime_mul_unit_right_right hu]

end IsUnit

theorem IsRelPrime.dvd_of_dvd_mul_right_of_isPrimal (H1 : IsRelPrime x z) (H2 : x ∣ y * z)
    (h : IsPrimal x) : x ∣ y := by
  obtain ⟨a, b, ha, hb, rfl⟩ := h H2
  exact (H1.of_mul_left_right.isUnit_of_dvd hb).mul_right_dvd.mpr ha

theorem IsRelPrime.dvd_of_dvd_mul_left_of_isPrimal (H1 : IsRelPrime x y) (H2 : x ∣ y * z)
    (h : IsPrimal x) : x ∣ z :=
  H1.dvd_of_dvd_mul_right_of_isPrimal (mul_comm y z ▸ H2) h

theorem IsRelPrime.mul_dvd_of_right_isPrimal (H : IsRelPrime x y) (H1 : x ∣ z) (H2 : y ∣ z)
    (hy : IsPrimal y) : x * y ∣ z := by
  obtain ⟨w, rfl⟩ := H1
  exact mul_dvd_mul_left x (H.symm.dvd_of_dvd_mul_left_of_isPrimal H2 hy)

theorem IsRelPrime.mul_dvd_of_left_isPrimal (H : IsRelPrime x y) (H1 : x ∣ z) (H2 : y ∣ z)
    (hx : IsPrimal x) : x * y ∣ z := by
  rw [mul_comm]; exact H.symm.mul_dvd_of_right_isPrimal H2 H1 hx

/-! `IsRelPrime` enjoys desirable properties in a decomposition monoid.
See Lemma 6.3 in *On properties of square-free elements in commutative cancellative monoids*,
https://doi.org/10.1007/s00233-019-10022-3. -/

variable [DecompositionMonoid α]

theorem IsRelPrime.dvd_of_dvd_mul_right (H1 : IsRelPrime x z) (H2 : x ∣ y * z) : x ∣ y :=
  H1.dvd_of_dvd_mul_right_of_isPrimal H2 (DecompositionMonoid.primal x)

theorem IsRelPrime.dvd_of_dvd_mul_left (H1 : IsRelPrime x y) (H2 : x ∣ y * z) : x ∣ z :=
  H1.dvd_of_dvd_mul_right (mul_comm y z ▸ H2)

theorem IsRelPrime.mul_left (H1 : IsRelPrime x z) (H2 : IsRelPrime y z) : IsRelPrime (x * y) z :=
  fun _ h hz ↦ by
    obtain ⟨a, b, ha, hb, rfl⟩ := exists_dvd_and_dvd_of_dvd_mul h
    exact (H1 ha <| (dvd_mul_right a b).trans hz).mul (H2 hb <| (dvd_mul_left b a).trans hz)

theorem IsRelPrime.mul_right (H1 : IsRelPrime x y) (H2 : IsRelPrime x z) :
    IsRelPrime x (y * z) := by
  rw [isRelPrime_comm] at H1 H2 ⊢; exact H1.mul_left H2

theorem IsRelPrime.mul_left_iff : IsRelPrime (x * y) z ↔ IsRelPrime x z ∧ IsRelPrime y z :=
  ⟨fun H ↦ ⟨H.of_mul_left_left, H.of_mul_left_right⟩, fun ⟨H1, H2⟩ ↦ H1.mul_left H2⟩

theorem IsRelPrime.mul_right_iff : IsRelPrime x (y * z) ↔ IsRelPrime x y ∧ IsRelPrime x z :=
  ⟨fun H ↦ ⟨H.of_mul_right_left, H.of_mul_right_right⟩, fun ⟨H1, H2⟩ ↦ H1.mul_right H2⟩

theorem IsRelPrime.mul_dvd (H : IsRelPrime x y) (H1 : x ∣ z) (H2 : y ∣ z) : x * y ∣ z :=
  H.mul_dvd_of_left_isPrimal H1 H2 (DecompositionMonoid.primal x)

end RelPrime<|MERGE_RESOLUTION|>--- conflicted
+++ resolved
@@ -98,11 +98,7 @@
 /-- In a commutative monoid, an element `a` divides an element `b` iff `a` divides all left
     associates of `b`. -/
 @[simp]
-<<<<<<< HEAD
-theorem dvd_mul_left(hu : IsUnit u)  : a ∣ u * b ↔ a ∣ b := by
-=======
 theorem dvd_mul_left (hu : IsUnit u) : a ∣ u * b ↔ a ∣ b := by
->>>>>>> bd42e7c9
   rcases hu with ⟨u, rfl⟩
   apply Units.dvd_mul_left
 
