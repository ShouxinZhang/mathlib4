--- conflicted
+++ resolved
@@ -78,21 +78,12 @@
   rw [← Finset.sum_coe_sort, trace_eq_sum_trace_restrict (isInternal_ne_bot_iff.mpr h) _]
   exact Fintype.sum_equiv hN.subtypeEquivToFinset _ _ (fun i ↦ rfl)
 
-<<<<<<< HEAD
-lemma trace_eq_zero_of_mapsTo_ne (h : IsInternal N) [hn : IsNoetherian R M]
-    (σ : ι → ι) (hσ : ∀ i, σ i ≠ i) {f : Module.End R M}
-    (hf : ∀ i, MapsTo f (N i) (N <| σ i)) :
-    trace R M f = 0 := by
-  have hN : {i | N i ≠ ⊥}.Finite := CompleteLattice.WellFounded.finite_ne_bot_of_independent
-    hn.wf h.submodule_independent
-=======
 lemma trace_eq_zero_of_mapsTo_ne (h : IsInternal N) [IsNoetherian R M]
     (σ : ι → ι) (hσ : ∀ i, σ i ≠ i) {f : Module.End R M}
     (hf : ∀ i, MapsTo f (N i) (N <| σ i)) :
     trace R M f = 0 := by
   have hN : {i | N i ≠ ⊥}.Finite := CompleteLattice.WellFoundedGT.finite_ne_bot_of_independent
     h.submodule_independent
->>>>>>> d0df76bd
   let s := hN.toFinset
   let κ := fun i ↦ Module.Free.ChooseBasisIndex R (N i)
   let b : (i : s) → Basis (κ i) R (N i) := fun i ↦ Module.Free.chooseBasis R (N i)
@@ -119,16 +110,9 @@
   suffices ∀ μ, trace R _ ((g ∘ₗ f).restrict (hfg μ)) = 0 by
     classical
     have hds := DirectSum.isInternal_submodule_of_independent_of_iSup_eq_top
-<<<<<<< HEAD
-      f.independent_genEigenspace hf
-    have h_fin : {μ | ⨆ k, f.genEigenspace μ k ≠ ⊥}.Finite :=
-      CompleteLattice.WellFounded.finite_ne_bot_of_independent IsWellFounded.wf
-        f.independent_genEigenspace
-=======
       f.independent_maxGenEigenspace hf
     have h_fin : {μ | f.maxGenEigenspace μ ≠ ⊥}.Finite :=
       CompleteLattice.WellFoundedGT.finite_ne_bot_of_independent f.independent_maxGenEigenspace
->>>>>>> d0df76bd
     simp [trace_eq_sum_trace_restrict' hds h_fin hfg, this]
   intro μ
   replace h_comm : Commute (g.restrict (f.mapsTo_maxGenEigenspace_of_comm h_comm μ))
