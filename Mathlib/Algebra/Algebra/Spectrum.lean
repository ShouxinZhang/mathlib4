--- conflicted
+++ resolved
@@ -424,9 +424,6 @@
     spectrum R (f a) = spectrum R a :=
   Set.Subset.antisymm (AlgHom.spectrum_apply_subset _ _) <| by
     simpa only [AlgEquiv.coe_algHom, AlgEquiv.coe_coe_symm_apply_coe_apply] using
-<<<<<<< HEAD
-      AlgHom.spectrum_apply_subset (f : A ≃ₐ[R] B).symm (f a)
-=======
       AlgHom.spectrum_apply_subset (f : A ≃ₐ[R] B).symm (f a)
 
 section ConjugateUnits
@@ -452,5 +449,4 @@
     spectrum R (u⁻¹ * a * u) = spectrum R a := by
   simpa using spectrum.units_conjugate (u := u⁻¹)
 
-end ConjugateUnits
->>>>>>> 99508fb5
+end ConjugateUnits