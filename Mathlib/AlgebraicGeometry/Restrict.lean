/-
Copyright (c) 2021 Andrew Yang. All rights reserved.
Released under Apache 2.0 license as described in the file LICENSE.
Authors: Andrew Yang
-/
import Mathlib.AlgebraicGeometry.Cover.Open

/-!
# Restriction of Schemes and Morphisms

## Main definition
- `AlgebraicGeometry.Scheme.restrict`: The restriction of a scheme along an open embedding.
  The map `X.restrict f ⟶ X` is `AlgebraicGeometry.Scheme.ofRestrict`.
  `U : X.Opens` has a coercion to `Scheme` and `U.ι` is a shorthand
  for `X.restrict U.open_embedding : U ⟶ X`.
- `AlgebraicGeometry.morphism_restrict`: The restriction of `X ⟶ Y` to `X ∣_ᵤ f ⁻¹ᵁ U ⟶ Y ∣_ᵤ U`.

-/

<<<<<<< HEAD
-- Explicit universe annotations were used in this file to improve perfomance #12737

set_option linter.uppercaseLean3 false
=======
-- Explicit universe annotations were used in this file to improve performance #12737

>>>>>>> 99508fb5

noncomputable section

open TopologicalSpace CategoryTheory Opposite

open CategoryTheory.Limits

namespace AlgebraicGeometry

universe v v₁ v₂ u u₁

variable {C : Type u₁} [Category.{v} C]

section

<<<<<<< HEAD
variable (X : Scheme.{u})
=======
variable {X : Scheme.{u}} (U : X.Opens)

namespace Scheme.Opens
>>>>>>> 99508fb5

/-- Open subset of a scheme as a scheme. -/
@[coe]
def toScheme {X : Scheme.{u}} (U : X.Opens) : Scheme.{u} :=
  X.restrict U.openEmbedding

instance : CoeOut X.Opens Scheme := ⟨toScheme⟩

/-- The restriction of a scheme to an open subset. -/
<<<<<<< HEAD
abbrev Scheme.ιOpens {X : Scheme.{u}} (U : Opens X.carrier) : X ∣_ᵤ U ⟶ X := X.ofRestrict _

lemma Scheme.ofRestrict_val_c_app_self {X : Scheme.{u}} (U : Opens X) :
    (X.ofRestrict U.openEmbedding).1.c.app (op U) = X.presheaf.map (eqToHom (by simp)).op := rfl

lemma Scheme.eq_restrict_presheaf_map_eqToHom {X : Scheme.{u}} (U : Opens X) {V W : Opens U}
    (e : U.openEmbedding.isOpenMap.functor.obj V = U.openEmbedding.isOpenMap.functor.obj W) :
  X.presheaf.map (eqToHom e).op =
    (X ∣_ᵤ U).presheaf.map (eqToHom <| U.openEmbedding.functor_obj_injective e).op := rfl

instance ΓRestrictAlgebra {X : Scheme.{u}} {Y : TopCat.{u}} {f : Y ⟶ X} (hf : OpenEmbedding f) :
    Algebra (Scheme.Γ.obj (op X)) (Scheme.Γ.obj (op <| X.restrict hf)) :=
  (Scheme.Γ.map (X.ofRestrict hf).op).toAlgebra
#align algebraic_geometry.Γ_restrict_algebra AlgebraicGeometry.ΓRestrictAlgebra

lemma Scheme.map_basicOpen' (X : Scheme.{u}) (U : Opens X) (r : Scheme.Γ.obj (op <| X ∣_ᵤ U)) :
    U.openEmbedding.isOpenMap.functor.obj ((X ∣_ᵤ U).basicOpen r) = X.basicOpen
    (X.presheaf.map (eqToHom U.openEmbedding_obj_top.symm).op r) := by
  refine' (Scheme.image_basicOpen (X.ofRestrict U.openEmbedding) r).trans _
=======
@[simps! val_base_apply]
def ι : ↑U ⟶ X := X.ofRestrict _

instance : IsOpenImmersion U.ι := inferInstanceAs (IsOpenImmersion (X.ofRestrict _))

lemma toScheme_carrier : (U : Type u) = (U : Set X) := rfl

lemma toScheme_presheaf_obj (V) : Γ(U, V) = Γ(X, U.ι ''ᵁ V) := rfl

@[simp]
lemma toScheme_presheaf_map {V W} (i : V ⟶ W) :
    U.toScheme.presheaf.map i = X.presheaf.map (U.ι.opensFunctor.map i.unop).op := rfl

@[simp]
lemma ι_app (V) : U.ι.app V = X.presheaf.map
    (homOfLE (x := U.ι ''ᵁ U.ι ⁻¹ᵁ V) (Set.image_preimage_subset _ _)).op :=
  rfl

@[simp]
lemma ι_appLE (V W e) :
    U.ι.appLE V W e =
      X.presheaf.map (homOfLE (x := U.ι ''ᵁ W) (Set.image_subset_iff.mpr ‹_›)).op := by
  simp only [Hom.appLE, ι_app, Functor.op_obj, Opens.carrier_eq_coe, toScheme_presheaf_map,
    Quiver.Hom.unop_op, Hom.opensFunctor_map_homOfLE, Opens.coe_inclusion', ← Functor.map_comp]
  rfl

@[simp]
lemma ι_appIso (V) : U.ι.appIso V = Iso.refl _ :=
  X.ofRestrict_appIso _ _

@[simp]
lemma opensRange_ι : U.ι.opensRange = U :=
  Opens.ext Subtype.range_val

@[simp]
lemma range_ι : Set.range U.ι.val.base = U :=
  Subtype.range_val

lemma ι_image_top : U.ι ''ᵁ ⊤ = U :=
  U.openEmbedding_obj_top

@[simp]
lemma ι_preimage_self : U.ι ⁻¹ᵁ U = ⊤ :=
  Opens.inclusion'_map_eq_top _

instance ι_appLE_isIso :
    IsIso (U.ι.appLE U ⊤ U.ι_preimage_self.ge) := by
  simp only [ι, ofRestrict_appLE]
  show IsIso (X.presheaf.map (eqToIso U.ι_image_top).hom.op)
  infer_instance

lemma ι_app_self : U.ι.app U = X.presheaf.map (eqToHom (X := U.ι ''ᵁ _) (by simp)).op := rfl

lemma eq_presheaf_map_eqToHom {V W : Opens U} (e : U.ι ''ᵁ V = U.ι ''ᵁ W) :
    X.presheaf.map (eqToHom e).op =
      U.toScheme.presheaf.map (eqToHom <| U.openEmbedding.functor_obj_injective e).op := rfl

@[simp]
lemma nonempty_iff : Nonempty U.toScheme ↔ (U : Set X).Nonempty := by
  simp only [toScheme_carrier, SetLike.coe_sort_coe, nonempty_subtype]
  rfl

attribute [-simp] eqToHom_op in
/-- The global sections of the restriction is isomorphic to the sections on the open set. -/
@[simps!]
def topIso : Γ(U, ⊤) ≅ Γ(X, U) :=
  X.presheaf.mapIso (eqToIso U.ι_image_top.symm).op

/-- The stalks of an open subscheme are isomorphic to the stalks of the original scheme. -/
def stalkIso {X : Scheme.{u}} (U : X.Opens) (x : U) :
    U.toScheme.presheaf.stalk x ≅ X.presheaf.stalk x.1 :=
  X.restrictStalkIso (Opens.openEmbedding _) _

@[reassoc (attr := simp)]
lemma germ_stalkIso_hom {X : Scheme.{u}} (U : X.Opens)
    {V : U.toScheme.Opens} (x : V) :
      U.toScheme.presheaf.germ x ≫ (U.stalkIso x.1).hom =
        X.presheaf.germ ⟨x.1.1, show x.1.1 ∈ U.ι ''ᵁ V from ⟨x.1, x.2, rfl⟩⟩ :=
    PresheafedSpace.restrictStalkIso_hom_eq_germ _ U.openEmbedding _ _ _

@[reassoc (attr := simp)]
lemma germ_stalkIso_hom' {X : Scheme.{u}} (U : X.Opens)
    {V : TopologicalSpace.Opens U} (x : U) (hx : x ∈ V) :
      U.toScheme.presheaf.germ ⟨x, hx⟩ ≫ (U.stalkIso x).hom =
        X.presheaf.germ ⟨x.1, show x.1 ∈ U.ι ''ᵁ V from ⟨x, hx, rfl⟩⟩ :=
    PresheafedSpace.restrictStalkIso_hom_eq_germ _ U.openEmbedding _ _ _

@[simp, reassoc]
lemma germ_stalkIso_inv {X : Scheme.{u}} (U : X.Opens) (V : U.toScheme.Opens) (x : U)
    (hx : x ∈ V) : X.presheaf.germ ⟨x.val, show x.val ∈ U.ι ''ᵁ V from ⟨x, hx, rfl⟩⟩ ≫
      (U.stalkIso x).inv = U.toScheme.presheaf.germ ⟨x, hx⟩ :=
  PresheafedSpace.restrictStalkIso_inv_eq_germ X.toPresheafedSpace U.openEmbedding V x hx

end Scheme.Opens

/-- If `U` is a family of open sets that covers `X`, then `X.restrict U` forms an `X.open_cover`. -/
@[simps! J obj map]
def Scheme.openCoverOfISupEqTop {s : Type*} (X : Scheme.{u}) (U : s → X.Opens)
    (hU : ⨆ i, U i = ⊤) : X.OpenCover where
  J := s
  obj i := U i
  map i := (U i).ι
  f x :=
    haveI : x ∈ ⨆ i, U i := hU.symm ▸ show x ∈ (⊤ : X.Opens) by trivial
    (Opens.mem_iSup.mp this).choose
  covers x := by
    erw [Subtype.range_coe]
    have : x ∈ ⨆ i, U i := hU.symm ▸ show x ∈ (⊤ : X.Opens) by trivial
    exact (Opens.mem_iSup.mp this).choose_spec

@[deprecated (since := "2024-07-24")]
noncomputable alias Scheme.openCoverOfSuprEqTop := Scheme.openCoverOfISupEqTop

/-- The open sets of an open subscheme corresponds to the open sets containing in the subset. -/
@[simps!]
def opensRestrict :
    Scheme.Opens U ≃ { V : X.Opens // V ≤ U } :=
  (IsOpenImmersion.opensEquiv (U.ι)).trans (Equiv.subtypeEquivProp (by simp))

instance ΓRestrictAlgebra {X : Scheme.{u}} (U : X.Opens) :
    Algebra (Γ(X, ⊤)) Γ(U, ⊤) :=
  (U.ι.app ⊤).toAlgebra

lemma Scheme.map_basicOpen' (r : Γ(U, ⊤)) :
    U.ι ''ᵁ (U.toScheme.basicOpen r) = X.basicOpen
      (X.presheaf.map (eqToHom U.openEmbedding_obj_top.symm).op r) := by
  refine (Scheme.image_basicOpen (X.ofRestrict U.openEmbedding) r).trans ?_
>>>>>>> 99508fb5
  erw [← Scheme.basicOpen_res_eq _ _ (eqToHom U.openEmbedding_obj_top).op]
  rw [← comp_apply, ← CategoryTheory.Functor.map_comp, ← op_comp, eqToHom_trans, eqToHom_refl,
    op_id, CategoryTheory.Functor.map_id]
  congr
  exact PresheafedSpace.IsOpenImmersion.ofRestrict_invApp _ _ _

<<<<<<< HEAD
lemma Scheme.map_basicOpen (X : Scheme.{u}) (U : Opens X) (r : Scheme.Γ.obj (op <| X ∣_ᵤ U)) :
    U.openEmbedding.isOpenMap.functor.obj ((X ∣_ᵤ U).basicOpen r) = X.basicOpen r := by
  rw [Scheme.map_basicOpen', Scheme.basicOpen_res_eq]

lemma Scheme.map_basicOpen_map (X : Scheme.{u}) (U : Opens X) (r : X.presheaf.obj (op U)) :
    U.openEmbedding.isOpenMap.functor.obj ((X ∣_ᵤ U).basicOpen <|
    X.presheaf.map (eqToHom U.openEmbedding_obj_top).op r) = X.basicOpen r := by
  rw [Scheme.map_basicOpen', Scheme.basicOpen_res_eq, Scheme.basicOpen_res_eq]

=======
lemma Scheme.Opens.ι_image_basicOpen (r : Γ(U, ⊤)) :
    U.ι ''ᵁ (U.toScheme.basicOpen r) = X.basicOpen r := by
  rw [Scheme.map_basicOpen', Scheme.basicOpen_res_eq]

lemma Scheme.map_basicOpen_map (r : Γ(X, U)) :
    U.ι ''ᵁ (U.toScheme.basicOpen <| U.topIso.inv r) = X.basicOpen r := by
  simp only [Scheme.Opens.toScheme_presheaf_obj]
  rw [Scheme.map_basicOpen', Scheme.basicOpen_res_eq, Scheme.Opens.topIso_inv,
    Scheme.basicOpen_res_eq X]
>>>>>>> 99508fb5

-- Porting note: `simps` can't synthesize `obj_left, obj_hom, mapLeft`
variable (X) in
/-- The functor taking open subsets of `X` to open subschemes of `X`. -/
-- @[simps obj_left obj_hom mapLeft]
def Scheme.restrictFunctor : X.Opens ⥤ Over X where
  obj U := Over.mk U.ι
  map {U V} i :=
    Over.homMk
      (IsOpenImmersion.lift V.ι U.ι <| by simpa using i.le)
      (IsOpenImmersion.lift_fac _ _ _)
  map_id U := by
    ext1
    dsimp only [Over.homMk_left, Over.id_left]
    rw [← cancel_mono U.ι, Category.id_comp,
      IsOpenImmersion.lift_fac]
  map_comp {U V W} i j := by
    ext1
    dsimp only [Over.homMk_left, Over.comp_left]
    rw [← cancel_mono W.ι, Category.assoc]
    iterate 3 rw [IsOpenImmersion.lift_fac]

@[simp] lemma Scheme.restrictFunctor_obj_left (U : X.Opens) :
  (X.restrictFunctor.obj U).left = U := rfl

@[simp] lemma Scheme.restrictFunctor_obj_hom (U : X.Opens) :
  (X.restrictFunctor.obj U).hom = U.ι := rfl

@[simp] lemma Scheme.restrictFunctor_map_left {U V : X.Opens} (i : U ⟶ V) :
  (X.restrictFunctor.map i).left = IsOpenImmersion.lift (V.ι) U.ι (by simpa using i.le) := rfl

-- Porting note: the `by ...` used to be automatically done by unification magic
@[reassoc]
theorem Scheme.restrictFunctor_map_ofRestrict {U V : X.Opens} (i : U ⟶ V) :
    (X.restrictFunctor.map i).1 ≫ V.ι = U.ι :=
  IsOpenImmersion.lift_fac _ _ (by simpa using i.le)

theorem Scheme.restrictFunctor_map_base {U V : X.Opens} (i : U ⟶ V) :
    (X.restrictFunctor.map i).1.val.base = (Opens.toTopCat _).map i := by
  ext a; refine Subtype.ext ?_ -- Porting note: `ext` did not pick up `Subtype.ext`
  exact (congr_arg (fun f : X.restrict U.openEmbedding ⟶ X => f.val.base a)
        (X.restrictFunctor_map_ofRestrict i))

theorem Scheme.restrictFunctor_map_app_aux {U V : X.Opens} (i : U ⟶ V) (W : Opens V) :
    U.ι ''ᵁ ((X.restrictFunctor.map i).1 ⁻¹ᵁ W) ≤ V.ι ''ᵁ W := by
  simp only [← SetLike.coe_subset_coe, IsOpenMap.functor_obj_coe, Set.image_subset_iff,
    Scheme.restrictFunctor_map_base, Opens.map_coe, Opens.inclusion'_apply]
  rintro _ h
  exact ⟨_, h, rfl⟩

theorem Scheme.restrictFunctor_map_app {U V : X.Opens} (i : U ⟶ V) (W : Opens V) :
    (X.restrictFunctor.map i).1.app W =
      X.presheaf.map (homOfLE <| X.restrictFunctor_map_app_aux i W).op := by
  have e₁ := Scheme.congr_app (X.restrictFunctor_map_ofRestrict i) (V.ι ''ᵁ W)
  have : V.ι ⁻¹ᵁ V.ι ''ᵁ W = W := W.map_functor_eq (U := V)
  have e₂ := (X.restrictFunctor.map i).1.naturality (eqToIso this).hom.op
  have e₃ := e₂.symm.trans e₁
  dsimp at e₃ ⊢
  rw [← IsIso.eq_comp_inv, ← Functor.map_inv, ← Functor.map_comp] at e₃
  rw [e₃, ← Functor.map_comp]
  congr 1

/-- The functor that restricts to open subschemes and then takes global section is
isomorphic to the structure sheaf. -/
@[simps!]
def Scheme.restrictFunctorΓ : X.restrictFunctor.op ⋙ (Over.forget X).op ⋙ Scheme.Γ ≅ X.presheaf :=
  NatIso.ofComponents
    (fun U => X.presheaf.mapIso ((eqToIso (unop U).openEmbedding_obj_top).symm.op : _))
    (by
      intro U V i
      dsimp [-Scheme.restrictFunctor_map_left]
      rw [X.restrictFunctor_map_app, ← Functor.map_comp, ← Functor.map_comp]
      congr 1)

/-- `X ∣_ U ∣_ V` is isomorphic to `X ∣_ V ∣_ U` -/
noncomputable
<<<<<<< HEAD
def Scheme.restrictRestrictComm (X : Scheme.{u}) (U V : Opens X.carrier) :
    X ∣_ᵤ U ∣_ᵤ ιOpens U ⁻¹ᵁ V ≅ X ∣_ᵤ V ∣_ᵤ ιOpens V ⁻¹ᵁ U := by
  refine IsOpenImmersion.isoOfRangeEq (ιOpens _ ≫ ιOpens U) (ιOpens _ ≫ ιOpens V) ?_
  simp only [Scheme.restrict_carrier, Scheme.ofRestrict_val_base, Scheme.comp_coeBase,
    CategoryTheory.coe_comp, Opens.coe_inclusion, Set.range_comp, Opens.map]
  rw [Subtype.range_val, Subtype.range_val]
  dsimp
  rw [Set.image_preimage_eq_inter_range, Set.image_preimage_eq_inter_range,
    Subtype.range_val, Subtype.range_val, Set.inter_comm]

/-- If `V` is an open subset of `U`, then `X ∣_ U ∣_ V` is isomorphic to `X ∣_ V`. -/
noncomputable
def Scheme.restrictRestrict (X : Scheme.{u}) (U : Opens X.carrier) (V : Opens (X ∣_ᵤ U).carrier) :
    X ∣_ᵤ U ∣_ᵤ V ≅ X ∣_ᵤ U.openEmbedding.isOpenMap.functor.obj V := by
  refine IsOpenImmersion.isoOfRangeEq (ιOpens _ ≫ ιOpens U) (ιOpens _) ?_
  simp only [Scheme.restrict_carrier, Scheme.ofRestrict_val_base, Scheme.comp_coeBase,
    CategoryTheory.coe_comp, Opens.coe_inclusion, Set.range_comp, Opens.map]
  rw [Subtype.range_val, Subtype.range_val]
  rfl

@[simp, reassoc]
lemma Scheme.restrictRestrict_hom_restrict (X : Scheme.{u}) (U : Opens X.carrier)
    (V : Opens (X ∣_ᵤ U).carrier) :
    (X.restrictRestrict U V).hom ≫ ιOpens _ = ιOpens V ≫ ιOpens U :=
  IsOpenImmersion.isoOfRangeEq_hom_fac _ _ _

@[simp, reassoc]
lemma Scheme.restrictRestrict_inv_restrict_restrict (X : Scheme.{u}) (U : Opens X.carrier)
    (V : Opens (X ∣_ᵤ U).carrier) :
    (X.restrictRestrict U V).inv ≫ ιOpens V ≫ ιOpens U = ιOpens _ :=
=======
def Scheme.restrictRestrictComm (X : Scheme.{u}) (U V : X.Opens) :
    (U.ι ⁻¹ᵁ V).toScheme ≅ V.ι ⁻¹ᵁ U :=
  IsOpenImmersion.isoOfRangeEq (Opens.ι _ ≫ U.ι) (Opens.ι _ ≫ V.ι) <| by
    simp [Set.image_preimage_eq_inter_range, Set.inter_comm (U : Set X), Set.range_comp]

/-- If `V` is an open subset of `U`, then `X ∣_ U ∣_ V` is isomorphic to `X ∣_ V`. -/
noncomputable
def Scheme.restrictRestrict (X : Scheme.{u}) (U : X.Opens) (V : U.toScheme.Opens) :
    V.toScheme ≅ U.ι ''ᵁ V :=
  IsOpenImmersion.isoOfRangeEq (Opens.ι _ ≫ U.ι) (Opens.ι _) (by simp [Set.range_comp])

@[simp, reassoc]
lemma Scheme.restrictRestrict_hom_restrict (X : Scheme.{u}) (U : X.Opens)
    (V : U.toScheme.Opens) :
    (X.restrictRestrict U V).hom ≫ Opens.ι _ = V.ι ≫ U.ι :=
  IsOpenImmersion.isoOfRangeEq_hom_fac _ _ _

@[simp, reassoc]
lemma Scheme.restrictRestrict_inv_restrict_restrict (X : Scheme.{u}) (U : X.Opens)
    (V : U.toScheme.Opens) :
    (X.restrictRestrict U V).inv ≫ V.ι ≫ U.ι = Opens.ι _ :=
>>>>>>> 99508fb5
  IsOpenImmersion.isoOfRangeEq_inv_fac _ _ _

/-- If `U = V`, then `X ∣_ U` is isomorphic to `X ∣_ V`. -/
noncomputable
<<<<<<< HEAD
def Scheme.restrictIsoOfEq (X : Scheme.{u}) {U V : Opens X.carrier} (e : U = V) :
    X ∣_ᵤ U ≅ X ∣_ᵤ V := by
  exact IsOpenImmersion.isoOfRangeEq (ιOpens U) (ιOpens V) (by rw [e])
=======
def Scheme.restrictIsoOfEq (X : Scheme.{u}) {U V : X.Opens} (e : U = V) :
    (U : Scheme.{u}) ≅ V :=
  IsOpenImmersion.isoOfRangeEq U.ι (V.ι) (by rw [e])
>>>>>>> 99508fb5

end

/-- The restriction of an isomorphism onto an open set. -/
noncomputable abbrev Scheme.restrictMapIso {X Y : Scheme.{u}} (f : X ⟶ Y) [IsIso f]
<<<<<<< HEAD
    (U : Opens Y) : X ∣_ᵤ f ⁻¹ᵁ U ≅ Y ∣_ᵤ U := by
  apply IsOpenImmersion.isoOfRangeEq (f := X.ofRestrict _ ≫ f)
    (H := PresheafedSpace.IsOpenImmersion.comp (hf := inferInstance) (hg := inferInstance))
    (Y.ofRestrict _) _
  dsimp [restrict]
  rw [coe_comp, Set.range_comp, Opens.coe_inclusion, Subtype.range_val, Subtype.range_coe]
  refine' @Set.image_preimage_eq _ _ f.1.base U.1 _
  rw [← TopCat.epi_iff_surjective]
  infer_instance
#align algebraic_geometry.Scheme.restrict_map_iso AlgebraicGeometry.Scheme.restrictMapIso
=======
    (U : Y.Opens) : (f ⁻¹ᵁ U).toScheme ≅ U := by
  apply IsOpenImmersion.isoOfRangeEq (f := (f ⁻¹ᵁ U).ι ≫ f) U.ι _
  dsimp
  rw [Set.range_comp, Opens.range_ι, Opens.range_ι]
  refine @Set.image_preimage_eq _ _ f.val.base U.1 f.homeomorph.surjective
>>>>>>> 99508fb5

section MorphismRestrict

/-- Given a morphism `f : X ⟶ Y` and an open set `U ⊆ Y`, we have `X ×[Y] U ≅ X |_{f ⁻¹ U}` -/
<<<<<<< HEAD
def pullbackRestrictIsoRestrict {X Y : Scheme.{u}} (f : X ⟶ Y) (U : Opens Y) :
    pullback f (Scheme.ιOpens U) ≅ X ∣_ᵤ f ⁻¹ᵁ U := by
  refine' IsOpenImmersion.isoOfRangeEq pullback.fst (X.ofRestrict _) _
  rw [IsOpenImmersion.range_pullback_fst_of_right]
  dsimp [Opens.coe_inclusion, Scheme.restrict]
  rw [Subtype.range_val, Subtype.range_coe]
  rfl
#align algebraic_geometry.pullback_restrict_iso_restrict AlgebraicGeometry.pullbackRestrictIsoRestrict

@[simp, reassoc]
theorem pullbackRestrictIsoRestrict_inv_fst {X Y : Scheme.{u}} (f : X ⟶ Y) (U : Opens Y) :
    (pullbackRestrictIsoRestrict f U).inv ≫ pullback.fst = X.ofRestrict _ := by
=======
def pullbackRestrictIsoRestrict {X Y : Scheme.{u}} (f : X ⟶ Y) (U : Y.Opens) :
    pullback f (U.ι) ≅ f ⁻¹ᵁ U := by
  refine IsOpenImmersion.isoOfRangeEq (pullback.fst f _) (Scheme.Opens.ι _) ?_
  simp [IsOpenImmersion.range_pullback_fst_of_right]

@[simp, reassoc]
theorem pullbackRestrictIsoRestrict_inv_fst {X Y : Scheme.{u}} (f : X ⟶ Y) (U : Y.Opens) :
    (pullbackRestrictIsoRestrict f U).inv ≫ pullback.fst f _ = (f ⁻¹ᵁ U).ι := by
>>>>>>> 99508fb5
  delta pullbackRestrictIsoRestrict; simp

@[simp, reassoc]
<<<<<<< HEAD
theorem pullbackRestrictIsoRestrict_hom_restrict {X Y : Scheme.{u}} (f : X ⟶ Y) (U : Opens Y) :
    (pullbackRestrictIsoRestrict f U).hom ≫ Scheme.ιOpens (f ⁻¹ᵁ U) = pullback.fst := by
=======
theorem pullbackRestrictIsoRestrict_hom_restrict {X Y : Scheme.{u}} (f : X ⟶ Y) (U : Y.Opens) :
    (pullbackRestrictIsoRestrict f U).hom ≫ (f ⁻¹ᵁ U).ι = pullback.fst f _ := by
>>>>>>> 99508fb5
  delta pullbackRestrictIsoRestrict; simp

/-- The restriction of a morphism `X ⟶ Y` onto `X |_{f ⁻¹ U} ⟶ Y |_ U`. -/
<<<<<<< HEAD
def morphismRestrict {X Y : Scheme.{u}} (f : X ⟶ Y) (U : Opens Y) : X ∣_ᵤ f ⁻¹ᵁ U ⟶ Y ∣_ᵤ U :=
  (pullbackRestrictIsoRestrict f U).inv ≫ pullback.snd
#align algebraic_geometry.morphism_restrict AlgebraicGeometry.morphismRestrict
=======
def morphismRestrict {X Y : Scheme.{u}} (f : X ⟶ Y) (U : Y.Opens) : (f ⁻¹ᵁ U).toScheme ⟶ U :=
  (pullbackRestrictIsoRestrict f U).inv ≫ pullback.snd _ _
>>>>>>> 99508fb5

/-- the notation for restricting a morphism of scheme to an open subset of the target scheme -/
infixl:85 " ∣_ " => morphismRestrict

@[simp, reassoc]
theorem pullbackRestrictIsoRestrict_hom_morphismRestrict {X Y : Scheme.{u}} (f : X ⟶ Y)
<<<<<<< HEAD
    (U : Opens Y) : (pullbackRestrictIsoRestrict f U).hom ≫ f ∣_ U = pullback.snd :=
=======
    (U : Y.Opens) : (pullbackRestrictIsoRestrict f U).hom ≫ f ∣_ U = pullback.snd _ _ :=
>>>>>>> 99508fb5
  Iso.hom_inv_id_assoc _ _

@[simp, reassoc]
<<<<<<< HEAD
theorem morphismRestrict_ι {X Y : Scheme.{u}} (f : X ⟶ Y) (U : Opens Y) :
    (f ∣_ U) ≫ Scheme.ιOpens U = Scheme.ιOpens (f ⁻¹ᵁ U) ≫ f := by
=======
theorem morphismRestrict_ι {X Y : Scheme.{u}} (f : X ⟶ Y) (U : Y.Opens) :
    (f ∣_ U) ≫ U.ι = (f ⁻¹ᵁ U).ι ≫ f := by
>>>>>>> 99508fb5
  delta morphismRestrict
  rw [Category.assoc, pullback.condition.symm, pullbackRestrictIsoRestrict_inv_fst_assoc]

<<<<<<< HEAD
theorem isPullback_morphismRestrict {X Y : Scheme.{u}} (f : X ⟶ Y) (U : Opens Y) :
    IsPullback (f ∣_ U) (Scheme.ιOpens (f ⁻¹ᵁ U)) (Scheme.ιOpens U) f := by
=======
theorem isPullback_morphismRestrict {X Y : Scheme.{u}} (f : X ⟶ Y) (U : Y.Opens) :
    IsPullback (f ∣_ U) (f ⁻¹ᵁ U).ι U.ι f := by
>>>>>>> 99508fb5
  delta morphismRestrict
  rw [← Category.id_comp f]
  refine
    (IsPullback.of_horiz_isIso ⟨?_⟩).paste_horiz
      (IsPullback.of_hasPullback f (Y.ofRestrict U.openEmbedding)).flip
  -- Porting note: changed `rw` to `erw`
  erw [pullbackRestrictIsoRestrict_inv_fst]; rw [Category.comp_id]

<<<<<<< HEAD
=======
@[simp]
lemma morphismRestrict_id {X : Scheme.{u}} (U : X.Opens) : 𝟙 X ∣_ U = 𝟙 _ := by
  rw [← cancel_mono U.ι, morphismRestrict_ι, Category.comp_id, Category.id_comp]
  rfl

>>>>>>> 99508fb5
theorem morphismRestrict_comp {X Y Z : Scheme.{u}} (f : X ⟶ Y) (g : Y ⟶ Z) (U : Opens Z) :
    (f ≫ g) ∣_ U = f ∣_ g ⁻¹ᵁ U ≫ g ∣_ U := by
  delta morphismRestrict
  rw [← pullbackRightPullbackFstIso_inv_snd_snd]
  simp_rw [← Category.assoc]
  congr 1
  rw [← cancel_mono (pullback.fst _ _)]
  simp_rw [Category.assoc]
  rw [pullbackRestrictIsoRestrict_inv_fst, pullbackRightPullbackFstIso_inv_snd_fst, ←
    pullback.condition, pullbackRestrictIsoRestrict_inv_fst_assoc,
    pullbackRestrictIsoRestrict_inv_fst_assoc]
  rfl

<<<<<<< HEAD
instance {X Y : Scheme.{u}} (f : X ⟶ Y) [IsIso f] (U : Opens Y) : IsIso (f ∣_ U) := by
  delta morphismRestrict; infer_instance

theorem morphismRestrict_base_coe {X Y : Scheme.{u}} (f : X ⟶ Y) (U : Opens Y) (x) :
    @Coe.coe U Y (⟨fun x => x.1⟩) ((f ∣_ U).1.base x) = f.1.base x.1 :=
=======
instance {X Y : Scheme.{u}} (f : X ⟶ Y) [IsIso f] (U : Y.Opens) : IsIso (f ∣_ U) := by
  delta morphismRestrict; infer_instance

theorem morphismRestrict_base_coe {X Y : Scheme.{u}} (f : X ⟶ Y) (U : Y.Opens) (x) :
    @Coe.coe U Y (⟨fun x => x.1⟩) ((f ∣_ U).val.base x) = f.val.base x.1 :=
>>>>>>> 99508fb5
  congr_arg (fun f => PresheafedSpace.Hom.base (LocallyRingedSpace.Hom.val f) x)
    (morphismRestrict_ι f U)

<<<<<<< HEAD
theorem morphismRestrict_val_base {X Y : Scheme.{u}} (f : X ⟶ Y) (U : Opens Y) :
    ⇑(f ∣_ U).1.base = U.1.restrictPreimage f.1.base :=
=======
theorem morphismRestrict_val_base {X Y : Scheme.{u}} (f : X ⟶ Y) (U : Y.Opens) :
    ⇑(f ∣_ U).val.base = U.1.restrictPreimage f.val.base :=
>>>>>>> 99508fb5
  funext fun x => Subtype.ext (morphismRestrict_base_coe f U x)

<<<<<<< HEAD
theorem image_morphismRestrict_preimage {X Y : Scheme.{u}} (f : X ⟶ Y) (U : Opens Y) (V : Opens U) :
    (f ⁻¹ᵁ U).openEmbedding.isOpenMap.functor.obj ((f ∣_ U) ⁻¹ᵁ V) =
      f ⁻¹ᵁ (U.openEmbedding.isOpenMap.functor.obj V) := by
=======
theorem image_morphismRestrict_preimage {X Y : Scheme.{u}} (f : X ⟶ Y) (U : Y.Opens) (V : Opens U) :
    (f ⁻¹ᵁ U).ι ''ᵁ ((f ∣_ U) ⁻¹ᵁ V) = f ⁻¹ᵁ (U.ι ''ᵁ V) := by
>>>>>>> 99508fb5
  ext1
  ext x
  constructor
  · rintro ⟨⟨x, hx⟩, hx' : (f ∣_ U).val.base _ ∈ V, rfl⟩
    refine ⟨⟨_, hx⟩, ?_, rfl⟩
    -- Porting note: this rewrite was not necessary
    rw [SetLike.mem_coe]
    convert hx'
    -- Porting note: `ext1` is not compiling
    refine Subtype.ext ?_
    exact (morphismRestrict_base_coe f U ⟨x, hx⟩).symm
  · rintro ⟨⟨x, hx⟩, hx' : _ ∈ V.1, rfl : x = _⟩
    refine ⟨⟨_, hx⟩, (?_ : (f ∣_ U).val.base ⟨x, hx⟩ ∈ V.1), rfl⟩
    convert hx'
    -- Porting note: `ext1` is compiling
    refine Subtype.ext ?_
    exact morphismRestrict_base_coe f U ⟨x, hx⟩

<<<<<<< HEAD
theorem morphismRestrict_c_app {X Y : Scheme.{u}} (f : X ⟶ Y) (U : Opens Y) (V : Opens U) :
    (f ∣_ U).1.c.app (op V) =
      f.1.c.app (op (U.openEmbedding.isOpenMap.functor.obj V)) ≫
        X.presheaf.map (eqToHom (image_morphismRestrict_preimage f U V)).op := by
  have :=
    Scheme.congr_app (morphismRestrict_ι f U) (op (U.openEmbedding.isOpenMap.functor.obj V))
  rw [Scheme.comp_val_c_app, Scheme.comp_val_c_app_assoc] at this
  have e : (Opens.map U.inclusion).obj (U.openEmbedding.isOpenMap.functor.obj V) = V := by
    ext1; exact Set.preimage_image_eq _ Subtype.coe_injective
  have : _ ≫ X.presheaf.map _ = _ :=
    (((f ∣_ U).1.c.naturality (eqToHom e).op).symm.trans ?_).trans this
  · rw [← IsIso.eq_comp_inv, ← Functor.map_inv, Category.assoc] at this
    rw [this]
    congr 1
    erw [← X.presheaf.map_comp, ← X.presheaf.map_comp]
    congr 1
  · change Y.presheaf.map _ ≫ _ = Y.presheaf.map _ ≫ _
    congr 1
#align algebraic_geometry.morphism_restrict_c_app AlgebraicGeometry.morphismRestrict_c_app

theorem Γ_map_morphismRestrict {X Y : Scheme.{u}} (f : X ⟶ Y) (U : Opens Y) :
=======
lemma eqToHom_eq_homOfLE {C} [Preorder C] {X Y : C} (e : X = Y) : eqToHom e = homOfLE e.le := rfl

open Scheme in
theorem morphismRestrict_app {X Y : Scheme.{u}} (f : X ⟶ Y) (U : Y.Opens) (V : U.toScheme.Opens) :
    (f ∣_ U).app V = f.app (U.ι ''ᵁ V) ≫
        X.presheaf.map (eqToHom (image_morphismRestrict_preimage f U V)).op := by
  have := Scheme.congr_app (morphismRestrict_ι f U) (U.ι ''ᵁ V)
  simp only [Scheme.preimage_comp, Opens.toScheme_presheaf_obj, Hom.app_eq_appLE, comp_appLE,
    Opens.ι_appLE, eqToHom_op, Opens.toScheme_presheaf_map, eqToHom_unop] at this
  have e : U.ι ⁻¹ᵁ (U.ι ''ᵁ V) = V :=
    Opens.ext (Set.preimage_image_eq _ Subtype.coe_injective)
  have e' : (f ∣_ U) ⁻¹ᵁ V = (f ∣_ U) ⁻¹ᵁ U.ι ⁻¹ᵁ U.ι ''ᵁ V := by rw [e]
  simp only [Opens.toScheme_presheaf_obj, Hom.app_eq_appLE, eqToHom_op, Hom.appLE_map]
  rw [← (f ∣_ U).appLE_map' _ e', ← (f ∣_ U).map_appLE' _ e]
  simp only [Opens.toScheme_presheaf_obj, eqToHom_eq_homOfLE, Opens.toScheme_presheaf_map,
    Quiver.Hom.unop_op, Hom.opensFunctor_map_homOfLE]
  rw [this, Hom.appLE_map, Hom.appLE_map, Hom.appLE_map]

@[simp]
theorem morphismRestrict_app' {X Y : Scheme.{u}} (f : X ⟶ Y) (U : Y.Opens) (V : Opens U) :
    (f ∣_ U).app V = f.appLE _ _ (image_morphismRestrict_preimage f U V).le :=
  morphismRestrict_app f U V

@[simp]
theorem morphismRestrict_appLE {X Y : Scheme.{u}} (f : X ⟶ Y) (U : Y.Opens) (V W e) :
    (f ∣_ U).appLE V W e = f.appLE (U.ι ''ᵁ V) ((f ⁻¹ᵁ U).ι ''ᵁ W)
      ((Set.image_subset _ e).trans (image_morphismRestrict_preimage f U V).le) := by
  rw [Scheme.Hom.appLE, morphismRestrict_app', Scheme.Opens.toScheme_presheaf_map,
    Scheme.Hom.appLE_map]

theorem Γ_map_morphismRestrict {X Y : Scheme.{u}} (f : X ⟶ Y) (U : Y.Opens) :
>>>>>>> 99508fb5
    Scheme.Γ.map (f ∣_ U).op =
      Y.presheaf.map (eqToHom U.openEmbedding_obj_top.symm).op ≫
        f.app U ≫ X.presheaf.map (eqToHom (f ⁻¹ᵁ U).openEmbedding_obj_top).op := by
  rw [Scheme.Γ_map_op, morphismRestrict_app f U ⊤, f.naturality_assoc, ← X.presheaf.map_comp]
  rfl

/-- Restricting a morphism onto the image of an open immersion is isomorphic to the base change
along the immersion. -/
def morphismRestrictOpensRange
    {X Y U : Scheme.{u}} (f : X ⟶ Y) (g : U ⟶ Y) [hg : IsOpenImmersion g] :
<<<<<<< HEAD
    Arrow.mk (f ∣_ Scheme.Hom.opensRange g) ≅ Arrow.mk (pullback.snd : pullback f g ⟶ _) := by
  let V : Opens Y := Scheme.Hom.opensRange g
=======
    Arrow.mk (f ∣_ g.opensRange) ≅ Arrow.mk (pullback.snd f g) := by
  let V : Y.Opens := g.opensRange
>>>>>>> 99508fb5
  let e :=
    IsOpenImmersion.isoOfRangeEq g V.ι Subtype.range_coe.symm
  let t : pullback f g ⟶ pullback f V.ι :=
    pullback.map _ _ _ _ (𝟙 _) e.hom (𝟙 _) (by rw [Category.comp_id, Category.id_comp])
      (by rw [Category.comp_id, IsOpenImmersion.isoOfRangeEq_hom_fac])
  symm
  refine Arrow.isoMk (asIso t ≪≫ pullbackRestrictIsoRestrict f V) e ?_
  rw [Iso.trans_hom, asIso_hom, ← Iso.comp_inv_eq, ← cancel_mono g, Arrow.mk_hom, Arrow.mk_hom,
    Category.assoc, Category.assoc, Category.assoc, IsOpenImmersion.isoOfRangeEq_inv_fac,
    ← pullback.condition, morphismRestrict_ι,
    pullbackRestrictIsoRestrict_hom_restrict_assoc, pullback.lift_fst_assoc, Category.comp_id]

/-- The restrictions onto two equal open sets are isomorphic. This currently has bad defeqs when
unfolded, but it should not matter for now. Replace this definition if better defeqs are needed. -/
<<<<<<< HEAD
def morphismRestrictEq {X Y : Scheme.{u}} (f : X ⟶ Y) {U V : Opens Y} (e : U = V) :
=======
def morphismRestrictEq {X Y : Scheme.{u}} (f : X ⟶ Y) {U V : Y.Opens} (e : U = V) :
>>>>>>> 99508fb5
    Arrow.mk (f ∣_ U) ≅ Arrow.mk (f ∣_ V) :=
  eqToIso (by subst e; rfl)

/-- Restricting a morphism twice is isomorphic to one restriction. -/
<<<<<<< HEAD
def morphismRestrictRestrict {X Y : Scheme.{u}} (f : X ⟶ Y) (U : Opens Y) (V : Opens (Y ∣_ᵤ U)) :
    Arrow.mk (f ∣_ U ∣_ V) ≅ Arrow.mk (f ∣_ U.openEmbedding.isOpenMap.functor.obj V) := by
=======
def morphismRestrictRestrict {X Y : Scheme.{u}} (f : X ⟶ Y) (U : Y.Opens) (V : U.toScheme.Opens) :
    Arrow.mk (f ∣_ U ∣_ V) ≅ Arrow.mk (f ∣_ U.ι ''ᵁ V) := by
>>>>>>> 99508fb5
  refine Arrow.isoMk' _ _ (Scheme.restrictRestrict _ _ _ ≪≫ Scheme.restrictIsoOfEq _ ?_)
    (Scheme.restrictRestrict _ _ _) ?_
  · ext x
    simp only [IsOpenMap.functor_obj_coe, Opens.coe_inclusion',
      Opens.map_coe, Set.mem_image, Set.mem_preimage, SetLike.mem_coe, morphismRestrict_val_base]
    constructor
    · rintro ⟨⟨a, h₁⟩, h₂, rfl⟩
      exact ⟨_, h₂, rfl⟩
    · rintro ⟨⟨a, h₁⟩, h₂, rfl : a = _⟩
      exact ⟨⟨x, h₁⟩, h₂, rfl⟩
  · rw [← cancel_mono (Scheme.Opens.ι _), Iso.trans_hom, Category.assoc, Category.assoc,
      Category.assoc, morphismRestrict_ι, Scheme.restrictIsoOfEq,
      IsOpenImmersion.isoOfRangeEq_hom_fac_assoc,
      Scheme.restrictRestrict_hom_restrict_assoc,
      Scheme.restrictRestrict_hom_restrict,
      morphismRestrict_ι_assoc, morphismRestrict_ι]
<<<<<<< HEAD
#align algebraic_geometry.morphism_restrict_restrict AlgebraicGeometry.morphismRestrictRestrict

/-- Restricting a morphism twice onto a basic open set is isomorphic to one restriction.  -/
def morphismRestrictRestrictBasicOpen {X Y : Scheme.{u}} (f : X ⟶ Y) (U : Opens Y)
    (r : Y.presheaf.obj (op U)) :
    Arrow.mk
        (f ∣_ U ∣_
          (Y ∣_ᵤ U).basicOpen (Y.presheaf.map (eqToHom U.openEmbedding_obj_top).op r)) ≅
=======

/-- Restricting a morphism twice onto a basic open set is isomorphic to one restriction. -/
def morphismRestrictRestrictBasicOpen {X Y : Scheme.{u}} (f : X ⟶ Y) (U : Y.Opens) (r : Γ(Y, U)) :
    Arrow.mk (f ∣_ U ∣_
          U.toScheme.basicOpen (Y.presheaf.map (eqToHom U.openEmbedding_obj_top).op r)) ≅
>>>>>>> 99508fb5
      Arrow.mk (f ∣_ Y.basicOpen r) := by
  refine morphismRestrictRestrict _ _ _ ≪≫ morphismRestrictEq _ ?_
  have e := Scheme.preimage_basicOpen U.ι r
  rw [Scheme.Opens.ι_app] at e
  rw [← U.toScheme.basicOpen_res_eq _ (eqToHom U.inclusion'_map_eq_top).op]
  erw [← comp_apply]
  erw [← Y.presheaf.map_comp]
  rw [eqToHom_op, eqToHom_op, eqToHom_map, eqToHom_trans]
  erw [← e]
  ext1
  dsimp [Opens.map_coe]
  rw [Set.image_preimage_eq_inter_range, Set.inter_eq_left, Scheme.Opens.range_ι]
  exact Y.basicOpen_le r

/-- The stalk map of a restriction of a morphism is isomorphic to the stalk map of the original map.
-/
<<<<<<< HEAD
def morphismRestrictStalkMap {X Y : Scheme.{u}} (f : X ⟶ Y) (U : Opens Y) (x) :
    Arrow.mk (PresheafedSpace.stalkMap (f ∣_ U).1 x) ≅
      Arrow.mk (PresheafedSpace.stalkMap f.1 x.1) := by
  fapply Arrow.isoMk'
  · refine' Y.restrictStalkIso U.openEmbedding ((f ∣_ U).1.1 x) ≪≫ TopCat.Presheaf.stalkCongr _ _
    apply Inseparable.of_eq
    exact morphismRestrict_base_coe f U x
  · exact X.restrictStalkIso (Opens.openEmbedding _) _
  · apply TopCat.Presheaf.stalk_hom_ext
=======
def morphismRestrictStalkMap {X Y : Scheme.{u}} (f : X ⟶ Y) (U : Y.Opens) (x) :
    Arrow.mk ((f ∣_ U).stalkMap x) ≅ Arrow.mk (f.stalkMap x.1) := Arrow.isoMk' _ _
  (U.stalkIso ((f ∣_ U).1.base x) ≪≫
    (TopCat.Presheaf.stalkCongr _ <| Inseparable.of_eq <| morphismRestrict_base_coe f U x))
  ((f ⁻¹ᵁ U).stalkIso x) <| by
    apply TopCat.Presheaf.stalk_hom_ext
>>>>>>> 99508fb5
    intro V hxV
    change ↑(f ⁻¹ᵁ U) at x
    simp [Scheme.stalkMap_germ'_assoc, Scheme.Hom.appLE]

<<<<<<< HEAD
instance {X Y : Scheme.{u}} (f : X ⟶ Y) (U : Opens Y) [IsOpenImmersion f] :
=======
instance {X Y : Scheme.{u}} (f : X ⟶ Y) (U : Y.Opens) [IsOpenImmersion f] :
>>>>>>> 99508fb5
    IsOpenImmersion (f ∣_ U) := by
  delta morphismRestrict
  exact PresheafedSpace.IsOpenImmersion.comp _ _

end MorphismRestrict

/-- The restriction of an open cover to an open subset. -/
@[simps! J obj map]
noncomputable
def Scheme.OpenCover.restrict {X : Scheme.{u}} (𝒰 : X.OpenCover) (U : Opens X) :
    U.toScheme.OpenCover := by
  refine copy (𝒰.pullbackCover U.ι) 𝒰.J _ (𝒰.map · ∣_ U) (Equiv.refl _)
    (fun i ↦ IsOpenImmersion.isoOfRangeEq (Opens.ι _) (pullback.snd _ _) ?_) ?_
  · erw [IsOpenImmersion.range_pullback_snd_of_left U.ι (𝒰.map i)]
    rw [Opens.opensRange_ι]
    exact Subtype.range_val
  · intro i
    rw [← cancel_mono U.ι]
    simp only [morphismRestrict_ι, pullbackCover_J, Equiv.refl_apply, pullbackCover_obj,
      pullbackCover_map, Category.assoc, pullback.condition]
    erw [IsOpenImmersion.isoOfRangeEq_hom_fac_assoc]

end AlgebraicGeometry<|MERGE_RESOLUTION|>--- conflicted
+++ resolved
@@ -17,14 +17,8 @@
 
 -/
 
-<<<<<<< HEAD
--- Explicit universe annotations were used in this file to improve perfomance #12737
-
-set_option linter.uppercaseLean3 false
-=======
 -- Explicit universe annotations were used in this file to improve performance #12737
 
->>>>>>> 99508fb5
 
 noncomputable section
 
@@ -40,13 +34,9 @@
 
 section
 
-<<<<<<< HEAD
-variable (X : Scheme.{u})
-=======
 variable {X : Scheme.{u}} (U : X.Opens)
 
 namespace Scheme.Opens
->>>>>>> 99508fb5
 
 /-- Open subset of a scheme as a scheme. -/
 @[coe]
@@ -56,27 +46,6 @@
 instance : CoeOut X.Opens Scheme := ⟨toScheme⟩
 
 /-- The restriction of a scheme to an open subset. -/
-<<<<<<< HEAD
-abbrev Scheme.ιOpens {X : Scheme.{u}} (U : Opens X.carrier) : X ∣_ᵤ U ⟶ X := X.ofRestrict _
-
-lemma Scheme.ofRestrict_val_c_app_self {X : Scheme.{u}} (U : Opens X) :
-    (X.ofRestrict U.openEmbedding).1.c.app (op U) = X.presheaf.map (eqToHom (by simp)).op := rfl
-
-lemma Scheme.eq_restrict_presheaf_map_eqToHom {X : Scheme.{u}} (U : Opens X) {V W : Opens U}
-    (e : U.openEmbedding.isOpenMap.functor.obj V = U.openEmbedding.isOpenMap.functor.obj W) :
-  X.presheaf.map (eqToHom e).op =
-    (X ∣_ᵤ U).presheaf.map (eqToHom <| U.openEmbedding.functor_obj_injective e).op := rfl
-
-instance ΓRestrictAlgebra {X : Scheme.{u}} {Y : TopCat.{u}} {f : Y ⟶ X} (hf : OpenEmbedding f) :
-    Algebra (Scheme.Γ.obj (op X)) (Scheme.Γ.obj (op <| X.restrict hf)) :=
-  (Scheme.Γ.map (X.ofRestrict hf).op).toAlgebra
-#align algebraic_geometry.Γ_restrict_algebra AlgebraicGeometry.ΓRestrictAlgebra
-
-lemma Scheme.map_basicOpen' (X : Scheme.{u}) (U : Opens X) (r : Scheme.Γ.obj (op <| X ∣_ᵤ U)) :
-    U.openEmbedding.isOpenMap.functor.obj ((X ∣_ᵤ U).basicOpen r) = X.basicOpen
-    (X.presheaf.map (eqToHom U.openEmbedding_obj_top.symm).op r) := by
-  refine' (Scheme.image_basicOpen (X.ofRestrict U.openEmbedding) r).trans _
-=======
 @[simps! val_base_apply]
 def ι : ↑U ⟶ X := X.ofRestrict _
 
@@ -204,24 +173,12 @@
     U.ι ''ᵁ (U.toScheme.basicOpen r) = X.basicOpen
       (X.presheaf.map (eqToHom U.openEmbedding_obj_top.symm).op r) := by
   refine (Scheme.image_basicOpen (X.ofRestrict U.openEmbedding) r).trans ?_
->>>>>>> 99508fb5
   erw [← Scheme.basicOpen_res_eq _ _ (eqToHom U.openEmbedding_obj_top).op]
   rw [← comp_apply, ← CategoryTheory.Functor.map_comp, ← op_comp, eqToHom_trans, eqToHom_refl,
     op_id, CategoryTheory.Functor.map_id]
   congr
   exact PresheafedSpace.IsOpenImmersion.ofRestrict_invApp _ _ _
 
-<<<<<<< HEAD
-lemma Scheme.map_basicOpen (X : Scheme.{u}) (U : Opens X) (r : Scheme.Γ.obj (op <| X ∣_ᵤ U)) :
-    U.openEmbedding.isOpenMap.functor.obj ((X ∣_ᵤ U).basicOpen r) = X.basicOpen r := by
-  rw [Scheme.map_basicOpen', Scheme.basicOpen_res_eq]
-
-lemma Scheme.map_basicOpen_map (X : Scheme.{u}) (U : Opens X) (r : X.presheaf.obj (op U)) :
-    U.openEmbedding.isOpenMap.functor.obj ((X ∣_ᵤ U).basicOpen <|
-    X.presheaf.map (eqToHom U.openEmbedding_obj_top).op r) = X.basicOpen r := by
-  rw [Scheme.map_basicOpen', Scheme.basicOpen_res_eq, Scheme.basicOpen_res_eq]
-
-=======
 lemma Scheme.Opens.ι_image_basicOpen (r : Γ(U, ⊤)) :
     U.ι ''ᵁ (U.toScheme.basicOpen r) = X.basicOpen r := by
   rw [Scheme.map_basicOpen', Scheme.basicOpen_res_eq]
@@ -231,7 +188,6 @@
   simp only [Scheme.Opens.toScheme_presheaf_obj]
   rw [Scheme.map_basicOpen', Scheme.basicOpen_res_eq, Scheme.Opens.topIso_inv,
     Scheme.basicOpen_res_eq X]
->>>>>>> 99508fb5
 
 -- Porting note: `simps` can't synthesize `obj_left, obj_hom, mapLeft`
 variable (X) in
@@ -308,38 +264,6 @@
 
 /-- `X ∣_ U ∣_ V` is isomorphic to `X ∣_ V ∣_ U` -/
 noncomputable
-<<<<<<< HEAD
-def Scheme.restrictRestrictComm (X : Scheme.{u}) (U V : Opens X.carrier) :
-    X ∣_ᵤ U ∣_ᵤ ιOpens U ⁻¹ᵁ V ≅ X ∣_ᵤ V ∣_ᵤ ιOpens V ⁻¹ᵁ U := by
-  refine IsOpenImmersion.isoOfRangeEq (ιOpens _ ≫ ιOpens U) (ιOpens _ ≫ ιOpens V) ?_
-  simp only [Scheme.restrict_carrier, Scheme.ofRestrict_val_base, Scheme.comp_coeBase,
-    CategoryTheory.coe_comp, Opens.coe_inclusion, Set.range_comp, Opens.map]
-  rw [Subtype.range_val, Subtype.range_val]
-  dsimp
-  rw [Set.image_preimage_eq_inter_range, Set.image_preimage_eq_inter_range,
-    Subtype.range_val, Subtype.range_val, Set.inter_comm]
-
-/-- If `V` is an open subset of `U`, then `X ∣_ U ∣_ V` is isomorphic to `X ∣_ V`. -/
-noncomputable
-def Scheme.restrictRestrict (X : Scheme.{u}) (U : Opens X.carrier) (V : Opens (X ∣_ᵤ U).carrier) :
-    X ∣_ᵤ U ∣_ᵤ V ≅ X ∣_ᵤ U.openEmbedding.isOpenMap.functor.obj V := by
-  refine IsOpenImmersion.isoOfRangeEq (ιOpens _ ≫ ιOpens U) (ιOpens _) ?_
-  simp only [Scheme.restrict_carrier, Scheme.ofRestrict_val_base, Scheme.comp_coeBase,
-    CategoryTheory.coe_comp, Opens.coe_inclusion, Set.range_comp, Opens.map]
-  rw [Subtype.range_val, Subtype.range_val]
-  rfl
-
-@[simp, reassoc]
-lemma Scheme.restrictRestrict_hom_restrict (X : Scheme.{u}) (U : Opens X.carrier)
-    (V : Opens (X ∣_ᵤ U).carrier) :
-    (X.restrictRestrict U V).hom ≫ ιOpens _ = ιOpens V ≫ ιOpens U :=
-  IsOpenImmersion.isoOfRangeEq_hom_fac _ _ _
-
-@[simp, reassoc]
-lemma Scheme.restrictRestrict_inv_restrict_restrict (X : Scheme.{u}) (U : Opens X.carrier)
-    (V : Opens (X ∣_ᵤ U).carrier) :
-    (X.restrictRestrict U V).inv ≫ ιOpens V ≫ ιOpens U = ιOpens _ :=
-=======
 def Scheme.restrictRestrictComm (X : Scheme.{u}) (U V : X.Opens) :
     (U.ι ⁻¹ᵁ V).toScheme ≅ V.ι ⁻¹ᵁ U :=
   IsOpenImmersion.isoOfRangeEq (Opens.ι _ ≫ U.ι) (Opens.ι _ ≫ V.ι) <| by
@@ -361,61 +285,27 @@
 lemma Scheme.restrictRestrict_inv_restrict_restrict (X : Scheme.{u}) (U : X.Opens)
     (V : U.toScheme.Opens) :
     (X.restrictRestrict U V).inv ≫ V.ι ≫ U.ι = Opens.ι _ :=
->>>>>>> 99508fb5
   IsOpenImmersion.isoOfRangeEq_inv_fac _ _ _
 
 /-- If `U = V`, then `X ∣_ U` is isomorphic to `X ∣_ V`. -/
 noncomputable
-<<<<<<< HEAD
-def Scheme.restrictIsoOfEq (X : Scheme.{u}) {U V : Opens X.carrier} (e : U = V) :
-    X ∣_ᵤ U ≅ X ∣_ᵤ V := by
-  exact IsOpenImmersion.isoOfRangeEq (ιOpens U) (ιOpens V) (by rw [e])
-=======
 def Scheme.restrictIsoOfEq (X : Scheme.{u}) {U V : X.Opens} (e : U = V) :
     (U : Scheme.{u}) ≅ V :=
   IsOpenImmersion.isoOfRangeEq U.ι (V.ι) (by rw [e])
->>>>>>> 99508fb5
 
 end
 
 /-- The restriction of an isomorphism onto an open set. -/
 noncomputable abbrev Scheme.restrictMapIso {X Y : Scheme.{u}} (f : X ⟶ Y) [IsIso f]
-<<<<<<< HEAD
-    (U : Opens Y) : X ∣_ᵤ f ⁻¹ᵁ U ≅ Y ∣_ᵤ U := by
-  apply IsOpenImmersion.isoOfRangeEq (f := X.ofRestrict _ ≫ f)
-    (H := PresheafedSpace.IsOpenImmersion.comp (hf := inferInstance) (hg := inferInstance))
-    (Y.ofRestrict _) _
-  dsimp [restrict]
-  rw [coe_comp, Set.range_comp, Opens.coe_inclusion, Subtype.range_val, Subtype.range_coe]
-  refine' @Set.image_preimage_eq _ _ f.1.base U.1 _
-  rw [← TopCat.epi_iff_surjective]
-  infer_instance
-#align algebraic_geometry.Scheme.restrict_map_iso AlgebraicGeometry.Scheme.restrictMapIso
-=======
     (U : Y.Opens) : (f ⁻¹ᵁ U).toScheme ≅ U := by
   apply IsOpenImmersion.isoOfRangeEq (f := (f ⁻¹ᵁ U).ι ≫ f) U.ι _
   dsimp
   rw [Set.range_comp, Opens.range_ι, Opens.range_ι]
   refine @Set.image_preimage_eq _ _ f.val.base U.1 f.homeomorph.surjective
->>>>>>> 99508fb5
 
 section MorphismRestrict
 
 /-- Given a morphism `f : X ⟶ Y` and an open set `U ⊆ Y`, we have `X ×[Y] U ≅ X |_{f ⁻¹ U}` -/
-<<<<<<< HEAD
-def pullbackRestrictIsoRestrict {X Y : Scheme.{u}} (f : X ⟶ Y) (U : Opens Y) :
-    pullback f (Scheme.ιOpens U) ≅ X ∣_ᵤ f ⁻¹ᵁ U := by
-  refine' IsOpenImmersion.isoOfRangeEq pullback.fst (X.ofRestrict _) _
-  rw [IsOpenImmersion.range_pullback_fst_of_right]
-  dsimp [Opens.coe_inclusion, Scheme.restrict]
-  rw [Subtype.range_val, Subtype.range_coe]
-  rfl
-#align algebraic_geometry.pullback_restrict_iso_restrict AlgebraicGeometry.pullbackRestrictIsoRestrict
-
-@[simp, reassoc]
-theorem pullbackRestrictIsoRestrict_inv_fst {X Y : Scheme.{u}} (f : X ⟶ Y) (U : Opens Y) :
-    (pullbackRestrictIsoRestrict f U).inv ≫ pullback.fst = X.ofRestrict _ := by
-=======
 def pullbackRestrictIsoRestrict {X Y : Scheme.{u}} (f : X ⟶ Y) (U : Y.Opens) :
     pullback f (U.ι) ≅ f ⁻¹ᵁ U := by
   refine IsOpenImmersion.isoOfRangeEq (pullback.fst f _) (Scheme.Opens.ι _) ?_
@@ -424,59 +314,33 @@
 @[simp, reassoc]
 theorem pullbackRestrictIsoRestrict_inv_fst {X Y : Scheme.{u}} (f : X ⟶ Y) (U : Y.Opens) :
     (pullbackRestrictIsoRestrict f U).inv ≫ pullback.fst f _ = (f ⁻¹ᵁ U).ι := by
->>>>>>> 99508fb5
   delta pullbackRestrictIsoRestrict; simp
 
 @[simp, reassoc]
-<<<<<<< HEAD
-theorem pullbackRestrictIsoRestrict_hom_restrict {X Y : Scheme.{u}} (f : X ⟶ Y) (U : Opens Y) :
-    (pullbackRestrictIsoRestrict f U).hom ≫ Scheme.ιOpens (f ⁻¹ᵁ U) = pullback.fst := by
-=======
 theorem pullbackRestrictIsoRestrict_hom_restrict {X Y : Scheme.{u}} (f : X ⟶ Y) (U : Y.Opens) :
     (pullbackRestrictIsoRestrict f U).hom ≫ (f ⁻¹ᵁ U).ι = pullback.fst f _ := by
->>>>>>> 99508fb5
   delta pullbackRestrictIsoRestrict; simp
 
 /-- The restriction of a morphism `X ⟶ Y` onto `X |_{f ⁻¹ U} ⟶ Y |_ U`. -/
-<<<<<<< HEAD
-def morphismRestrict {X Y : Scheme.{u}} (f : X ⟶ Y) (U : Opens Y) : X ∣_ᵤ f ⁻¹ᵁ U ⟶ Y ∣_ᵤ U :=
-  (pullbackRestrictIsoRestrict f U).inv ≫ pullback.snd
-#align algebraic_geometry.morphism_restrict AlgebraicGeometry.morphismRestrict
-=======
 def morphismRestrict {X Y : Scheme.{u}} (f : X ⟶ Y) (U : Y.Opens) : (f ⁻¹ᵁ U).toScheme ⟶ U :=
   (pullbackRestrictIsoRestrict f U).inv ≫ pullback.snd _ _
->>>>>>> 99508fb5
 
 /-- the notation for restricting a morphism of scheme to an open subset of the target scheme -/
 infixl:85 " ∣_ " => morphismRestrict
 
 @[simp, reassoc]
 theorem pullbackRestrictIsoRestrict_hom_morphismRestrict {X Y : Scheme.{u}} (f : X ⟶ Y)
-<<<<<<< HEAD
-    (U : Opens Y) : (pullbackRestrictIsoRestrict f U).hom ≫ f ∣_ U = pullback.snd :=
-=======
     (U : Y.Opens) : (pullbackRestrictIsoRestrict f U).hom ≫ f ∣_ U = pullback.snd _ _ :=
->>>>>>> 99508fb5
   Iso.hom_inv_id_assoc _ _
 
 @[simp, reassoc]
-<<<<<<< HEAD
-theorem morphismRestrict_ι {X Y : Scheme.{u}} (f : X ⟶ Y) (U : Opens Y) :
-    (f ∣_ U) ≫ Scheme.ιOpens U = Scheme.ιOpens (f ⁻¹ᵁ U) ≫ f := by
-=======
 theorem morphismRestrict_ι {X Y : Scheme.{u}} (f : X ⟶ Y) (U : Y.Opens) :
     (f ∣_ U) ≫ U.ι = (f ⁻¹ᵁ U).ι ≫ f := by
->>>>>>> 99508fb5
   delta morphismRestrict
   rw [Category.assoc, pullback.condition.symm, pullbackRestrictIsoRestrict_inv_fst_assoc]
 
-<<<<<<< HEAD
-theorem isPullback_morphismRestrict {X Y : Scheme.{u}} (f : X ⟶ Y) (U : Opens Y) :
-    IsPullback (f ∣_ U) (Scheme.ιOpens (f ⁻¹ᵁ U)) (Scheme.ιOpens U) f := by
-=======
 theorem isPullback_morphismRestrict {X Y : Scheme.{u}} (f : X ⟶ Y) (U : Y.Opens) :
     IsPullback (f ∣_ U) (f ⁻¹ᵁ U).ι U.ι f := by
->>>>>>> 99508fb5
   delta morphismRestrict
   rw [← Category.id_comp f]
   refine
@@ -485,14 +349,11 @@
   -- Porting note: changed `rw` to `erw`
   erw [pullbackRestrictIsoRestrict_inv_fst]; rw [Category.comp_id]
 
-<<<<<<< HEAD
-=======
 @[simp]
 lemma morphismRestrict_id {X : Scheme.{u}} (U : X.Opens) : 𝟙 X ∣_ U = 𝟙 _ := by
   rw [← cancel_mono U.ι, morphismRestrict_ι, Category.comp_id, Category.id_comp]
   rfl
 
->>>>>>> 99508fb5
 theorem morphismRestrict_comp {X Y Z : Scheme.{u}} (f : X ⟶ Y) (g : Y ⟶ Z) (U : Opens Z) :
     (f ≫ g) ∣_ U = f ∣_ g ⁻¹ᵁ U ≫ g ∣_ U := by
   delta morphismRestrict
@@ -506,39 +367,20 @@
     pullbackRestrictIsoRestrict_inv_fst_assoc]
   rfl
 
-<<<<<<< HEAD
-instance {X Y : Scheme.{u}} (f : X ⟶ Y) [IsIso f] (U : Opens Y) : IsIso (f ∣_ U) := by
-  delta morphismRestrict; infer_instance
-
-theorem morphismRestrict_base_coe {X Y : Scheme.{u}} (f : X ⟶ Y) (U : Opens Y) (x) :
-    @Coe.coe U Y (⟨fun x => x.1⟩) ((f ∣_ U).1.base x) = f.1.base x.1 :=
-=======
 instance {X Y : Scheme.{u}} (f : X ⟶ Y) [IsIso f] (U : Y.Opens) : IsIso (f ∣_ U) := by
   delta morphismRestrict; infer_instance
 
 theorem morphismRestrict_base_coe {X Y : Scheme.{u}} (f : X ⟶ Y) (U : Y.Opens) (x) :
     @Coe.coe U Y (⟨fun x => x.1⟩) ((f ∣_ U).val.base x) = f.val.base x.1 :=
->>>>>>> 99508fb5
   congr_arg (fun f => PresheafedSpace.Hom.base (LocallyRingedSpace.Hom.val f) x)
     (morphismRestrict_ι f U)
 
-<<<<<<< HEAD
-theorem morphismRestrict_val_base {X Y : Scheme.{u}} (f : X ⟶ Y) (U : Opens Y) :
-    ⇑(f ∣_ U).1.base = U.1.restrictPreimage f.1.base :=
-=======
 theorem morphismRestrict_val_base {X Y : Scheme.{u}} (f : X ⟶ Y) (U : Y.Opens) :
     ⇑(f ∣_ U).val.base = U.1.restrictPreimage f.val.base :=
->>>>>>> 99508fb5
   funext fun x => Subtype.ext (morphismRestrict_base_coe f U x)
 
-<<<<<<< HEAD
-theorem image_morphismRestrict_preimage {X Y : Scheme.{u}} (f : X ⟶ Y) (U : Opens Y) (V : Opens U) :
-    (f ⁻¹ᵁ U).openEmbedding.isOpenMap.functor.obj ((f ∣_ U) ⁻¹ᵁ V) =
-      f ⁻¹ᵁ (U.openEmbedding.isOpenMap.functor.obj V) := by
-=======
 theorem image_morphismRestrict_preimage {X Y : Scheme.{u}} (f : X ⟶ Y) (U : Y.Opens) (V : Opens U) :
     (f ⁻¹ᵁ U).ι ''ᵁ ((f ∣_ U) ⁻¹ᵁ V) = f ⁻¹ᵁ (U.ι ''ᵁ V) := by
->>>>>>> 99508fb5
   ext1
   ext x
   constructor
@@ -557,29 +399,6 @@
     refine Subtype.ext ?_
     exact morphismRestrict_base_coe f U ⟨x, hx⟩
 
-<<<<<<< HEAD
-theorem morphismRestrict_c_app {X Y : Scheme.{u}} (f : X ⟶ Y) (U : Opens Y) (V : Opens U) :
-    (f ∣_ U).1.c.app (op V) =
-      f.1.c.app (op (U.openEmbedding.isOpenMap.functor.obj V)) ≫
-        X.presheaf.map (eqToHom (image_morphismRestrict_preimage f U V)).op := by
-  have :=
-    Scheme.congr_app (morphismRestrict_ι f U) (op (U.openEmbedding.isOpenMap.functor.obj V))
-  rw [Scheme.comp_val_c_app, Scheme.comp_val_c_app_assoc] at this
-  have e : (Opens.map U.inclusion).obj (U.openEmbedding.isOpenMap.functor.obj V) = V := by
-    ext1; exact Set.preimage_image_eq _ Subtype.coe_injective
-  have : _ ≫ X.presheaf.map _ = _ :=
-    (((f ∣_ U).1.c.naturality (eqToHom e).op).symm.trans ?_).trans this
-  · rw [← IsIso.eq_comp_inv, ← Functor.map_inv, Category.assoc] at this
-    rw [this]
-    congr 1
-    erw [← X.presheaf.map_comp, ← X.presheaf.map_comp]
-    congr 1
-  · change Y.presheaf.map _ ≫ _ = Y.presheaf.map _ ≫ _
-    congr 1
-#align algebraic_geometry.morphism_restrict_c_app AlgebraicGeometry.morphismRestrict_c_app
-
-theorem Γ_map_morphismRestrict {X Y : Scheme.{u}} (f : X ⟶ Y) (U : Opens Y) :
-=======
 lemma eqToHom_eq_homOfLE {C} [Preorder C] {X Y : C} (e : X = Y) : eqToHom e = homOfLE e.le := rfl
 
 open Scheme in
@@ -611,7 +430,6 @@
     Scheme.Hom.appLE_map]
 
 theorem Γ_map_morphismRestrict {X Y : Scheme.{u}} (f : X ⟶ Y) (U : Y.Opens) :
->>>>>>> 99508fb5
     Scheme.Γ.map (f ∣_ U).op =
       Y.presheaf.map (eqToHom U.openEmbedding_obj_top.symm).op ≫
         f.app U ≫ X.presheaf.map (eqToHom (f ⁻¹ᵁ U).openEmbedding_obj_top).op := by
@@ -622,13 +440,8 @@
 along the immersion. -/
 def morphismRestrictOpensRange
     {X Y U : Scheme.{u}} (f : X ⟶ Y) (g : U ⟶ Y) [hg : IsOpenImmersion g] :
-<<<<<<< HEAD
-    Arrow.mk (f ∣_ Scheme.Hom.opensRange g) ≅ Arrow.mk (pullback.snd : pullback f g ⟶ _) := by
-  let V : Opens Y := Scheme.Hom.opensRange g
-=======
     Arrow.mk (f ∣_ g.opensRange) ≅ Arrow.mk (pullback.snd f g) := by
   let V : Y.Opens := g.opensRange
->>>>>>> 99508fb5
   let e :=
     IsOpenImmersion.isoOfRangeEq g V.ι Subtype.range_coe.symm
   let t : pullback f g ⟶ pullback f V.ι :=
@@ -643,22 +456,13 @@
 
 /-- The restrictions onto two equal open sets are isomorphic. This currently has bad defeqs when
 unfolded, but it should not matter for now. Replace this definition if better defeqs are needed. -/
-<<<<<<< HEAD
-def morphismRestrictEq {X Y : Scheme.{u}} (f : X ⟶ Y) {U V : Opens Y} (e : U = V) :
-=======
 def morphismRestrictEq {X Y : Scheme.{u}} (f : X ⟶ Y) {U V : Y.Opens} (e : U = V) :
->>>>>>> 99508fb5
     Arrow.mk (f ∣_ U) ≅ Arrow.mk (f ∣_ V) :=
   eqToIso (by subst e; rfl)
 
 /-- Restricting a morphism twice is isomorphic to one restriction. -/
-<<<<<<< HEAD
-def morphismRestrictRestrict {X Y : Scheme.{u}} (f : X ⟶ Y) (U : Opens Y) (V : Opens (Y ∣_ᵤ U)) :
-    Arrow.mk (f ∣_ U ∣_ V) ≅ Arrow.mk (f ∣_ U.openEmbedding.isOpenMap.functor.obj V) := by
-=======
 def morphismRestrictRestrict {X Y : Scheme.{u}} (f : X ⟶ Y) (U : Y.Opens) (V : U.toScheme.Opens) :
     Arrow.mk (f ∣_ U ∣_ V) ≅ Arrow.mk (f ∣_ U.ι ''ᵁ V) := by
->>>>>>> 99508fb5
   refine Arrow.isoMk' _ _ (Scheme.restrictRestrict _ _ _ ≪≫ Scheme.restrictIsoOfEq _ ?_)
     (Scheme.restrictRestrict _ _ _) ?_
   · ext x
@@ -675,22 +479,11 @@
       Scheme.restrictRestrict_hom_restrict_assoc,
       Scheme.restrictRestrict_hom_restrict,
       morphismRestrict_ι_assoc, morphismRestrict_ι]
-<<<<<<< HEAD
-#align algebraic_geometry.morphism_restrict_restrict AlgebraicGeometry.morphismRestrictRestrict
-
-/-- Restricting a morphism twice onto a basic open set is isomorphic to one restriction.  -/
-def morphismRestrictRestrictBasicOpen {X Y : Scheme.{u}} (f : X ⟶ Y) (U : Opens Y)
-    (r : Y.presheaf.obj (op U)) :
-    Arrow.mk
-        (f ∣_ U ∣_
-          (Y ∣_ᵤ U).basicOpen (Y.presheaf.map (eqToHom U.openEmbedding_obj_top).op r)) ≅
-=======
 
 /-- Restricting a morphism twice onto a basic open set is isomorphic to one restriction. -/
 def morphismRestrictRestrictBasicOpen {X Y : Scheme.{u}} (f : X ⟶ Y) (U : Y.Opens) (r : Γ(Y, U)) :
     Arrow.mk (f ∣_ U ∣_
           U.toScheme.basicOpen (Y.presheaf.map (eqToHom U.openEmbedding_obj_top).op r)) ≅
->>>>>>> 99508fb5
       Arrow.mk (f ∣_ Y.basicOpen r) := by
   refine morphismRestrictRestrict _ _ _ ≪≫ morphismRestrictEq _ ?_
   have e := Scheme.preimage_basicOpen U.ι r
@@ -707,33 +500,17 @@
 
 /-- The stalk map of a restriction of a morphism is isomorphic to the stalk map of the original map.
 -/
-<<<<<<< HEAD
-def morphismRestrictStalkMap {X Y : Scheme.{u}} (f : X ⟶ Y) (U : Opens Y) (x) :
-    Arrow.mk (PresheafedSpace.stalkMap (f ∣_ U).1 x) ≅
-      Arrow.mk (PresheafedSpace.stalkMap f.1 x.1) := by
-  fapply Arrow.isoMk'
-  · refine' Y.restrictStalkIso U.openEmbedding ((f ∣_ U).1.1 x) ≪≫ TopCat.Presheaf.stalkCongr _ _
-    apply Inseparable.of_eq
-    exact morphismRestrict_base_coe f U x
-  · exact X.restrictStalkIso (Opens.openEmbedding _) _
-  · apply TopCat.Presheaf.stalk_hom_ext
-=======
 def morphismRestrictStalkMap {X Y : Scheme.{u}} (f : X ⟶ Y) (U : Y.Opens) (x) :
     Arrow.mk ((f ∣_ U).stalkMap x) ≅ Arrow.mk (f.stalkMap x.1) := Arrow.isoMk' _ _
   (U.stalkIso ((f ∣_ U).1.base x) ≪≫
     (TopCat.Presheaf.stalkCongr _ <| Inseparable.of_eq <| morphismRestrict_base_coe f U x))
   ((f ⁻¹ᵁ U).stalkIso x) <| by
     apply TopCat.Presheaf.stalk_hom_ext
->>>>>>> 99508fb5
     intro V hxV
     change ↑(f ⁻¹ᵁ U) at x
     simp [Scheme.stalkMap_germ'_assoc, Scheme.Hom.appLE]
 
-<<<<<<< HEAD
-instance {X Y : Scheme.{u}} (f : X ⟶ Y) (U : Opens Y) [IsOpenImmersion f] :
-=======
 instance {X Y : Scheme.{u}} (f : X ⟶ Y) (U : Y.Opens) [IsOpenImmersion f] :
->>>>>>> 99508fb5
     IsOpenImmersion (f ∣_ U) := by
   delta morphismRestrict
   exact PresheafedSpace.IsOpenImmersion.comp _ _
