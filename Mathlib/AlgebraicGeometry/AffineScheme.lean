/-
Copyright (c) 2022 Andrew Yang. All rights reserved.
Released under Apache 2.0 license as described in the file LICENSE.
Authors: Andrew Yang
-/
import Mathlib.AlgebraicGeometry.GammaSpecAdjunction
import Mathlib.AlgebraicGeometry.Restrict
import Mathlib.AlgebraicGeometry.Cover.Open
import Mathlib.CategoryTheory.Limits.Opposites
import Mathlib.RingTheory.Localization.InvSubmonoid

/-!
# Affine schemes

We define the category of `AffineScheme`s as the essential image of `Spec`.
We also define predicates about affine schemes and affine open sets.

## Main definitions

* `AlgebraicGeometry.AffineScheme`: The category of affine schemes.
* `AlgebraicGeometry.IsAffine`: A scheme is affine if the canonical map `X ⟶ Spec Γ(X)` is an
  isomorphism.
* `AlgebraicGeometry.Scheme.isoSpec`: The canonical isomorphism `X ≅ Spec Γ(X)` for an affine
  scheme.
* `AlgebraicGeometry.AffineScheme.equivCommRingCat`: The equivalence of categories
  `AffineScheme ≌ CommRingᵒᵖ` given by `AffineScheme.Spec : CommRingᵒᵖ ⥤ AffineScheme` and
  `AffineScheme.Γ : AffineSchemeᵒᵖ ⥤ CommRingCat`.
* `AlgebraicGeometry.IsAffineOpen`: An open subset of a scheme is affine if the open subscheme is
  affine.
* `AlgebraicGeometry.IsAffineOpen.fromSpec`: The immersion `Spec 𝒪ₓ(U) ⟶ X` for an affine `U`.

-/

-- Explicit universe annotations were used in this file to improve perfomance #12737


set_option allowUnsafeReducibility true in
attribute [local reducible] Quiver.Hom

noncomputable section

open CategoryTheory CategoryTheory.Limits Opposite TopologicalSpace

universe u

namespace AlgebraicGeometry

open Spec (structureSheaf)

/-- The category of affine schemes -/
-- Porting note(#5171): linter not ported yet
-- @[nolint has_nonempty_instance]
def AffineScheme :=
  Scheme.Spec.EssImageSubcategory
deriving Category

/-- A Scheme is affine if the canonical map `X ⟶ Spec Γ(X)` is an isomorphism. -/
class IsAffine (X : Scheme) : Prop where
  affine : IsIso (ΓSpec.adjunction.unit.app X)

attribute [instance] IsAffine.affine

/-- The canonical isomorphism `X ≅ Spec Γ(X)` for an affine scheme. -/
@[simps! (config := .lemmasOnly) hom]
def Scheme.isoSpec (X : Scheme) [IsAffine X] : X ≅ Spec Γ(X, ⊤) :=
  asIso (ΓSpec.adjunction.unit.app X)

@[reassoc]
theorem Scheme.isoSpec_hom_naturality {X Y : Scheme} [IsAffine X] [IsAffine Y] (f : X ⟶ Y) :
    X.isoSpec.hom ≫ Spec.map (f.app ⊤) = f ≫ Y.isoSpec.hom := by
  simp only [isoSpec, asIso_hom, ΓSpec.adjunction_unit_naturality]

@[reassoc]
theorem Scheme.isoSpec_inv_naturality {X Y : Scheme} [IsAffine X] [IsAffine Y] (f : X ⟶ Y) :
    Spec.map (f.app ⊤) ≫ Y.isoSpec.inv = X.isoSpec.inv ≫ f := by
  rw [Iso.eq_inv_comp, isoSpec, asIso_hom, ← ΓSpec.adjunction_unit_naturality_assoc, isoSpec,
    asIso_inv, IsIso.hom_inv_id, Category.comp_id]

/-- Construct an affine scheme from a scheme and the information that it is affine.
Also see `AffineScheme.of` for a typeclass version. -/
@[simps]
def AffineScheme.mk (X : Scheme) (_ : IsAffine X) : AffineScheme :=
  ⟨X, ΓSpec.adjunction.mem_essImage_of_unit_isIso _⟩

/-- Construct an affine scheme from a scheme. Also see `AffineScheme.mk` for a non-typeclass
version. -/
def AffineScheme.of (X : Scheme) [h : IsAffine X] : AffineScheme :=
  AffineScheme.mk X h

/-- Type check a morphism of schemes as a morphism in `AffineScheme`. -/
def AffineScheme.ofHom {X Y : Scheme} [IsAffine X] [IsAffine Y] (f : X ⟶ Y) :
    AffineScheme.of X ⟶ AffineScheme.of Y :=
  f

theorem mem_Spec_essImage (X : Scheme) : X ∈ Scheme.Spec.essImage ↔ IsAffine X :=
  ⟨fun h => ⟨Functor.essImage.unit_isIso h⟩,
    fun _ => ΓSpec.adjunction.mem_essImage_of_unit_isIso _⟩

instance isAffine_affineScheme (X : AffineScheme.{u}) : IsAffine X.obj :=
  ⟨Functor.essImage.unit_isIso X.property⟩

instance (R : CommRingCatᵒᵖ) : IsAffine (Scheme.Spec.obj R) :=
  AlgebraicGeometry.isAffine_affineScheme ⟨_, Scheme.Spec.obj_mem_essImage R⟩

instance isAffine_Spec (R : CommRingCat) : IsAffine (Spec R) :=
  AlgebraicGeometry.isAffine_affineScheme ⟨_, Scheme.Spec.obj_mem_essImage (op R)⟩

theorem isAffine_of_isIso {X Y : Scheme} (f : X ⟶ Y) [IsIso f] [h : IsAffine Y] : IsAffine X := by
  rw [← mem_Spec_essImage] at h ⊢; exact Functor.essImage.ofIso (asIso f).symm h

/-- If `f : X ⟶ Y` is a morphism between affine schemes, the corresponding arrow is isomorphic
to the arrow of the morphism on prime spectra induced by the map on global sections. -/
noncomputable
def arrowIsoSpecΓOfIsAffine {X Y : Scheme} [IsAffine X] [IsAffine Y] (f : X ⟶ Y) :
    Arrow.mk f ≅ Arrow.mk (Spec.map (Scheme.Γ.map f.op)) :=
  Arrow.isoMk X.isoSpec Y.isoSpec (ΓSpec.adjunction.unit_naturality _)

namespace AffineScheme

/-- The `Spec` functor into the category of affine schemes. -/
def Spec : CommRingCatᵒᵖ ⥤ AffineScheme :=
  Scheme.Spec.toEssImage

-- Porting note (#11081): cannot automatically derive
instance Spec_full : Spec.Full := Functor.Full.toEssImage _

-- Porting note (#11081): cannot automatically derive
instance Spec_faithful : Spec.Faithful := Functor.Faithful.toEssImage _

-- Porting note (#11081): cannot automatically derive
instance Spec_essSurj : Spec.EssSurj := Functor.EssSurj.toEssImage (F := _)

/-- The forgetful functor `AffineScheme ⥤ Scheme`. -/
@[simps!]
def forgetToScheme : AffineScheme ⥤ Scheme :=
  Scheme.Spec.essImageInclusion

-- Porting note (#11081): cannot automatically derive
instance forgetToScheme_full : forgetToScheme.Full :=
show (Scheme.Spec.essImageInclusion).Full from inferInstance

-- Porting note (#11081): cannot automatically derive
instance forgetToScheme_faithful : forgetToScheme.Faithful :=
show (Scheme.Spec.essImageInclusion).Faithful from inferInstance

/-- The global section functor of an affine scheme. -/
def Γ : AffineSchemeᵒᵖ ⥤ CommRingCat :=
  forgetToScheme.op ⋙ Scheme.Γ

/-- The category of affine schemes is equivalent to the category of commutative rings. -/
def equivCommRingCat : AffineScheme ≌ CommRingCatᵒᵖ :=
  equivEssImageOfReflective.symm

<<<<<<< HEAD
instance ΓIsEquiv : Γ.{u}.IsEquivalence :=
  haveI : Γ.{u}.rightOp.op.IsEquivalence :=
    Functor.IsEquivalence.ofEquivalence equivCommRingCat.op
  Functor.isEquivalenceTrans Γ.{u}.rightOp.op (opOpEquivalence _).functor
#align algebraic_geometry.AffineScheme.Γ_is_equiv AlgebraicGeometry.AffineScheme.ΓIsEquiv
=======
instance : Γ.{u}.rightOp.IsEquivalence := equivCommRingCat.isEquivalence_functor

instance : Γ.{u}.rightOp.op.IsEquivalence := equivCommRingCat.op.isEquivalence_functor

instance ΓIsEquiv : Γ.{u}.IsEquivalence :=
  inferInstanceAs (Γ.{u}.rightOp.op ⋙ (opOpEquivalence _).functor).IsEquivalence
>>>>>>> 59de845a

instance hasColimits : HasColimits AffineScheme.{u} :=
  haveI := Adjunction.has_limits_of_equivalence.{u} Γ.{u}
  Adjunction.has_colimits_of_equivalence.{u} (opOpEquivalence AffineScheme.{u}).inverse

instance hasLimits : HasLimits AffineScheme.{u} := by
  haveI := Adjunction.has_colimits_of_equivalence Γ.{u}
  haveI : HasLimits AffineScheme.{u}ᵒᵖᵒᵖ := Limits.hasLimits_op_of_hasColimits
  exact Adjunction.has_limits_of_equivalence (opOpEquivalence AffineScheme.{u}).inverse

<<<<<<< HEAD
noncomputable instance Γ_preservesLimits : PreservesLimits Γ.{u}.rightOp :=
  @Adjunction.isEquivalencePreservesLimits _ _ _ _ Γ.rightOp
    (Functor.IsEquivalence.ofEquivalence equivCommRingCat)
=======
noncomputable instance Γ_preservesLimits : PreservesLimits Γ.{u}.rightOp := inferInstance
>>>>>>> 59de845a

noncomputable instance forgetToScheme_preservesLimits : PreservesLimits forgetToScheme := by
  apply (config := { allowSynthFailures := true })
    @preservesLimitsOfNatIso _ _ _ _ _ _
      (isoWhiskerRight equivCommRingCat.unitIso forgetToScheme).symm
  change PreservesLimits (equivCommRingCat.functor ⋙ Scheme.Spec)
  infer_instance

end AffineScheme

/-- An open subset of a scheme is affine if the open subscheme is affine. -/
def IsAffineOpen {X : Scheme} (U : Opens X) : Prop :=
  IsAffine (X ∣_ᵤ U)

/-- The set of affine opens as a subset of `opens X`. -/
def Scheme.affineOpens (X : Scheme) : Set (Opens X) :=
  {U : Opens X | IsAffineOpen U}

instance {Y : Scheme.{u}} (U : Y.affineOpens) :
    IsAffine (Scheme.restrict Y <| Opens.openEmbedding U.val) :=
  U.property

theorem isAffineOpen_opensRange {X Y : Scheme} [IsAffine X] (f : X ⟶ Y)
    [H : IsOpenImmersion f] : IsAffineOpen (Scheme.Hom.opensRange f) := by
  refine isAffine_of_isIso (IsOpenImmersion.isoOfRangeEq f (Y.ofRestrict _) ?_).inv
  exact Subtype.range_val.symm

theorem isAffineOpen_top (X : Scheme) [IsAffine X] : IsAffineOpen (⊤ : Opens X) := by
  convert isAffineOpen_opensRange (𝟙 X)
  ext1
  exact Set.range_id.symm

instance Scheme.isAffine_affineCover (X : Scheme) (i : X.affineCover.J) :
    IsAffine (X.affineCover.obj i) :=
  isAffine_Spec _

instance Scheme.isAffine_affineBasisCover (X : Scheme) (i : X.affineBasisCover.J) :
    IsAffine (X.affineBasisCover.obj i) :=
  isAffine_Spec _

instance Scheme.isAffine_affineOpenCover (X : Scheme) (𝒰 : X.AffineOpenCover) (i : 𝒰.J) :
    IsAffine (𝒰.openCover.obj i) :=
  inferInstanceAs (IsAffine (Spec (𝒰.obj i)))

instance {X} [IsAffine X] (i) : IsAffine ((Scheme.openCoverOfIsIso (𝟙 X)).obj i) := by
  dsimp; infer_instance

theorem isBasis_affine_open (X : Scheme) : Opens.IsBasis X.affineOpens := by
  rw [Opens.isBasis_iff_nbhd]
  rintro U x (hU : x ∈ (U : Set X))
  obtain ⟨S, hS, hxS, hSU⟩ := X.affineBasisCover_is_basis.exists_subset_of_mem_open hU U.isOpen
  refine ⟨⟨S, X.affineBasisCover_is_basis.isOpen hS⟩, ?_, hxS, hSU⟩
  rcases hS with ⟨i, rfl⟩
  exact isAffineOpen_opensRange _

theorem iSup_affineOpens_eq_top (X : Scheme) : ⨆ i : X.affineOpens, (i : Opens X) = ⊤ := by
  apply Opens.ext
  rw [Opens.coe_iSup]
  apply IsTopologicalBasis.sUnion_eq
  rw [← Set.image_eq_range]
  exact isBasis_affine_open X

theorem Scheme.map_PrimeSpectrum_basicOpen_of_affine
    (X : Scheme) [IsAffine X] (f : Scheme.Γ.obj (op X)) :
    X.isoSpec.hom ⁻¹ᵁ PrimeSpectrum.basicOpen f = X.basicOpen f :=
  ΓSpec.adjunction_unit_map_basicOpen _ _

theorem isBasis_basicOpen (X : Scheme) [IsAffine X] :
    Opens.IsBasis (Set.range (X.basicOpen : Γ(X, ⊤) → Opens X)) := by
  delta Opens.IsBasis
  convert PrimeSpectrum.isBasis_basic_opens.inducing
    (TopCat.homeoOfIso (Scheme.forgetToTop.mapIso X.isoSpec)).inducing using 1
  ext
  simp only [Set.mem_image, exists_exists_eq_and]
  constructor
  · rintro ⟨_, ⟨x, rfl⟩, rfl⟩
    refine ⟨_, ⟨_, ⟨x, rfl⟩, rfl⟩, ?_⟩
    exact congr_arg Opens.carrier (ΓSpec.adjunction_unit_map_basicOpen _ _)
  · rintro ⟨_, ⟨_, ⟨x, rfl⟩, rfl⟩, rfl⟩
    refine ⟨_, ⟨x, rfl⟩, ?_⟩
    exact congr_arg Opens.carrier (ΓSpec.adjunction_unit_map_basicOpen _ _).symm

namespace IsAffineOpen

variable {X Y : Scheme.{u}} {U : Opens X} (hU : IsAffineOpen U) (f : Γ(X, U))

/-- The open immersion `Spec Γ(X, U) ⟶ X` for an affine `U`. -/
def fromSpec :
    (Spec Γ(X, U)) ⟶ X :=
  haveI : IsAffine (X ∣_ᵤ U) := hU
  Spec.map (X.presheaf.map (eqToHom U.openEmbedding_obj_top.symm).op) ≫
    (X ∣_ᵤ U).isoSpec.inv ≫ Scheme.ιOpens U

instance isOpenImmersion_fromSpec :
    IsOpenImmersion hU.fromSpec := by
  delta fromSpec
  infer_instance

@[simp]
theorem range_fromSpec :
    Set.range hU.fromSpec.1.base = (U : Set X) := by
  delta IsAffineOpen.fromSpec; dsimp
  rw [Function.comp.assoc, Set.range_comp, Set.range_iff_surjective.mpr, Set.image_univ]
  · exact Subtype.range_coe
  erw [← coe_comp, ← TopCat.epi_iff_surjective] -- now `erw` after #13170
  infer_instance

@[simp]
theorem opensRange_fromSpec : Scheme.Hom.opensRange hU.fromSpec = U := Opens.ext (range_fromSpec hU)

@[reassoc (attr := simp)]
theorem map_fromSpec {V : Opens X} (hV : IsAffineOpen V) (f : op U ⟶ op V) :
    Spec.map (X.presheaf.map f) ≫ hU.fromSpec = hV.fromSpec := by
  have : IsAffine (X.restrictFunctor.obj U).left := hU
  haveI : IsAffine _ := hV
  conv_rhs =>
    rw [fromSpec, ← X.restrictFunctor_map_ofRestrict f.unop, ← Scheme.isoSpec_inv_naturality_assoc,
      ← Spec.map_comp_assoc, Scheme.restrictFunctor_map_app, ← Functor.map_comp]
  rw [fromSpec, ← Spec.map_comp_assoc, ← Functor.map_comp]
  rfl

protected theorem isCompact :
    IsCompact (U : Set X) := by
  convert @IsCompact.image _ _ _ _ Set.univ hU.fromSpec.1.base PrimeSpectrum.compactSpace.1
    (by fun_prop)
  convert hU.range_fromSpec.symm
  exact Set.image_univ

theorem image_of_isOpenImmersion (f : X ⟶ Y) [H : IsOpenImmersion f] :
    IsAffineOpen (f ''ᵁ U) := by
  have : IsAffine _ := hU
  convert isAffineOpen_opensRange (X.ofRestrict U.openEmbedding ≫ f)
  ext1
  exact Set.image_eq_range _ _

theorem preimage_of_isIso {U : Opens Y.carrier} (hU : IsAffineOpen U) (f : X ⟶ Y) [IsIso f] :
    IsAffineOpen (f ⁻¹ᵁ U) :=
  haveI : IsAffine _ := hU
  isAffine_of_isIso (f ∣_ U)

theorem _root_.AlgebraicGeometry.Scheme.Hom.isAffineOpen_iff_of_isOpenImmersion
    (f : AlgebraicGeometry.Scheme.Hom X Y) [H : IsOpenImmersion f] {U : Opens X} :
    IsAffineOpen (f ''ᵁ U) ↔ IsAffineOpen U := by
  refine ⟨fun hU => @isAffine_of_isIso _ _
    (IsOpenImmersion.isoOfRangeEq (X.ofRestrict U.openEmbedding ≫ f) (Y.ofRestrict _) ?_).hom ?_ hU,
    fun hU => hU.image_of_isOpenImmersion f⟩
  · erw [Scheme.comp_val_base, coe_comp, Set.range_comp] -- now `erw` after #13170
    dsimp [Opens.coe_inclusion, Scheme.restrict]
    erw [Subtype.range_coe, Subtype.range_coe] -- now `erw` after #13170
    rfl
  · infer_instance

/-- The affine open sets of an open subscheme corresponds to
the affine open sets containing in the image. -/
@[simps]
def _root_.AlgebraicGeometry.IsOpenImmersion.affineOpensEquiv (f : X ⟶ Y) [H : IsOpenImmersion f] :
    X.affineOpens ≃ { U : Y.affineOpens // U ≤ f.opensRange } where
  toFun U := ⟨⟨f ''ᵁ U, U.2.image_of_isOpenImmersion f⟩, Set.image_subset_range _ _⟩
  invFun U := ⟨f ⁻¹ᵁ U, f.isAffineOpen_iff_of_isOpenImmersion.mp (by
    rw [show f ''ᵁ f ⁻¹ᵁ U = U from Opens.ext (Set.image_preimage_eq_of_subset U.2)]; exact U.1.2)⟩
  left_inv _ := Subtype.ext (Opens.ext (Set.preimage_image_eq _ H.base_open.inj))
  right_inv U := Subtype.ext (Subtype.ext (Opens.ext (Set.image_preimage_eq_of_subset U.2)))

/-- The affine open sets of an open subscheme
corresponds to the affine open sets containing in the subset. -/
@[simps! apply_coe_coe]
def _root_.AlgebraicGeometry.affineOpensRestrict {X : Scheme.{u}} (U : Opens X) :
    (X ∣_ᵤ U).affineOpens ≃ { V : X.affineOpens // V ≤ U } :=
  (IsOpenImmersion.affineOpensEquiv (Scheme.ιOpens U)).trans (Equiv.subtypeEquivProp (by simp))

@[simp]
lemma _root_.AlgebraicGeometry.affineOpensRestrict_symm_apply_coe
    {X : Scheme.{u}} (U : Opens X) (V) :
    ((affineOpensRestrict U).symm V).1 = Scheme.ιOpens U ⁻¹ᵁ V := rfl

instance (priority := 100) _root_.AlgebraicGeometry.Scheme.compactSpace_of_isAffine
    (X : Scheme) [IsAffine X] :
    CompactSpace X :=
  ⟨(isAffineOpen_top X).isCompact⟩

@[simp]
theorem fromSpec_preimage_self :
    hU.fromSpec ⁻¹ᵁ U = ⊤ := by
  ext1
  rw [Opens.map_coe, Opens.coe_top, ← hU.range_fromSpec, ← Set.image_univ]
  exact Set.preimage_image_eq _ PresheafedSpace.IsOpenImmersion.base_open.inj

#adaptation_note /-- 2024-04-23
The backwards compatibility flags don't help here. -/
set_option maxHeartbeats 400000 in
-- Doesn't build without the `IsAffine` instance but the linter complains
@[nolint unusedHavesSuffices]
theorem SpecΓIdentity_hom_app_fromSpec :
    (Scheme.ΓSpecIso Γ(X, U)).hom ≫ hU.fromSpec.app U =
      (Spec Γ(X, U)).presheaf.map (eqToHom hU.fromSpec_preimage_self).op := by
  have : IsAffine _ := hU
  delta IsAffineOpen.fromSpec Scheme.isoSpec
  rw [Scheme.comp_app, Scheme.comp_app, ΓSpecIso_obj_hom,
    Scheme.ofRestrict_app_self]
  simp only [Category.assoc]
  dsimp only [asIso_inv, Functor.op_obj, unop_op]
  rw [← Functor.map_comp_assoc, ← op_comp, eqToHom_trans, Scheme.eq_restrict_presheaf_map_eqToHom,
    Scheme.Hom.naturality_assoc, Scheme.inv_app_top, IsIso.hom_inv_id_assoc]
  simp only [eqToHom_op, eqToHom_map, Spec.map_eqToHom, eqToHom_unop,
    Scheme.Spec_map_presheaf_map_eqToHom, eqToHom_trans]

@[elementwise]
theorem fromSpec_app_self :
    hU.fromSpec.app U = (Scheme.ΓSpecIso Γ(X, U)).inv ≫
      (Spec Γ(X, U)).presheaf.map (eqToHom hU.fromSpec_preimage_self).op := by
  rw [← hU.SpecΓIdentity_hom_app_fromSpec, Iso.inv_hom_id_assoc]

theorem fromSpec_preimage_basicOpen' :
    hU.fromSpec ⁻¹ᵁ X.basicOpen f = (Spec Γ(X, U)).basicOpen ((Scheme.ΓSpecIso Γ(X, U)).inv f) := by
  rw [Scheme.preimage_basicOpen, hU.fromSpec_app_self]
  exact Scheme.basicOpen_res_eq _ _ (eqToHom hU.fromSpec_preimage_self).op

theorem fromSpec_preimage_basicOpen :
    hU.fromSpec ⁻¹ᵁ X.basicOpen f = PrimeSpectrum.basicOpen f := by
  rw [fromSpec_preimage_basicOpen', ← basicOpen_eq_of_affine]

theorem fromSpec_image_basicOpen :
    hU.fromSpec ''ᵁ (PrimeSpectrum.basicOpen f) = X.basicOpen f := by
  rw [← hU.fromSpec_preimage_basicOpen]
  ext1
  change hU.fromSpec.val.base '' (hU.fromSpec.val.base ⁻¹' (X.basicOpen f : Set X)) = _
  rw [Set.image_preimage_eq_inter_range, Set.inter_eq_left, hU.range_fromSpec]
  exact Scheme.basicOpen_le _ _

@[simp]
theorem basicOpen_fromSpec_app :
    (Spec Γ(X, U)).basicOpen (hU.fromSpec.app U f) = PrimeSpectrum.basicOpen f := by
  rw [← hU.fromSpec_preimage_basicOpen, Scheme.preimage_basicOpen]

theorem basicOpen :
    IsAffineOpen (X.basicOpen f) := by
  rw [← hU.fromSpec_image_basicOpen, Scheme.Hom.isAffineOpen_iff_of_isOpenImmersion]
  convert isAffineOpen_opensRange
    (Spec.map (CommRingCat.ofHom <| algebraMap Γ(X, U) (Localization.Away f)))
  exact Opens.ext (PrimeSpectrum.localization_away_comap_range (Localization.Away f) f).symm

instance [IsAffine X] (r : Γ(X, ⊤)) : IsAffine (X ∣_ᵤ X.basicOpen r) :=
  (isAffineOpen_top X).basicOpen _

theorem ιOpens_basicOpen_preimage (r : Γ(X, ⊤)) :
    IsAffineOpen (Scheme.ιOpens (X.basicOpen r) ⁻¹ᵁ U) := by
  apply (Scheme.ιOpens (X.basicOpen r)).isAffineOpen_iff_of_isOpenImmersion.mp
  dsimp [Scheme.Hom.opensFunctor, LocallyRingedSpace.IsOpenImmersion.opensFunctor]
  rw [Opens.functor_obj_map_obj, Opens.openEmbedding_obj_top, inf_comm,
    ← Scheme.basicOpen_res _ _ (homOfLE le_top).op]
  exact hU.basicOpen _

theorem exists_basicOpen_le {V : Opens X} (x : V) (h : ↑x ∈ U) :
    ∃ f : Γ(X, U), X.basicOpen f ≤ V ∧ ↑x ∈ X.basicOpen f := by
  have : IsAffine _ := hU
  obtain ⟨_, ⟨_, ⟨r, rfl⟩, rfl⟩, h₁, h₂⟩ :=
    (isBasis_basicOpen (X ∣_ᵤ U)).exists_subset_of_mem_open (x.2 : ⟨x, h⟩ ∈ _)
      ((Opens.map U.inclusion).obj V).isOpen
  have :
    U.openEmbedding.isOpenMap.functor.obj ((X ∣_ᵤ U).basicOpen r) =
      X.basicOpen (X.presheaf.map (eqToHom U.openEmbedding_obj_top.symm).op r) := by
    refine (Scheme.image_basicOpen (X.ofRestrict U.openEmbedding) r).trans ?_
    rw [← Scheme.basicOpen_res_eq _ _ (eqToHom U.openEmbedding_obj_top).op,
      ← comp_apply, ← CategoryTheory.Functor.map_comp, ← op_comp, eqToHom_trans, eqToHom_refl,
      op_id, CategoryTheory.Functor.map_id, Scheme.Hom.invApp]
    erw [LocallyRingedSpace.IsOpenImmersion.ofRestrict_invApp]
    congr
  use X.presheaf.map (eqToHom U.openEmbedding_obj_top.symm).op r
  rw [← this]
  exact ⟨Set.image_subset_iff.mpr h₂, ⟨_, h⟩, h₁, rfl⟩

/-- Given an affine open U and some `f : U`,
this is the canonical map `Γ(𝒪ₓ, D(f)) ⟶ Γ(Spec 𝒪ₓ(U), D(f))`
This is an isomorphism, as witnessed by an `IsIso` instance. -/
def basicOpenSectionsToAffine :
    Γ(X, X.basicOpen f) ⟶ Γ(Spec Γ(X, U), PrimeSpectrum.basicOpen f) :=
  hU.fromSpec.1.c.app (op <| X.basicOpen f) ≫
    (Spec Γ(X, U)).presheaf.map (eqToHom <| (hU.fromSpec_preimage_basicOpen f).symm).op

instance basicOpenSectionsToAffine_isIso :
    IsIso (basicOpenSectionsToAffine hU f) := by
  delta basicOpenSectionsToAffine
  apply (config := { allowSynthFailures := true }) IsIso.comp_isIso
  apply PresheafedSpace.IsOpenImmersion.isIso_of_subset
  rw [hU.range_fromSpec]
  exact RingedSpace.basicOpen_le _ _

theorem isLocalization_basicOpen :
    IsLocalization.Away f Γ(X, X.basicOpen f) := by
  apply
    (IsLocalization.isLocalization_iff_of_ringEquiv (Submonoid.powers f)
      (asIso <| basicOpenSectionsToAffine hU f).commRingCatIsoToRingEquiv).mpr
  convert StructureSheaf.IsLocalization.to_basicOpen _ f using 1
  -- Porting note: more hand holding is required here, the next 4 lines were not necessary
  delta StructureSheaf.openAlgebra
  congr 1
  rw [CommRingCat.ringHom_comp_eq_comp, Iso.commRingIsoToRingEquiv_toRingHom, asIso_hom]
  dsimp [CommRingCat.ofHom, RingHom.algebraMap_toAlgebra]
  change X.presheaf.map _ ≫ basicOpenSectionsToAffine hU f = _
  delta basicOpenSectionsToAffine
  rw [hU.fromSpec.naturality_assoc, hU.fromSpec_app_self]
  simp only [Category.assoc, ← Functor.map_comp, ← op_comp]
  apply StructureSheaf.toOpen_res

instance _root_.AlgebraicGeometry.isLocalization_away_of_isAffine
    [IsAffine X] (r : Γ(X, ⊤)) :
    IsLocalization.Away r Γ(X, X.basicOpen r) :=
  isLocalization_basicOpen (isAffineOpen_top X) r

lemma appLE_eq_away_map {X Y : Scheme.{u}} (f : X ⟶ Y) {U : Opens Y} (hU : IsAffineOpen U)
    {V : Opens X} (hV : IsAffineOpen V) (e) (r : Γ(Y, U)) :
    letI := hU.isLocalization_basicOpen r
    letI := hV.isLocalization_basicOpen (f.appLE U V e r)
    f.appLE (Y.basicOpen r) (X.basicOpen (f.appLE U V e r))
      (by simpa [Scheme.Hom.appLE] using X.basicOpen_restrict _ _) =
        IsLocalization.Away.map _ _ (f.appLE U V e) r := by
  letI := hU.isLocalization_basicOpen r
  letI := hV.isLocalization_basicOpen (f.appLE U V e r)
  apply IsLocalization.ringHom_ext (.powers r)
  rw [← CommRingCat.comp_eq_ring_hom_comp, IsLocalization.Away.map, IsLocalization.map_comp,
    RingHom.algebraMap_toAlgebra, RingHom.algebraMap_toAlgebra, ← CommRingCat.comp_eq_ring_hom_comp,
    Scheme.Hom.appLE_map, Scheme.Hom.map_appLE]

theorem isLocalization_of_eq_basicOpen {V : Opens X} (i : V ⟶ U) (e : V = X.basicOpen f) :
    @IsLocalization.Away _ _ f Γ(X, V) _ (X.presheaf.map i.op).toAlgebra := by
  subst e; convert isLocalization_basicOpen hU f using 3

instance _root_.AlgebraicGeometry.Γ_restrict_isLocalization
    (X : Scheme.{u}) [IsAffine X] (r : Scheme.Γ.obj (op X)) :
    IsLocalization.Away r (Scheme.Γ.obj (op (X ∣_ᵤ X.basicOpen r))) :=
  (isAffineOpen_top X).isLocalization_of_eq_basicOpen r _ (Opens.openEmbedding_obj_top _)

theorem basicOpen_basicOpen_is_basicOpen (g : Γ(X, X.basicOpen f)) :
    ∃ f' : Γ(X, U), X.basicOpen f' = X.basicOpen g := by
  have := isLocalization_basicOpen hU f
  obtain ⟨x, ⟨_, n, rfl⟩, rfl⟩ := IsLocalization.surj'' (Submonoid.powers f) g
  use f * x
  rw [Algebra.smul_def, Scheme.basicOpen_mul, Scheme.basicOpen_mul, RingHom.algebraMap_toAlgebra]
  rw [Scheme.basicOpen_res]
  refine (inf_eq_left.mpr ?_).symm
  -- Porting note: a little help is needed here
  convert inf_le_left (α := Opens X) using 1
  apply Scheme.basicOpen_of_isUnit
  apply
    Submonoid.leftInv_le_isUnit _
      (IsLocalization.toInvSubmonoid (Submonoid.powers f) (Γ(X, X.basicOpen f))
        _).prop

theorem _root_.AlgebraicGeometry.exists_basicOpen_le_affine_inter
    {V : Opens X} (hV : IsAffineOpen V) (x : X) (hx : x ∈ U ⊓ V) :
    ∃ (f : Γ(X, U)) (g : Γ(X, V)), X.basicOpen f = X.basicOpen g ∧ x ∈ X.basicOpen f := by
  obtain ⟨f, hf₁, hf₂⟩ := hU.exists_basicOpen_le ⟨x, hx.2⟩ hx.1
  obtain ⟨g, hg₁, hg₂⟩ := hV.exists_basicOpen_le ⟨x, hf₂⟩ hx.2
  obtain ⟨f', hf'⟩ :=
    basicOpen_basicOpen_is_basicOpen hU f (X.presheaf.map (homOfLE hf₁ : _ ⟶ V).op g)
  replace hf' := (hf'.trans (RingedSpace.basicOpen_res _ _ _)).trans (inf_eq_right.mpr hg₁)
  exact ⟨f', g, hf', hf'.symm ▸ hg₂⟩

/-- The prime ideal of `𝒪ₓ(U)` corresponding to a point `x : U`. -/
noncomputable def primeIdealOf (x : U) :
    PrimeSpectrum Γ(X, U) :=
  ((@Scheme.isoSpec (X ∣_ᵤ U) hU).hom ≫
    Spec.map (X.presheaf.map (eqToHom U.openEmbedding_obj_top).op)).1.base x

theorem fromSpec_primeIdealOf (x : U) :
    hU.fromSpec.val.base (hU.primeIdealOf x) = x.1 := by
  dsimp only [IsAffineOpen.fromSpec, Subtype.coe_mk, IsAffineOpen.primeIdealOf]
  -- Porting note: in the porting note of `Scheme.comp_val_base`, it says that `elementwise` is
  -- unnecessary, indeed, the linter did not like it, so I just use `elementwise_of%` instead of
  -- adding the corresponding lemma in `Scheme.lean` file
  erw [← elementwise_of% Scheme.comp_val_base] -- now `erw` after #13170
  simp only [Scheme.restrict_carrier, Scheme.restrict_presheaf_obj, unop_op, Category.assoc, ←
    Spec.map_comp_assoc, ← Functor.map_comp, ← op_comp, eqToHom_trans, eqToHom_refl, op_id,
    CategoryTheory.Functor.map_id, Spec.map_id, Category.id_comp, Iso.hom_inv_id_assoc,
    Scheme.ofRestrict_val_base]
  rfl -- `rfl` was not needed before #13170

theorem isLocalization_stalk' (y : PrimeSpectrum Γ(X, U)) (hy : hU.fromSpec.1.base y ∈ U) :
    @IsLocalization.AtPrime
      (R := Γ(X, U))
      (S := X.presheaf.stalk <| hU.fromSpec.1.base y) _ _
      ((TopCat.Presheaf.algebra_section_stalk X.presheaf _)) y.asIdeal _ := by
  apply
    (@IsLocalization.isLocalization_iff_of_ringEquiv (R := Γ(X, U))
      (S := X.presheaf.stalk (hU.fromSpec.1.base y)) _ y.asIdeal.primeCompl _
      (TopCat.Presheaf.algebra_section_stalk X.presheaf ⟨hU.fromSpec.1.base y, hy⟩) _ _
      (asIso <| PresheafedSpace.stalkMap hU.fromSpec.1 y).commRingCatIsoToRingEquiv).mpr
  -- Porting note: need to know what the ring is and after convert, instead of equality
  -- we get an `iff`.
  convert StructureSheaf.IsLocalization.to_stalk Γ(X, U) y using 1
  delta IsLocalization.AtPrime StructureSheaf.stalkAlgebra
  rw [iff_iff_eq]
  congr 2
  rw [RingHom.algebraMap_toAlgebra]
  refine (PresheafedSpace.stalkMap_germ hU.fromSpec.1 _ ⟨_, hy⟩).trans ?_
  rw [← Scheme.Hom.app, IsAffineOpen.fromSpec_app_self, Category.assoc, TopCat.Presheaf.germ_res]
  rfl

-- Porting note: I have split this into two lemmas
theorem isLocalization_stalk (x : U) :
    IsLocalization.AtPrime (X.presheaf.stalk x) (hU.primeIdealOf x).asIdeal := by
  rcases x with ⟨x, hx⟩
  set y := hU.primeIdealOf ⟨x, hx⟩ with hy
  have : hU.fromSpec.val.base y = x := hy ▸ hU.fromSpec_primeIdealOf ⟨x, hx⟩
  clear_value y
  subst this
  exact hU.isLocalization_stalk' y hx

/-- The basic open set of a section `f` on an affine open as an `X.affineOpens`. -/
@[simps]
def _root_.AlgebraicGeometry.Scheme.affineBasicOpen
    (X : Scheme) {U : X.affineOpens} (f : Γ(X, U)) : X.affineOpens :=
  ⟨X.basicOpen f, U.prop.basicOpen f⟩

theorem basicOpen_union_eq_self_iff (s : Set Γ(X, U)) :
    ⨆ f : s, X.basicOpen (f : Γ(X, U)) = U ↔ Ideal.span s = ⊤ := by
  trans ⋃ i : s, (PrimeSpectrum.basicOpen i.1).1 = Set.univ
<<<<<<< HEAD
  trans
    hU.fromSpec.1.base ⁻¹' (⨆ f : s, X.basicOpen (f : X.presheaf.obj <| op U)).1 =
      hU.fromSpec.1.base ⁻¹' U.1
  · refine' ⟨fun h => by rw [h], _⟩
    intro h
    apply_fun Set.image hU.fromSpec.1.base at h
    rw [Set.image_preimage_eq_inter_range, Set.image_preimage_eq_inter_range, hU.fromSpec_range]
      at h
    simp only [Set.inter_self, Opens.carrier_eq_coe, Set.inter_eq_right] at h
    ext1
    refine' Set.Subset.antisymm _ h
    simp only [Set.iUnion_subset_iff, SetCoe.forall, Opens.coe_iSup]
    intro x _
    exact X.basicOpen_le x
  · simp only [Opens.iSup_def, Subtype.coe_mk, Set.preimage_iUnion]
    congr! 1
    · refine congr_arg (Set.iUnion ·) ?_
      ext1 x
      exact congr_arg Opens.carrier (hU.fromSpec_map_basicOpen _)
    · exact congr_arg Opens.carrier hU.fromSpec_base_preimage
=======
  · trans
      hU.fromSpec.1.base ⁻¹' (⨆ f : s, X.basicOpen (f : Γ(X, U))).1 =
        hU.fromSpec.1.base ⁻¹' U.1
    · refine ⟨fun h => by rw [h], ?_⟩
      intro h
      apply_fun Set.image hU.fromSpec.1.base at h
      rw [Set.image_preimage_eq_inter_range, Set.image_preimage_eq_inter_range, hU.range_fromSpec]
        at h
      simp only [Set.inter_self, Opens.carrier_eq_coe, Set.inter_eq_right] at h
      ext1
      refine Set.Subset.antisymm ?_ h
      simp only [Set.iUnion_subset_iff, SetCoe.forall, Opens.coe_iSup]
      intro x _
      exact X.basicOpen_le x
    · simp only [Opens.iSup_def, Subtype.coe_mk, Set.preimage_iUnion]
      congr! 1
      · refine congr_arg (Set.iUnion ·) ?_
        ext1 x
        exact congr_arg Opens.carrier (hU.fromSpec_preimage_basicOpen _)
      · exact congr_arg Opens.carrier hU.fromSpec_preimage_self
>>>>>>> 59de845a
  · simp only [Opens.carrier_eq_coe, PrimeSpectrum.basicOpen_eq_zeroLocus_compl]
    rw [← Set.compl_iInter, Set.compl_univ_iff, ← PrimeSpectrum.zeroLocus_iUnion, ←
      PrimeSpectrum.zeroLocus_empty_iff_eq_top, PrimeSpectrum.zeroLocus_span]
    simp only [Set.iUnion_singleton_eq_range, Subtype.range_val_subtype, Set.setOf_mem_eq]

theorem self_le_basicOpen_union_iff (s : Set Γ(X, U)) :
    (U ≤ ⨆ f : s, X.basicOpen f.1) ↔ Ideal.span s = ⊤ := by
  rw [← hU.basicOpen_union_eq_self_iff, @comm _ Eq]
  refine ⟨fun h => le_antisymm h ?_, le_of_eq⟩
  simp only [iSup_le_iff, SetCoe.forall]
  intro x _
  exact X.basicOpen_le x

end IsAffineOpen

/-- Let `P` be a predicate on the affine open sets of `X` satisfying
1. If `P` holds on `U`, then `P` holds on the basic open set of every section on `U`.
2. If `P` holds for a family of basic open sets covering `U`, then `P` holds for `U`.
3. There exists an affine open cover of `X` each satisfying `P`.

Then `P` holds for every affine open of `X`.

This is also known as the **Affine communication lemma** in [*The rising sea*][RisingSea]. -/
@[elab_as_elim]
theorem of_affine_open_cover {X : Scheme} {P : X.affineOpens → Prop}
    {ι} (U : ι → X.affineOpens) (iSup_U : (⨆ i, U i : Opens X) = ⊤)
    (V : X.affineOpens)
    (basicOpen : ∀ (U : X.affineOpens) (f : Γ(X, U)), P U → P (X.affineBasicOpen f))
    (openCover :
      ∀ (U : X.affineOpens) (s : Finset (Γ(X, U)))
        (_ : Ideal.span (s : Set (Γ(X, U))) = ⊤),
        (∀ f : s, P (X.affineBasicOpen f.1)) → P U)
    (hU : ∀ i, P (U i)) : P V := by
  classical
  have : ∀ (x : V.1), ∃ f : Γ(X, V), ↑x ∈ X.basicOpen f ∧ P (X.affineBasicOpen f) := by
    intro x
<<<<<<< HEAD
    obtain ⟨W, hW⟩ := Set.mem_iUnion.mp (by simpa only [← hS] using Set.mem_univ (x : X))
    obtain ⟨f, g, e, hf⟩ := exists_basicOpen_le_affine_inter V.prop W.1.prop x ⟨x.prop, hW⟩
    refine' ⟨f, hf, _⟩
    convert hP₁ _ g (hS' W) using 1
=======
    obtain ⟨i, hi⟩ := Opens.mem_iSup.mp (show x.1 ∈ (⨆ i, U i : Opens X) from iSup_U ▸ trivial)
    obtain ⟨f, g, e, hf⟩ := exists_basicOpen_le_affine_inter V.prop (U i).prop x ⟨x.prop, hi⟩
    refine ⟨f, hf, ?_⟩
    convert basicOpen _ g (hU i) using 1
>>>>>>> 59de845a
    ext1
    exact e
  choose f hf₁ hf₂ using this
  suffices Ideal.span (Set.range f) = ⊤ by
    obtain ⟨t, ht₁, ht₂⟩ := (Ideal.span_eq_top_iff_finite _).mp this
    apply openCover V t ht₂
    rintro ⟨i, hi⟩
    obtain ⟨x, rfl⟩ := ht₁ hi
    exact hf₂ x
  rw [← V.prop.self_le_basicOpen_union_iff]
  intro x hx
  rw [iSup_range', SetLike.mem_coe, Opens.mem_iSup]
  exact ⟨_, hf₁ ⟨x, hx⟩⟩

section ZeroLocus

/-- On a locally ringed space `X`, the preimage of the zero locus of the prime spectrum
of `Γ(X, ⊤)` under `toΓSpecFun` agrees with the associated zero locus on `X`. -/
lemma Scheme.toΓSpec_preimage_zeroLocus_eq {X : Scheme.{u}} (s : Set Γ(X, ⊤)) :
    (ΓSpec.adjunction.unit.app X).val.base ⁻¹' PrimeSpectrum.zeroLocus s = X.zeroLocus s :=
  LocallyRingedSpace.toΓSpec_preimage_zeroLocus_eq s

open ConcreteCategory

/-- If `X` is affine, the image of the zero locus of global sections of `X` under `toΓSpecFun`
is the zero locus in terms of the prime spectrum of `Γ(X, ⊤)`. -/
lemma Scheme.toΓSpec_image_zeroLocus_eq_of_isAffine {X : Scheme.{u}} [IsAffine X] (s : Set Γ(X, ⊤)) :
    X.isoSpec.hom.val.base '' X.zeroLocus s = PrimeSpectrum.zeroLocus s := by
  erw [← X.toΓSpec_preimage_zeroLocus_eq, Set.image_preimage_eq]
  exact (bijective_of_isIso X.isoSpec.hom.val.base).surjective

/-- If `X` is an affine scheme, every closed set of `X` is the zero locus
of a set of global sections. -/
lemma Scheme.eq_zeroLocus_of_isClosed_of_isAffine (X : Scheme.{u}) [IsAffine X] (s : Set X) :
    IsClosed s ↔ ∃ I : Ideal (Γ(X, ⊤)), s = X.zeroLocus (I : Set Γ(X, ⊤)) := by
  refine ⟨fun hs ↦ ?_, ?_⟩
  · let Z : Set (Spec <| Γ(X, ⊤)) := X.toΓSpecFun '' s
    have hZ : IsClosed Z := (X.isoSpec.hom.homeomorph).isClosedMap _ hs
    obtain ⟨I, (hI : Z = _)⟩ := (PrimeSpectrum.isClosed_iff_zeroLocus_ideal _).mp hZ
    use I
    simp only [← Scheme.toΓSpec_preimage_zeroLocus_eq, ← hI, Z]
    erw [Set.preimage_image_eq _ (bijective_of_isIso X.isoSpec.hom.val.base).injective]
  · rintro ⟨I, rfl⟩
    exact zeroLocus_isClosed X I.carrier

end ZeroLocus

@[deprecated (since := "2024-06-21"), nolint defLemma]
alias isAffineAffineScheme := isAffine_affineScheme
@[deprecated (since := "2024-06-21"), nolint defLemma]
alias SpecIsAffine := isAffine_Spec
@[deprecated (since := "2024-06-21")]
alias isAffineOfIso := isAffine_of_isIso
@[deprecated (since := "2024-06-21")]
alias rangeIsAffineOpenOfOpenImmersion := isAffineOpen_opensRange
@[deprecated (since := "2024-06-21")]
alias topIsAffineOpen := isAffineOpen_top
@[deprecated (since := "2024-06-21"), nolint defLemma]
alias Scheme.affineCoverIsAffine := Scheme.isAffine_affineCover
@[deprecated (since := "2024-06-21"), nolint defLemma]
alias Scheme.affineBasisCoverIsAffine := Scheme.isAffine_affineBasisCover
@[deprecated (since := "2024-06-21")]
alias IsAffineOpen.fromSpec_range := IsAffineOpen.range_fromSpec
@[deprecated (since := "2024-06-21")]
alias IsAffineOpen.imageIsOpenImmersion := IsAffineOpen.image_of_isOpenImmersion
@[deprecated (since := "2024-06-21"), nolint defLemma]
alias Scheme.quasi_compact_of_affine := Scheme.compactSpace_of_isAffine
@[deprecated (since := "2024-06-21")]
alias IsAffineOpen.fromSpec_base_preimage := IsAffineOpen.fromSpec_preimage_self
@[deprecated (since := "2024-06-21")]
alias IsAffineOpen.fromSpec_map_basicOpen' := IsAffineOpen.fromSpec_preimage_basicOpen'
@[deprecated (since := "2024-06-21")]
alias IsAffineOpen.fromSpec_map_basicOpen := IsAffineOpen.fromSpec_preimage_basicOpen
@[deprecated (since := "2024-06-21")]
alias IsAffineOpen.opensFunctor_map_basicOpen := IsAffineOpen.fromSpec_image_basicOpen
@[deprecated (since := "2024-06-21")]
alias IsAffineOpen.basicOpenIsAffine := IsAffineOpen.basicOpen
@[deprecated (since := "2024-06-21")]
alias IsAffineOpen.mapRestrictBasicOpen := IsAffineOpen.ιOpens_basicOpen_preimage

end AlgebraicGeometry<|MERGE_RESOLUTION|>--- conflicted
+++ resolved
@@ -151,20 +151,12 @@
 def equivCommRingCat : AffineScheme ≌ CommRingCatᵒᵖ :=
   equivEssImageOfReflective.symm
 
-<<<<<<< HEAD
-instance ΓIsEquiv : Γ.{u}.IsEquivalence :=
-  haveI : Γ.{u}.rightOp.op.IsEquivalence :=
-    Functor.IsEquivalence.ofEquivalence equivCommRingCat.op
-  Functor.isEquivalenceTrans Γ.{u}.rightOp.op (opOpEquivalence _).functor
-#align algebraic_geometry.AffineScheme.Γ_is_equiv AlgebraicGeometry.AffineScheme.ΓIsEquiv
-=======
 instance : Γ.{u}.rightOp.IsEquivalence := equivCommRingCat.isEquivalence_functor
 
 instance : Γ.{u}.rightOp.op.IsEquivalence := equivCommRingCat.op.isEquivalence_functor
 
 instance ΓIsEquiv : Γ.{u}.IsEquivalence :=
   inferInstanceAs (Γ.{u}.rightOp.op ⋙ (opOpEquivalence _).functor).IsEquivalence
->>>>>>> 59de845a
 
 instance hasColimits : HasColimits AffineScheme.{u} :=
   haveI := Adjunction.has_limits_of_equivalence.{u} Γ.{u}
@@ -175,13 +167,7 @@
   haveI : HasLimits AffineScheme.{u}ᵒᵖᵒᵖ := Limits.hasLimits_op_of_hasColimits
   exact Adjunction.has_limits_of_equivalence (opOpEquivalence AffineScheme.{u}).inverse
 
-<<<<<<< HEAD
-noncomputable instance Γ_preservesLimits : PreservesLimits Γ.{u}.rightOp :=
-  @Adjunction.isEquivalencePreservesLimits _ _ _ _ Γ.rightOp
-    (Functor.IsEquivalence.ofEquivalence equivCommRingCat)
-=======
 noncomputable instance Γ_preservesLimits : PreservesLimits Γ.{u}.rightOp := inferInstance
->>>>>>> 59de845a
 
 noncomputable instance forgetToScheme_preservesLimits : PreservesLimits forgetToScheme := by
   apply (config := { allowSynthFailures := true })
@@ -599,28 +585,6 @@
 theorem basicOpen_union_eq_self_iff (s : Set Γ(X, U)) :
     ⨆ f : s, X.basicOpen (f : Γ(X, U)) = U ↔ Ideal.span s = ⊤ := by
   trans ⋃ i : s, (PrimeSpectrum.basicOpen i.1).1 = Set.univ
-<<<<<<< HEAD
-  trans
-    hU.fromSpec.1.base ⁻¹' (⨆ f : s, X.basicOpen (f : X.presheaf.obj <| op U)).1 =
-      hU.fromSpec.1.base ⁻¹' U.1
-  · refine' ⟨fun h => by rw [h], _⟩
-    intro h
-    apply_fun Set.image hU.fromSpec.1.base at h
-    rw [Set.image_preimage_eq_inter_range, Set.image_preimage_eq_inter_range, hU.fromSpec_range]
-      at h
-    simp only [Set.inter_self, Opens.carrier_eq_coe, Set.inter_eq_right] at h
-    ext1
-    refine' Set.Subset.antisymm _ h
-    simp only [Set.iUnion_subset_iff, SetCoe.forall, Opens.coe_iSup]
-    intro x _
-    exact X.basicOpen_le x
-  · simp only [Opens.iSup_def, Subtype.coe_mk, Set.preimage_iUnion]
-    congr! 1
-    · refine congr_arg (Set.iUnion ·) ?_
-      ext1 x
-      exact congr_arg Opens.carrier (hU.fromSpec_map_basicOpen _)
-    · exact congr_arg Opens.carrier hU.fromSpec_base_preimage
-=======
   · trans
       hU.fromSpec.1.base ⁻¹' (⨆ f : s, X.basicOpen (f : Γ(X, U))).1 =
         hU.fromSpec.1.base ⁻¹' U.1
@@ -641,7 +605,6 @@
         ext1 x
         exact congr_arg Opens.carrier (hU.fromSpec_preimage_basicOpen _)
       · exact congr_arg Opens.carrier hU.fromSpec_preimage_self
->>>>>>> 59de845a
   · simp only [Opens.carrier_eq_coe, PrimeSpectrum.basicOpen_eq_zeroLocus_compl]
     rw [← Set.compl_iInter, Set.compl_univ_iff, ← PrimeSpectrum.zeroLocus_iUnion, ←
       PrimeSpectrum.zeroLocus_empty_iff_eq_top, PrimeSpectrum.zeroLocus_span]
@@ -678,17 +641,10 @@
   classical
   have : ∀ (x : V.1), ∃ f : Γ(X, V), ↑x ∈ X.basicOpen f ∧ P (X.affineBasicOpen f) := by
     intro x
-<<<<<<< HEAD
-    obtain ⟨W, hW⟩ := Set.mem_iUnion.mp (by simpa only [← hS] using Set.mem_univ (x : X))
-    obtain ⟨f, g, e, hf⟩ := exists_basicOpen_le_affine_inter V.prop W.1.prop x ⟨x.prop, hW⟩
-    refine' ⟨f, hf, _⟩
-    convert hP₁ _ g (hS' W) using 1
-=======
     obtain ⟨i, hi⟩ := Opens.mem_iSup.mp (show x.1 ∈ (⨆ i, U i : Opens X) from iSup_U ▸ trivial)
     obtain ⟨f, g, e, hf⟩ := exists_basicOpen_le_affine_inter V.prop (U i).prop x ⟨x.prop, hi⟩
     refine ⟨f, hf, ?_⟩
     convert basicOpen _ g (hU i) using 1
->>>>>>> 59de845a
     ext1
     exact e
   choose f hf₁ hf₂ using this
