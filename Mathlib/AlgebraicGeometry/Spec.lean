/-
Copyright (c) 2020 Kim Morrison. All rights reserved.
Released under Apache 2.0 license as described in the file LICENSE.
Authors: Kim Morrison, Justus Springer
-/
import Mathlib.Geometry.RingedSpace.LocallyRingedSpace
import Mathlib.AlgebraicGeometry.StructureSheaf
import Mathlib.RingTheory.Localization.LocalizationLocalization
import Mathlib.Topology.Sheaves.SheafCondition.Sites
import Mathlib.Topology.Sheaves.Functors
import Mathlib.Algebra.Module.LocalizedModule

/-!
# $Spec$ as a functor to locally ringed spaces.

We define the functor $Spec$ from commutative rings to locally ringed spaces.

## Implementation notes

We define $Spec$ in three consecutive steps, each with more structure than the last:

1. `Spec.toTop`, valued in the category of topological spaces,
2. `Spec.toSheafedSpace`, valued in the category of sheafed spaces and
3. `Spec.toLocallyRingedSpace`, valued in the category of locally ringed spaces.

Additionally, we provide `Spec.toPresheafedSpace` as a composition of `Spec.toSheafedSpace` with
a forgetful functor.

## Related results

The adjunction `Γ ⊣ Spec` is constructed in `Mathlib/AlgebraicGeometry/GammaSpecAdjunction.lean`.

-/


-- Explicit universe annotations were used in this file to improve performance #12737

noncomputable section

universe u v

namespace AlgebraicGeometry

open Opposite

open CategoryTheory

open StructureSheaf

open Spec (structureSheaf)

/-- The spectrum of a commutative ring, as a topological space.
-/
def Spec.topObj (R : CommRingCat.{u}) : TopCat :=
  TopCat.of (PrimeSpectrum R)

@[simp] theorem Spec.topObj_forget {R} : (forget TopCat).obj (Spec.topObj R) = PrimeSpectrum R :=
  rfl

/-- The induced map of a ring homomorphism on the ring spectra, as a morphism of topological spaces.
-/
def Spec.topMap {R S : CommRingCat.{u}} (f : R ⟶ S) : Spec.topObj S ⟶ Spec.topObj R :=
  PrimeSpectrum.comap f

@[simp]
theorem Spec.topMap_id (R : CommRingCat.{u}) : Spec.topMap (𝟙 R) = 𝟙 (Spec.topObj R) :=
  rfl

@[simp]
theorem Spec.topMap_comp {R S T : CommRingCat.{u}} (f : R ⟶ S) (g : S ⟶ T) :
    Spec.topMap (f ≫ g) = Spec.topMap g ≫ Spec.topMap f :=
  rfl

-- Porting note: `simps!` generate some garbage lemmas, so choose manually,
-- if more is needed, add them here
/-- The spectrum, as a contravariant functor from commutative rings to topological spaces.
-/
@[simps! obj map]
def Spec.toTop : CommRingCat.{u}ᵒᵖ ⥤ TopCat where
  obj R := Spec.topObj (unop R)
  map {_ _} f := Spec.topMap f.unop

/-- The spectrum of a commutative ring, as a `SheafedSpace`.
-/
@[simps]
def Spec.sheafedSpaceObj (R : CommRingCat.{u}) : SheafedSpace CommRingCat where
  carrier := Spec.topObj R
  presheaf := (structureSheaf R).1
  IsSheaf := (structureSheaf R).2

/-- The induced map of a ring homomorphism on the ring spectra, as a morphism of sheafed spaces.
-/
@[simps base c_app]
def Spec.sheafedSpaceMap {R S : CommRingCat.{u}} (f : R ⟶ S) :
    Spec.sheafedSpaceObj S ⟶ Spec.sheafedSpaceObj R where
  base := Spec.topMap f
  c :=
    { app := fun U =>
        comap f (unop U) ((TopologicalSpace.Opens.map (Spec.topMap f)).obj (unop U)) fun _ => id
      naturality := fun {_ _} _ => RingHom.ext fun _ => Subtype.eq <| funext fun _ => rfl }

@[simp]
theorem Spec.sheafedSpaceMap_id {R : CommRingCat.{u}} :
    Spec.sheafedSpaceMap (𝟙 R) = 𝟙 (Spec.sheafedSpaceObj R) :=
  AlgebraicGeometry.PresheafedSpace.Hom.ext _ _ (Spec.topMap_id R) <| by
    ext
    dsimp
    erw [comap_id (by simp)]
    simp

theorem Spec.sheafedSpaceMap_comp {R S T : CommRingCat.{u}} (f : R ⟶ S) (g : S ⟶ T) :
    Spec.sheafedSpaceMap (f ≫ g) = Spec.sheafedSpaceMap g ≫ Spec.sheafedSpaceMap f :=
  AlgebraicGeometry.PresheafedSpace.Hom.ext _ _ (Spec.topMap_comp f g) <| by
    ext
    -- Porting note: was one liner
    -- `dsimp, rw category_theory.functor.map_id, rw category.comp_id, erw comap_comp f g, refl`
    rw [NatTrans.comp_app, sheafedSpaceMap_c_app, whiskerRight_app, eqToHom_refl]
    erw [(sheafedSpaceObj T).presheaf.map_id, Category.comp_id, comap_comp]
    rfl

/-- Spec, as a contravariant functor from commutative rings to sheafed spaces.
-/
@[simps]
def Spec.toSheafedSpace : CommRingCat.{u}ᵒᵖ ⥤ SheafedSpace CommRingCat where
  obj R := Spec.sheafedSpaceObj (unop R)
  map f := Spec.sheafedSpaceMap f.unop
  map_comp f g := by simp [Spec.sheafedSpaceMap_comp]

/-- Spec, as a contravariant functor from commutative rings to presheafed spaces.
-/
def Spec.toPresheafedSpace : CommRingCat.{u}ᵒᵖ ⥤ PresheafedSpace CommRingCat :=
  Spec.toSheafedSpace ⋙ SheafedSpace.forgetToPresheafedSpace

@[simp]
theorem Spec.toPresheafedSpace_obj (R : CommRingCat.{u}ᵒᵖ) :
    Spec.toPresheafedSpace.obj R = (Spec.sheafedSpaceObj (unop R)).toPresheafedSpace :=
  rfl

theorem Spec.toPresheafedSpace_obj_op (R : CommRingCat.{u}) :
    Spec.toPresheafedSpace.obj (op R) = (Spec.sheafedSpaceObj R).toPresheafedSpace :=
  rfl

@[simp]
theorem Spec.toPresheafedSpace_map (R S : CommRingCat.{u}ᵒᵖ) (f : R ⟶ S) :
    Spec.toPresheafedSpace.map f = Spec.sheafedSpaceMap f.unop :=
  rfl

theorem Spec.toPresheafedSpace_map_op (R S : CommRingCat.{u}) (f : R ⟶ S) :
    Spec.toPresheafedSpace.map f.op = Spec.sheafedSpaceMap f :=
  rfl

theorem Spec.basicOpen_hom_ext {X : RingedSpace.{u}} {R : CommRingCat.{u}}
    {α β : X ⟶ Spec.sheafedSpaceObj R} (w : α.base = β.base)
    (h : ∀ r : R,
      let U := PrimeSpectrum.basicOpen r
      (toOpen R U ≫ α.c.app (op U)) ≫ X.presheaf.map (eqToHom (by rw [w])) =
        toOpen R U ≫ β.c.app (op U)) :
    α = β := by
  ext : 1
  · exact w
  · apply
      ((TopCat.Sheaf.pushforward _ β.base).obj X.sheaf).hom_ext _ PrimeSpectrum.isBasis_basic_opens
    intro r
    apply (StructureSheaf.to_basicOpen_epi R r).1
    simpa using h r

-- Porting note: `simps!` generate some garbage lemmas, so choose manually,
-- if more is needed, add them here
/-- The spectrum of a commutative ring, as a `LocallyRingedSpace`.
-/
@[simps! toSheafedSpace presheaf]
def Spec.locallyRingedSpaceObj (R : CommRingCat.{u}) : LocallyRingedSpace :=
  { Spec.sheafedSpaceObj R with
    localRing := fun x =>
      RingEquiv.localRing (A := Localization.AtPrime x.asIdeal)
        (Iso.commRingCatIsoToRingEquiv <| stalkIso R x).symm }

lemma Spec.locallyRingedSpaceObj_sheaf (R : CommRingCat.{u}) :
    (Spec.locallyRingedSpaceObj R).sheaf = structureSheaf R := rfl

lemma Spec.locallyRingedSpaceObj_sheaf' (R : Type u) [CommRing R] :
    (Spec.locallyRingedSpaceObj <| CommRingCat.of R).sheaf = structureSheaf R := rfl

lemma Spec.locallyRingedSpaceObj_presheaf_map (R : CommRingCat.{u}) {U V} (i : U ⟶ V) :
    (Spec.locallyRingedSpaceObj R).presheaf.map i =
    (structureSheaf R).1.map i := rfl

lemma Spec.locallyRingedSpaceObj_presheaf' (R : Type u) [CommRing R] :
    (Spec.locallyRingedSpaceObj <| CommRingCat.of R).presheaf = (structureSheaf R).1 := rfl

lemma Spec.locallyRingedSpaceObj_presheaf_map' (R : Type u) [CommRing R] {U V} (i : U ⟶ V) :
    (Spec.locallyRingedSpaceObj <| CommRingCat.of R).presheaf.map i =
    (structureSheaf R).1.map i := rfl

@[elementwise]
theorem stalkMap_toStalk {R S : CommRingCat.{u}} (f : R ⟶ S) (p : PrimeSpectrum S) :
    toStalk R (PrimeSpectrum.comap f p) ≫ (Spec.sheafedSpaceMap f).stalkMap p =
      f ≫ toStalk S p := by
  rw [← toOpen_germ S ⊤ p trivial, ← toOpen_germ R ⊤ (PrimeSpectrum.comap f p) trivial,
    Category.assoc]
  erw [PresheafedSpace.stalkMap_germ (Spec.sheafedSpaceMap f) ⊤ p trivial]
  rw [Spec.sheafedSpaceMap_c_app]
  erw [toOpen_comp_comap_assoc]
  rfl

/-- Under the isomorphisms `stalkIso`, the map `stalkMap (Spec.sheafedSpaceMap f) p` corresponds
to the induced local ring homomorphism `Localization.localRingHom`.
-/
@[elementwise]
theorem localRingHom_comp_stalkIso {R S : CommRingCat.{u}} (f : R ⟶ S) (p : PrimeSpectrum S) :
    (stalkIso R (PrimeSpectrum.comap f p)).hom ≫
        @CategoryStruct.comp _ _
          (CommRingCat.of (Localization.AtPrime (PrimeSpectrum.comap f p).asIdeal))
          (CommRingCat.of (Localization.AtPrime p.asIdeal)) _
          (Localization.localRingHom (PrimeSpectrum.comap f p).asIdeal p.asIdeal f rfl)
          (stalkIso S p).inv =
      (Spec.sheafedSpaceMap f).stalkMap p :=
  (stalkIso R (PrimeSpectrum.comap f p)).eq_inv_comp.mp <|
    (stalkIso S p).comp_inv_eq.mpr <|
      Localization.localRingHom_unique _ _ _ _ fun x => by
        -- This used to be `rw`, but we need `erw` after leanprover/lean4#2644 and #8386
        rw [stalkIso_hom, stalkIso_inv]
        erw [comp_apply, comp_apply, localizationToStalk_of, stalkMap_toStalk_apply f p x,
            stalkToFiberRingHom_toStalk]

/--
The induced map of a ring homomorphism on the prime spectra, as a morphism of locally ringed spaces.
-/
@[simps toShHom]
def Spec.locallyRingedSpaceMap {R S : CommRingCat.{u}} (f : R ⟶ S) :
    Spec.locallyRingedSpaceObj S ⟶ Spec.locallyRingedSpaceObj R :=
  LocallyRingedSpace.Hom.mk (Spec.sheafedSpaceMap f) fun p =>
    IsLocalHom.mk fun a ha => by
      -- Here, we are showing that the map on prime spectra induced by `f` is really a morphism of
      -- *locally* ringed spaces, i.e. that the induced map on the stalks is a local ring
      -- homomorphism.

      #adaptation_note /-- nightly-2024-04-01
      It's this `erw` that is blowing up. The implicit arguments differ significantly. -/
      erw [← localRingHom_comp_stalkIso_apply] at ha
<<<<<<< HEAD
      -- TODO: this instance was found automatically before #6045
      haveI : IsLocalHom (stalkIso (↑S) p).inv := isLocalHom_of_isIso _
=======
>>>>>>> a60ffdad
      replace ha := (isUnit_map_iff (stalkIso S p).inv _).mp ha
      -- Porting note: `f` had to be made explicit
      replace ha := IsLocalHom.map_nonunit
        (f := (Localization.localRingHom (PrimeSpectrum.comap f p).asIdeal p.asIdeal f _)) _ ha
      convert RingHom.isUnit_map (stalkIso R (PrimeSpectrum.comap f p)).inv ha
      erw [← comp_apply, show stalkToFiberRingHom R _ = (stalkIso _ _).hom from rfl,
        Iso.hom_inv_id, id_apply]

@[simp]
theorem Spec.locallyRingedSpaceMap_id (R : CommRingCat.{u}) :
    Spec.locallyRingedSpaceMap (𝟙 R) = 𝟙 (Spec.locallyRingedSpaceObj R) :=
  LocallyRingedSpace.Hom.ext' <| by
    rw [Spec.locallyRingedSpaceMap_toShHom, Spec.sheafedSpaceMap_id]; rfl

theorem Spec.locallyRingedSpaceMap_comp {R S T : CommRingCat.{u}} (f : R ⟶ S) (g : S ⟶ T) :
    Spec.locallyRingedSpaceMap (f ≫ g) =
      Spec.locallyRingedSpaceMap g ≫ Spec.locallyRingedSpaceMap f :=
  LocallyRingedSpace.Hom.ext' <| by
    rw [Spec.locallyRingedSpaceMap_toShHom, Spec.sheafedSpaceMap_comp]; rfl

/-- Spec, as a contravariant functor from commutative rings to locally ringed spaces.
-/
@[simps]
def Spec.toLocallyRingedSpace : CommRingCat.{u}ᵒᵖ ⥤ LocallyRingedSpace where
  obj R := Spec.locallyRingedSpaceObj (unop R)
  map f := Spec.locallyRingedSpaceMap f.unop
  map_id R := by dsimp; rw [Spec.locallyRingedSpaceMap_id]
  map_comp f g := by dsimp; rw [Spec.locallyRingedSpaceMap_comp]

section SpecΓ

open AlgebraicGeometry.LocallyRingedSpace

/-- The counit morphism `R ⟶ Γ(Spec R)` given by `AlgebraicGeometry.StructureSheaf.toOpen`. -/
@[simps!]
def toSpecΓ (R : CommRingCat.{u}) : R ⟶ Γ.obj (op (Spec.toLocallyRingedSpace.obj (op R))) :=
  StructureSheaf.toOpen R ⊤

-- These lemmas have always been bad (#7657), but leanprover/lean4#2644 made `simp` start noticing
attribute [nolint simpNF] AlgebraicGeometry.toSpecΓ_apply_coe

instance isIso_toSpecΓ (R : CommRingCat.{u}) : IsIso (toSpecΓ R) := by
  cases R; apply StructureSheaf.isIso_to_global

@[reassoc]
theorem Spec_Γ_naturality {R S : CommRingCat.{u}} (f : R ⟶ S) :
    f ≫ toSpecΓ S = toSpecΓ R ≫ Γ.map (Spec.toLocallyRingedSpace.map f.op).op := by
  -- Porting note (#11041): `ext` failed to pick up one of the three lemmas
  refine RingHom.ext fun x => Subtype.ext <| funext fun x' => ?_; symm
  apply Localization.localRingHom_to_map

/-- The counit (`SpecΓIdentity.inv.op`) of the adjunction `Γ ⊣ Spec` is an isomorphism. -/
@[simps! hom_app inv_app]
def LocallyRingedSpace.SpecΓIdentity : Spec.toLocallyRingedSpace.rightOp ⋙ Γ ≅ 𝟭 _ :=
  Iso.symm <| NatIso.ofComponents.{u,u,u+1,u+1} (fun R =>
    -- Porting note: In Lean3, this `IsIso` is synthesized automatically
    letI : IsIso (toSpecΓ R) := StructureSheaf.isIso_to_global _
    asIso (toSpecΓ R)) fun {X Y} f => by convert Spec_Γ_naturality (R := X) (S := Y) f

end SpecΓ

/-- The stalk map of `Spec M⁻¹R ⟶ Spec R` is an iso for each `p : Spec M⁻¹R`. -/
theorem Spec_map_localization_isIso (R : CommRingCat.{u}) (M : Submonoid R)
    (x : PrimeSpectrum (Localization M)) :
    IsIso
      ((Spec.toPresheafedSpace.map
        (CommRingCat.ofHom (algebraMap R (Localization M))).op).stalkMap x) := by
  erw [← localRingHom_comp_stalkIso]
  -- Porting note: replaced `apply (config := { instances := false })`.
  -- See https://github.com/leanprover/lean4/issues/2273
  refine IsIso.comp_isIso' inferInstance (IsIso.comp_isIso' ?_ inferInstance)
  /- I do not know why this is defeq to the goal, but I'm happy to accept that it is. -/
  show
    IsIso (IsLocalization.localizationLocalizationAtPrimeIsoLocalization M
      x.asIdeal).toRingEquiv.toCommRingCatIso.hom
  infer_instance

namespace StructureSheaf

variable {R S : CommRingCat.{u}} (f : R ⟶ S) (p : PrimeSpectrum R)

/-- For an algebra `f : R →+* S`, this is the ring homomorphism `S →+* (f∗ 𝒪ₛ)ₚ` for a `p : Spec R`.
This is shown to be the localization at `p` in `isLocalizedModule_toPushforwardStalkAlgHom`.
-/
def toPushforwardStalk : S ⟶ (Spec.topMap f _* (structureSheaf S).1).stalk p :=
  StructureSheaf.toOpen S ⊤ ≫
    @TopCat.Presheaf.germ _ _ _ _ (Spec.topMap f _* (structureSheaf S).1) ⊤ p trivial

@[reassoc]
theorem toPushforwardStalk_comp :
    f ≫ StructureSheaf.toPushforwardStalk f p =
      StructureSheaf.toStalk R p ≫
        (TopCat.Presheaf.stalkFunctor _ _).map (Spec.sheafedSpaceMap f).c := by
  rw [StructureSheaf.toStalk, Category.assoc, TopCat.Presheaf.stalkFunctor_map_germ]
  exact Spec_Γ_naturality_assoc f _

instance : Algebra R ((Spec.topMap f _* (structureSheaf S).1).stalk p) :=
  (f ≫ StructureSheaf.toPushforwardStalk f p).toAlgebra

theorem algebraMap_pushforward_stalk :
    algebraMap R ((Spec.topMap f _* (structureSheaf S).1).stalk p) =
      f ≫ StructureSheaf.toPushforwardStalk f p :=
  rfl

variable (R S)
variable [Algebra R S]

/--
This is the `AlgHom` version of `toPushforwardStalk`, which is the map `S ⟶ (f∗ 𝒪ₛ)ₚ` for some
algebra `R ⟶ S` and some `p : Spec R`.
-/
@[simps!]
def toPushforwardStalkAlgHom :
    S →ₐ[R] (Spec.topMap (algebraMap R S) _* (structureSheaf S).1).stalk p :=
  { StructureSheaf.toPushforwardStalk (algebraMap R S) p with commutes' := fun _ => rfl }

theorem isLocalizedModule_toPushforwardStalkAlgHom_aux (y) :
    ∃ x : S × p.asIdeal.primeCompl, x.2 • y = toPushforwardStalkAlgHom R S p x.1 := by
  obtain ⟨U, hp, s, e⟩ := TopCat.Presheaf.germ_exist
    -- Porting note: originally the first variable does not need to be explicit
    (Spec.topMap (algebraMap ↑R ↑S) _* (structureSheaf S).val) _ y
  obtain ⟨_, ⟨r, rfl⟩, hpr : p ∈ PrimeSpectrum.basicOpen r, hrU : PrimeSpectrum.basicOpen r ≤ U⟩ :=
    PrimeSpectrum.isTopologicalBasis_basic_opens.exists_subset_of_mem_open (show p ∈ U from hp) U.2
  change PrimeSpectrum.basicOpen r ≤ U at hrU
  replace e :=
    ((Spec.topMap (algebraMap R S) _* (structureSheaf S).1).germ_res_apply (homOfLE hrU)
          p hpr _).trans e
  set s' := (Spec.topMap (algebraMap R S) _* (structureSheaf S).1).map (homOfLE hrU).op s with h
  replace e : ((Spec.topMap (algebraMap R S) _* (structureSheaf S).val).germ _ p hpr) s' = y := by
    rw [h]; exact e
  clear_value s'; clear! U
  obtain ⟨⟨s, ⟨_, n, rfl⟩⟩, hsn⟩ :=
    @IsLocalization.surj _ _ _ _ _ _
      (StructureSheaf.IsLocalization.to_basicOpen S <| algebraMap R S r) s'
  refine ⟨⟨s, ⟨r, hpr⟩ ^ n⟩, ?_⟩
  rw [Submonoid.smul_def, Algebra.smul_def, algebraMap_pushforward_stalk, toPushforwardStalk,
    comp_apply, comp_apply]
  iterate 2
    erw [← (Spec.topMap (algebraMap R S) _* (structureSheaf S).1).germ_res_apply (homOfLE le_top)
      p hpr]
  rw [← e]
  -- Porting note: without this `change`, Lean doesn't know how to rewrite `map_mul`
  let f := TopCat.Presheaf.germ (Spec.topMap (algebraMap R S) _* (structureSheaf S).val) _ p hpr
  change f _ * f _ = f _
  rw [← map_mul, mul_comm]
  dsimp only [Subtype.coe_mk] at hsn
  rw [← map_pow (algebraMap R S)] at hsn
  congr 1

instance isLocalizedModule_toPushforwardStalkAlgHom :
    IsLocalizedModule p.asIdeal.primeCompl (toPushforwardStalkAlgHom R S p).toLinearMap := by
  apply IsLocalizedModule.mkOfAlgebra
  · intro x hx; rw [algebraMap_pushforward_stalk, toPushforwardStalk_comp]
    change IsUnit ((TopCat.Presheaf.stalkFunctor CommRingCat p).map
      (Spec.sheafedSpaceMap (algebraMap ↑R ↑S)).c _)
    exact (IsLocalization.map_units ((structureSheaf R).presheaf.stalk p) ⟨x, hx⟩).map _
  · apply isLocalizedModule_toPushforwardStalkAlgHom_aux
  · intro x hx
    rw [toPushforwardStalkAlgHom_apply, ← (toPushforwardStalk (algebraMap R S) p).map_zero,
      toPushforwardStalk] at hx
    -- Porting note: this `change` is manually rewriting `comp_apply`
    change _ = (TopCat.Presheaf.germ (Spec.topMap (algebraMap ↑R ↑S) _* (structureSheaf ↑S).val)
      ⊤ p trivial (toOpen S ⊤ 0)) at hx
    rw [map_zero] at hx
    change (forget CommRingCat).map _ _ = (forget _).map _ _ at hx
    obtain ⟨U, hpU, i₁, i₂, e⟩ := TopCat.Presheaf.germ_eq _ _ _ _ _ _ hx
    obtain ⟨_, ⟨r, rfl⟩, hpr, hrU⟩ :=
      PrimeSpectrum.isTopologicalBasis_basic_opens.exists_subset_of_mem_open (show p ∈ U.1 from hpU)
        U.2
    change PrimeSpectrum.basicOpen r ≤ U at hrU
    apply_fun (Spec.topMap (algebraMap R S) _* (structureSheaf S).1).map (homOfLE hrU).op at e
    simp only [Functor.op_map, map_zero, ← comp_apply, toOpen_res] at e
    have : toOpen S (PrimeSpectrum.basicOpen <| algebraMap R S r) x = 0 := by
      refine Eq.trans ?_ e; rfl
    have :=
      (@IsLocalization.mk'_one _ _ _ _ _ _
            (StructureSheaf.IsLocalization.to_basicOpen S <| algebraMap R S r) x).trans
        this
    obtain ⟨⟨_, n, rfl⟩, e⟩ := (IsLocalization.mk'_eq_zero_iff _ _).mp this
    refine ⟨⟨r, hpr⟩ ^ n, ?_⟩
    rw [Submonoid.smul_def, Algebra.smul_def]
    -- Porting note: manually rewrite `Submonoid.coe_pow`
    change (algebraMap R S) (r ^ n) * x = 0
    rw [map_pow]
    exact e

end StructureSheaf

end AlgebraicGeometry<|MERGE_RESOLUTION|>--- conflicted
+++ resolved
@@ -238,11 +238,6 @@
       #adaptation_note /-- nightly-2024-04-01
       It's this `erw` that is blowing up. The implicit arguments differ significantly. -/
       erw [← localRingHom_comp_stalkIso_apply] at ha
-<<<<<<< HEAD
-      -- TODO: this instance was found automatically before #6045
-      haveI : IsLocalHom (stalkIso (↑S) p).inv := isLocalHom_of_isIso _
-=======
->>>>>>> a60ffdad
       replace ha := (isUnit_map_iff (stalkIso S p).inv _).mp ha
       -- Porting note: `f` had to be made explicit
       replace ha := IsLocalHom.map_nonunit
