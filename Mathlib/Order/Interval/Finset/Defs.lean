/-
Copyright (c) 2021 Yaël Dillies. All rights reserved.
Released under Apache 2.0 license as described in the file LICENSE.
Authors: Yaël Dillies
-/
import Mathlib.Data.Finset.Preimage
import Mathlib.Order.Interval.Set.Image
import Mathlib.Order.Interval.Set.UnorderedInterval

/-!
# Locally finite orders

This file defines locally finite orders.

A locally finite order is an order for which all bounded intervals are finite. This allows to make
sense of `Icc`/`Ico`/`Ioc`/`Ioo` as lists, multisets, or finsets.
Further, if the order is bounded above (resp. below), then we can also make sense of the
"unbounded" intervals `Ici`/`Ioi` (resp. `Iic`/`Iio`).

Many theorems about these intervals can be found in `Mathlib.Order.Interval.Finset.Basic`.

## Examples

Naturally occurring locally finite orders are `ℕ`, `ℤ`, `ℕ+`, `Fin n`, `α × β` the product of two
locally finite orders, `α →₀ β` the finitely supported functions to a locally finite order `β`...

## Main declarations

In a `LocallyFiniteOrder`,
* `Finset.Icc`: Closed-closed interval as a finset.
* `Finset.Ico`: Closed-open interval as a finset.
* `Finset.Ioc`: Open-closed interval as a finset.
* `Finset.Ioo`: Open-open interval as a finset.
* `Finset.uIcc`: Unordered closed interval as a finset.

In a `LocallyFiniteOrderTop`,
* `Finset.Ici`: Closed-infinite interval as a finset.
* `Finset.Ioi`: Open-infinite interval as a finset.

In a `LocallyFiniteOrderBot`,
* `Finset.Iic`: Infinite-open interval as a finset.
* `Finset.Iio`: Infinite-closed interval as a finset.

## Instances

A `LocallyFiniteOrder` instance can be built
* for a subtype of a locally finite order. See `Subtype.locallyFiniteOrder`.
* for the product of two locally finite orders. See `Prod.locallyFiniteOrder`.
* for any fintype (but not as an instance). See `Fintype.toLocallyFiniteOrder`.
* from a definition of `Finset.Icc` alone. See `LocallyFiniteOrder.ofIcc`.
* by pulling back `LocallyFiniteOrder β` through an order embedding `f : α →o β`. See
  `OrderEmbedding.locallyFiniteOrder`.

Instances for concrete types are proved in their respective files:
* `ℕ` is in `Order.Interval.Finset.Nat`
* `ℤ` is in `Data.Int.Interval`
* `ℕ+` is in `Data.PNat.Interval`
* `Fin n` is in `Order.Interval.Finset.Fin`
* `Finset α` is in `Data.Finset.Interval`
* `Σ i, α i` is in `Data.Sigma.Interval`
Along, you will find lemmas about the cardinality of those finite intervals.

## TODO

Provide the `LocallyFiniteOrder` instance for `α ×ₗ β` where `LocallyFiniteOrder α` and
`Fintype β`.

Provide the `LocallyFiniteOrder` instance for `α →₀ β` where `β` is locally finite. Provide the
`LocallyFiniteOrder` instance for `Π₀ i, β i` where all the `β i` are locally finite.

From `LinearOrder α`, `NoMaxOrder α`, `LocallyFiniteOrder α`, we can also define an
order isomorphism `α ≃ ℕ` or `α ≃ ℤ`, depending on whether we have `OrderBot α` or
`NoMinOrder α` and `Nonempty α`. When `OrderBot α`, we can match `a : α` to `#(Iio a)`.

We can provide `SuccOrder α` from `LinearOrder α` and `LocallyFiniteOrder α` using

```lean
lemma exists_min_greater [LinearOrder α] [LocallyFiniteOrder α] {x ub : α} (hx : x < ub) :
    ∃ lub, x < lub ∧ ∀ y, x < y → lub ≤ y := by
  -- very non golfed
  have h : (Finset.Ioc x ub).Nonempty := ⟨ub, Finset.mem_Ioc.2 ⟨hx, le_rfl⟩⟩
  use Finset.min' (Finset.Ioc x ub) h
  constructor
  · exact (Finset.mem_Ioc.mp <| Finset.min'_mem _ h).1
  rintro y hxy
  obtain hy | hy := le_total y ub
  · refine Finset.min'_le (Ioc x ub) y ?_
    simp [*] at *
  · exact (Finset.min'_le _ _ (Finset.mem_Ioc.2 ⟨hx, le_rfl⟩)).trans hy
```
Note that the converse is not true. Consider `{-2^z | z : ℤ} ∪ {2^z | z : ℤ}`. Any element has a
successor (and actually a predecessor as well), so it is a `SuccOrder`, but it's not locally finite
as `Icc (-1) 1` is infinite.
-/

open Finset Function

/-- This is a mixin class describing a locally finite order,
that is, is an order where bounded intervals are finite.
When you don't care too much about definitional equality, you can use `LocallyFiniteOrder.ofIcc` or
`LocallyFiniteOrder.ofFiniteIcc` to build a locally finite order from just `Finset.Icc`. -/
class LocallyFiniteOrder (α : Type*) [Preorder α] where
  /-- Left-closed right-closed interval -/
  finsetIcc : α → α → Finset α
  /-- Left-closed right-open interval -/
  finsetIco : α → α → Finset α
  /-- Left-open right-closed interval -/
  finsetIoc : α → α → Finset α
  /-- Left-open right-open interval -/
  finsetIoo : α → α → Finset α
  /-- `x ∈ finsetIcc a b ↔ a ≤ x ∧ x ≤ b` -/
  finset_mem_Icc : ∀ a b x : α, x ∈ finsetIcc a b ↔ a ≤ x ∧ x ≤ b
  /-- `x ∈ finsetIco a b ↔ a ≤ x ∧ x < b` -/
  finset_mem_Ico : ∀ a b x : α, x ∈ finsetIco a b ↔ a ≤ x ∧ x < b
  /-- `x ∈ finsetIoc a b ↔ a < x ∧ x ≤ b` -/
  finset_mem_Ioc : ∀ a b x : α, x ∈ finsetIoc a b ↔ a < x ∧ x ≤ b
  /-- `x ∈ finsetIoo a b ↔ a < x ∧ x < b` -/
  finset_mem_Ioo : ∀ a b x : α, x ∈ finsetIoo a b ↔ a < x ∧ x < b

/-- This mixin class describes an order where all intervals bounded below are finite. This is
slightly weaker than `LocallyFiniteOrder` + `OrderTop` as it allows empty types. -/
class LocallyFiniteOrderTop (α : Type*) [Preorder α] where
  /-- Left-open right-infinite interval -/
  finsetIoi : α → Finset α
  /-- Left-closed right-infinite interval -/
  finsetIci : α → Finset α
  /-- `x ∈ finsetIci a ↔ a ≤ x` -/
  finset_mem_Ici : ∀ a x : α, x ∈ finsetIci a ↔ a ≤ x
  /-- `x ∈ finsetIoi a ↔ a < x` -/
  finset_mem_Ioi : ∀ a x : α, x ∈ finsetIoi a ↔ a < x

/-- This mixin class describes an order where all intervals bounded above are finite. This is
slightly weaker than `LocallyFiniteOrder` + `OrderBot` as it allows empty types. -/
class LocallyFiniteOrderBot (α : Type*) [Preorder α] where
  /-- Left-infinite right-open interval -/
  finsetIio : α → Finset α
  /-- Left-infinite right-closed interval -/
  finsetIic : α → Finset α
  /-- `x ∈ finsetIic a ↔ x ≤ a` -/
  finset_mem_Iic : ∀ a x : α, x ∈ finsetIic a ↔ x ≤ a
  /-- `x ∈ finsetIio a ↔ x < a` -/
  finset_mem_Iio : ∀ a x : α, x ∈ finsetIio a ↔ x < a

/-- A constructor from a definition of `Finset.Icc` alone, the other ones being derived by removing
the ends. As opposed to `LocallyFiniteOrder.ofIcc`, this one requires `DecidableRel (· ≤ ·)` but
only `Preorder`. -/
def LocallyFiniteOrder.ofIcc' (α : Type*) [Preorder α] [DecidableRel ((· ≤ ·) : α → α → Prop)]
    (finsetIcc : α → α → Finset α) (mem_Icc : ∀ a b x, x ∈ finsetIcc a b ↔ a ≤ x ∧ x ≤ b) :
    LocallyFiniteOrder α where
  finsetIcc := finsetIcc
  finsetIco a b := {x ∈ finsetIcc a b | ¬b ≤ x}
  finsetIoc a b := {x ∈ finsetIcc a b | ¬x ≤ a}
  finsetIoo a b := {x ∈ finsetIcc a b | ¬x ≤ a ∧ ¬b ≤ x}
  finset_mem_Icc := mem_Icc
  finset_mem_Ico a b x := by rw [Finset.mem_filter, mem_Icc, and_assoc, lt_iff_le_not_le]
  finset_mem_Ioc a b x := by rw [Finset.mem_filter, mem_Icc, and_right_comm, lt_iff_le_not_le]
  finset_mem_Ioo a b x := by
    rw [Finset.mem_filter, mem_Icc, and_and_and_comm, lt_iff_le_not_le, lt_iff_le_not_le]

/-- A constructor from a definition of `Finset.Icc` alone, the other ones being derived by removing
the ends. As opposed to `LocallyFiniteOrder.ofIcc'`, this one requires `PartialOrder` but only
`DecidableEq`. -/
def LocallyFiniteOrder.ofIcc (α : Type*) [PartialOrder α] [DecidableEq α]
    (finsetIcc : α → α → Finset α) (mem_Icc : ∀ a b x, x ∈ finsetIcc a b ↔ a ≤ x ∧ x ≤ b) :
    LocallyFiniteOrder α where
  finsetIcc := finsetIcc
  finsetIco a b := {x ∈ finsetIcc a b | x ≠ b}
  finsetIoc a b := {x ∈ finsetIcc a b | a ≠ x}
  finsetIoo a b := {x ∈ finsetIcc a b | a ≠ x ∧ x ≠ b}
  finset_mem_Icc := mem_Icc
  finset_mem_Ico a b x := by rw [Finset.mem_filter, mem_Icc, and_assoc, lt_iff_le_and_ne]
  finset_mem_Ioc a b x := by rw [Finset.mem_filter, mem_Icc, and_right_comm, lt_iff_le_and_ne]
  finset_mem_Ioo a b x := by
    rw [Finset.mem_filter, mem_Icc, and_and_and_comm, lt_iff_le_and_ne, lt_iff_le_and_ne]

/-- A constructor from a definition of `Finset.Ici` alone, the other ones being derived by removing
the ends. As opposed to `LocallyFiniteOrderTop.ofIci`, this one requires `DecidableRel (· ≤ ·)` but
only `Preorder`. -/
def LocallyFiniteOrderTop.ofIci' (α : Type*) [Preorder α] [DecidableRel ((· ≤ ·) : α → α → Prop)]
    (finsetIci : α → Finset α) (mem_Ici : ∀ a x, x ∈ finsetIci a ↔ a ≤ x) :
    LocallyFiniteOrderTop α where
  finsetIci := finsetIci
  finsetIoi a := {x ∈ finsetIci a | ¬x ≤ a}
  finset_mem_Ici := mem_Ici
  finset_mem_Ioi a x := by rw [mem_filter, mem_Ici, lt_iff_le_not_le]

/-- A constructor from a definition of `Finset.Ici` alone, the other ones being derived by removing
the ends. As opposed to `LocallyFiniteOrderTop.ofIci'`, this one requires `PartialOrder` but
only `DecidableEq`. -/
def LocallyFiniteOrderTop.ofIci (α : Type*) [PartialOrder α] [DecidableEq α]
    (finsetIci : α → Finset α) (mem_Ici : ∀ a x, x ∈ finsetIci a ↔ a ≤ x) :
    LocallyFiniteOrderTop α where
  finsetIci := finsetIci
  finsetIoi a := {x ∈ finsetIci a | a ≠ x}
  finset_mem_Ici := mem_Ici
  finset_mem_Ioi a x := by rw [mem_filter, mem_Ici, lt_iff_le_and_ne]

/-- A constructor from a definition of `Finset.Iic` alone, the other ones being derived by removing
the ends. As opposed to `LocallyFiniteOrderBot.ofIic`, this one requires `DecidableRel (· ≤ ·)` but
only `Preorder`. -/
def LocallyFiniteOrderBot.ofIic' (α : Type*) [Preorder α] [DecidableRel ((· ≤ ·) : α → α → Prop)]
    (finsetIic : α → Finset α) (mem_Iic : ∀ a x, x ∈ finsetIic a ↔ x ≤ a) :
    LocallyFiniteOrderBot α where
  finsetIic := finsetIic
  finsetIio a := {x ∈ finsetIic a | ¬a ≤ x}
  finset_mem_Iic := mem_Iic
  finset_mem_Iio a x := by rw [mem_filter, mem_Iic, lt_iff_le_not_le]

/-- A constructor from a definition of `Finset.Iic` alone, the other ones being derived by removing
the ends. As opposed to `LocallyFiniteOrderBot.ofIic'`, this one requires `PartialOrder` but
only `DecidableEq`. -/
def LocallyFiniteOrderBot.ofIic (α : Type*) [PartialOrder α] [DecidableEq α]
    (finsetIic : α → Finset α) (mem_Iic : ∀ a x, x ∈ finsetIic a ↔ x ≤ a) :
    LocallyFiniteOrderBot α where
  finsetIic := finsetIic
  finsetIio a := {x ∈ finsetIic a | x ≠ a}
  finset_mem_Iic := mem_Iic
  finset_mem_Iio a x := by rw [mem_filter, mem_Iic, lt_iff_le_and_ne]

variable {α β : Type*}

-- See note [reducible non-instances]
/-- An empty type is locally finite.

This is not an instance as it would not be defeq to more specific instances. -/
protected abbrev IsEmpty.toLocallyFiniteOrder [Preorder α] [IsEmpty α] : LocallyFiniteOrder α where
  finsetIcc := isEmptyElim
  finsetIco := isEmptyElim
  finsetIoc := isEmptyElim
  finsetIoo := isEmptyElim
  finset_mem_Icc := isEmptyElim
  finset_mem_Ico := isEmptyElim
  finset_mem_Ioc := isEmptyElim
  finset_mem_Ioo := isEmptyElim

-- See note [reducible non-instances]
/-- An empty type is locally finite.

This is not an instance as it would not be defeq to more specific instances. -/
protected abbrev IsEmpty.toLocallyFiniteOrderTop [Preorder α] [IsEmpty α] :
    LocallyFiniteOrderTop α where
  finsetIci := isEmptyElim
  finsetIoi := isEmptyElim
  finset_mem_Ici := isEmptyElim
  finset_mem_Ioi := isEmptyElim

-- See note [reducible non-instances]
/-- An empty type is locally finite.

This is not an instance as it would not be defeq to more specific instances. -/
protected abbrev IsEmpty.toLocallyFiniteOrderBot [Preorder α] [IsEmpty α] :
    LocallyFiniteOrderBot α where
  finsetIic := isEmptyElim
  finsetIio := isEmptyElim
  finset_mem_Iic := isEmptyElim
  finset_mem_Iio := isEmptyElim

/-! ### Intervals as finsets -/


namespace Finset

section Preorder

variable [Preorder α]

section LocallyFiniteOrder

variable [LocallyFiniteOrder α] {a b x : α}

/-- The finset $[a, b]$ of elements `x` such that `a ≤ x` and `x ≤ b`. Basically `Set.Icc a b` as a
finset. -/
def Icc (a b : α) : Finset α :=
  LocallyFiniteOrder.finsetIcc a b

/-- The finset $[a, b)$ of elements `x` such that `a ≤ x` and `x < b`. Basically `Set.Ico a b` as a
finset. -/
def Ico (a b : α) : Finset α :=
  LocallyFiniteOrder.finsetIco a b

/-- The finset $(a, b]$ of elements `x` such that `a < x` and `x ≤ b`. Basically `Set.Ioc a b` as a
finset. -/
def Ioc (a b : α) : Finset α :=
  LocallyFiniteOrder.finsetIoc a b

/-- The finset $(a, b)$ of elements `x` such that `a < x` and `x < b`. Basically `Set.Ioo a b` as a
finset. -/
def Ioo (a b : α) : Finset α :=
  LocallyFiniteOrder.finsetIoo a b

@[simp]
theorem mem_Icc : x ∈ Icc a b ↔ a ≤ x ∧ x ≤ b :=
  LocallyFiniteOrder.finset_mem_Icc a b x

@[simp]
theorem mem_Ico : x ∈ Ico a b ↔ a ≤ x ∧ x < b :=
  LocallyFiniteOrder.finset_mem_Ico a b x

@[simp]
theorem mem_Ioc : x ∈ Ioc a b ↔ a < x ∧ x ≤ b :=
  LocallyFiniteOrder.finset_mem_Ioc a b x

@[simp]
theorem mem_Ioo : x ∈ Ioo a b ↔ a < x ∧ x < b :=
  LocallyFiniteOrder.finset_mem_Ioo a b x

@[simp, norm_cast]
theorem coe_Icc (a b : α) : (Icc a b : Set α) = Set.Icc a b :=
  Set.ext fun _ => mem_Icc

@[simp, norm_cast]
theorem coe_Ico (a b : α) : (Ico a b : Set α) = Set.Ico a b :=
  Set.ext fun _ => mem_Ico

@[simp, norm_cast]
theorem coe_Ioc (a b : α) : (Ioc a b : Set α) = Set.Ioc a b :=
  Set.ext fun _ => mem_Ioc

@[simp, norm_cast]
theorem coe_Ioo (a b : α) : (Ioo a b : Set α) = Set.Ioo a b :=
  Set.ext fun _ => mem_Ioo

end LocallyFiniteOrder

section LocallyFiniteOrderTop

variable [LocallyFiniteOrderTop α] {a x : α}

/-- The finset $[a, ∞)$ of elements `x` such that `a ≤ x`. Basically `Set.Ici a` as a finset. -/
def Ici (a : α) : Finset α :=
  LocallyFiniteOrderTop.finsetIci a

/-- The finset $(a, ∞)$ of elements `x` such that `a < x`. Basically `Set.Ioi a` as a finset. -/
def Ioi (a : α) : Finset α :=
  LocallyFiniteOrderTop.finsetIoi a

@[simp]
theorem mem_Ici : x ∈ Ici a ↔ a ≤ x :=
  LocallyFiniteOrderTop.finset_mem_Ici _ _

@[simp]
theorem mem_Ioi : x ∈ Ioi a ↔ a < x :=
  LocallyFiniteOrderTop.finset_mem_Ioi _ _

@[simp, norm_cast]
theorem coe_Ici (a : α) : (Ici a : Set α) = Set.Ici a :=
  Set.ext fun _ => mem_Ici

@[simp, norm_cast]
theorem coe_Ioi (a : α) : (Ioi a : Set α) = Set.Ioi a :=
  Set.ext fun _ => mem_Ioi

end LocallyFiniteOrderTop

section LocallyFiniteOrderBot

variable [LocallyFiniteOrderBot α] {a x : α}

/-- The finset $(-∞, b]$ of elements `x` such that `x ≤ b`. Basically `Set.Iic b` as a finset. -/
def Iic (b : α) : Finset α :=
  LocallyFiniteOrderBot.finsetIic b

/-- The finset $(-∞, b)$ of elements `x` such that `x < b`. Basically `Set.Iio b` as a finset. -/
def Iio (b : α) : Finset α :=
  LocallyFiniteOrderBot.finsetIio b

@[simp]
theorem mem_Iic : x ∈ Iic a ↔ x ≤ a :=
  LocallyFiniteOrderBot.finset_mem_Iic _ _

@[simp]
theorem mem_Iio : x ∈ Iio a ↔ x < a :=
  LocallyFiniteOrderBot.finset_mem_Iio _ _

@[simp, norm_cast]
theorem coe_Iic (a : α) : (Iic a : Set α) = Set.Iic a :=
  Set.ext fun _ => mem_Iic

@[simp, norm_cast]
theorem coe_Iio (a : α) : (Iio a : Set α) = Set.Iio a :=
  Set.ext fun _ => mem_Iio

end LocallyFiniteOrderBot

section OrderTop

variable [LocallyFiniteOrder α] [OrderTop α] {a x : α}

-- See note [lower priority instance]
instance (priority := 100) _root_.LocallyFiniteOrder.toLocallyFiniteOrderTop :
    LocallyFiniteOrderTop α where
  finsetIci b := Icc b ⊤
  finsetIoi b := Ioc b ⊤
  finset_mem_Ici a x := by rw [mem_Icc, and_iff_left le_top]
  finset_mem_Ioi a x := by rw [mem_Ioc, and_iff_left le_top]

theorem Ici_eq_Icc (a : α) : Ici a = Icc a ⊤ :=
  rfl

theorem Ioi_eq_Ioc (a : α) : Ioi a = Ioc a ⊤ :=
  rfl

end OrderTop

section OrderBot

variable [OrderBot α] [LocallyFiniteOrder α] {b x : α}

-- See note [lower priority instance]
instance (priority := 100) LocallyFiniteOrder.toLocallyFiniteOrderBot :
    LocallyFiniteOrderBot α where
  finsetIic := Icc ⊥
  finsetIio := Ico ⊥
  finset_mem_Iic a x := by rw [mem_Icc, and_iff_right bot_le]
  finset_mem_Iio a x := by rw [mem_Ico, and_iff_right bot_le]

theorem Iic_eq_Icc : Iic = Icc (⊥ : α) :=
  rfl

theorem Iio_eq_Ico : Iio = Ico (⊥ : α) :=
  rfl

end OrderBot

end Preorder

section Lattice

variable [Lattice α] [LocallyFiniteOrder α] {a b x : α}

/-- `Finset.uIcc a b` is the set of elements lying between `a` and `b`, with `a` and `b` included.
Note that we define it more generally in a lattice as `Finset.Icc (a ⊓ b) (a ⊔ b)`. In a
product type, `Finset.uIcc` corresponds to the bounding box of the two elements. -/
def uIcc (a b : α) : Finset α :=
  Icc (a ⊓ b) (a ⊔ b)

@[inherit_doc]
scoped[FinsetInterval] notation "[[" a ", " b "]]" => Finset.uIcc a b

@[simp]
theorem mem_uIcc : x ∈ uIcc a b ↔ a ⊓ b ≤ x ∧ x ≤ a ⊔ b :=
  mem_Icc

@[simp, norm_cast]
theorem coe_uIcc (a b : α) : (Finset.uIcc a b : Set α) = Set.uIcc a b :=
  coe_Icc _ _

end Lattice

end Finset

namespace Mathlib.Meta
open Lean Elab Term Meta Batteries.ExtendedBinder

/-- Elaborate set builder notation for `Finset`.

* `{x ≤ a | p x}` is elaborated as `Finset.filter (fun x ↦ p x) (Finset.Iic a)` if the expected type
  is `Finset ?α`.
* `{x ≥ a | p x}` is elaborated as `Finset.filter (fun x ↦ p x) (Finset.Ici a)` if the expected type
  is `Finset ?α`.
* `{x < a | p x}` is elaborated as `Finset.filter (fun x ↦ p x) (Finset.Iio a)` if the expected type
  is `Finset ?α`.
* `{x > a | p x}` is elaborated as `Finset.filter (fun x ↦ p x) (Finset.Ioi a)` if the expected type
  is `Finset ?α`.

See also
* `Data.Set.Defs` for the `Set` builder notation elaborator that this elaborator partly overrides.
* `Data.Finset.Basic` for the `Finset` builder notation elaborator partly overriding this one for
  syntax of the form `{x ∈ s | p x}`.
* `Data.Fintype.Basic` for the `Finset` builder notation elaborator handling syntax of the form
  `{x | p x}`, `{x : α | p x}`, `{x ∉ s | p x}`, `{x ≠ a | p x}`.

TODO: Write a delaborator
-/
@[term_elab setBuilder]
def elabFinsetBuilderIxx : TermElab
  | `({ $x:ident ≤ $a | $p }), expectedType? => do
    -- If the expected type is not known to be `Finset ?α`, give up.
    unless ← knownToBeFinsetNotSet expectedType? do throwUnsupportedSyntax
    elabTerm (← `(Finset.filter (fun $x:ident ↦ $p) (Finset.Iic $a))) expectedType?
  | `({ $x:ident ≥ $a | $p }), expectedType? => do
    -- If the expected type is not known to be `Finset ?α`, give up.
    unless ← knownToBeFinsetNotSet expectedType? do throwUnsupportedSyntax
    elabTerm (← `(Finset.filter (fun $x:ident ↦ $p) (Finset.Ici $a))) expectedType?
  | `({ $x:ident < $a | $p }), expectedType? => do
    -- If the expected type is not known to be `Finset ?α`, give up.
    unless ← knownToBeFinsetNotSet expectedType? do throwUnsupportedSyntax
    elabTerm (← `(Finset.filter (fun $x:ident ↦ $p) (Finset.Iio $a))) expectedType?
  | `({ $x:ident > $a | $p }), expectedType? => do
    -- If the expected type is not known to be `Finset ?α`, give up.
    unless ← knownToBeFinsetNotSet expectedType? do throwUnsupportedSyntax
    elabTerm (← `(Finset.filter (fun $x:ident ↦ $p) (Finset.Ioi $a))) expectedType?
  | _, _ => throwUnsupportedSyntax

end Mathlib.Meta

/-! ### Finiteness of `Set` intervals -/


namespace Set

section Preorder

variable [Preorder α] [LocallyFiniteOrder α] (a b : α)

instance fintypeIcc : Fintype (Icc a b) := Fintype.ofFinset (Finset.Icc a b) fun _ => Finset.mem_Icc

instance fintypeIco : Fintype (Ico a b) := Fintype.ofFinset (Finset.Ico a b) fun _ => Finset.mem_Ico

instance fintypeIoc : Fintype (Ioc a b) := Fintype.ofFinset (Finset.Ioc a b) fun _ => Finset.mem_Ioc

instance fintypeIoo : Fintype (Ioo a b) := Fintype.ofFinset (Finset.Ioo a b) fun _ => Finset.mem_Ioo

theorem finite_Icc : (Icc a b).Finite :=
  (Icc a b).toFinite

theorem finite_Ico : (Ico a b).Finite :=
  (Ico a b).toFinite

theorem finite_Ioc : (Ioc a b).Finite :=
  (Ioc a b).toFinite

theorem finite_Ioo : (Ioo a b).Finite :=
  (Ioo a b).toFinite

end Preorder

section OrderTop

variable [Preorder α] [LocallyFiniteOrderTop α] (a : α)

instance fintypeIci : Fintype (Ici a) := Fintype.ofFinset (Finset.Ici a) fun _ => Finset.mem_Ici

instance fintypeIoi : Fintype (Ioi a) := Fintype.ofFinset (Finset.Ioi a) fun _ => Finset.mem_Ioi

theorem finite_Ici : (Ici a).Finite :=
  (Ici a).toFinite

theorem finite_Ioi : (Ioi a).Finite :=
  (Ioi a).toFinite

end OrderTop

section OrderBot

variable [Preorder α] [LocallyFiniteOrderBot α] (b : α)

instance fintypeIic : Fintype (Iic b) := Fintype.ofFinset (Finset.Iic b) fun _ => Finset.mem_Iic

instance fintypeIio : Fintype (Iio b) := Fintype.ofFinset (Finset.Iio b) fun _ => Finset.mem_Iio

theorem finite_Iic : (Iic b).Finite :=
  (Iic b).toFinite

theorem finite_Iio : (Iio b).Finite :=
  (Iio b).toFinite

end OrderBot

section Lattice
variable [Lattice α] [LocallyFiniteOrder α] (a b : α)

instance fintypeUIcc : Fintype (uIcc a b) :=
  Fintype.ofFinset (Finset.uIcc a b) fun _ => Finset.mem_uIcc

@[simp]
theorem finite_interval : (uIcc a b).Finite := (uIcc _ _).toFinite

end Lattice

end Set

/-! ### Instances -/


open Finset

section Preorder

variable [Preorder α] [Preorder β]

/-- A noncomputable constructor from the finiteness of all closed intervals. -/
noncomputable def LocallyFiniteOrder.ofFiniteIcc (h : ∀ a b : α, (Set.Icc a b).Finite) :
    LocallyFiniteOrder α :=
  @LocallyFiniteOrder.ofIcc' α _ (Classical.decRel _) (fun a b => (h a b).toFinset) fun a b x => by
    rw [Set.Finite.mem_toFinset, Set.mem_Icc]

/-- A fintype is a locally finite order.

This is not an instance as it would not be defeq to better instances such as
`Fin.locallyFiniteOrder`.
-/
abbrev Fintype.toLocallyFiniteOrder [Fintype α] [@DecidableRel α (· < ·)]
    [@DecidableRel α (· ≤ ·)] : LocallyFiniteOrder α where
  finsetIcc a b := (Set.Icc a b).toFinset
  finsetIco a b := (Set.Ico a b).toFinset
  finsetIoc a b := (Set.Ioc a b).toFinset
  finsetIoo a b := (Set.Ioo a b).toFinset
  finset_mem_Icc a b x := by simp only [Set.mem_toFinset, Set.mem_Icc]
  finset_mem_Ico a b x := by simp only [Set.mem_toFinset, Set.mem_Ico]
  finset_mem_Ioc a b x := by simp only [Set.mem_toFinset, Set.mem_Ioc]
  finset_mem_Ioo a b x := by simp only [Set.mem_toFinset, Set.mem_Ioo]

instance : Subsingleton (LocallyFiniteOrder α) :=
  Subsingleton.intro fun h₀ h₁ => by
    cases' h₀ with h₀_finset_Icc h₀_finset_Ico h₀_finset_Ioc h₀_finset_Ioo
      h₀_finset_mem_Icc h₀_finset_mem_Ico h₀_finset_mem_Ioc h₀_finset_mem_Ioo
    cases' h₁ with h₁_finset_Icc h₁_finset_Ico h₁_finset_Ioc h₁_finset_Ioo
      h₁_finset_mem_Icc h₁_finset_mem_Ico h₁_finset_mem_Ioc h₁_finset_mem_Ioo
    have hIcc : h₀_finset_Icc = h₁_finset_Icc := by
      ext a b x
      rw [h₀_finset_mem_Icc, h₁_finset_mem_Icc]
    have hIco : h₀_finset_Ico = h₁_finset_Ico := by
      ext a b x
      rw [h₀_finset_mem_Ico, h₁_finset_mem_Ico]
    have hIoc : h₀_finset_Ioc = h₁_finset_Ioc := by
      ext a b x
      rw [h₀_finset_mem_Ioc, h₁_finset_mem_Ioc]
    have hIoo : h₀_finset_Ioo = h₁_finset_Ioo := by
      ext a b x
      rw [h₀_finset_mem_Ioo, h₁_finset_mem_Ioo]
    simp_rw [hIcc, hIco, hIoc, hIoo]

instance : Subsingleton (LocallyFiniteOrderTop α) :=
  Subsingleton.intro fun h₀ h₁ => by
    cases' h₀ with h₀_finset_Ioi h₀_finset_Ici h₀_finset_mem_Ici h₀_finset_mem_Ioi
    cases' h₁ with h₁_finset_Ioi h₁_finset_Ici h₁_finset_mem_Ici h₁_finset_mem_Ioi
    have hIci : h₀_finset_Ici = h₁_finset_Ici := by
      ext a b
      rw [h₀_finset_mem_Ici, h₁_finset_mem_Ici]
    have hIoi : h₀_finset_Ioi = h₁_finset_Ioi := by
      ext a b
      rw [h₀_finset_mem_Ioi, h₁_finset_mem_Ioi]
    simp_rw [hIci, hIoi]

instance : Subsingleton (LocallyFiniteOrderBot α) :=
  Subsingleton.intro fun h₀ h₁ => by
    cases' h₀ with h₀_finset_Iio h₀_finset_Iic h₀_finset_mem_Iic h₀_finset_mem_Iio
    cases' h₁ with h₁_finset_Iio h₁_finset_Iic h₁_finset_mem_Iic h₁_finset_mem_Iio
    have hIic : h₀_finset_Iic = h₁_finset_Iic := by
      ext a b
      rw [h₀_finset_mem_Iic, h₁_finset_mem_Iic]
    have hIio : h₀_finset_Iio = h₁_finset_Iio := by
      ext a b
      rw [h₀_finset_mem_Iio, h₁_finset_mem_Iio]
    simp_rw [hIic, hIio]

-- Should this be called `LocallyFiniteOrder.lift`?
/-- Given an order embedding `α ↪o β`, pulls back the `LocallyFiniteOrder` on `β` to `α`. -/
protected noncomputable def OrderEmbedding.locallyFiniteOrder [LocallyFiniteOrder β] (f : α ↪o β) :
    LocallyFiniteOrder α where
  finsetIcc a b := (Icc (f a) (f b)).preimage f f.toEmbedding.injective.injOn
  finsetIco a b := (Ico (f a) (f b)).preimage f f.toEmbedding.injective.injOn
  finsetIoc a b := (Ioc (f a) (f b)).preimage f f.toEmbedding.injective.injOn
  finsetIoo a b := (Ioo (f a) (f b)).preimage f f.toEmbedding.injective.injOn
  finset_mem_Icc a b x := by rw [mem_preimage, mem_Icc, f.le_iff_le, f.le_iff_le]
  finset_mem_Ico a b x := by rw [mem_preimage, mem_Ico, f.le_iff_le, f.lt_iff_lt]
  finset_mem_Ioc a b x := by rw [mem_preimage, mem_Ioc, f.lt_iff_lt, f.le_iff_le]
  finset_mem_Ioo a b x := by rw [mem_preimage, mem_Ioo, f.lt_iff_lt, f.lt_iff_lt]

/-! ### `OrderDual` -/

open OrderDual

section LocallyFiniteOrder

variable [LocallyFiniteOrder α] (a b : α)

/-- Note we define `Icc (toDual a) (toDual b)` as `Icc α _ _ b a` (which has type `Finset α` not
`Finset αᵒᵈ`!) instead of `(Icc b a).map toDual.toEmbedding` as this means the
following is defeq:
```
lemma this : (Icc (toDual (toDual a)) (toDual (toDual b)) : _) = (Icc a b : _) := rfl
```
-/
instance OrderDual.instLocallyFiniteOrder : LocallyFiniteOrder αᵒᵈ where
  finsetIcc a b := @Icc α _ _ (ofDual b) (ofDual a)
  finsetIco a b := @Ioc α _ _ (ofDual b) (ofDual a)
  finsetIoc a b := @Ico α _ _ (ofDual b) (ofDual a)
  finsetIoo a b := @Ioo α _ _ (ofDual b) (ofDual a)
  finset_mem_Icc _ _ _ := (mem_Icc (α := α)).trans and_comm
  finset_mem_Ico _ _ _ := (mem_Ioc (α := α)).trans and_comm
  finset_mem_Ioc _ _ _ := (mem_Ico (α := α)).trans and_comm
  finset_mem_Ioo _ _ _ := (mem_Ioo (α := α)).trans and_comm

lemma Finset.Icc_toDual : Icc (toDual a) (toDual b) = (Icc b a).map toDual.toEmbedding :=
  map_refl.symm

lemma Finset.Ico_toDual : Ico (toDual a) (toDual b) = (Ioc b a).map toDual.toEmbedding :=
  map_refl.symm

lemma Finset.Ioc_toDual : Ioc (toDual a) (toDual b) = (Ico b a).map toDual.toEmbedding :=
  map_refl.symm

lemma Finset.Ioo_toDual : Ioo (toDual a) (toDual b) = (Ioo b a).map toDual.toEmbedding :=
  map_refl.symm

lemma Finset.Icc_ofDual (a b : αᵒᵈ) :
    Icc (ofDual a) (ofDual b) = (Icc b a).map ofDual.toEmbedding := map_refl.symm

lemma Finset.Ico_ofDual (a b : αᵒᵈ) :
    Ico (ofDual a) (ofDual b) = (Ioc b a).map ofDual.toEmbedding := map_refl.symm

lemma Finset.Ioc_ofDual (a b : αᵒᵈ) :
    Ioc (ofDual a) (ofDual b) = (Ico b a).map ofDual.toEmbedding := map_refl.symm

lemma Finset.Ioo_ofDual (a b : αᵒᵈ) :
    Ioo (ofDual a) (ofDual b) = (Ioo b a).map ofDual.toEmbedding := map_refl.symm

end LocallyFiniteOrder

section LocallyFiniteOrderTop

variable [LocallyFiniteOrderTop α]

/-- Note we define `Iic (toDual a)` as `Ici a` (which has type `Finset α` not `Finset αᵒᵈ`!)
instead of `(Ici a).map toDual.toEmbedding` as this means the following is defeq:
```
lemma this : (Iic (toDual (toDual a)) : _) = (Iic a : _) := rfl
```
-/
instance OrderDual.instLocallyFiniteOrderBot : LocallyFiniteOrderBot αᵒᵈ where
  finsetIic a := @Ici α _ _ (ofDual a)
  finsetIio a := @Ioi α _ _ (ofDual a)
  finset_mem_Iic _ _ := mem_Ici (α := α)
  finset_mem_Iio _ _ := mem_Ioi (α := α)

lemma Finset.Iic_toDual (a : α) : Iic (toDual a) = (Ici a).map toDual.toEmbedding :=
  map_refl.symm

lemma Finset.Iio_toDual (a : α) : Iio (toDual a) = (Ioi a).map toDual.toEmbedding :=
  map_refl.symm

lemma Finset.Ici_ofDual (a : αᵒᵈ) : Ici (ofDual a) = (Iic a).map ofDual.toEmbedding :=
  map_refl.symm

lemma Finset.Ioi_ofDual (a : αᵒᵈ) : Ioi (ofDual a) = (Iio a).map ofDual.toEmbedding :=
  map_refl.symm

end LocallyFiniteOrderTop

section LocallyFiniteOrderTop

variable [LocallyFiniteOrderBot α]

/-- Note we define `Ici (toDual a)` as `Iic a` (which has type `Finset α` not `Finset αᵒᵈ`!)
instead of `(Iic a).map toDual.toEmbedding` as this means the following is defeq:
```
lemma this : (Ici (toDual (toDual a)) : _) = (Ici a : _) := rfl
```
-/
instance OrderDual.instLocallyFiniteOrderTop : LocallyFiniteOrderTop αᵒᵈ where
  finsetIci a := @Iic α _ _ (ofDual a)
  finsetIoi a := @Iio α _ _ (ofDual a)
  finset_mem_Ici _ _ := mem_Iic (α := α)
  finset_mem_Ioi _ _ := mem_Iio (α := α)

lemma Finset.Ici_toDual (a : α) : Ici (toDual a) = (Iic a).map toDual.toEmbedding :=
  map_refl.symm

lemma Finset.Ioi_toDual (a : α) : Ioi (toDual a) = (Iio a).map toDual.toEmbedding :=
  map_refl.symm

lemma Finset.Iic_ofDual (a : αᵒᵈ) : Iic (ofDual a) = (Ici a).map ofDual.toEmbedding :=
  map_refl.symm

lemma Finset.Iio_ofDual (a : αᵒᵈ) : Iio (ofDual a) = (Ioi a).map ofDual.toEmbedding :=
  map_refl.symm

end LocallyFiniteOrderTop

/-! ### `Prod` -/

section LocallyFiniteOrder
variable [LocallyFiniteOrder α] [LocallyFiniteOrder β] [@DecidableRel (α × β) (· ≤ ·)]

instance Prod.instLocallyFiniteOrder : LocallyFiniteOrder (α × β) :=
  LocallyFiniteOrder.ofIcc' (α × β) (fun x y ↦ Icc x.1 y.1 ×ˢ Icc x.2 y.2) fun a b x => by
    rw [mem_product, mem_Icc, mem_Icc, and_and_and_comm, le_def, le_def]

lemma Finset.Icc_prod_def (x y : α × β) : Icc x y = Icc x.1 y.1 ×ˢ Icc x.2 y.2 := rfl

lemma Finset.Icc_product_Icc (a₁ a₂ : α) (b₁ b₂ : β) :
    Icc a₁ a₂ ×ˢ Icc b₁ b₂ = Icc (a₁, b₁) (a₂, b₂) := rfl

lemma Finset.card_Icc_prod (x y : α × β) : #(Icc x y) = #(Icc x.1 y.1) * #(Icc x.2 y.2) :=
  card_product ..

end LocallyFiniteOrder

section LocallyFiniteOrderTop
variable [LocallyFiniteOrderTop α] [LocallyFiniteOrderTop β] [@DecidableRel (α × β) (· ≤ ·)]

instance Prod.instLocallyFiniteOrderTop : LocallyFiniteOrderTop (α × β) :=
  LocallyFiniteOrderTop.ofIci' (α × β) (fun x => Ici x.1 ×ˢ Ici x.2) fun a x => by
    rw [mem_product, mem_Ici, mem_Ici, le_def]

lemma Finset.Ici_prod_def (x : α × β) : Ici x = Ici x.1 ×ˢ Ici x.2 := rfl
lemma Finset.Ici_product_Ici (a : α) (b : β) : Ici a ×ˢ Ici b = Ici (a, b) := rfl
lemma Finset.card_Ici_prod (x : α × β) : #(Ici x) = #(Ici x.1) * #(Ici x.2) :=
  card_product _ _

end LocallyFiniteOrderTop

section LocallyFiniteOrderBot
variable [LocallyFiniteOrderBot α] [LocallyFiniteOrderBot β] [@DecidableRel (α × β) (· ≤ ·)]

instance Prod.instLocallyFiniteOrderBot : LocallyFiniteOrderBot (α × β) :=
  LocallyFiniteOrderBot.ofIic' (α × β) (fun x ↦ Iic x.1 ×ˢ Iic x.2) fun a x ↦ by
    rw [mem_product, mem_Iic, mem_Iic, le_def]

lemma Finset.Iic_prod_def (x : α × β) : Iic x = Iic x.1 ×ˢ Iic x.2 := rfl
lemma Finset.Iic_product_Iic (a : α) (b : β) : Iic a ×ˢ Iic b = Iic (a, b) := rfl
lemma Finset.card_Iic_prod (x : α × β) : #(Iic x) = #(Iic x.1) * #(Iic x.2) := card_product ..

end LocallyFiniteOrderBot
end Preorder

section Lattice
variable [Lattice α] [Lattice β] [LocallyFiniteOrder α] [LocallyFiniteOrder β]
  [@DecidableRel (α × β) (· ≤ ·)]

lemma Finset.uIcc_prod_def (x y : α × β) : uIcc x y = uIcc x.1 y.1 ×ˢ uIcc x.2 y.2 := rfl

lemma Finset.uIcc_product_uIcc (a₁ a₂ : α) (b₁ b₂ : β) :
    uIcc a₁ a₂ ×ˢ uIcc b₁ b₂ = uIcc (a₁, b₁) (a₂, b₂) := rfl

lemma Finset.card_uIcc_prod (x y : α × β) : #(uIcc x y) = #(uIcc x.1 y.1) * #(uIcc x.2 y.2) :=
  card_product ..

end Lattice

/-!
#### `WithTop`, `WithBot`

Adding a `⊤` to a locally finite `OrderTop` keeps it locally finite.
Adding a `⊥` to a locally finite `OrderBot` keeps it locally finite.
-/


namespace WithTop

private lemma aux (x : α) (p : α → Prop) :
    (∃ a : α, p a ∧ WithTop.some a = WithTop.some x) ↔ p x := by
  simp

variable (α) [PartialOrder α] [OrderTop α] [LocallyFiniteOrder α]

instance locallyFiniteOrder : LocallyFiniteOrder (WithTop α) where
  finsetIcc a b :=
    match a, b with
    | ⊤, ⊤ => {⊤}
    | ⊤, (b : α) => ∅
    | (a : α), ⊤ => insertNone (Ici a)
    | (a : α), (b : α) => (Icc a b).map Embedding.some
  finsetIco a b :=
    match a, b with
    | ⊤, _ => ∅
    | (a : α), ⊤ => (Ici a).map Embedding.some
    | (a : α), (b : α) => (Ico a b).map Embedding.some
  finsetIoc a b :=
    match a, b with
    | ⊤, _ => ∅
    | (a : α), ⊤ => insertNone (Ioi a)
    | (a : α), (b : α) => (Ioc a b).map Embedding.some
  finsetIoo a b :=
    match a, b with
    | ⊤, _ => ∅
    | (a : α), ⊤ => (Ioi a).map Embedding.some
    | (a : α), (b : α) => (Ioo a b).map Embedding.some
  -- Porting note: the proofs below got much worse
  finset_mem_Icc a b x :=
    match a, b, x with
    | ⊤, ⊤, _ => mem_singleton.trans (le_antisymm_iff.trans and_comm)
    | ⊤, (b : α), _ =>
      iff_of_false (not_mem_empty _) fun h => (h.1.trans h.2).not_lt <| coe_lt_top _
    | (a : α), ⊤, ⊤ => by simp [WithTop.some, WithTop.top, insertNone]
    | (a : α), ⊤, (x : α) => by
        simp only [le_eq_subset, coe_le_coe, le_top, and_true]
        rw [← some_eq_coe, some_mem_insertNone, mem_Ici]
    | (a : α), (b : α), ⊤ => by
        simp only [Embedding.some, mem_map, mem_Icc, and_false, exists_const, some, le_top,
          top_le_iff, reduceCtorEq]
    | (a : α), (b : α), (x : α) => by
        simp only [le_eq_subset, Embedding.some, mem_map, mem_Icc, Embedding.coeFn_mk, coe_le_coe]
        -- This used to be in the above `simp` before leanprover/lean4#2644
        erw [aux]
  finset_mem_Ico a b x :=
    match a, b, x with
    | ⊤, _, _ => iff_of_false (not_mem_empty _) fun h => not_top_lt <| h.1.trans_lt h.2
    | (a : α), ⊤, ⊤ => by simp [some, Embedding.some]
    | (a : α), ⊤, (x : α) => by
        simp only [Embedding.some, mem_map, mem_Ici, Embedding.coeFn_mk, coe_le_coe, aux,
          coe_lt_top, and_true]
        -- This used to be in the above `simp` before leanprover/lean4#2644
        erw [aux]
    | (a : α), (b : α), ⊤ => by simp [some, Embedding.some]
    | (a : α), (b : α), (x : α) => by simp [some, Embedding.some, aux]
                                      -- This used to be in the above `simp` before
                                      -- leanprover/lean4#2644
                                      erw [aux]
  finset_mem_Ioc a b x :=
    match a, b, x with
    | ⊤, _, _ => iff_of_false (not_mem_empty _) fun h => not_top_lt <| h.1.trans_le h.2
    | (a : α), ⊤, ⊤ => by simp [some, insertNone, top]
    | (a : α), ⊤, (x : α) => by simp [some, Embedding.some, insertNone, aux]
                                -- This used to be in the above `simp` before
                                -- leanprover/lean4#2644
                                erw [aux]
    | (a : α), (b : α), ⊤ => by simp [some, Embedding.some, insertNone]
    | (a : α), (b : α), (x : α) => by simp [some, Embedding.some, insertNone, aux]
                                      -- This used to be in the above `simp` before
                                      -- leanprover/lean4#2644
                                      erw [aux]
  finset_mem_Ioo a b x :=
    match a, b, x with
    | ⊤, _, _ => iff_of_false (not_mem_empty _) fun h => not_top_lt <| h.1.trans h.2
    | (a : α), ⊤, ⊤ => by simp [some, Embedding.some, insertNone]
    | (a : α), ⊤, (x : α) => by simp [some, Embedding.some, insertNone, aux, top]
                                -- This used to be in the above `simp` before
                                -- leanprover/lean4#2644
                                erw [aux]
    | (a : α), (b : α), ⊤ => by simp [some, Embedding.some, insertNone]
    | (a : α), (b : α), (x : α) => by
      simp [some, Embedding.some, insertNone, aux]
      -- This used to be in the above `simp` before
      -- leanprover/lean4#2644
      erw [aux]

variable (a b : α)

theorem Icc_coe_top : Icc (a : WithTop α) ⊤ = insertNone (Ici a) :=
  rfl

theorem Icc_coe_coe : Icc (a : WithTop α) b = (Icc a b).map Embedding.some :=
  rfl

theorem Ico_coe_top : Ico (a : WithTop α) ⊤ = (Ici a).map Embedding.some :=
  rfl

theorem Ico_coe_coe : Ico (a : WithTop α) b = (Ico a b).map Embedding.some :=
  rfl

theorem Ioc_coe_top : Ioc (a : WithTop α) ⊤ = insertNone (Ioi a) :=
  rfl

theorem Ioc_coe_coe : Ioc (a : WithTop α) b = (Ioc a b).map Embedding.some :=
  rfl

theorem Ioo_coe_top : Ioo (a : WithTop α) ⊤ = (Ioi a).map Embedding.some :=
  rfl

theorem Ioo_coe_coe : Ioo (a : WithTop α) b = (Ioo a b).map Embedding.some :=
  rfl

end WithTop

namespace WithBot

variable (α) [PartialOrder α] [OrderBot α] [LocallyFiniteOrder α]

instance instLocallyFiniteOrder : LocallyFiniteOrder (WithBot α) :=
  OrderDual.instLocallyFiniteOrder (α := WithTop αᵒᵈ)

variable (a b : α)

theorem Icc_bot_coe : Icc (⊥ : WithBot α) b = insertNone (Iic b) :=
  rfl

theorem Icc_coe_coe : Icc (a : WithBot α) b = (Icc a b).map Embedding.some :=
  rfl

theorem Ico_bot_coe : Ico (⊥ : WithBot α) b = insertNone (Iio b) :=
  rfl

theorem Ico_coe_coe : Ico (a : WithBot α) b = (Ico a b).map Embedding.some :=
  rfl

theorem Ioc_bot_coe : Ioc (⊥ : WithBot α) b = (Iic b).map Embedding.some :=
  rfl

theorem Ioc_coe_coe : Ioc (a : WithBot α) b = (Ioc a b).map Embedding.some :=
  rfl

theorem Ioo_bot_coe : Ioo (⊥ : WithBot α) b = (Iio b).map Embedding.some :=
  rfl

theorem Ioo_coe_coe : Ioo (a : WithBot α) b = (Ioo a b).map Embedding.some :=
  rfl

end WithBot

namespace OrderIso

variable [Preorder α] [Preorder β]

/-! #### Transfer locally finite orders across order isomorphisms -/


-- See note [reducible non-instances]
/-- Transfer `LocallyFiniteOrder` across an `OrderIso`. -/
abbrev locallyFiniteOrder [LocallyFiniteOrder β] (f : α ≃o β) : LocallyFiniteOrder α where
  finsetIcc a b := (Icc (f a) (f b)).map f.symm.toEquiv.toEmbedding
  finsetIco a b := (Ico (f a) (f b)).map f.symm.toEquiv.toEmbedding
  finsetIoc a b := (Ioc (f a) (f b)).map f.symm.toEquiv.toEmbedding
  finsetIoo a b := (Ioo (f a) (f b)).map f.symm.toEquiv.toEmbedding
  finset_mem_Icc := by simp
  finset_mem_Ico := by simp
  finset_mem_Ioc := by simp
  finset_mem_Ioo := by simp

-- See note [reducible non-instances]
/-- Transfer `LocallyFiniteOrderTop` across an `OrderIso`. -/
abbrev locallyFiniteOrderTop [LocallyFiniteOrderTop β] (f : α ≃o β) : LocallyFiniteOrderTop α where
  finsetIci a := (Ici (f a)).map f.symm.toEquiv.toEmbedding
  finsetIoi a := (Ioi (f a)).map f.symm.toEquiv.toEmbedding
  finset_mem_Ici := by simp
  finset_mem_Ioi := by simp

-- See note [reducible non-instances]
/-- Transfer `LocallyFiniteOrderBot` across an `OrderIso`. -/
abbrev locallyFiniteOrderBot [LocallyFiniteOrderBot β] (f : α ≃o β) : LocallyFiniteOrderBot α where
  finsetIic a := (Iic (f a)).map f.symm.toEquiv.toEmbedding
  finsetIio a := (Iio (f a)).map f.symm.toEquiv.toEmbedding
  finset_mem_Iic := by simp
  finset_mem_Iio := by simp

end OrderIso

/-! #### Subtype of a locally finite order -/


variable [Preorder α] (p : α → Prop) [DecidablePred p]

instance Subtype.instLocallyFiniteOrder [LocallyFiniteOrder α] :
    LocallyFiniteOrder (Subtype p) where
  finsetIcc a b := (Icc (a : α) b).subtype p
  finsetIco a b := (Ico (a : α) b).subtype p
  finsetIoc a b := (Ioc (a : α) b).subtype p
  finsetIoo a b := (Ioo (a : α) b).subtype p
  finset_mem_Icc a b x := by simp_rw [Finset.mem_subtype, mem_Icc, Subtype.coe_le_coe]
  finset_mem_Ico a b x := by
    simp_rw [Finset.mem_subtype, mem_Ico, Subtype.coe_le_coe, Subtype.coe_lt_coe]
  finset_mem_Ioc a b x := by
    simp_rw [Finset.mem_subtype, mem_Ioc, Subtype.coe_le_coe, Subtype.coe_lt_coe]
  finset_mem_Ioo a b x := by simp_rw [Finset.mem_subtype, mem_Ioo, Subtype.coe_lt_coe]

instance Subtype.instLocallyFiniteOrderTop [LocallyFiniteOrderTop α] :
    LocallyFiniteOrderTop (Subtype p) where
  finsetIci a := (Ici (a : α)).subtype p
  finsetIoi a := (Ioi (a : α)).subtype p
  finset_mem_Ici a x := by simp_rw [Finset.mem_subtype, mem_Ici, Subtype.coe_le_coe]
  finset_mem_Ioi a x := by simp_rw [Finset.mem_subtype, mem_Ioi, Subtype.coe_lt_coe]

instance Subtype.instLocallyFiniteOrderBot [LocallyFiniteOrderBot α] :
    LocallyFiniteOrderBot (Subtype p) where
  finsetIic a := (Iic (a : α)).subtype p
  finsetIio a := (Iio (a : α)).subtype p
  finset_mem_Iic a x := by simp_rw [Finset.mem_subtype, mem_Iic, Subtype.coe_le_coe]
  finset_mem_Iio a x := by simp_rw [Finset.mem_subtype, mem_Iio, Subtype.coe_lt_coe]

namespace Finset

section LocallyFiniteOrder

variable [LocallyFiniteOrder α] (a b : Subtype p)

theorem subtype_Icc_eq : Icc a b = (Icc (a : α) b).subtype p :=
  rfl

theorem subtype_Ico_eq : Ico a b = (Ico (a : α) b).subtype p :=
  rfl

theorem subtype_Ioc_eq : Ioc a b = (Ioc (a : α) b).subtype p :=
  rfl

theorem subtype_Ioo_eq : Ioo a b = (Ioo (a : α) b).subtype p :=
  rfl

theorem map_subtype_embedding_Icc (hp : ∀ ⦃a b x⦄, a ≤ x → x ≤ b → p a → p b → p x):
    (Icc a b).map (Embedding.subtype p) = (Icc a b : Finset α) := by
  rw [subtype_Icc_eq]
  refine Finset.subtype_map_of_mem fun x hx => ?_
  rw [mem_Icc] at hx
  exact hp hx.1 hx.2 a.prop b.prop

theorem map_subtype_embedding_Ico (hp : ∀ ⦃a b x⦄, a ≤ x → x ≤ b → p a → p b → p x):
    (Ico a b).map (Embedding.subtype p) = (Ico a b : Finset α) := by
  rw [subtype_Ico_eq]
  refine Finset.subtype_map_of_mem fun x hx => ?_
  rw [mem_Ico] at hx
  exact hp hx.1 hx.2.le a.prop b.prop

theorem map_subtype_embedding_Ioc (hp : ∀ ⦃a b x⦄, a ≤ x → x ≤ b → p a → p b → p x):
    (Ioc a b).map (Embedding.subtype p) = (Ioc a b : Finset α) := by
  rw [subtype_Ioc_eq]
  refine Finset.subtype_map_of_mem fun x hx => ?_
  rw [mem_Ioc] at hx
  exact hp hx.1.le hx.2 a.prop b.prop

theorem map_subtype_embedding_Ioo (hp : ∀ ⦃a b x⦄, a ≤ x → x ≤ b → p a → p b → p x):
    (Ioo a b).map (Embedding.subtype p) = (Ioo a b : Finset α) := by
  rw [subtype_Ioo_eq]
  refine Finset.subtype_map_of_mem fun x hx => ?_
  rw [mem_Ioo] at hx
  exact hp hx.1.le hx.2.le a.prop b.prop

end LocallyFiniteOrder

section LocallyFiniteOrderTop

variable [LocallyFiniteOrderTop α] (a : Subtype p)

theorem subtype_Ici_eq : Ici a = (Ici (a : α)).subtype p :=
  rfl

theorem subtype_Ioi_eq : Ioi a = (Ioi (a : α)).subtype p :=
  rfl

theorem map_subtype_embedding_Ici (hp : ∀ ⦃a x⦄, a ≤ x → p a → p x) :
    (Ici a).map (Embedding.subtype p) = (Ici a : Finset α) := by
  rw [subtype_Ici_eq]
  exact Finset.subtype_map_of_mem fun x hx => hp (mem_Ici.1 hx) a.prop

theorem map_subtype_embedding_Ioi (hp : ∀ ⦃a x⦄, a ≤ x → p a → p x) :
    (Ioi a).map (Embedding.subtype p) = (Ioi a : Finset α) := by
  rw [subtype_Ioi_eq]
  exact Finset.subtype_map_of_mem fun x hx => hp (mem_Ioi.1 hx).le a.prop

end LocallyFiniteOrderTop

section LocallyFiniteOrderBot

variable [LocallyFiniteOrderBot α] (a : Subtype p)

theorem subtype_Iic_eq : Iic a = (Iic (a : α)).subtype p :=
  rfl

theorem subtype_Iio_eq : Iio a = (Iio (a : α)).subtype p :=
  rfl


theorem map_subtype_embedding_Iic (hp : ∀ ⦃a x⦄, x ≤ a → p a → p x) :
    (Iic a).map (Embedding.subtype p) = (Iic a : Finset α) := by
  rw [subtype_Iic_eq]
  exact Finset.subtype_map_of_mem fun x hx => hp (mem_Iic.1 hx) a.prop

theorem map_subtype_embedding_Iio (hp : ∀ ⦃a x⦄, x ≤ a → p a → p x) :
    (Iio a).map (Embedding.subtype p) = (Iio a : Finset α) := by
  rw [subtype_Iio_eq]
  exact Finset.subtype_map_of_mem fun x hx => hp (mem_Iio.1 hx).le a.prop

end LocallyFiniteOrderBot

end Finset

section Finite

variable {α : Type*} {s : Set α}

theorem BddBelow.finite_of_bddAbove [Preorder α] [LocallyFiniteOrder α]
    {s : Set α} (h₀ : BddBelow s) (h₁ : BddAbove s) :
    s.Finite :=
  let ⟨a, ha⟩ := h₀
  let ⟨b, hb⟩ := h₁
  (Set.finite_Icc a b).subset fun _x hx ↦ ⟨ha hx, hb hx⟩

theorem Set.finite_iff_bddAbove [SemilatticeSup α] [LocallyFiniteOrder α] [OrderBot α] :
    s.Finite ↔ BddAbove s :=
  ⟨fun h ↦ ⟨h.toFinset.sup id, fun _ hx ↦ Finset.le_sup (f := id) ((Finite.mem_toFinset h).mpr hx)⟩,
    fun ⟨m, hm⟩ ↦ (Set.finite_Icc ⊥ m).subset (fun _ hx ↦ ⟨bot_le, hm hx⟩)⟩

theorem Set.finite_iff_bddBelow [SemilatticeInf α] [LocallyFiniteOrder α] [OrderTop α] :
    s.Finite ↔ BddBelow s :=
  finite_iff_bddAbove (α := αᵒᵈ)

theorem Set.finite_iff_bddBelow_bddAbove [Nonempty α] [Lattice α] [LocallyFiniteOrder α] :
    s.Finite ↔ BddBelow s ∧ BddAbove s := by
  obtain (rfl | hs) := s.eq_empty_or_nonempty
  · simp only [Set.finite_empty, bddBelow_empty, bddAbove_empty, and_self]
  exact ⟨fun h ↦ ⟨⟨h.toFinset.inf' ((Finite.toFinset_nonempty h).mpr hs) id,
    fun x hx ↦ Finset.inf'_le id ((Finite.mem_toFinset h).mpr hx)⟩,
    ⟨h.toFinset.sup' ((Finite.toFinset_nonempty h).mpr hs) id, fun x hx ↦ Finset.le_sup' id
    ((Finite.mem_toFinset h).mpr hx)⟩⟩,
    fun ⟨h₀, h₁⟩ ↦ BddBelow.finite_of_bddAbove h₀ h₁⟩

end Finite

/-! We make the instances below low priority
so when alternative constructions are available they are preferred. -/

variable {y : α}

instance (priority := low) [Preorder α] [DecidableRel ((· : α) ≤ ·)] [LocallyFiniteOrder α] :
    LocallyFiniteOrderTop { x : α // x ≤ y } where
  finsetIoi a := Finset.Ioc a ⟨y, by rfl⟩
  finsetIci a := Finset.Icc a ⟨y, by rfl⟩
  finset_mem_Ici a b := by
    simp only [Finset.mem_Icc, and_iff_left_iff_imp]
    exact fun _ => b.property
  finset_mem_Ioi a b := by
    simp only [Finset.mem_Ioc, and_iff_left_iff_imp]
    exact fun _ => b.property

instance (priority := low) [Preorder α] [DecidableRel ((· : α) < ·)] [LocallyFiniteOrder α] :
    LocallyFiniteOrderTop { x : α // x < y } where
  finsetIoi a := (Finset.Ioo ↑a y).subtype _
  finsetIci a := (Finset.Ico ↑a y).subtype _
  finset_mem_Ici a b := by
    simp only [Finset.mem_subtype, Finset.mem_Ico, Subtype.coe_le_coe, and_iff_left_iff_imp]
    exact fun _ => b.property
  finset_mem_Ioi a b := by
    simp only [Finset.mem_subtype, Finset.mem_Ioo, Subtype.coe_lt_coe, and_iff_left_iff_imp]
    exact fun _ => b.property

instance (priority := low) [Preorder α] [DecidableRel ((· : α) ≤ ·)] [LocallyFiniteOrder α] :
    LocallyFiniteOrderBot { x : α // y ≤ x } where
  finsetIio a := Finset.Ico ⟨y, by rfl⟩ a
  finsetIic a := Finset.Icc ⟨y, by rfl⟩ a
  finset_mem_Iic a b := by
    simp only [Finset.mem_Icc, and_iff_right_iff_imp]
    exact fun _ => b.property
  finset_mem_Iio a b := by
    simp only [Finset.mem_Ico, and_iff_right_iff_imp]
    exact fun _ => b.property

instance (priority := low) [Preorder α] [DecidableRel ((· : α) < ·)] [LocallyFiniteOrder α] :
    LocallyFiniteOrderBot { x : α // y < x } where
  finsetIio a := (Finset.Ioo y ↑a).subtype _
  finsetIic a := (Finset.Ioc y ↑a).subtype _
  finset_mem_Iic a b := by
    simp only [Finset.mem_subtype, Finset.mem_Ioc, Subtype.coe_le_coe, and_iff_right_iff_imp]
    exact fun _ => b.property
  finset_mem_Iio a b := by
    simp only [Finset.mem_subtype, Finset.mem_Ioo, Subtype.coe_lt_coe, and_iff_right_iff_imp]
    exact fun _ => b.property

instance [Preorder α] [LocallyFiniteOrderBot α] : Finite { x : α // x ≤ y } := by
  simpa only  [coe_Iic] using (Finset.Iic y).finite_toSet

instance [Preorder α] [LocallyFiniteOrderBot α] : Finite { x : α // x < y } := by
  simpa only [coe_Iio] using (Finset.Iio y).finite_toSet

instance [Preorder α] [LocallyFiniteOrderTop α] : Finite { x : α // y ≤ x } := by
  simpa only [coe_Ici] using (Finset.Ici y).finite_toSet

instance [Preorder α] [LocallyFiniteOrderTop α] : Finite { x : α // y < x } := by
  simpa only [coe_Ioi] using (Finset.Ioi y).finite_toSet

namespace Set
variable {α : Type*} [Preorder α]

section LocallyFiniteOrder
variable [LocallyFiniteOrder α]

@[simp] lemma toFinset_Icc (a b : α) [Fintype (Icc a b)] : (Icc a b).toFinset = Finset.Icc a b := by
  ext; simp

@[simp] lemma toFinset_Ico (a b : α) [Fintype (Ico a b)] : (Ico a b).toFinset = Finset.Ico a b := by
  ext; simp

@[simp] lemma toFinset_Ioc (a b : α) [Fintype (Ioc a b)] : (Ioc a b).toFinset = Finset.Ioc a b := by
  ext; simp

@[simp] lemma toFinset_Ioo (a b : α) [Fintype (Ioo a b)] : (Ioo a b).toFinset = Finset.Ioo a b := by
  ext; simp

end LocallyFiniteOrder

section LocallyFiniteOrderTop
variable [LocallyFiniteOrderTop α]

@[simp]
lemma toFinset_Ici (a : α) [Fintype (Ici a)] : (Ici a).toFinset = Finset.Ici a := by ext; simp

@[simp]
lemma toFinset_Ioi (a : α) [Fintype (Ioi a)] : (Ioi a).toFinset = Finset.Ioi a := by ext; simp

end LocallyFiniteOrderTop

section LocallyFiniteOrderBot
variable [LocallyFiniteOrderBot α]

@[simp]
lemma toFinset_Iic (a : α) [Fintype (Iic a)] : (Iic a).toFinset = Finset.Iic a := by ext; simp

@[simp]
lemma toFinset_Iio (a : α) [Fintype (Iio a)] : (Iio a).toFinset = Finset.Iio a := by ext; simp

end LocallyFiniteOrderBot
end Set

/-- A `LocallyFiniteOrder` can be transferred across an order isomorphism. -/
<<<<<<< HEAD
@[reducible]
def LocallyFiniteOrder.ofOrderIsoClass {F M N : Type*} [Preorder M] [Preorder N] [EquivLike F M N]
    [OrderIsoClass F M N] (f : F) [LocallyFiniteOrder N] :
=======
-- See note [reducible non instances]
abbrev LocallyFiniteOrder.ofOrderIsoClass {F M N : Type*} [Preorder M] [Preorder N]
    [EquivLike F M N] [OrderIsoClass F M N] (f : F) [LocallyFiniteOrder N] :
>>>>>>> 6998f57a
    LocallyFiniteOrder M where
  finsetIcc x y := (finsetIcc (f x) (f y)).map ⟨EquivLike.inv f, (EquivLike.right_inv f).injective⟩
  finsetIco x y := (finsetIco (f x) (f y)).map ⟨EquivLike.inv f, (EquivLike.right_inv f).injective⟩
  finsetIoc x y := (finsetIoc (f x) (f y)).map ⟨EquivLike.inv f, (EquivLike.right_inv f).injective⟩
  finsetIoo x y := (finsetIoo (f x) (f y)).map ⟨EquivLike.inv f, (EquivLike.right_inv f).injective⟩
  finset_mem_Icc := by simp [finset_mem_Icc, EquivLike.inv_apply_eq_iff_eq_apply]
  finset_mem_Ico := by
    simp [finset_mem_Ico, EquivLike.inv_apply_eq_iff_eq_apply, map_lt_map_iff]
  finset_mem_Ioc := by
    simp [finset_mem_Ioc, EquivLike.inv_apply_eq_iff_eq_apply, map_lt_map_iff]
  finset_mem_Ioo := by
    simp [finset_mem_Ioo, EquivLike.inv_apply_eq_iff_eq_apply, map_lt_map_iff]<|MERGE_RESOLUTION|>--- conflicted
+++ resolved
@@ -1291,15 +1291,9 @@
 end Set
 
 /-- A `LocallyFiniteOrder` can be transferred across an order isomorphism. -/
-<<<<<<< HEAD
-@[reducible]
-def LocallyFiniteOrder.ofOrderIsoClass {F M N : Type*} [Preorder M] [Preorder N] [EquivLike F M N]
-    [OrderIsoClass F M N] (f : F) [LocallyFiniteOrder N] :
-=======
 -- See note [reducible non instances]
 abbrev LocallyFiniteOrder.ofOrderIsoClass {F M N : Type*} [Preorder M] [Preorder N]
     [EquivLike F M N] [OrderIsoClass F M N] (f : F) [LocallyFiniteOrder N] :
->>>>>>> 6998f57a
     LocallyFiniteOrder M where
   finsetIcc x y := (finsetIcc (f x) (f y)).map ⟨EquivLike.inv f, (EquivLike.right_inv f).injective⟩
   finsetIco x y := (finsetIco (f x) (f y)).map ⟨EquivLike.inv f, (EquivLike.right_inv f).injective⟩
