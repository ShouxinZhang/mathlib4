/-
Copyright (c) 2023 Kim Morrison. All rights reserved.
Released under Apache 2.0 license as described in the file LICENSE.
Authors: Kim Morrison, Yaël Dillies
-/
import Mathlib.Order.Interval.Set.Basic
import Mathlib.Data.Set.Function
import Mathlib.Order.Directed

/-!
# Monotone functions on intervals

This file shows many variants of the fact that a monotone function `f` sends an interval with
endpoints `a` and `b` to the interval with endpoints `f a` and `f b`.
-/

variable {α β : Type*} {f : α → β}

open Set

section Preorder
variable [Preorder α] [Preorder β] {a b : α}

lemma MonotoneOn.mapsTo_Ici (h : MonotoneOn f (Ici a)) : MapsTo f (Ici a) (Ici (f a)) :=
  fun _ _ ↦ by aesop

lemma MonotoneOn.mapsTo_Iic (h : MonotoneOn f (Iic b)) : MapsTo f (Iic b) (Iic (f b)) :=
  fun _ _ ↦ by aesop

lemma MonotoneOn.mapsTo_Icc (h : MonotoneOn f (Icc a b)) : MapsTo f (Icc a b) (Icc (f a) (f b)) :=
  fun _c hc ↦
    ⟨h (left_mem_Icc.2 <| hc.1.trans hc.2) hc hc.1, h hc (right_mem_Icc.2 <| hc.1.trans hc.2) hc.2⟩

lemma AntitoneOn.mapsTo_Ici (h : AntitoneOn f (Ici a)) : MapsTo f (Ici a) (Iic (f a)) :=
  fun _ _ ↦ by aesop

lemma AntitoneOn.mapsTo_Iic (h : AntitoneOn f (Iic b)) : MapsTo f (Iic b) (Ici (f b)) :=
  fun _ _ ↦ by aesop

lemma AntitoneOn.mapsTo_Icc (h : AntitoneOn f (Icc a b)) : MapsTo f (Icc a b) (Icc (f b) (f a)) :=
  fun _c hc ↦
    ⟨h hc (right_mem_Icc.2 <| hc.1.trans hc.2) hc.2, h (left_mem_Icc.2 <| hc.1.trans hc.2) hc hc.1⟩

lemma StrictMonoOn.mapsTo_Ioi (h : StrictMonoOn f (Ici a)) : MapsTo f (Ioi a) (Ioi (f a)) :=
  fun _c hc ↦ h le_rfl hc.le hc

lemma StrictMonoOn.mapsTo_Iio (h : StrictMonoOn f (Iic b)) : MapsTo f (Iio b) (Iio (f b)) :=
  fun _c hc ↦ h hc.le le_rfl hc

lemma StrictMonoOn.mapsTo_Ioo (h : StrictMonoOn f (Icc a b)) :
    MapsTo f (Ioo a b) (Ioo (f a) (f b)) :=
  fun _c hc ↦
    ⟨h (left_mem_Icc.2 (hc.1.trans hc.2).le) (Ioo_subset_Icc_self hc) hc.1,
     h (Ioo_subset_Icc_self hc) (right_mem_Icc.2 (hc.1.trans hc.2).le) hc.2⟩

lemma StrictAntiOn.mapsTo_Ioi (h : StrictAntiOn f (Ici a)) : MapsTo f (Ioi a) (Iio (f a)) :=
  fun _c hc ↦ h le_rfl hc.le hc

lemma StrictAntiOn.mapsTo_Iio (h : StrictAntiOn f (Iic b)) : MapsTo f (Iio b) (Ioi (f b)) :=
  fun _c hc ↦ h hc.le le_rfl hc

lemma StrictAntiOn.mapsTo_Ioo (h : StrictAntiOn f (Icc a b)) :
    MapsTo f (Ioo a b) (Ioo (f b) (f a)) :=
  fun _c hc ↦
    ⟨h (Ioo_subset_Icc_self hc) (right_mem_Icc.2 (hc.1.trans hc.2).le) hc.2,
     h (left_mem_Icc.2 (hc.1.trans hc.2).le) (Ioo_subset_Icc_self hc) hc.1⟩

lemma Monotone.mapsTo_Ici (h : Monotone f) : MapsTo f (Ici a) (Ici (f a)) :=
  (h.monotoneOn _).mapsTo_Ici

lemma Monotone.mapsTo_Iic (h : Monotone f) : MapsTo f (Iic b) (Iic (f b)) :=
  (h.monotoneOn _).mapsTo_Iic

lemma Monotone.mapsTo_Icc (h : Monotone f) : MapsTo f (Icc a b) (Icc (f a) (f b)) :=
  (h.monotoneOn _).mapsTo_Icc

lemma Antitone.mapsTo_Ici (h : Antitone f) : MapsTo f (Ici a) (Iic (f a)) :=
  (h.antitoneOn _).mapsTo_Ici

lemma Antitone.mapsTo_Iic (h : Antitone f) : MapsTo f (Iic b) (Ici (f b)) :=
  (h.antitoneOn _).mapsTo_Iic

lemma Antitone.mapsTo_Icc (h : Antitone f) : MapsTo f (Icc a b) (Icc (f b) (f a)) :=
  (h.antitoneOn _).mapsTo_Icc

lemma StrictMono.mapsTo_Ioi (h : StrictMono f) : MapsTo f (Ioi a) (Ioi (f a)) :=
  (h.strictMonoOn _).mapsTo_Ioi

lemma StrictMono.mapsTo_Iio (h : StrictMono f) : MapsTo f (Iio b) (Iio (f b)) :=
  (h.strictMonoOn _).mapsTo_Iio

lemma StrictMono.mapsTo_Ioo (h : StrictMono f) : MapsTo f (Ioo a b) (Ioo (f a) (f b)) :=
  (h.strictMonoOn _).mapsTo_Ioo

lemma StrictAnti.mapsTo_Ioi (h : StrictAnti f) : MapsTo f (Ioi a) (Iio (f a)) :=
  (h.strictAntiOn _).mapsTo_Ioi

lemma StrictAnti.mapsTo_Iio (h : StrictAnti f) : MapsTo f (Iio b) (Ioi (f b)) :=
  (h.strictAntiOn _).mapsTo_Iio

lemma StrictAnti.mapsTo_Ioo (h : StrictAnti f) : MapsTo f (Ioo a b) (Ioo (f b) (f a)) :=
  (h.strictAntiOn _).mapsTo_Ioo

lemma MonotoneOn.image_Ici_subset (h : MonotoneOn f (Ici a)) : f '' Ici a ⊆ Ici (f a) :=
  h.mapsTo_Ici.image_subset

lemma MonotoneOn.image_Iic_subset (h : MonotoneOn f (Iic b)) : f '' Iic b ⊆ Iic (f b) :=
  h.mapsTo_Iic.image_subset

lemma MonotoneOn.image_Icc_subset (h : MonotoneOn f (Icc a b)) : f '' Icc a b ⊆ Icc (f a) (f b) :=
  h.mapsTo_Icc.image_subset

lemma AntitoneOn.image_Ici_subset (h : AntitoneOn f (Ici a)) : f '' Ici a ⊆ Iic (f a) :=
  h.mapsTo_Ici.image_subset

lemma AntitoneOn.image_Iic_subset (h : AntitoneOn f (Iic b)) : f '' Iic b ⊆ Ici (f b) :=
  h.mapsTo_Iic.image_subset

lemma AntitoneOn.image_Icc_subset (h : AntitoneOn f (Icc a b)) : f '' Icc a b ⊆ Icc (f b) (f a) :=
  h.mapsTo_Icc.image_subset

lemma StrictMonoOn.image_Ioi_subset (h : StrictMonoOn f (Ici a)) : f '' Ioi a ⊆ Ioi (f a) :=
  h.mapsTo_Ioi.image_subset

lemma StrictMonoOn.image_Iio_subset (h : StrictMonoOn f (Iic b)) : f '' Iio b ⊆ Iio (f b) :=
  h.mapsTo_Iio.image_subset

lemma StrictMonoOn.image_Ioo_subset (h : StrictMonoOn f (Icc a b)) :
    f '' Ioo a b ⊆ Ioo (f a) (f b) := h.mapsTo_Ioo.image_subset

lemma StrictAntiOn.image_Ioi_subset (h : StrictAntiOn f (Ici a)) : f '' Ioi a ⊆ Iio (f a) :=
  h.mapsTo_Ioi.image_subset

lemma StrictAntiOn.image_Iio_subset (h : StrictAntiOn f (Iic b)) : f '' Iio b ⊆ Ioi (f b) :=
  h.mapsTo_Iio.image_subset

lemma StrictAntiOn.image_Ioo_subset (h : StrictAntiOn f (Icc a b)) :
    f '' Ioo a b ⊆ Ioo (f b) (f a) := h.mapsTo_Ioo.image_subset

lemma Monotone.image_Ici_subset (h : Monotone f) : f '' Ici a ⊆ Ici (f a) :=
  (h.monotoneOn _).image_Ici_subset

lemma Monotone.image_Iic_subset (h : Monotone f) : f '' Iic b ⊆ Iic (f b) :=
  (h.monotoneOn _).image_Iic_subset

lemma Monotone.image_Icc_subset (h : Monotone f) : f '' Icc a b ⊆ Icc (f a) (f b) :=
  (h.monotoneOn _).image_Icc_subset

lemma Antitone.image_Ici_subset (h : Antitone f) : f '' Ici a ⊆ Iic (f a) :=
  (h.antitoneOn _).image_Ici_subset

lemma Antitone.image_Iic_subset (h : Antitone f) : f '' Iic b ⊆ Ici (f b) :=
  (h.antitoneOn _).image_Iic_subset

lemma Antitone.image_Icc_subset (h : Antitone f) : f '' Icc a b ⊆ Icc (f b) (f a) :=
  (h.antitoneOn _).image_Icc_subset

lemma StrictMono.image_Ioi_subset (h : StrictMono f) : f '' Ioi a ⊆ Ioi (f a) :=
  (h.strictMonoOn _).image_Ioi_subset

lemma StrictMono.image_Iio_subset (h : StrictMono f) : f '' Iio b ⊆ Iio (f b) :=
  (h.strictMonoOn _).image_Iio_subset

lemma StrictMono.image_Ioo_subset (h : StrictMono f) : f '' Ioo a b ⊆ Ioo (f a) (f b) :=
  (h.strictMonoOn _).image_Ioo_subset

lemma StrictAnti.image_Ioi_subset (h : StrictAnti f) : f '' Ioi a ⊆ Iio (f a) :=
  (h.strictAntiOn _).image_Ioi_subset

lemma StrictAnti.image_Iio_subset (h : StrictAnti f) : f '' Iio b ⊆ Ioi (f b) :=
  (h.strictAntiOn _).image_Iio_subset

lemma StrictAnti.image_Ioo_subset (h : StrictAnti f) : f '' Ioo a b ⊆ Ioo (f b) (f a) :=
  (h.strictAntiOn _).image_Ioo_subset

end Preorder

section PartialOrder
variable [PartialOrder α] [Preorder β] {a b : α}

lemma StrictMonoOn.mapsTo_Ico (h : StrictMonoOn f (Icc a b)) :
    MapsTo f (Ico a b) (Ico (f a) (f b)) :=
  fun _c hc ↦ ⟨h.monotoneOn (left_mem_Icc.2 <| hc.1.trans hc.2.le) (Ico_subset_Icc_self hc) hc.1,
    h (Ico_subset_Icc_self hc) (right_mem_Icc.2 <| hc.1.trans hc.2.le) hc.2⟩

lemma StrictMonoOn.mapsTo_Ioc (h : StrictMonoOn f (Icc a b)) :
    MapsTo f (Ioc a b) (Ioc (f a) (f b)) :=
  fun _c hc ↦ ⟨h (left_mem_Icc.2 <| hc.1.le.trans hc.2) (Ioc_subset_Icc_self hc) hc.1,
    h.monotoneOn (Ioc_subset_Icc_self hc) (right_mem_Icc.2 <| hc.1.le.trans hc.2) hc.2⟩

lemma StrictAntiOn.mapsTo_Ico (h : StrictAntiOn f (Icc a b)) :
    MapsTo f (Ico a b) (Ioc (f b) (f a)) :=
  fun _c hc ↦ ⟨h (Ico_subset_Icc_self hc) (right_mem_Icc.2 <| hc.1.trans hc.2.le) hc.2,
    h.antitoneOn (left_mem_Icc.2 <| hc.1.trans hc.2.le) (Ico_subset_Icc_self hc) hc.1⟩

lemma StrictAntiOn.mapsTo_Ioc (h : StrictAntiOn f (Icc a b)) :
    MapsTo f (Ioc a b) (Ico (f b) (f a)) :=
  fun _c hc ↦ ⟨h.antitoneOn (Ioc_subset_Icc_self hc) (right_mem_Icc.2 <| hc.1.le.trans hc.2) hc.2,
    h (left_mem_Icc.2 <| hc.1.le.trans hc.2) (Ioc_subset_Icc_self hc) hc.1⟩

lemma StrictMono.mapsTo_Ico (h : StrictMono f) : MapsTo f (Ico a b) (Ico (f a) (f b)) :=
  (h.strictMonoOn _).mapsTo_Ico

lemma StrictMono.mapsTo_Ioc (h : StrictMono f) : MapsTo f (Ioc a b) (Ioc (f a) (f b)) :=
  (h.strictMonoOn _).mapsTo_Ioc

lemma StrictAnti.mapsTo_Ico (h : StrictAnti f) : MapsTo f (Ico a b) (Ioc (f b) (f a)) :=
  (h.strictAntiOn _).mapsTo_Ico

lemma StrictAnti.mapsTo_Ioc (h : StrictAnti f) : MapsTo f (Ioc a b) (Ico (f b) (f a)) :=
  (h.strictAntiOn _).mapsTo_Ioc

lemma StrictMonoOn.image_Ico_subset (h : StrictMonoOn f (Icc a b)) :
    f '' Ico a b ⊆ Ico (f a) (f b) := h.mapsTo_Ico.image_subset

lemma StrictMonoOn.image_Ioc_subset (h : StrictMonoOn f (Icc a b)) :
    f '' Ioc a b ⊆ Ioc (f a) (f b) :=
  h.mapsTo_Ioc.image_subset

lemma StrictAntiOn.image_Ico_subset (h : StrictAntiOn f (Icc a b)) :
    f '' Ico a b ⊆ Ioc (f b) (f a) := h.mapsTo_Ico.image_subset

lemma StrictAntiOn.image_Ioc_subset (h : StrictAntiOn f (Icc a b)) :
    f '' Ioc a b ⊆ Ico (f b) (f a) := h.mapsTo_Ioc.image_subset

lemma StrictMono.image_Ico_subset (h : StrictMono f) : f '' Ico a b ⊆ Ico (f a) (f b) :=
  (h.strictMonoOn _).image_Ico_subset

lemma StrictMono.image_Ioc_subset (h : StrictMono f) : f '' Ioc a b ⊆ Ioc (f a) (f b) :=
  (h.strictMonoOn _).image_Ioc_subset

lemma StrictAnti.image_Ico_subset (h : StrictAnti f) : f '' Ico a b ⊆ Ioc (f b) (f a) :=
  (h.strictAntiOn _).image_Ico_subset

lemma StrictAnti.image_Ioc_subset (h : StrictAnti f) : f '' Ioc a b ⊆ Ico (f b) (f a) :=
  (h.strictAntiOn _).image_Ioc_subset

end PartialOrder

namespace Set

private lemma image_subtype_val_Ixx_Ixi {p q r : α → α → Prop} {a b : α} (c : {x // p a x ∧ q x b})
    (h : ∀ {x}, r c x → p a x) :
    Subtype.val '' {y : {x // p a x ∧ q x b} | r c.1 y.1} = {y : α | r c.1 y ∧ q y b} :=
  (Subtype.image_preimage_val {x | p a x ∧ q x b} {y | r c.1 y}).trans <| by
<<<<<<< HEAD
    ext; simp (config := { contextual := true }) [@and_comm (r _ _), h]
=======
    ext; simp +contextual [@and_comm (r _ _), h]
>>>>>>> d0df76bd

private lemma image_subtype_val_Ixx_Iix {p q r : α → α → Prop} {a b : α} (c : {x // p a x ∧ q x b})
    (h : ∀ {x}, r x c → q x b) :
    Subtype.val '' {y : {x // p a x ∧ q x b} | r y.1 c.1} = {y : α | p a y ∧ r y c.1} :=
  (Subtype.image_preimage_val {x | p a x ∧ q x b} {y | r y c.1}).trans <| by
    ext; simp (config := { contextual := true}) [h]

variable [Preorder α] {p : α → Prop}

@[simp] lemma preimage_subtype_val_Ici (a : {x // p x}) : (↑) ⁻¹' (Ici a.1) = Ici a := rfl
@[simp] lemma preimage_subtype_val_Iic (a : {x // p x}) : (↑) ⁻¹' (Iic a.1) = Iic a := rfl
@[simp] lemma preimage_subtype_val_Ioi (a : {x // p x}) : (↑) ⁻¹' (Ioi a.1) = Ioi a := rfl
@[simp] lemma preimage_subtype_val_Iio (a : {x // p x}) : (↑) ⁻¹' (Iio a.1) = Iio a := rfl
@[simp] lemma preimage_subtype_val_Icc (a b : {x // p x}) : (↑) ⁻¹' (Icc a.1 b) = Icc a b := rfl
@[simp] lemma preimage_subtype_val_Ico (a b : {x // p x}) : (↑) ⁻¹' (Ico a.1 b) = Ico a b := rfl
@[simp] lemma preimage_subtype_val_Ioc (a b : {x // p x}) : (↑) ⁻¹' (Ioc a.1 b) = Ioc a b := rfl
@[simp] lemma preimage_subtype_val_Ioo (a b : {x // p x}) : (↑) ⁻¹' (Ioo a.1 b) = Ioo a b := rfl

theorem image_subtype_val_Icc_subset (a b : {x // p x}) :
    Subtype.val '' Icc a b ⊆ Icc a.val b.val :=
  image_subset_iff.mpr fun _ m => m

theorem image_subtype_val_Ico_subset (a b : {x // p x}) :
    Subtype.val '' Ico a b ⊆ Ico a.val b.val :=
  image_subset_iff.mpr fun _ m => m

theorem image_subtype_val_Ioc_subset (a b : {x // p x}) :
    Subtype.val '' Ioc a b ⊆ Ioc a.val b.val :=
  image_subset_iff.mpr fun _ m => m

theorem image_subtype_val_Ioo_subset (a b : {x // p x}) :
    Subtype.val '' Ioo a b ⊆ Ioo a.val b.val :=
  image_subset_iff.mpr fun _ m => m

theorem image_subtype_val_Iic_subset (a : {x // p x}) :
    Subtype.val '' Iic a ⊆ Iic a.val :=
  image_subset_iff.mpr fun _ m => m

theorem image_subtype_val_Iio_subset (a : {x // p x}) :
    Subtype.val '' Iio a ⊆ Iio a.val :=
  image_subset_iff.mpr fun _ m => m

theorem image_subtype_val_Ici_subset (a : {x // p x}) :
    Subtype.val '' Ici a ⊆ Ici a.val :=
  image_subset_iff.mpr fun _ m => m

theorem image_subtype_val_Ioi_subset (a : {x // p x}) :
    Subtype.val '' Ioi a ⊆ Ioi a.val :=
  image_subset_iff.mpr fun _ m => m

@[simp]
lemma image_subtype_val_Ici_Iic {a : α} (b : Ici a) : Subtype.val '' Iic b = Icc a b :=
  (Subtype.image_preimage_val (Ici a) (Iic b.1)).trans Ici_inter_Iic

@[simp]
lemma image_subtype_val_Ici_Iio {a : α} (b : Ici a) : Subtype.val '' Iio b = Ico a b :=
  (Subtype.image_preimage_val (Ici a) (Iio b.1)).trans Ici_inter_Iio

@[simp]
lemma image_subtype_val_Ici_Ici {a : α} (b : Ici a) : Subtype.val '' Ici b = Ici b.1 :=
  (Subtype.image_preimage_val (Ici a) (Ici b.1)).trans <| inter_eq_right.2 <| Ici_subset_Ici.2 b.2

@[simp]
lemma image_subtype_val_Ici_Ioi {a : α} (b : Ici a) : Subtype.val '' Ioi b = Ioi b.1 :=
  (Subtype.image_preimage_val (Ici a) (Ioi b.1)).trans <| inter_eq_right.2 <| Ioi_subset_Ici b.2

@[simp]
lemma image_subtype_val_Iic_Ici {a : α} (b : Iic a) : Subtype.val '' Ici b = Icc b.1 a :=
  (Subtype.image_preimage_val _ _).trans <| inter_comm _ _

@[simp]
lemma image_subtype_val_Iic_Ioi {a : α} (b : Iic a) : Subtype.val '' Ioi b = Ioc b.1 a :=
  (Subtype.image_preimage_val _ _).trans <| inter_comm _ _

@[simp]
lemma image_subtype_val_Iic_Iic {a : α} (b : Iic a) : Subtype.val '' Iic b = Iic b.1 :=
  image_subtype_val_Ici_Ici (α := αᵒᵈ) _

@[simp]
lemma image_subtype_val_Iic_Iio {a : α} (b : Iic a) : Subtype.val '' Iio b = Iio b.1 :=
  image_subtype_val_Ici_Ioi (α := αᵒᵈ) _

@[simp]
lemma image_subtype_val_Ioi_Ici {a : α} (b : Ioi a) : Subtype.val '' Ici b = Ici b.1 :=
  (Subtype.image_preimage_val (Ioi a) (Ici b.1)).trans <| inter_eq_right.2 <| Ici_subset_Ioi.2 b.2

@[simp]
lemma image_subtype_val_Ioi_Iic {a : α} (b : Ioi a) : Subtype.val '' Iic b = Ioc a b :=
  (Subtype.image_preimage_val (Ioi a) (Iic b.1)).trans Ioi_inter_Iic

@[simp]
lemma image_subtype_val_Ioi_Ioi {a : α} (b : Ioi a) : Subtype.val '' Ioi b = Ioi b.1 :=
  (Subtype.image_preimage_val (Ioi a) (Ioi b.1)).trans <| inter_eq_right.2 <| Ioi_subset_Ioi b.2.le

@[simp]
lemma image_subtype_val_Ioi_Iio {a : α} (b : Ioi a) : Subtype.val '' Iio b = Ioo a b :=
  (Subtype.image_preimage_val (Ioi a) (Iio b.1)).trans Ioi_inter_Iio

@[simp]
lemma image_subtype_val_Iio_Ici {a : α} (b : Iio a) : Subtype.val '' Ici b = Ico b.1 a :=
  (Subtype.image_preimage_val _ _).trans <| inter_comm _ _

@[simp]
lemma image_subtype_val_Iio_Iic {a : α} (b : Iio a) : Subtype.val '' Iic b = Iic b.1 :=
  image_subtype_val_Ioi_Ici (α := αᵒᵈ) _

@[simp]
lemma image_subtype_val_Iio_Ioi {a : α} (b : Iio a) : Subtype.val '' Ioi b = Ioo b.1 a :=
  (Subtype.image_preimage_val _ _).trans <| inter_comm _ _

@[simp]
lemma image_subtype_val_Iio_Iio {a : α} (b : Iio a) : Subtype.val '' Iio b = Iio b.1 :=
  image_subtype_val_Ioi_Ioi (α := αᵒᵈ) _

@[simp]
lemma image_subtype_val_Icc_Ici {a b : α} (c : Icc a b) : Subtype.val '' Ici c = Icc c.1 b :=
  image_subtype_val_Ixx_Ixi c c.2.1.trans

@[simp]
lemma image_subtype_val_Icc_Iic {a b : α} (c : Icc a b) : Subtype.val '' Iic c = Icc a c :=
  image_subtype_val_Ixx_Iix c (le_trans · c.2.2)

@[simp]
lemma image_subtype_val_Icc_Ioi {a b : α} (c : Icc a b) : Subtype.val '' Ioi c = Ioc c.1 b :=
  image_subtype_val_Ixx_Ixi c (c.2.1.trans <| le_of_lt ·)

@[simp]
lemma image_subtype_val_Icc_Iio {a b : α} (c : Icc a b) : Subtype.val '' Iio c = Ico a c :=
  image_subtype_val_Ixx_Iix c fun h ↦ (le_of_lt h).trans c.2.2

@[simp]
lemma image_subtype_val_Ico_Ici {a b : α} (c : Ico a b) : Subtype.val '' Ici c = Ico c.1 b :=
  image_subtype_val_Ixx_Ixi c c.2.1.trans

@[simp]
lemma image_subtype_val_Ico_Iic {a b : α} (c : Ico a b) : Subtype.val '' Iic c = Icc a c :=
  image_subtype_val_Ixx_Iix c (lt_of_le_of_lt · c.2.2)

@[simp]
lemma image_subtype_val_Ico_Ioi {a b : α} (c : Ico a b) : Subtype.val '' Ioi c = Ioo c.1 b :=
  image_subtype_val_Ixx_Ixi c (c.2.1.trans <| le_of_lt ·)

@[simp]
lemma image_subtype_val_Ico_Iio {a b : α} (c : Ico a b) : Subtype.val '' Iio c = Ico a c :=
  image_subtype_val_Ixx_Iix c (lt_trans · c.2.2)

@[simp]
lemma image_subtype_val_Ioc_Ici {a b : α} (c : Ioc a b) : Subtype.val '' Ici c = Icc c.1 b :=
  image_subtype_val_Ixx_Ixi c c.2.1.trans_le

@[simp]
lemma image_subtype_val_Ioc_Iic {a b : α} (c : Ioc a b) : Subtype.val '' Iic c = Ioc a c :=
  image_subtype_val_Ixx_Iix c (le_trans · c.2.2)

@[simp]
lemma image_subtype_val_Ioc_Ioi {a b : α} (c : Ioc a b) : Subtype.val '' Ioi c = Ioc c.1 b :=
  image_subtype_val_Ixx_Ixi c c.2.1.trans

@[simp]
lemma image_subtype_val_Ioc_Iio {a b : α} (c : Ioc a b) : Subtype.val '' Iio c = Ioo a c :=
  image_subtype_val_Ixx_Iix c fun h ↦ (le_of_lt h).trans c.2.2

@[simp]
lemma image_subtype_val_Ioo_Ici {a b : α} (c : Ioo a b) : Subtype.val '' Ici c = Ico c.1 b :=
  image_subtype_val_Ixx_Ixi c c.2.1.trans_le

@[simp]
lemma image_subtype_val_Ioo_Iic {a b : α} (c : Ioo a b) : Subtype.val '' Iic c = Ioc a c :=
  image_subtype_val_Ixx_Iix c (lt_of_le_of_lt · c.2.2)

@[simp]
lemma image_subtype_val_Ioo_Ioi {a b : α} (c : Ioo a b) : Subtype.val '' Ioi c = Ioo c.1 b :=
  image_subtype_val_Ixx_Ixi c c.2.1.trans

@[simp]
lemma image_subtype_val_Ioo_Iio {a b : α} (c : Ioo a b) : Subtype.val '' Iio c = Ioo a c :=
  image_subtype_val_Ixx_Iix c (lt_trans · c.2.2)

end Set

section Preorder
variable [Preorder α]

lemma directedOn_le_Iic (b : α) : DirectedOn (· ≤ ·) (Iic b) :=
  fun _x hx _y hy ↦ ⟨b, le_rfl, hx, hy⟩

lemma directedOn_le_Icc (a b : α) : DirectedOn (· ≤ ·) (Icc a b) :=
  fun _x hx _y hy ↦ ⟨b, right_mem_Icc.2 <| hx.1.trans hx.2, hx.2, hy.2⟩

lemma directedOn_le_Ioc (a b : α) : DirectedOn (· ≤ ·) (Ioc a b) :=
  fun _x hx _y hy ↦ ⟨b, right_mem_Ioc.2 <| hx.1.trans_le hx.2, hx.2, hy.2⟩

lemma directedOn_ge_Ici (a : α) : DirectedOn (· ≥ ·) (Ici a) :=
  fun _x hx _y hy ↦ ⟨a, le_rfl, hx, hy⟩

lemma directedOn_ge_Icc (a b : α) : DirectedOn (· ≥ ·) (Icc a b) :=
  fun _x hx _y hy ↦ ⟨a, left_mem_Icc.2 <| hx.1.trans hx.2, hx.1, hy.1⟩

lemma directedOn_ge_Ico (a b : α) : DirectedOn (· ≥ ·) (Ico a b) :=
  fun _x hx _y hy ↦ ⟨a, left_mem_Ico.2 <| hx.1.trans_lt hx.2, hx.1, hy.1⟩

end Preorder<|MERGE_RESOLUTION|>--- conflicted
+++ resolved
@@ -243,11 +243,7 @@
     (h : ∀ {x}, r c x → p a x) :
     Subtype.val '' {y : {x // p a x ∧ q x b} | r c.1 y.1} = {y : α | r c.1 y ∧ q y b} :=
   (Subtype.image_preimage_val {x | p a x ∧ q x b} {y | r c.1 y}).trans <| by
-<<<<<<< HEAD
-    ext; simp (config := { contextual := true }) [@and_comm (r _ _), h]
-=======
     ext; simp +contextual [@and_comm (r _ _), h]
->>>>>>> d0df76bd
 
 private lemma image_subtype_val_Ixx_Iix {p q r : α → α → Prop} {a b : α} (c : {x // p a x ∧ q x b})
     (h : ∀ {x}, r x c → q x b) :
