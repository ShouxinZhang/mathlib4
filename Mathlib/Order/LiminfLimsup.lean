/-
Copyright (c) 2018 Sébastien Gouëzel. All rights reserved.
Released under Apache 2.0 license as described in the file LICENSE.
Authors: Sébastien Gouëzel, Johannes Hölzl, Rémy Degenne
-/
import Mathlib.Order.Filter.Cofinite
import Mathlib.Order.Hom.CompleteLattice

#align_import order.liminf_limsup from "leanprover-community/mathlib"@"ffde2d8a6e689149e44fd95fa862c23a57f8c780"

/-!
# liminfs and limsups of functions and filters

Defines the liminf/limsup of a function taking values in a conditionally complete lattice, with
respect to an arbitrary filter.

We define `limsSup f` (`limsInf f`) where `f` is a filter taking values in a conditionally complete
lattice. `limsSup f` is the smallest element `a` such that, eventually, `u ≤ a` (and vice versa for
`limsInf f`). To work with the Limsup along a function `u` use `limsSup (map u f)`.

Usually, one defines the Limsup as `inf (sup s)` where the Inf is taken over all sets in the filter.
For instance, in ℕ along a function `u`, this is `inf_n (sup_{k ≥ n} u k)` (and the latter quantity
decreases with `n`, so this is in fact a limit.). There is however a difficulty: it is well possible
that `u` is not bounded on the whole space, only eventually (think of `limsup (fun x ↦ 1/x)` on ℝ.
Then there is no guarantee that the quantity above really decreases (the value of the `sup`
beforehand is not really well defined, as one can not use ∞), so that the Inf could be anything.
So one can not use this `inf sup ...` definition in conditionally complete lattices, and one has
to use a less tractable definition.

In conditionally complete lattices, the definition is only useful for filters which are eventually
bounded above (otherwise, the Limsup would morally be +∞, which does not belong to the space) and
which are frequently bounded below (otherwise, the Limsup would morally be -∞, which is not in the
space either). We start with definitions of these concepts for arbitrary filters, before turning to
the definitions of Limsup and Liminf.

In complete lattices, however, it coincides with the `Inf Sup` definition.
-/

open Filter Set Function

variable {α β γ ι ι' : Type*}

namespace Filter

section Relation

/-- `f.IsBounded (≺)`: the filter `f` is eventually bounded w.r.t. the relation `≺`, i.e.
eventually, it is bounded by some uniform bound.
`r` will be usually instantiated with `≤` or `≥`. -/
def IsBounded (r : α → α → Prop) (f : Filter α) :=
  ∃ b, ∀ᶠ x in f, r x b
#align filter.is_bounded Filter.IsBounded

/-- `f.IsBoundedUnder (≺) u`: the image of the filter `f` under `u` is eventually bounded w.r.t.
the relation `≺`, i.e. eventually, it is bounded by some uniform bound. -/
def IsBoundedUnder (r : α → α → Prop) (f : Filter β) (u : β → α) :=
  (map u f).IsBounded r
#align filter.is_bounded_under Filter.IsBoundedUnder

variable {r : α → α → Prop} {f g : Filter α}

/-- `f` is eventually bounded if and only if, there exists an admissible set on which it is
bounded. -/
theorem isBounded_iff : f.IsBounded r ↔ ∃ s ∈ f.sets, ∃ b, s ⊆ { x | r x b } :=
  Iff.intro (fun ⟨b, hb⟩ => ⟨{ a | r a b }, hb, b, Subset.refl _⟩) fun ⟨_, hs, b, hb⟩ =>
    ⟨b, mem_of_superset hs hb⟩
#align filter.is_bounded_iff Filter.isBounded_iff

/-- A bounded function `u` is in particular eventually bounded. -/
theorem isBoundedUnder_of {f : Filter β} {u : β → α} : (∃ b, ∀ x, r (u x) b) → f.IsBoundedUnder r u
  | ⟨b, hb⟩ => ⟨b, show ∀ᶠ x in f, r (u x) b from eventually_of_forall hb⟩
#align filter.is_bounded_under_of Filter.isBoundedUnder_of

theorem isBounded_bot : IsBounded r ⊥ ↔ Nonempty α := by simp [IsBounded, exists_true_iff_nonempty]
#align filter.is_bounded_bot Filter.isBounded_bot

theorem isBounded_top : IsBounded r ⊤ ↔ ∃ t, ∀ x, r x t := by simp [IsBounded, eq_univ_iff_forall]
#align filter.is_bounded_top Filter.isBounded_top

theorem isBounded_principal (s : Set α) : IsBounded r (𝓟 s) ↔ ∃ t, ∀ x ∈ s, r x t := by
  simp [IsBounded, subset_def]
#align filter.is_bounded_principal Filter.isBounded_principal

theorem isBounded_sup [IsTrans α r] [IsDirected α r] :
    IsBounded r f → IsBounded r g → IsBounded r (f ⊔ g)
  | ⟨b₁, h₁⟩, ⟨b₂, h₂⟩ =>
    let ⟨b, rb₁b, rb₂b⟩ := directed_of r b₁ b₂
    ⟨b, eventually_sup.mpr
      ⟨h₁.mono fun _ h => _root_.trans h rb₁b, h₂.mono fun _ h => _root_.trans h rb₂b⟩⟩
#align filter.is_bounded_sup Filter.isBounded_sup

theorem IsBounded.mono (h : f ≤ g) : IsBounded r g → IsBounded r f
  | ⟨b, hb⟩ => ⟨b, h hb⟩
#align filter.is_bounded.mono Filter.IsBounded.mono

theorem IsBoundedUnder.mono {f g : Filter β} {u : β → α} (h : f ≤ g) :
    g.IsBoundedUnder r u → f.IsBoundedUnder r u := fun hg => IsBounded.mono (map_mono h) hg
#align filter.is_bounded_under.mono Filter.IsBoundedUnder.mono

theorem IsBoundedUnder.mono_le [Preorder β] {l : Filter α} {u v : α → β}
    (hu : IsBoundedUnder (· ≤ ·) l u) (hv : v ≤ᶠ[l] u) : IsBoundedUnder (· ≤ ·) l v := by
  apply hu.imp
  exact fun b hb => (eventually_map.1 hb).mp <| hv.mono fun x => le_trans
#align filter.is_bounded_under.mono_le Filter.IsBoundedUnder.mono_le

theorem IsBoundedUnder.mono_ge [Preorder β] {l : Filter α} {u v : α → β}
    (hu : IsBoundedUnder (· ≥ ·) l u) (hv : u ≤ᶠ[l] v) : IsBoundedUnder (· ≥ ·) l v :=
  IsBoundedUnder.mono_le (β := βᵒᵈ) hu hv
#align filter.is_bounded_under.mono_ge Filter.IsBoundedUnder.mono_ge

theorem isBoundedUnder_const [IsRefl α r] {l : Filter β} {a : α} : IsBoundedUnder r l fun _ => a :=
  ⟨a, eventually_map.2 <| eventually_of_forall fun _ => refl _⟩
#align filter.is_bounded_under_const Filter.isBoundedUnder_const

theorem IsBounded.isBoundedUnder {q : β → β → Prop} {u : α → β}
    (hu : ∀ a₀ a₁, r a₀ a₁ → q (u a₀) (u a₁)) : f.IsBounded r → f.IsBoundedUnder q u
  | ⟨b, h⟩ => ⟨u b, show ∀ᶠ x in f, q (u x) (u b) from h.mono fun x => hu x b⟩
#align filter.is_bounded.is_bounded_under Filter.IsBounded.isBoundedUnder

theorem IsBoundedUnder.comp {l : Filter γ} {q : β → β → Prop} {u : γ → α} {v : α → β}
    (hv : ∀ a₀ a₁, r a₀ a₁ → q (v a₀) (v a₁)) : l.IsBoundedUnder r u → l.IsBoundedUnder q (v ∘ u)
  | ⟨a, h⟩ => ⟨v a, show ∀ᶠ x in map u l, q (v x) (v a) from h.mono fun x => hv x a⟩

/-- A bounded above function `u` is in particular eventually bounded above. -/
lemma _root_.BddAbove.isBoundedUnder [Preorder α] {f : Filter β} {u : β → α} :
    BddAbove (Set.range u) → f.IsBoundedUnder (· ≤ ·) u
  | ⟨b, hb⟩ => isBoundedUnder_of ⟨b, by simpa [mem_upperBounds] using hb⟩

/-- A bounded below function `u` is in particular eventually bounded below. -/
lemma _root_.BddBelow.isBoundedUnder [Preorder α] {f : Filter β} {u : β → α} :
    BddBelow (Set.range u) → f.IsBoundedUnder (· ≥ ·) u
  | ⟨b, hb⟩ => isBoundedUnder_of ⟨b, by simpa [mem_lowerBounds] using hb⟩

theorem _root_.Monotone.isBoundedUnder_le_comp [Preorder α] [Preorder β] {l : Filter γ} {u : γ → α}
    {v : α → β} (hv : Monotone v) (hl : l.IsBoundedUnder (· ≤ ·) u) :
    l.IsBoundedUnder (· ≤ ·) (v ∘ u) :=
  hl.comp hv

theorem _root_.Monotone.isBoundedUnder_ge_comp [Preorder α] [Preorder β] {l : Filter γ} {u : γ → α}
    {v : α → β} (hv : Monotone v) (hl : l.IsBoundedUnder (· ≥ ·) u) :
    l.IsBoundedUnder (· ≥ ·) (v ∘ u) :=
  hl.comp (swap hv)

theorem _root_.Antitone.isBoundedUnder_le_comp [Preorder α] [Preorder β] {l : Filter γ} {u : γ → α}
    {v : α → β} (hv : Antitone v) (hl : l.IsBoundedUnder (· ≥ ·) u) :
    l.IsBoundedUnder (· ≤ ·) (v ∘ u) :=
  hl.comp (swap hv)

theorem _root_.Antitone.isBoundedUnder_ge_comp [Preorder α] [Preorder β] {l : Filter γ} {u : γ → α}
    {v : α → β} (hv : Antitone v) (hl : l.IsBoundedUnder (· ≤ ·) u) :
    l.IsBoundedUnder (· ≥ ·) (v ∘ u) :=
  hl.comp hv

theorem not_isBoundedUnder_of_tendsto_atTop [Preorder β] [NoMaxOrder β] {f : α → β} {l : Filter α}
    [l.NeBot] (hf : Tendsto f l atTop) : ¬IsBoundedUnder (· ≤ ·) l f := by
  rintro ⟨b, hb⟩
  rw [eventually_map] at hb
  obtain ⟨b', h⟩ := exists_gt b
  have hb' := (tendsto_atTop.mp hf) b'
  have : { x : α | f x ≤ b } ∩ { x : α | b' ≤ f x } = ∅ :=
    eq_empty_of_subset_empty fun x hx => (not_le_of_lt h) (le_trans hx.2 hx.1)
  exact (nonempty_of_mem (hb.and hb')).ne_empty this
#align filter.not_is_bounded_under_of_tendsto_at_top Filter.not_isBoundedUnder_of_tendsto_atTop

theorem not_isBoundedUnder_of_tendsto_atBot [Preorder β] [NoMinOrder β] {f : α → β} {l : Filter α}
    [l.NeBot] (hf : Tendsto f l atBot) : ¬IsBoundedUnder (· ≥ ·) l f :=
  not_isBoundedUnder_of_tendsto_atTop (β := βᵒᵈ) hf
#align filter.not_is_bounded_under_of_tendsto_at_bot Filter.not_isBoundedUnder_of_tendsto_atBot

theorem IsBoundedUnder.bddAbove_range_of_cofinite [Preorder β] [IsDirected β (· ≤ ·)] {f : α → β}
    (hf : IsBoundedUnder (· ≤ ·) cofinite f) : BddAbove (range f) := by
  rcases hf with ⟨b, hb⟩
  haveI : Nonempty β := ⟨b⟩
  rw [← image_univ, ← union_compl_self { x | f x ≤ b }, image_union, bddAbove_union]
  exact ⟨⟨b, forall_mem_image.2 fun x => id⟩, (hb.image f).bddAbove⟩
#align filter.is_bounded_under.bdd_above_range_of_cofinite Filter.IsBoundedUnder.bddAbove_range_of_cofinite

theorem IsBoundedUnder.bddBelow_range_of_cofinite [Preorder β] [IsDirected β (· ≥ ·)] {f : α → β}
    (hf : IsBoundedUnder (· ≥ ·) cofinite f) : BddBelow (range f) :=
  IsBoundedUnder.bddAbove_range_of_cofinite (β := βᵒᵈ) hf
#align filter.is_bounded_under.bdd_below_range_of_cofinite Filter.IsBoundedUnder.bddBelow_range_of_cofinite

theorem IsBoundedUnder.bddAbove_range [Preorder β] [IsDirected β (· ≤ ·)] {f : ℕ → β}
    (hf : IsBoundedUnder (· ≤ ·) atTop f) : BddAbove (range f) := by
  rw [← Nat.cofinite_eq_atTop] at hf
  exact hf.bddAbove_range_of_cofinite
#align filter.is_bounded_under.bdd_above_range Filter.IsBoundedUnder.bddAbove_range

theorem IsBoundedUnder.bddBelow_range [Preorder β] [IsDirected β (· ≥ ·)] {f : ℕ → β}
    (hf : IsBoundedUnder (· ≥ ·) atTop f) : BddBelow (range f) :=
  IsBoundedUnder.bddAbove_range (β := βᵒᵈ) hf
#align filter.is_bounded_under.bdd_below_range Filter.IsBoundedUnder.bddBelow_range

/-- `IsCobounded (≺) f` states that the filter `f` does not tend to infinity w.r.t. `≺`. This is
also called frequently bounded. Will be usually instantiated with `≤` or `≥`.

There is a subtlety in this definition: we want `f.IsCobounded` to hold for any `f` in the case of
complete lattices. This will be relevant to deduce theorems on complete lattices from their
versions on conditionally complete lattices with additional assumptions. We have to be careful in
the edge case of the trivial filter containing the empty set: the other natural definition
  `¬ ∀ a, ∀ᶠ n in f, a ≤ n`
would not work as well in this case.
-/
def IsCobounded (r : α → α → Prop) (f : Filter α) :=
  ∃ b, ∀ a, (∀ᶠ x in f, r x a) → r b a
#align filter.is_cobounded Filter.IsCobounded

/-- `IsCoboundedUnder (≺) f u` states that the image of the filter `f` under the map `u` does not
tend to infinity w.r.t. `≺`. This is also called frequently bounded. Will be usually instantiated
with `≤` or `≥`. -/
def IsCoboundedUnder (r : α → α → Prop) (f : Filter β) (u : β → α) :=
  (map u f).IsCobounded r
#align filter.is_cobounded_under Filter.IsCoboundedUnder

/-- To check that a filter is frequently bounded, it suffices to have a witness
which bounds `f` at some point for every admissible set.

This is only an implication, as the other direction is wrong for the trivial filter. -/
theorem IsCobounded.mk [IsTrans α r] (a : α) (h : ∀ s ∈ f, ∃ x ∈ s, r a x) : f.IsCobounded r :=
  ⟨a, fun _ s =>
    let ⟨_, h₁, h₂⟩ := h _ s
    _root_.trans h₂ h₁⟩
#align filter.is_cobounded.mk Filter.IsCobounded.mk

/-- A filter which is eventually bounded is in particular frequently bounded (in the opposite
direction). At least if the filter is not trivial. -/
theorem IsBounded.isCobounded_flip [IsTrans α r] [NeBot f] : f.IsBounded r → f.IsCobounded (flip r)
  | ⟨a, ha⟩ =>
    ⟨a, fun b hb =>
      let ⟨_, rxa, rbx⟩ := (ha.and hb).exists
      show r b a from _root_.trans rbx rxa⟩
#align filter.is_bounded.is_cobounded_flip Filter.IsBounded.isCobounded_flip

theorem IsBounded.isCobounded_ge [Preorder α] [NeBot f] (h : f.IsBounded (· ≤ ·)) :
    f.IsCobounded (· ≥ ·) :=
  h.isCobounded_flip
#align filter.is_bounded.is_cobounded_ge Filter.IsBounded.isCobounded_ge

theorem IsBounded.isCobounded_le [Preorder α] [NeBot f] (h : f.IsBounded (· ≥ ·)) :
    f.IsCobounded (· ≤ ·) :=
  h.isCobounded_flip
#align filter.is_bounded.is_cobounded_le Filter.IsBounded.isCobounded_le

theorem IsBoundedUnder.isCoboundedUnder_flip {u : γ → α} {l : Filter γ} [IsTrans α r] [NeBot l]
    (h : l.IsBoundedUnder r u) : l.IsCoboundedUnder (flip r) u :=
  h.isCobounded_flip

theorem IsBoundedUnder.isCoboundedUnder_le {u : γ → α} {l : Filter γ} [Preorder α] [NeBot l]
    (h : l.IsBoundedUnder (· ≥ ·) u) : l.IsCoboundedUnder (· ≤ ·) u :=
  h.isCoboundedUnder_flip

theorem IsBoundedUnder.isCoboundedUnder_ge {u : γ → α} {l : Filter γ} [Preorder α] [NeBot l]
    (h : l.IsBoundedUnder (· ≤ ·) u) : l.IsCoboundedUnder (· ≥ ·) u :=
  h.isCoboundedUnder_flip

lemma isCoboundedUnder_le_of_eventually_le [Preorder α] (l : Filter ι) [NeBot l] {f : ι → α} {x : α}
    (hf : ∀ᶠ i in l, x ≤ f i) :
    IsCoboundedUnder (· ≤ ·) l f :=
  IsBoundedUnder.isCoboundedUnder_le ⟨x, hf⟩

lemma isCoboundedUnder_ge_of_eventually_le [Preorder α] (l : Filter ι) [NeBot l] {f : ι → α} {x : α}
    (hf : ∀ᶠ i in l, f i ≤ x) :
    IsCoboundedUnder (· ≥ ·) l f :=
  IsBoundedUnder.isCoboundedUnder_ge ⟨x, hf⟩

lemma isCoboundedUnder_le_of_le [Preorder α] (l : Filter ι) [NeBot l] {f : ι → α} {x : α}
    (hf : ∀ i, x ≤ f i) :
    IsCoboundedUnder (· ≤ ·) l f :=
  isCoboundedUnder_le_of_eventually_le l (eventually_of_forall hf)

lemma isCoboundedUnder_ge_of_le [Preorder α] (l : Filter ι) [NeBot l] {f : ι → α} {x : α}
    (hf : ∀ i, f i ≤ x) :
    IsCoboundedUnder (· ≥ ·) l f :=
  isCoboundedUnder_ge_of_eventually_le l (eventually_of_forall hf)

theorem isCobounded_bot : IsCobounded r ⊥ ↔ ∃ b, ∀ x, r b x := by simp [IsCobounded]
#align filter.is_cobounded_bot Filter.isCobounded_bot

theorem isCobounded_top : IsCobounded r ⊤ ↔ Nonempty α := by
  simp (config := { contextual := true }) [IsCobounded, eq_univ_iff_forall,
    exists_true_iff_nonempty]
#align filter.is_cobounded_top Filter.isCobounded_top

theorem isCobounded_principal (s : Set α) :
    (𝓟 s).IsCobounded r ↔ ∃ b, ∀ a, (∀ x ∈ s, r x a) → r b a := by simp [IsCobounded, subset_def]
#align filter.is_cobounded_principal Filter.isCobounded_principal

theorem IsCobounded.mono (h : f ≤ g) : f.IsCobounded r → g.IsCobounded r
  | ⟨b, hb⟩ => ⟨b, fun a ha => hb a (h ha)⟩
#align filter.is_cobounded.mono Filter.IsCobounded.mono

end Relation

section Nonempty
variable [Preorder α] [Nonempty α] {f : Filter β} {u : β → α}

theorem isBounded_le_atBot : (atBot : Filter α).IsBounded (· ≤ ·) :=
  ‹Nonempty α›.elim fun a => ⟨a, eventually_le_atBot _⟩
#align filter.is_bounded_le_at_bot Filter.isBounded_le_atBot

theorem isBounded_ge_atTop : (atTop : Filter α).IsBounded (· ≥ ·) :=
  ‹Nonempty α›.elim fun a => ⟨a, eventually_ge_atTop _⟩
#align filter.is_bounded_ge_at_top Filter.isBounded_ge_atTop

theorem Tendsto.isBoundedUnder_le_atBot (h : Tendsto u f atBot) : f.IsBoundedUnder (· ≤ ·) u :=
  isBounded_le_atBot.mono h
#align filter.tendsto.is_bounded_under_le_at_bot Filter.Tendsto.isBoundedUnder_le_atBot

theorem Tendsto.isBoundedUnder_ge_atTop (h : Tendsto u f atTop) : f.IsBoundedUnder (· ≥ ·) u :=
  isBounded_ge_atTop.mono h
#align filter.tendsto.is_bounded_under_ge_at_top Filter.Tendsto.isBoundedUnder_ge_atTop

theorem bddAbove_range_of_tendsto_atTop_atBot [IsDirected α (· ≤ ·)] {u : ℕ → α}
    (hx : Tendsto u atTop atBot) : BddAbove (Set.range u) :=
  hx.isBoundedUnder_le_atBot.bddAbove_range
#align filter.bdd_above_range_of_tendsto_at_top_at_bot Filter.bddAbove_range_of_tendsto_atTop_atBot

theorem bddBelow_range_of_tendsto_atTop_atTop [IsDirected α (· ≥ ·)] {u : ℕ → α}
    (hx : Tendsto u atTop atTop) : BddBelow (Set.range u) :=
  hx.isBoundedUnder_ge_atTop.bddBelow_range
#align filter.bdd_below_range_of_tendsto_at_top_at_top Filter.bddBelow_range_of_tendsto_atTop_atTop

end Nonempty

theorem isCobounded_le_of_bot [Preorder α] [OrderBot α] {f : Filter α} : f.IsCobounded (· ≤ ·) :=
  ⟨⊥, fun _ _ => bot_le⟩
#align filter.is_cobounded_le_of_bot Filter.isCobounded_le_of_bot

theorem isCobounded_ge_of_top [Preorder α] [OrderTop α] {f : Filter α} : f.IsCobounded (· ≥ ·) :=
  ⟨⊤, fun _ _ => le_top⟩
#align filter.is_cobounded_ge_of_top Filter.isCobounded_ge_of_top

theorem isBounded_le_of_top [Preorder α] [OrderTop α] {f : Filter α} : f.IsBounded (· ≤ ·) :=
  ⟨⊤, eventually_of_forall fun _ => le_top⟩
#align filter.is_bounded_le_of_top Filter.isBounded_le_of_top

theorem isBounded_ge_of_bot [Preorder α] [OrderBot α] {f : Filter α} : f.IsBounded (· ≥ ·) :=
  ⟨⊥, eventually_of_forall fun _ => bot_le⟩
#align filter.is_bounded_ge_of_bot Filter.isBounded_ge_of_bot

@[simp]
theorem _root_.OrderIso.isBoundedUnder_le_comp [Preorder α] [Preorder β] (e : α ≃o β) {l : Filter γ}
    {u : γ → α} : (IsBoundedUnder (· ≤ ·) l fun x => e (u x)) ↔ IsBoundedUnder (· ≤ ·) l u :=
  (Function.Surjective.exists e.surjective).trans <|
    exists_congr fun a => by simp only [eventually_map, e.le_iff_le]
#align order_iso.is_bounded_under_le_comp OrderIso.isBoundedUnder_le_comp

@[simp]
theorem _root_.OrderIso.isBoundedUnder_ge_comp [Preorder α] [Preorder β] (e : α ≃o β) {l : Filter γ}
    {u : γ → α} : (IsBoundedUnder (· ≥ ·) l fun x => e (u x)) ↔ IsBoundedUnder (· ≥ ·) l u :=
  OrderIso.isBoundedUnder_le_comp e.dual
#align order_iso.is_bounded_under_ge_comp OrderIso.isBoundedUnder_ge_comp

@[to_additive (attr := simp)]
theorem isBoundedUnder_le_inv [OrderedCommGroup α] {l : Filter β} {u : β → α} :
    (IsBoundedUnder (· ≤ ·) l fun x => (u x)⁻¹) ↔ IsBoundedUnder (· ≥ ·) l u :=
  (OrderIso.inv α).isBoundedUnder_ge_comp
#align filter.is_bounded_under_le_inv Filter.isBoundedUnder_le_inv
#align filter.is_bounded_under_le_neg Filter.isBoundedUnder_le_neg

@[to_additive (attr := simp)]
theorem isBoundedUnder_ge_inv [OrderedCommGroup α] {l : Filter β} {u : β → α} :
    (IsBoundedUnder (· ≥ ·) l fun x => (u x)⁻¹) ↔ IsBoundedUnder (· ≤ ·) l u :=
  (OrderIso.inv α).isBoundedUnder_le_comp
#align filter.is_bounded_under_ge_inv Filter.isBoundedUnder_ge_inv
#align filter.is_bounded_under_ge_neg Filter.isBoundedUnder_ge_neg

theorem IsBoundedUnder.sup [SemilatticeSup α] {f : Filter β} {u v : β → α} :
    f.IsBoundedUnder (· ≤ ·) u →
      f.IsBoundedUnder (· ≤ ·) v → f.IsBoundedUnder (· ≤ ·) fun a => u a ⊔ v a
  | ⟨bu, (hu : ∀ᶠ x in f, u x ≤ bu)⟩, ⟨bv, (hv : ∀ᶠ x in f, v x ≤ bv)⟩ =>
    ⟨bu ⊔ bv, show ∀ᶠ x in f, u x ⊔ v x ≤ bu ⊔ bv
      by filter_upwards [hu, hv] with _ using sup_le_sup⟩
#align filter.is_bounded_under.sup Filter.IsBoundedUnder.sup

@[simp]
theorem isBoundedUnder_le_sup [SemilatticeSup α] {f : Filter β} {u v : β → α} :
    (f.IsBoundedUnder (· ≤ ·) fun a => u a ⊔ v a) ↔
      f.IsBoundedUnder (· ≤ ·) u ∧ f.IsBoundedUnder (· ≤ ·) v :=
  ⟨fun h =>
    ⟨h.mono_le <| eventually_of_forall fun _ => le_sup_left,
      h.mono_le <| eventually_of_forall fun _ => le_sup_right⟩,
    fun h => h.1.sup h.2⟩
#align filter.is_bounded_under_le_sup Filter.isBoundedUnder_le_sup

theorem IsBoundedUnder.inf [SemilatticeInf α] {f : Filter β} {u v : β → α} :
    f.IsBoundedUnder (· ≥ ·) u →
      f.IsBoundedUnder (· ≥ ·) v → f.IsBoundedUnder (· ≥ ·) fun a => u a ⊓ v a :=
  IsBoundedUnder.sup (α := αᵒᵈ)
#align filter.is_bounded_under.inf Filter.IsBoundedUnder.inf

@[simp]
theorem isBoundedUnder_ge_inf [SemilatticeInf α] {f : Filter β} {u v : β → α} :
    (f.IsBoundedUnder (· ≥ ·) fun a => u a ⊓ v a) ↔
      f.IsBoundedUnder (· ≥ ·) u ∧ f.IsBoundedUnder (· ≥ ·) v :=
  isBoundedUnder_le_sup (α := αᵒᵈ)
#align filter.is_bounded_under_ge_inf Filter.isBoundedUnder_ge_inf

theorem isBoundedUnder_le_abs [LinearOrderedAddCommGroup α] {f : Filter β} {u : β → α} :
    (f.IsBoundedUnder (· ≤ ·) fun a => |u a|) ↔
      f.IsBoundedUnder (· ≤ ·) u ∧ f.IsBoundedUnder (· ≥ ·) u :=
  isBoundedUnder_le_sup.trans <| and_congr Iff.rfl isBoundedUnder_le_neg
#align filter.is_bounded_under_le_abs Filter.isBoundedUnder_le_abs

/-- Filters are automatically bounded or cobounded in complete lattices. To use the same statements
in complete and conditionally complete lattices but let automation fill automatically the
boundedness proofs in complete lattices, we use the tactic `isBoundedDefault` in the statements,
in the form `(hf : f.IsBounded (≥) := by isBoundedDefault)`. -/

macro "isBoundedDefault" : tactic =>
  `(tactic| first
    | apply isCobounded_le_of_bot
    | apply isCobounded_ge_of_top
    | apply isBounded_le_of_top
    | apply isBounded_ge_of_bot
    | assumption)

-- Porting note: The above is a lean 4 reconstruction of (note that applyc is not available (yet?)):
-- unsafe def is_bounded_default : tactic Unit :=
--   tactic.applyc `` is_cobounded_le_of_bot <|>
--     tactic.applyc `` is_cobounded_ge_of_top <|>
--       tactic.applyc `` is_bounded_le_of_top <|> tactic.applyc `` is_bounded_ge_of_bot
-- #align filter.is_bounded_default filter.IsBounded_default


section ConditionallyCompleteLattice

variable [ConditionallyCompleteLattice α]

-- Porting note: Renamed from Limsup and Liminf to limsSup and limsInf
/-- The `limsSup` of a filter `f` is the infimum of the `a` such that, eventually for `f`,
holds `x ≤ a`. -/
def limsSup (f : Filter α) : α :=
  sInf { a | ∀ᶠ n in f, n ≤ a }
set_option linter.uppercaseLean3 false in
#align filter.Limsup Filter.limsSup

set_option linter.uppercaseLean3 false in
/-- The `limsInf` of a filter `f` is the supremum of the `a` such that, eventually for `f`,
holds `x ≥ a`. -/
def limsInf (f : Filter α) : α :=
  sSup { a | ∀ᶠ n in f, a ≤ n }
set_option linter.uppercaseLean3 false in
#align filter.Liminf Filter.limsInf

/-- The `limsup` of a function `u` along a filter `f` is the infimum of the `a` such that,
eventually for `f`, holds `u x ≤ a`. -/
def limsup (u : β → α) (f : Filter β) : α :=
  limsSup (map u f)
#align filter.limsup Filter.limsup

/-- The `liminf` of a function `u` along a filter `f` is the supremum of the `a` such that,
eventually for `f`, holds `u x ≥ a`. -/
def liminf (u : β → α) (f : Filter β) : α :=
  limsInf (map u f)
#align filter.liminf Filter.liminf

/-- The `blimsup` of a function `u` along a filter `f`, bounded by a predicate `p`, is the infimum
of the `a` such that, eventually for `f`, `u x ≤ a` whenever `p x` holds. -/
def blimsup (u : β → α) (f : Filter β) (p : β → Prop) :=
  sInf { a | ∀ᶠ x in f, p x → u x ≤ a }
#align filter.blimsup Filter.blimsup

/-- The `bliminf` of a function `u` along a filter `f`, bounded by a predicate `p`, is the supremum
of the `a` such that, eventually for `f`, `a ≤ u x` whenever `p x` holds. -/
def bliminf (u : β → α) (f : Filter β) (p : β → Prop) :=
  sSup { a | ∀ᶠ x in f, p x → a ≤ u x }
#align filter.bliminf Filter.bliminf

section

variable {f : Filter β} {u : β → α} {p : β → Prop}

theorem limsup_eq : limsup u f = sInf { a | ∀ᶠ n in f, u n ≤ a } :=
  rfl
#align filter.limsup_eq Filter.limsup_eq

theorem liminf_eq : liminf u f = sSup { a | ∀ᶠ n in f, a ≤ u n } :=
  rfl
#align filter.liminf_eq Filter.liminf_eq

theorem blimsup_eq : blimsup u f p = sInf { a | ∀ᶠ x in f, p x → u x ≤ a } :=
  rfl
#align filter.blimsup_eq Filter.blimsup_eq

theorem bliminf_eq : bliminf u f p = sSup { a | ∀ᶠ x in f, p x → a ≤ u x } :=
  rfl
#align filter.bliminf_eq Filter.bliminf_eq

lemma liminf_comp (u : β → α) (v : γ → β) (f : Filter γ) :
    liminf (u ∘ v) f = liminf u (map v f) := rfl

lemma limsup_comp (u : β → α) (v : γ → β) (f : Filter γ) :
    limsup (u ∘ v) f = limsup u (map v f) := rfl

end

@[simp]
theorem blimsup_true (f : Filter β) (u : β → α) : (blimsup u f fun _ => True) = limsup u f := by
  simp [blimsup_eq, limsup_eq]
#align filter.blimsup_true Filter.blimsup_true

@[simp]
theorem bliminf_true (f : Filter β) (u : β → α) : (bliminf u f fun _ => True) = liminf u f := by
  simp [bliminf_eq, liminf_eq]
#align filter.bliminf_true Filter.bliminf_true

lemma blimsup_eq_limsup {f : Filter β} {u : β → α} {p : β → Prop} :
    blimsup u f p = limsup u (f ⊓ 𝓟 {x | p x}) := by
  simp only [blimsup_eq, limsup_eq, eventually_inf_principal, mem_setOf_eq]

lemma bliminf_eq_liminf {f : Filter β} {u : β → α} {p : β → Prop} :
    bliminf u f p = liminf u (f ⊓ 𝓟 {x | p x}) :=
  blimsup_eq_limsup (α := αᵒᵈ)

theorem blimsup_eq_limsup_subtype {f : Filter β} {u : β → α} {p : β → Prop} :
    blimsup u f p = limsup (u ∘ ((↑) : { x | p x } → β)) (comap (↑) f) := by
  rw [blimsup_eq_limsup, limsup, limsup, ← map_map, map_comap_setCoe_val]
#align filter.blimsup_eq_limsup_subtype Filter.blimsup_eq_limsup_subtype

theorem bliminf_eq_liminf_subtype {f : Filter β} {u : β → α} {p : β → Prop} :
    bliminf u f p = liminf (u ∘ ((↑) : { x | p x } → β)) (comap (↑) f) :=
  blimsup_eq_limsup_subtype (α := αᵒᵈ)
#align filter.bliminf_eq_liminf_subtype Filter.bliminf_eq_liminf_subtype

theorem limsSup_le_of_le {f : Filter α} {a}
    (hf : f.IsCobounded (· ≤ ·) := by isBoundedDefault)
    (h : ∀ᶠ n in f, n ≤ a) : limsSup f ≤ a :=
  csInf_le hf h
set_option linter.uppercaseLean3 false in
#align filter.Limsup_le_of_le Filter.limsSup_le_of_le

theorem le_limsInf_of_le {f : Filter α} {a}
    (hf : f.IsCobounded (· ≥ ·) := by isBoundedDefault)
    (h : ∀ᶠ n in f, a ≤ n) : a ≤ limsInf f :=
  le_csSup hf h
set_option linter.uppercaseLean3 false in
#align filter.le_Liminf_of_le Filter.le_limsInf_of_le

theorem limsup_le_of_le {f : Filter β} {u : β → α} {a}
    (hf : f.IsCoboundedUnder (· ≤ ·) u := by isBoundedDefault)
    (h : ∀ᶠ n in f, u n ≤ a) : limsup u f ≤ a :=
  csInf_le hf h
#align filter.limsup_le_of_le Filter.limsSup_le_of_le

theorem le_liminf_of_le {f : Filter β} {u : β → α} {a}
    (hf : f.IsCoboundedUnder (· ≥ ·) u := by isBoundedDefault)
    (h : ∀ᶠ n in f, a ≤ u n) : a ≤ liminf u f :=
  le_csSup hf h
#align filter.le_liminf_of_le Filter.le_liminf_of_le

theorem le_limsSup_of_le {f : Filter α} {a}
    (hf : f.IsBounded (· ≤ ·) := by isBoundedDefault)
    (h : ∀ b, (∀ᶠ n in f, n ≤ b) → a ≤ b) : a ≤ limsSup f :=
  le_csInf hf h
set_option linter.uppercaseLean3 false in
#align filter.le_Limsup_of_le Filter.le_limsSup_of_le

theorem limsInf_le_of_le {f : Filter α} {a}
    (hf : f.IsBounded (· ≥ ·) := by isBoundedDefault)
    (h : ∀ b, (∀ᶠ n in f, b ≤ n) → b ≤ a) : limsInf f ≤ a :=
  csSup_le hf h
set_option linter.uppercaseLean3 false in
#align filter.Liminf_le_of_le Filter.limsInf_le_of_le

theorem le_limsup_of_le {f : Filter β} {u : β → α} {a}
    (hf : f.IsBoundedUnder (· ≤ ·) u := by isBoundedDefault)
    (h : ∀ b, (∀ᶠ n in f, u n ≤ b) → a ≤ b) : a ≤ limsup u f :=
  le_csInf hf h
#align filter.le_limsup_of_le Filter.le_limsup_of_le

theorem liminf_le_of_le {f : Filter β} {u : β → α} {a}
    (hf : f.IsBoundedUnder (· ≥ ·) u := by isBoundedDefault)
    (h : ∀ b, (∀ᶠ n in f, b ≤ u n) → b ≤ a) : liminf u f ≤ a :=
  csSup_le hf h
#align filter.liminf_le_of_le Filter.liminf_le_of_le

theorem limsInf_le_limsSup {f : Filter α} [NeBot f]
    (h₁ : f.IsBounded (· ≤ ·) := by isBoundedDefault)
    (h₂ : f.IsBounded (· ≥ ·) := by isBoundedDefault) :
    limsInf f ≤ limsSup f :=
  liminf_le_of_le h₂ fun a₀ ha₀ =>
    le_limsup_of_le h₁ fun a₁ ha₁ =>
      show a₀ ≤ a₁ from
        let ⟨_, hb₀, hb₁⟩ := (ha₀.and ha₁).exists
        le_trans hb₀ hb₁
set_option linter.uppercaseLean3 false in
#align filter.Liminf_le_Limsup Filter.limsInf_le_limsSup

theorem liminf_le_limsup {f : Filter β} [NeBot f] {u : β → α}
    (h : f.IsBoundedUnder (· ≤ ·) u := by isBoundedDefault)
    (h' : f.IsBoundedUnder (· ≥ ·) u := by isBoundedDefault) :
    liminf u f ≤ limsup u f :=
  limsInf_le_limsSup h h'
#align filter.liminf_le_limsup Filter.liminf_le_limsup

theorem limsSup_le_limsSup {f g : Filter α}
    (hf : f.IsCobounded (· ≤ ·) := by isBoundedDefault)
    (hg : g.IsBounded (· ≤ ·) := by isBoundedDefault)
    (h : ∀ a, (∀ᶠ n in g, n ≤ a) → ∀ᶠ n in f, n ≤ a) : limsSup f ≤ limsSup g :=
  csInf_le_csInf hf hg h
set_option linter.uppercaseLean3 false in
#align filter.Limsup_le_Limsup Filter.limsSup_le_limsSup

theorem limsInf_le_limsInf {f g : Filter α}
    (hf : f.IsBounded (· ≥ ·) := by isBoundedDefault)
    (hg : g.IsCobounded (· ≥ ·) := by isBoundedDefault)
    (h : ∀ a, (∀ᶠ n in f, a ≤ n) → ∀ᶠ n in g, a ≤ n) : limsInf f ≤ limsInf g :=
  csSup_le_csSup hg hf h
set_option linter.uppercaseLean3 false in
#align filter.Liminf_le_Liminf Filter.limsInf_le_limsInf

theorem limsup_le_limsup {α : Type*} [ConditionallyCompleteLattice β] {f : Filter α} {u v : α → β}
    (h : u ≤ᶠ[f] v)
    (hu : f.IsCoboundedUnder (· ≤ ·) u := by isBoundedDefault)
    (hv : f.IsBoundedUnder (· ≤ ·) v := by isBoundedDefault) :
    limsup u f ≤ limsup v f :=
  limsSup_le_limsSup hu hv fun _ => h.trans
#align filter.limsup_le_limsup Filter.limsup_le_limsup

theorem liminf_le_liminf {α : Type*} [ConditionallyCompleteLattice β] {f : Filter α} {u v : α → β}
    (h : ∀ᶠ a in f, u a ≤ v a)
    (hu : f.IsBoundedUnder (· ≥ ·) u := by isBoundedDefault)
    (hv : f.IsCoboundedUnder (· ≥ ·) v := by isBoundedDefault) :
    liminf u f ≤ liminf v f :=
  limsup_le_limsup (β := βᵒᵈ) h hv hu
#align filter.liminf_le_liminf Filter.liminf_le_liminf

theorem limsSup_le_limsSup_of_le {f g : Filter α} (h : f ≤ g)
    (hf : f.IsCobounded (· ≤ ·) := by isBoundedDefault)
    (hg : g.IsBounded (· ≤ ·) := by isBoundedDefault) :
    limsSup f ≤ limsSup g :=
  limsSup_le_limsSup hf hg fun _ ha => h ha
set_option linter.uppercaseLean3 false in
#align filter.Limsup_le_Limsup_of_le Filter.limsSup_le_limsSup_of_le

theorem limsInf_le_limsInf_of_le {f g : Filter α} (h : g ≤ f)
    (hf : f.IsBounded (· ≥ ·) := by isBoundedDefault)
    (hg : g.IsCobounded (· ≥ ·) := by isBoundedDefault) :
    limsInf f ≤ limsInf g :=
  limsInf_le_limsInf hf hg fun _ ha => h ha
set_option linter.uppercaseLean3 false in
#align filter.Liminf_le_Liminf_of_le Filter.limsInf_le_limsInf_of_le

theorem limsup_le_limsup_of_le {α β} [ConditionallyCompleteLattice β] {f g : Filter α} (h : f ≤ g)
    {u : α → β}
    (hf : f.IsCoboundedUnder (· ≤ ·) u := by isBoundedDefault)
    (hg : g.IsBoundedUnder (· ≤ ·) u := by isBoundedDefault) :
    limsup u f ≤ limsup u g :=
  limsSup_le_limsSup_of_le (map_mono h) hf hg
#align filter.limsup_le_limsup_of_le Filter.limsup_le_limsup_of_le

theorem liminf_le_liminf_of_le {α β} [ConditionallyCompleteLattice β] {f g : Filter α} (h : g ≤ f)
    {u : α → β}
    (hf : f.IsBoundedUnder (· ≥ ·) u := by isBoundedDefault)
    (hg : g.IsCoboundedUnder (· ≥ ·) u := by isBoundedDefault) :
    liminf u f ≤ liminf u g :=
  limsInf_le_limsInf_of_le (map_mono h) hf hg
#align filter.liminf_le_liminf_of_le Filter.liminf_le_liminf_of_le

theorem limsSup_principal {s : Set α} (h : BddAbove s) (hs : s.Nonempty) :
    limsSup (𝓟 s) = sSup s := by
  simp only [limsSup, eventually_principal]; exact csInf_upper_bounds_eq_csSup h hs
set_option linter.uppercaseLean3 false in
#align filter.Limsup_principal Filter.limsSup_principal

theorem limsInf_principal {s : Set α} (h : BddBelow s) (hs : s.Nonempty) : limsInf (𝓟 s) = sInf s :=
  limsSup_principal (α := αᵒᵈ) h hs
set_option linter.uppercaseLean3 false in
#align filter.Liminf_principal Filter.limsInf_principal

theorem limsup_congr {α : Type*} [ConditionallyCompleteLattice β] {f : Filter α} {u v : α → β}
    (h : ∀ᶠ a in f, u a = v a) : limsup u f = limsup v f := by
  rw [limsup_eq]
  congr with b
  exact eventually_congr (h.mono fun x hx => by simp [hx])
#align filter.limsup_congr Filter.limsup_congr

theorem blimsup_congr {f : Filter β} {u v : β → α} {p : β → Prop} (h : ∀ᶠ a in f, p a → u a = v a) :
    blimsup u f p = blimsup v f p := by
  simpa only [blimsup_eq_limsup] using limsup_congr <| eventually_inf_principal.2 h
#align filter.blimsup_congr Filter.blimsup_congr

theorem bliminf_congr {f : Filter β} {u v : β → α} {p : β → Prop} (h : ∀ᶠ a in f, p a → u a = v a) :
    bliminf u f p = bliminf v f p :=
  blimsup_congr (α := αᵒᵈ) h
#align filter.bliminf_congr Filter.bliminf_congr

theorem liminf_congr {α : Type*} [ConditionallyCompleteLattice β] {f : Filter α} {u v : α → β}
    (h : ∀ᶠ a in f, u a = v a) : liminf u f = liminf v f :=
  limsup_congr (β := βᵒᵈ) h
#align filter.liminf_congr Filter.liminf_congr

@[simp]
theorem limsup_const {α : Type*} [ConditionallyCompleteLattice β] {f : Filter α} [NeBot f]
    (b : β) : limsup (fun _ => b) f = b := by
  simpa only [limsup_eq, eventually_const] using csInf_Ici
#align filter.limsup_const Filter.limsup_const

@[simp]
theorem liminf_const {α : Type*} [ConditionallyCompleteLattice β] {f : Filter α} [NeBot f]
    (b : β) : liminf (fun _ => b) f = b :=
  limsup_const (β := βᵒᵈ) b
#align filter.liminf_const Filter.liminf_const

theorem HasBasis.liminf_eq_sSup_iUnion_iInter {ι ι' : Type*} {f : ι → α} {v : Filter ι}
    {p : ι' → Prop} {s : ι' → Set ι} (hv : v.HasBasis p s) :
    liminf f v = sSup (⋃ (j : Subtype p), ⋂ (i : s j), Iic (f i)) := by
  simp_rw [liminf_eq, hv.eventually_iff]
  congr
  ext x
  simp only [mem_setOf_eq, iInter_coe_set, mem_iUnion, mem_iInter, mem_Iic, Subtype.exists,
    exists_prop]

theorem HasBasis.liminf_eq_sSup_univ_of_empty {f : ι → α} {v : Filter ι}
    {p : ι' → Prop} {s : ι' → Set ι} (hv : v.HasBasis p s) (i : ι') (hi : p i) (h'i : s i = ∅) :
    liminf f v = sSup univ := by
  simp [hv.eq_bot_iff.2 ⟨i, hi, h'i⟩, liminf_eq]

theorem HasBasis.limsup_eq_sInf_iUnion_iInter {ι ι' : Type*} {f : ι → α} {v : Filter ι}
    {p : ι' → Prop} {s : ι' → Set ι} (hv : v.HasBasis p s) :
    limsup f v = sInf (⋃ (j : Subtype p), ⋂ (i : s j), Ici (f i)) :=
  HasBasis.liminf_eq_sSup_iUnion_iInter (α := αᵒᵈ) hv

theorem HasBasis.limsup_eq_sInf_univ_of_empty {f : ι → α} {v : Filter ι}
    {p : ι' → Prop} {s : ι' → Set ι} (hv : v.HasBasis p s) (i : ι') (hi : p i) (h'i : s i = ∅) :
    limsup f v = sInf univ :=
  HasBasis.liminf_eq_sSup_univ_of_empty (α := αᵒᵈ) hv i hi h'i

-- Porting note: simp_nf linter incorrectly says: lhs does not simplify when using simp on itself.
@[simp, nolint simpNF]
theorem liminf_nat_add (f : ℕ → α) (k : ℕ) :
    liminf (fun i => f (i + k)) atTop = liminf f atTop := by
  change liminf (f ∘ (· + k)) atTop = liminf f atTop
  rw [liminf, liminf, ← map_map, map_add_atTop_eq_nat]
#align filter.liminf_nat_add Filter.liminf_nat_add

-- Porting note: simp_nf linter incorrectly says: lhs does not simplify when using simp on itself.
@[simp, nolint simpNF]
theorem limsup_nat_add (f : ℕ → α) (k : ℕ) : limsup (fun i => f (i + k)) atTop = limsup f atTop :=
  @liminf_nat_add αᵒᵈ _ f k
#align filter.limsup_nat_add Filter.limsup_nat_add

end ConditionallyCompleteLattice

section CompleteLattice

variable [CompleteLattice α]

@[simp]
theorem limsSup_bot : limsSup (⊥ : Filter α) = ⊥ :=
  bot_unique <| sInf_le <| by simp
set_option linter.uppercaseLean3 false in
#align filter.Limsup_bot Filter.limsSup_bot

@[simp] theorem limsup_bot (f : β → α) : limsup f ⊥ = ⊥ := by simp [limsup]

@[simp]
theorem limsInf_bot : limsInf (⊥ : Filter α) = ⊤ :=
  top_unique <| le_sSup <| by simp
set_option linter.uppercaseLean3 false in
#align filter.Liminf_bot Filter.limsInf_bot

@[simp] theorem liminf_bot (f : β → α) : liminf f ⊥ = ⊤ := by simp [liminf]

@[simp]
theorem limsSup_top : limsSup (⊤ : Filter α) = ⊤ :=
  top_unique <| le_sInf <| by simp [eq_univ_iff_forall]; exact fun b hb => top_unique <| hb _
set_option linter.uppercaseLean3 false in
#align filter.Limsup_top Filter.limsSup_top

@[simp]
theorem limsInf_top : limsInf (⊤ : Filter α) = ⊥ :=
  bot_unique <| sSup_le <| by simp [eq_univ_iff_forall]; exact fun b hb => bot_unique <| hb _
set_option linter.uppercaseLean3 false in
#align filter.Liminf_top Filter.limsInf_top

@[simp]
theorem blimsup_false {f : Filter β} {u : β → α} : (blimsup u f fun _ => False) = ⊥ := by
  simp [blimsup_eq]
#align filter.blimsup_false Filter.blimsup_false

@[simp]
theorem bliminf_false {f : Filter β} {u : β → α} : (bliminf u f fun _ => False) = ⊤ := by
  simp [bliminf_eq]
#align filter.bliminf_false Filter.bliminf_false

/-- Same as limsup_const applied to `⊥` but without the `NeBot f` assumption -/
@[simp]
theorem limsup_const_bot {f : Filter β} : limsup (fun _ : β => (⊥ : α)) f = (⊥ : α) := by
  rw [limsup_eq, eq_bot_iff]
  exact sInf_le (eventually_of_forall fun _ => le_rfl)
#align filter.limsup_const_bot Filter.limsup_const_bot

/-- Same as limsup_const applied to `⊤` but without the `NeBot f` assumption -/
@[simp]
theorem liminf_const_top {f : Filter β} : liminf (fun _ : β => (⊤ : α)) f = (⊤ : α) :=
  limsup_const_bot (α := αᵒᵈ)
#align filter.liminf_const_top Filter.liminf_const_top

theorem HasBasis.limsSup_eq_iInf_sSup {ι} {p : ι → Prop} {s} {f : Filter α} (h : f.HasBasis p s) :
    limsSup f = ⨅ (i) (_ : p i), sSup (s i) :=
  le_antisymm (le_iInf₂ fun i hi => sInf_le <| h.eventually_iff.2 ⟨i, hi, fun _ => le_sSup⟩)
    (le_sInf fun _ ha =>
      let ⟨_, hi, ha⟩ := h.eventually_iff.1 ha
      iInf₂_le_of_le _ hi <| sSup_le ha)
set_option linter.uppercaseLean3 false in
#align filter.has_basis.Limsup_eq_infi_Sup Filter.HasBasis.limsSup_eq_iInf_sSup

theorem HasBasis.limsInf_eq_iSup_sInf {p : ι → Prop} {s : ι → Set α} {f : Filter α}
    (h : f.HasBasis p s) : limsInf f = ⨆ (i) (_ : p i), sInf (s i) :=
  HasBasis.limsSup_eq_iInf_sSup (α := αᵒᵈ) h
set_option linter.uppercaseLean3 false in
#align filter.has_basis.Liminf_eq_supr_Inf Filter.HasBasis.limsInf_eq_iSup_sInf

theorem limsSup_eq_iInf_sSup {f : Filter α} : limsSup f = ⨅ s ∈ f, sSup s :=
  f.basis_sets.limsSup_eq_iInf_sSup
set_option linter.uppercaseLean3 false in
#align filter.Limsup_eq_infi_Sup Filter.limsSup_eq_iInf_sSup

theorem limsInf_eq_iSup_sInf {f : Filter α} : limsInf f = ⨆ s ∈ f, sInf s :=
  limsSup_eq_iInf_sSup (α := αᵒᵈ)
set_option linter.uppercaseLean3 false in
#align filter.Liminf_eq_supr_Inf Filter.limsInf_eq_iSup_sInf

theorem limsup_le_iSup {f : Filter β} {u : β → α} : limsup u f ≤ ⨆ n, u n :=
  limsup_le_of_le (by isBoundedDefault) (eventually_of_forall (le_iSup u))
#align filter.limsup_le_supr Filter.limsup_le_iSup

theorem iInf_le_liminf {f : Filter β} {u : β → α} : ⨅ n, u n ≤ liminf u f :=
  le_liminf_of_le (by isBoundedDefault) (eventually_of_forall (iInf_le u))
#align filter.infi_le_liminf Filter.iInf_le_liminf

/-- In a complete lattice, the limsup of a function is the infimum over sets `s` in the filter
of the supremum of the function over `s` -/
theorem limsup_eq_iInf_iSup {f : Filter β} {u : β → α} : limsup u f = ⨅ s ∈ f, ⨆ a ∈ s, u a :=
  (f.basis_sets.map u).limsSup_eq_iInf_sSup.trans <| by simp only [sSup_image, id]
#align filter.limsup_eq_infi_supr Filter.limsup_eq_iInf_iSup

theorem limsup_eq_iInf_iSup_of_nat {u : ℕ → α} : limsup u atTop = ⨅ n : ℕ, ⨆ i ≥ n, u i :=
  (atTop_basis.map u).limsSup_eq_iInf_sSup.trans <| by simp only [sSup_image, iInf_const]; rfl
#align filter.limsup_eq_infi_supr_of_nat Filter.limsup_eq_iInf_iSup_of_nat

theorem limsup_eq_iInf_iSup_of_nat' {u : ℕ → α} : limsup u atTop = ⨅ n : ℕ, ⨆ i : ℕ, u (i + n) := by
  simp only [limsup_eq_iInf_iSup_of_nat, iSup_ge_eq_iSup_nat_add]
#align filter.limsup_eq_infi_supr_of_nat' Filter.limsup_eq_iInf_iSup_of_nat'

theorem HasBasis.limsup_eq_iInf_iSup {p : ι → Prop} {s : ι → Set β} {f : Filter β} {u : β → α}
    (h : f.HasBasis p s) : limsup u f = ⨅ (i) (_ : p i), ⨆ a ∈ s i, u a :=
  (h.map u).limsSup_eq_iInf_sSup.trans <| by simp only [sSup_image, id]
#align filter.has_basis.limsup_eq_infi_supr Filter.HasBasis.limsup_eq_iInf_iSup

theorem blimsup_congr' {f : Filter β} {p q : β → Prop} {u : β → α}
    (h : ∀ᶠ x in f, u x ≠ ⊥ → (p x ↔ q x)) : blimsup u f p = blimsup u f q := by
  simp only [blimsup_eq]
  congr with a
  refine eventually_congr (h.mono fun b hb => ?_)
  rcases eq_or_ne (u b) ⊥ with hu | hu; · simp [hu]
  rw [hb hu]
#align filter.blimsup_congr' Filter.blimsup_congr'

theorem bliminf_congr' {f : Filter β} {p q : β → Prop} {u : β → α}
    (h : ∀ᶠ x in f, u x ≠ ⊤ → (p x ↔ q x)) : bliminf u f p = bliminf u f q :=
  blimsup_congr' (α := αᵒᵈ) h
#align filter.bliminf_congr' Filter.bliminf_congr'

lemma HasBasis.blimsup_eq_iInf_iSup {p : ι → Prop} {s : ι → Set β} {f : Filter β} {u : β → α}
    (hf : f.HasBasis p s) {q : β → Prop} :
    blimsup u f q = ⨅ (i) (_ : p i), ⨆ a ∈ s i, ⨆ (_ : q a), u a := by
  simp only [blimsup_eq_limsup, (hf.inf_principal _).limsup_eq_iInf_iSup, mem_inter_iff, iSup_and,
    mem_setOf_eq]

theorem blimsup_eq_iInf_biSup {f : Filter β} {p : β → Prop} {u : β → α} :
    blimsup u f p = ⨅ s ∈ f, ⨆ (b) (_ : p b ∧ b ∈ s), u b := by
  simp only [f.basis_sets.blimsup_eq_iInf_iSup, iSup_and', id, and_comm]
#align filter.blimsup_eq_infi_bsupr Filter.blimsup_eq_iInf_biSup

theorem blimsup_eq_iInf_biSup_of_nat {p : ℕ → Prop} {u : ℕ → α} :
    blimsup u atTop p = ⨅ i, ⨆ (j) (_ : p j ∧ i ≤ j), u j := by
  simp only [atTop_basis.blimsup_eq_iInf_iSup, @and_comm (p _), iSup_and, mem_Ici, iInf_true]
#align filter.blimsup_eq_infi_bsupr_of_nat Filter.blimsup_eq_iInf_biSup_of_nat

/-- In a complete lattice, the liminf of a function is the infimum over sets `s` in the filter
of the supremum of the function over `s` -/
theorem liminf_eq_iSup_iInf {f : Filter β} {u : β → α} : liminf u f = ⨆ s ∈ f, ⨅ a ∈ s, u a :=
  limsup_eq_iInf_iSup (α := αᵒᵈ)
#align filter.liminf_eq_supr_infi Filter.liminf_eq_iSup_iInf

theorem liminf_eq_iSup_iInf_of_nat {u : ℕ → α} : liminf u atTop = ⨆ n : ℕ, ⨅ i ≥ n, u i :=
  @limsup_eq_iInf_iSup_of_nat αᵒᵈ _ u
#align filter.liminf_eq_supr_infi_of_nat Filter.liminf_eq_iSup_iInf_of_nat

theorem liminf_eq_iSup_iInf_of_nat' {u : ℕ → α} : liminf u atTop = ⨆ n : ℕ, ⨅ i : ℕ, u (i + n) :=
  @limsup_eq_iInf_iSup_of_nat' αᵒᵈ _ _
#align filter.liminf_eq_supr_infi_of_nat' Filter.liminf_eq_iSup_iInf_of_nat'

theorem HasBasis.liminf_eq_iSup_iInf {p : ι → Prop} {s : ι → Set β} {f : Filter β} {u : β → α}
    (h : f.HasBasis p s) : liminf u f = ⨆ (i) (_ : p i), ⨅ a ∈ s i, u a :=
  HasBasis.limsup_eq_iInf_iSup (α := αᵒᵈ) h
#align filter.has_basis.liminf_eq_supr_infi Filter.HasBasis.liminf_eq_iSup_iInf

theorem bliminf_eq_iSup_biInf {f : Filter β} {p : β → Prop} {u : β → α} :
    bliminf u f p = ⨆ s ∈ f, ⨅ (b) (_ : p b ∧ b ∈ s), u b :=
  @blimsup_eq_iInf_biSup αᵒᵈ β _ f p u
#align filter.bliminf_eq_supr_binfi Filter.bliminf_eq_iSup_biInf

theorem bliminf_eq_iSup_biInf_of_nat {p : ℕ → Prop} {u : ℕ → α} :
    bliminf u atTop p = ⨆ i, ⨅ (j) (_ : p j ∧ i ≤ j), u j :=
  @blimsup_eq_iInf_biSup_of_nat αᵒᵈ _ p u
#align filter.bliminf_eq_supr_binfi_of_nat Filter.bliminf_eq_iSup_biInf_of_nat

theorem limsup_eq_sInf_sSup {ι R : Type*} (F : Filter ι) [CompleteLattice R] (a : ι → R) :
    limsup a F = sInf ((fun I => sSup (a '' I)) '' F.sets) := by
  apply le_antisymm
  · rw [limsup_eq]
    refine sInf_le_sInf fun x hx => ?_
    rcases (mem_image _ F.sets x).mp hx with ⟨I, ⟨I_mem_F, hI⟩⟩
    filter_upwards [I_mem_F] with i hi
    exact hI ▸ le_sSup (mem_image_of_mem _ hi)
  · refine le_sInf fun b hb => sInf_le_of_le (mem_image_of_mem _ hb) <| sSup_le ?_
    rintro _ ⟨_, h, rfl⟩
    exact h
set_option linter.uppercaseLean3 false in
#align filter.limsup_eq_Inf_Sup Filter.limsup_eq_sInf_sSup

theorem liminf_eq_sSup_sInf {ι R : Type*} (F : Filter ι) [CompleteLattice R] (a : ι → R) :
    liminf a F = sSup ((fun I => sInf (a '' I)) '' F.sets) :=
  @Filter.limsup_eq_sInf_sSup ι (OrderDual R) _ _ a
set_option linter.uppercaseLean3 false in
#align filter.liminf_eq_Sup_Inf Filter.liminf_eq_sSup_sInf

theorem liminf_le_of_frequently_le' {α β} [CompleteLattice β] {f : Filter α} {u : α → β} {x : β}
    (h : ∃ᶠ a in f, u a ≤ x) : liminf u f ≤ x := by
  rw [liminf_eq]
  refine sSup_le fun b hb => ?_
  have hbx : ∃ᶠ _ in f, b ≤ x := by
    revert h
    rw [← not_imp_not, not_frequently, not_frequently]
    exact fun h => hb.mp (h.mono fun a hbx hba hax => hbx (hba.trans hax))
  exact hbx.exists.choose_spec
#align filter.liminf_le_of_frequently_le' Filter.liminf_le_of_frequently_le'

theorem le_limsup_of_frequently_le' {α β} [CompleteLattice β] {f : Filter α} {u : α → β} {x : β}
    (h : ∃ᶠ a in f, x ≤ u a) : x ≤ limsup u f :=
  liminf_le_of_frequently_le' (β := βᵒᵈ) h
#align filter.le_limsup_of_frequently_le' Filter.le_limsup_of_frequently_le'

/-- If `f : α → α` is a morphism of complete lattices, then the limsup of its iterates of any
`a : α` is a fixed point. -/
@[simp]
theorem CompleteLatticeHom.apply_limsup_iterate (f : CompleteLatticeHom α α) (a : α) :
    f (limsup (fun n => f^[n] a) atTop) = limsup (fun n => f^[n] a) atTop := by
  rw [limsup_eq_iInf_iSup_of_nat', map_iInf]
  simp_rw [_root_.map_iSup, ← Function.comp_apply (f := f), ← Function.iterate_succ' f,
    ← Nat.add_succ]
  conv_rhs => rw [iInf_split _ (0 < ·)]
  simp only [not_lt, Nat.le_zero, iInf_iInf_eq_left, add_zero, iInf_nat_gt_zero_eq, left_eq_inf]
  refine (iInf_le (fun i => ⨆ j, f^[j + (i + 1)] a) 0).trans ?_
  simp only [zero_add, Function.comp_apply, iSup_le_iff]
  exact fun i => le_iSup (fun i => f^[i] a) (i + 1)
#align filter.complete_lattice_hom.apply_limsup_iterate Filter.CompleteLatticeHom.apply_limsup_iterate

/-- If `f : α → α` is a morphism of complete lattices, then the liminf of its iterates of any
`a : α` is a fixed point. -/
theorem CompleteLatticeHom.apply_liminf_iterate (f : CompleteLatticeHom α α) (a : α) :
    f (liminf (fun n => f^[n] a) atTop) = liminf (fun n => f^[n] a) atTop :=
  apply_limsup_iterate (CompleteLatticeHom.dual f) _
#align filter.complete_lattice_hom.apply_liminf_iterate Filter.CompleteLatticeHom.apply_liminf_iterate

variable {f g : Filter β} {p q : β → Prop} {u v : β → α}

theorem blimsup_mono (h : ∀ x, p x → q x) : blimsup u f p ≤ blimsup u f q :=
  sInf_le_sInf fun a ha => ha.mono <| by tauto
#align filter.blimsup_mono Filter.blimsup_mono

theorem bliminf_antitone (h : ∀ x, p x → q x) : bliminf u f q ≤ bliminf u f p :=
  sSup_le_sSup fun a ha => ha.mono <| by tauto
#align filter.bliminf_antitone Filter.bliminf_antitone

theorem mono_blimsup' (h : ∀ᶠ x in f, p x → u x ≤ v x) : blimsup u f p ≤ blimsup v f p :=
  sInf_le_sInf fun _ ha => (ha.and h).mono fun _ hx hx' => (hx.2 hx').trans (hx.1 hx')
#align filter.mono_blimsup' Filter.mono_blimsup'

theorem mono_blimsup (h : ∀ x, p x → u x ≤ v x) : blimsup u f p ≤ blimsup v f p :=
  mono_blimsup' <| eventually_of_forall h
#align filter.mono_blimsup Filter.mono_blimsup

theorem mono_bliminf' (h : ∀ᶠ x in f, p x → u x ≤ v x) : bliminf u f p ≤ bliminf v f p :=
  sSup_le_sSup fun _ ha => (ha.and h).mono fun _ hx hx' => (hx.1 hx').trans (hx.2 hx')
#align filter.mono_bliminf' Filter.mono_bliminf'

theorem mono_bliminf (h : ∀ x, p x → u x ≤ v x) : bliminf u f p ≤ bliminf v f p :=
  mono_bliminf' <| eventually_of_forall h
#align filter.mono_bliminf Filter.mono_bliminf

theorem bliminf_antitone_filter (h : f ≤ g) : bliminf u g p ≤ bliminf u f p :=
  sSup_le_sSup fun _ ha => ha.filter_mono h
#align filter.bliminf_antitone_filter Filter.bliminf_antitone_filter

theorem blimsup_monotone_filter (h : f ≤ g) : blimsup u f p ≤ blimsup u g p :=
  sInf_le_sInf fun _ ha => ha.filter_mono h
#align filter.blimsup_monotone_filter Filter.blimsup_monotone_filter

-- @[simp] -- Porting note: simp_nf linter, lhs simplifies, added _aux versions below
theorem blimsup_and_le_inf : (blimsup u f fun x => p x ∧ q x) ≤ blimsup u f p ⊓ blimsup u f q :=
  le_inf (blimsup_mono <| by tauto) (blimsup_mono <| by tauto)
#align filter.blimsup_and_le_inf Filter.blimsup_and_le_inf

@[simp]
theorem bliminf_sup_le_inf_aux_left :
    (blimsup u f fun x => p x ∧ q x) ≤ blimsup u f p :=
  blimsup_and_le_inf.trans inf_le_left

@[simp]
theorem bliminf_sup_le_inf_aux_right :
    (blimsup u f fun x => p x ∧ q x) ≤ blimsup u f q :=
  blimsup_and_le_inf.trans inf_le_right

-- @[simp] -- Porting note: simp_nf linter, lhs simplifies, added _aux simp version below
theorem bliminf_sup_le_and : bliminf u f p ⊔ bliminf u f q ≤ bliminf u f fun x => p x ∧ q x :=
  blimsup_and_le_inf (α := αᵒᵈ)
#align filter.bliminf_sup_le_and Filter.bliminf_sup_le_and

@[simp]
theorem bliminf_sup_le_and_aux_left : bliminf u f p ≤ bliminf u f fun x => p x ∧ q x :=
  le_sup_left.trans bliminf_sup_le_and

@[simp]
theorem bliminf_sup_le_and_aux_right : bliminf u f q ≤ bliminf u f fun x => p x ∧ q x :=
  le_sup_right.trans bliminf_sup_le_and

/-- See also `Filter.blimsup_or_eq_sup`. -/
-- @[simp] -- Porting note: simp_nf linter, lhs simplifies, added _aux simp versions below
theorem blimsup_sup_le_or : blimsup u f p ⊔ blimsup u f q ≤ blimsup u f fun x => p x ∨ q x :=
  sup_le (blimsup_mono <| by tauto) (blimsup_mono <| by tauto)
#align filter.blimsup_sup_le_or Filter.blimsup_sup_le_or

@[simp]
theorem bliminf_sup_le_or_aux_left : blimsup u f p ≤ blimsup u f fun x => p x ∨ q x :=
  le_sup_left.trans blimsup_sup_le_or

@[simp]
theorem bliminf_sup_le_or_aux_right : blimsup u f q ≤ blimsup u f fun x => p x ∨ q x :=
  le_sup_right.trans blimsup_sup_le_or

/-- See also `Filter.bliminf_or_eq_inf`. -/
--@[simp] -- Porting note: simp_nf linter, lhs simplifies, added _aux simp versions below
theorem bliminf_or_le_inf : (bliminf u f fun x => p x ∨ q x) ≤ bliminf u f p ⊓ bliminf u f q :=
  blimsup_sup_le_or (α := αᵒᵈ)
#align filter.bliminf_or_le_inf Filter.bliminf_or_le_inf

@[simp]
theorem bliminf_or_le_inf_aux_left : (bliminf u f fun x => p x ∨ q x) ≤ bliminf u f p :=
  bliminf_or_le_inf.trans inf_le_left

@[simp]
theorem bliminf_or_le_inf_aux_right : (bliminf u f fun x => p x ∨ q x) ≤ bliminf u f q :=
  bliminf_or_le_inf.trans inf_le_right

/- Porting note: Replaced `e` with `DFunLike.coe e` to override the strange
 coercion to `↑(RelIso.toRelEmbedding e).toEmbedding`. -/
theorem OrderIso.apply_blimsup [CompleteLattice γ] (e : α ≃o γ) :
    DFunLike.coe e (blimsup u f p) = blimsup ((DFunLike.coe e) ∘ u) f p := by
  simp only [blimsup_eq, map_sInf, Function.comp_apply]
  congr
  ext c
  obtain ⟨a, rfl⟩ := e.surjective c
  simp
#align filter.order_iso.apply_blimsup Filter.OrderIso.apply_blimsup

theorem OrderIso.apply_bliminf [CompleteLattice γ] (e : α ≃o γ) :
    e (bliminf u f p) = bliminf (e ∘ u) f p :=
  OrderIso.apply_blimsup (α := αᵒᵈ) (γ := γᵒᵈ) e.dual
#align filter.order_iso.apply_bliminf Filter.OrderIso.apply_bliminf

theorem SupHom.apply_blimsup_le [CompleteLattice γ] (g : sSupHom α γ) :
    g (blimsup u f p) ≤ blimsup (g ∘ u) f p := by
  simp only [blimsup_eq_iInf_biSup, Function.comp]
  refine ((OrderHomClass.mono g).map_iInf₂_le _).trans ?_
  simp only [_root_.map_iSup, le_refl]
#align filter.Sup_hom.apply_blimsup_le Filter.SupHom.apply_blimsup_le

theorem InfHom.le_apply_bliminf [CompleteLattice γ] (g : sInfHom α γ) :
    bliminf (g ∘ u) f p ≤ g (bliminf u f p) :=
  SupHom.apply_blimsup_le (α := αᵒᵈ) (γ := γᵒᵈ) (sInfHom.dual g)
#align filter.Inf_hom.le_apply_bliminf Filter.InfHom.le_apply_bliminf

end CompleteLattice

section CompleteDistribLattice

variable [CompleteDistribLattice α] {f : Filter β} {p q : β → Prop} {u : β → α}

lemma limsup_sup_filter {g} : limsup u (f ⊔ g) = limsup u f ⊔ limsup u g := by
  refine le_antisymm ?_
    (sup_le (limsup_le_limsup_of_le le_sup_left) (limsup_le_limsup_of_le le_sup_right))
  simp_rw [limsup_eq, sInf_sup_eq, sup_sInf_eq, mem_setOf_eq, le_iInf₂_iff]
  intro a ha b hb
  exact sInf_le ⟨ha.mono fun _ h ↦ h.trans le_sup_left, hb.mono fun _ h ↦ h.trans le_sup_right⟩

lemma liminf_sup_filter {g} : liminf u (f ⊔ g) = liminf u f ⊓ liminf u g :=
  limsup_sup_filter (α := αᵒᵈ)

@[simp]
theorem blimsup_or_eq_sup : (blimsup u f fun x => p x ∨ q x) = blimsup u f p ⊔ blimsup u f q := by
  simp only [blimsup_eq_limsup, ← limsup_sup_filter, ← inf_sup_left, sup_principal, setOf_or]
#align filter.blimsup_or_eq_sup Filter.blimsup_or_eq_sup

@[simp]
theorem bliminf_or_eq_inf : (bliminf u f fun x => p x ∨ q x) = bliminf u f p ⊓ bliminf u f q :=
  blimsup_or_eq_sup (α := αᵒᵈ)
#align filter.bliminf_or_eq_inf Filter.bliminf_or_eq_inf

@[simp]
lemma blimsup_sup_not : blimsup u f p ⊔ blimsup u f (¬p ·) = limsup u f := by
  simp_rw [← blimsup_or_eq_sup, or_not, blimsup_true]

@[simp]
lemma bliminf_inf_not : bliminf u f p ⊓ bliminf u f (¬p ·) = liminf u f :=
  blimsup_sup_not (α := αᵒᵈ)

@[simp]
lemma blimsup_not_sup : blimsup u f (¬p ·) ⊔ blimsup u f p = limsup u f := by
  simpa only [not_not] using blimsup_sup_not (p := (¬p ·))

@[simp]
lemma bliminf_not_inf : bliminf u f (¬p ·) ⊓ bliminf u f p = liminf u f :=
  blimsup_not_sup (α := αᵒᵈ)

lemma limsup_piecewise {s : Set β} [DecidablePred (· ∈ s)] {v} :
    limsup (s.piecewise u v) f = blimsup u f (· ∈ s) ⊔ blimsup v f (· ∉ s) := by
  rw [← blimsup_sup_not (p := (· ∈ s))]
  refine congr_arg₂ _ (blimsup_congr ?_) (blimsup_congr ?_) <;>
    filter_upwards with _ h using by simp [h]

lemma liminf_piecewise {s : Set β} [DecidablePred (· ∈ s)] {v} :
    liminf (s.piecewise u v) f = bliminf u f (· ∈ s) ⊓ bliminf v f (· ∉ s) :=
  limsup_piecewise (α := αᵒᵈ)

theorem sup_limsup [NeBot f] (a : α) : a ⊔ limsup u f = limsup (fun x => a ⊔ u x) f := by
  simp only [limsup_eq_iInf_iSup, iSup_sup_eq, sup_iInf₂_eq]
  congr; ext s; congr; ext hs; congr
  exact (biSup_const (nonempty_of_mem hs)).symm
#align filter.sup_limsup Filter.sup_limsup

theorem inf_liminf [NeBot f] (a : α) : a ⊓ liminf u f = liminf (fun x => a ⊓ u x) f :=
  sup_limsup (α := αᵒᵈ) a
#align filter.inf_liminf Filter.inf_liminf

theorem sup_liminf (a : α) : a ⊔ liminf u f = liminf (fun x => a ⊔ u x) f := by
  simp only [liminf_eq_iSup_iInf]
  rw [sup_comm, biSup_sup (⟨univ, univ_mem⟩ : ∃ i : Set β, i ∈ f)]
  simp_rw [iInf₂_sup_eq, sup_comm (a := a)]
#align filter.sup_liminf Filter.sup_liminf

theorem inf_limsup (a : α) : a ⊓ limsup u f = limsup (fun x => a ⊓ u x) f :=
  sup_liminf (α := αᵒᵈ) a
#align filter.inf_limsup Filter.inf_limsup

end CompleteDistribLattice

section CompleteBooleanAlgebra

variable [CompleteBooleanAlgebra α] (f : Filter β) (u : β → α)

theorem limsup_compl : (limsup u f)ᶜ = liminf (compl ∘ u) f := by
  simp only [limsup_eq_iInf_iSup, compl_iInf, compl_iSup, liminf_eq_iSup_iInf, Function.comp_apply]
#align filter.limsup_compl Filter.limsup_compl

theorem liminf_compl : (liminf u f)ᶜ = limsup (compl ∘ u) f := by
  simp only [limsup_eq_iInf_iSup, compl_iInf, compl_iSup, liminf_eq_iSup_iInf, Function.comp_apply]
#align filter.liminf_compl Filter.liminf_compl

theorem limsup_sdiff (a : α) : limsup u f \ a = limsup (fun b => u b \ a) f := by
  simp only [limsup_eq_iInf_iSup, sdiff_eq]
  rw [biInf_inf (⟨univ, univ_mem⟩ : ∃ i : Set β, i ∈ f)]
  simp_rw [inf_comm, inf_iSup₂_eq, inf_comm]
#align filter.limsup_sdiff Filter.limsup_sdiff

theorem liminf_sdiff [NeBot f] (a : α) : liminf u f \ a = liminf (fun b => u b \ a) f := by
  simp only [sdiff_eq, inf_comm _ aᶜ, inf_liminf]
#align filter.liminf_sdiff Filter.liminf_sdiff

theorem sdiff_limsup [NeBot f] (a : α) : a \ limsup u f = liminf (fun b => a \ u b) f := by
  rw [← compl_inj_iff]
  simp only [sdiff_eq, liminf_compl, (· ∘ ·), compl_inf, compl_compl, sup_limsup]
#align filter.sdiff_limsup Filter.sdiff_limsup

theorem sdiff_liminf (a : α) : a \ liminf u f = limsup (fun b => a \ u b) f := by
  rw [← compl_inj_iff]
  simp only [sdiff_eq, limsup_compl, (· ∘ ·), compl_inf, compl_compl, sup_liminf]
#align filter.sdiff_liminf Filter.sdiff_liminf

end CompleteBooleanAlgebra

section SetLattice

variable {p : ι → Prop} {s : ι → Set α} {𝓕 : Filter ι} {a : α}

lemma mem_liminf_iff_eventually_mem : (a ∈ liminf s 𝓕) ↔ (∀ᶠ i in 𝓕, a ∈ s i) := by
  simpa only [liminf_eq_iSup_iInf, iSup_eq_iUnion, iInf_eq_iInter, mem_iUnion, mem_iInter]
    using ⟨fun ⟨S, hS, hS'⟩ ↦ mem_of_superset hS (by tauto), fun h ↦ ⟨{i | a ∈ s i}, h, by tauto⟩⟩

lemma mem_limsup_iff_frequently_mem : (a ∈ limsup s 𝓕) ↔ (∃ᶠ i in 𝓕, a ∈ s i) := by
  simp only [Filter.Frequently, iff_not_comm, ← mem_compl_iff, limsup_compl, comp_apply,
    mem_liminf_iff_eventually_mem]

theorem cofinite.blimsup_set_eq :
    blimsup s cofinite p = { x | { n | p n ∧ x ∈ s n }.Infinite } := by
  simp only [blimsup_eq, le_eq_subset, eventually_cofinite, not_forall, sInf_eq_sInter, exists_prop]
  ext x
  refine ⟨fun h => ?_, fun hx t h => ?_⟩ <;> contrapose! h
  · simp only [mem_sInter, mem_setOf_eq, not_forall, exists_prop]
    exact ⟨{x}ᶜ, by simpa using h, by simp⟩
  · exact hx.mono fun i hi => ⟨hi.1, fun hit => h (hit hi.2)⟩
#align filter.cofinite.blimsup_set_eq Filter.cofinite.blimsup_set_eq

theorem cofinite.bliminf_set_eq : bliminf s cofinite p = { x | { n | p n ∧ x ∉ s n }.Finite } := by
  rw [← compl_inj_iff]
  simp only [bliminf_eq_iSup_biInf, compl_iInf, compl_iSup, ← blimsup_eq_iInf_biSup,
    cofinite.blimsup_set_eq]
  rfl
#align filter.cofinite.bliminf_set_eq Filter.cofinite.bliminf_set_eq

/-- In other words, `limsup cofinite s` is the set of elements lying inside the family `s`
infinitely often. -/
theorem cofinite.limsup_set_eq : limsup s cofinite = { x | { n | x ∈ s n }.Infinite } := by
  simp only [← cofinite.blimsup_true s, cofinite.blimsup_set_eq, true_and_iff]
#align filter.cofinite.limsup_set_eq Filter.cofinite.limsup_set_eq

/-- In other words, `liminf cofinite s` is the set of elements lying outside the family `s`
finitely often. -/
theorem cofinite.liminf_set_eq : liminf s cofinite = { x | { n | x ∉ s n }.Finite } := by
  simp only [← cofinite.bliminf_true s, cofinite.bliminf_set_eq, true_and_iff]
#align filter.cofinite.liminf_set_eq Filter.cofinite.liminf_set_eq

theorem exists_forall_mem_of_hasBasis_mem_blimsup {l : Filter β} {b : ι → Set β} {q : ι → Prop}
    (hl : l.HasBasis q b) {u : β → Set α} {p : β → Prop} {x : α} (hx : x ∈ blimsup u l p) :
    ∃ f : { i | q i } → β, ∀ i, x ∈ u (f i) ∧ p (f i) ∧ f i ∈ b i := by
  rw [blimsup_eq_iInf_biSup] at hx
  simp only [iSup_eq_iUnion, iInf_eq_iInter, mem_iInter, mem_iUnion, exists_prop] at hx
  choose g hg hg' using hx
  refine ⟨fun i : { i | q i } => g (b i) (hl.mem_of_mem i.2), fun i => ⟨?_, ?_⟩⟩
  · exact hg' (b i) (hl.mem_of_mem i.2)
  · exact hg (b i) (hl.mem_of_mem i.2)
#align filter.exists_forall_mem_of_has_basis_mem_blimsup Filter.exists_forall_mem_of_hasBasis_mem_blimsup

theorem exists_forall_mem_of_hasBasis_mem_blimsup' {l : Filter β} {b : ι → Set β}
    (hl : l.HasBasis (fun _ => True) b) {u : β → Set α} {p : β → Prop} {x : α}
    (hx : x ∈ blimsup u l p) : ∃ f : ι → β, ∀ i, x ∈ u (f i) ∧ p (f i) ∧ f i ∈ b i := by
  obtain ⟨f, hf⟩ := exists_forall_mem_of_hasBasis_mem_blimsup hl hx
  exact ⟨fun i => f ⟨i, trivial⟩, fun i => hf ⟨i, trivial⟩⟩
#align filter.exists_forall_mem_of_has_basis_mem_blimsup' Filter.exists_forall_mem_of_hasBasis_mem_blimsup'

end SetLattice

section ConditionallyCompleteLinearOrder

theorem frequently_lt_of_lt_limsSup {f : Filter α} [ConditionallyCompleteLinearOrder α] {a : α}
    (hf : f.IsCobounded (· ≤ ·) := by isBoundedDefault)
    (h : a < limsSup f) : ∃ᶠ n in f, a < n := by
  contrapose! h
  simp only [not_frequently, not_lt] at h
  exact limsSup_le_of_le hf h
set_option linter.uppercaseLean3 false in
#align filter.frequently_lt_of_lt_Limsup Filter.frequently_lt_of_lt_limsSup

theorem frequently_lt_of_limsInf_lt {f : Filter α} [ConditionallyCompleteLinearOrder α] {a : α}
    (hf : f.IsCobounded (· ≥ ·) := by isBoundedDefault)
    (h : limsInf f < a) : ∃ᶠ n in f, n < a :=
  frequently_lt_of_lt_limsSup (α := OrderDual α) hf h
set_option linter.uppercaseLean3 false in
#align filter.frequently_lt_of_Liminf_lt Filter.frequently_lt_of_limsInf_lt

theorem eventually_lt_of_lt_liminf {f : Filter α} [ConditionallyCompleteLinearOrder β] {u : α → β}
    {b : β} (h : b < liminf u f)
    (hu : f.IsBoundedUnder (· ≥ ·) u := by isBoundedDefault) :
    ∀ᶠ a in f, b < u a := by
  obtain ⟨c, hc, hbc⟩ : ∃ (c : β) (_ : c ∈ { c : β | ∀ᶠ n : α in f, c ≤ u n }), b < c := by
    simp_rw [exists_prop]
    exact exists_lt_of_lt_csSup hu h
  exact hc.mono fun x hx => lt_of_lt_of_le hbc hx
#align filter.eventually_lt_of_lt_liminf Filter.eventually_lt_of_lt_liminf

theorem eventually_lt_of_limsup_lt {f : Filter α} [ConditionallyCompleteLinearOrder β] {u : α → β}
    {b : β} (h : limsup u f < b)
    (hu : f.IsBoundedUnder (· ≤ ·) u := by isBoundedDefault) :
    ∀ᶠ a in f, u a < b :=
  eventually_lt_of_lt_liminf (β := βᵒᵈ) h hu
#align filter.eventually_lt_of_limsup_lt Filter.eventually_lt_of_limsup_lt

theorem le_limsup_of_frequently_le {α β} [ConditionallyCompleteLinearOrder β] {f : Filter α}
    {u : α → β} {b : β} (hu_le : ∃ᶠ x in f, b ≤ u x)
    (hu : f.IsBoundedUnder (· ≤ ·) u := by isBoundedDefault) :
    b ≤ limsup u f := by
  revert hu_le
  rw [← not_imp_not, not_frequently]
  simp_rw [← lt_iff_not_ge]
  exact fun h => eventually_lt_of_limsup_lt h hu
#align filter.le_limsup_of_frequently_le Filter.le_limsup_of_frequently_le

theorem liminf_le_of_frequently_le {α β} [ConditionallyCompleteLinearOrder β] {f : Filter α}
    {u : α → β} {b : β} (hu_le : ∃ᶠ x in f, u x ≤ b)
    (hu : f.IsBoundedUnder (· ≥ ·) u := by isBoundedDefault) :
    liminf u f ≤ b :=
  le_limsup_of_frequently_le (β := βᵒᵈ) hu_le hu
#align filter.liminf_le_of_frequently_le Filter.liminf_le_of_frequently_le

theorem frequently_lt_of_lt_limsup {α β} [ConditionallyCompleteLinearOrder β] {f : Filter α}
    {u : α → β} {b : β}
    (hu : f.IsCoboundedUnder (· ≤ ·) u := by isBoundedDefault)
    (h : b < limsup u f) : ∃ᶠ x in f, b < u x := by
  contrapose! h
  apply limsSup_le_of_le hu
  simpa using h
#align filter.frequently_lt_of_lt_limsup Filter.frequently_lt_of_lt_limsup

theorem frequently_lt_of_liminf_lt {α β} [ConditionallyCompleteLinearOrder β] {f : Filter α}
    {u : α → β} {b : β}
    (hu : f.IsCoboundedUnder (· ≥ ·) u := by isBoundedDefault)
    (h : liminf u f < b) : ∃ᶠ x in f, u x < b :=
  frequently_lt_of_lt_limsup (β := βᵒᵈ) hu h
#align filter.frequently_lt_of_liminf_lt Filter.frequently_lt_of_liminf_lt

theorem limsup_le_iff {α β} [ConditionallyCompleteLinearOrder β] {f : Filter α} {u : α → β} {x : β}
    (h₁ : f.IsCoboundedUnder (· ≤ ·) u := by isBoundedDefault)
    (h₂ : f.IsBoundedUnder (· ≤ ·) u := by isBoundedDefault) :
    limsup u f ≤ x ↔ ∀ y > x, ∀ᶠ a in f, u a < y := by
  refine ⟨fun h _ h' ↦ eventually_lt_of_limsup_lt (lt_of_le_of_lt h h') h₂, fun h ↦ ?_⟩
  --Two cases: Either `x` is a cluster point from above, or it is not.
  --In the first case, we use `forall_lt_iff_le'` and split an interval.
  --In the second case, the function `u` must eventually be smaller or equal to `x`.
  by_cases h' : ∀ y > x, ∃ z, x < z ∧ z < y
  · rw [← forall_lt_iff_le']
    intro y x_y
    rcases h' y x_y with ⟨z, x_z, z_y⟩
    exact lt_of_le_of_lt (limsup_le_of_le h₁ ((h z x_z).mono (fun _ ↦ le_of_lt))) z_y
  · apply limsup_le_of_le h₁
    set_option push_neg.use_distrib true in push_neg at h'
    rcases h' with ⟨z, x_z, hz⟩
    exact (h z x_z).mono  <| fun w hw ↦ (or_iff_left (not_le_of_lt hw)).1 (hz (u w))

theorem le_limsup_iff {α β} [ConditionallyCompleteLinearOrder β] {f : Filter α} {u : α → β} {x : β}
    (h₁ : f.IsCoboundedUnder (· ≤ ·) u := by isBoundedDefault)
    (h₂ : f.IsBoundedUnder (· ≤ ·) u := by isBoundedDefault) :
    x ≤ limsup u f ↔ ∀ y < x, ∃ᶠ a in f, y < u a := by
  refine ⟨fun h _ h' ↦ frequently_lt_of_lt_limsup h₁ (lt_of_lt_of_le h' h), fun h ↦ ?_⟩
  --Two cases: Either `x` is a cluster point from below, or it is not.
  --In the first case, we use `forall_lt_iff_le` and split an interval.
  --In the second case, the function `u` must frequently be larger or equal to `x`.
  by_cases h' : ∀ y < x, ∃ z, y < z ∧ z < x
  · rw [← forall_lt_iff_le]
    intro y y_x
    rcases h' y y_x with ⟨z, y_z, z_x⟩
    exact lt_of_lt_of_le y_z (le_limsup_of_frequently_le ((h z z_x).mono (fun _ ↦ le_of_lt)) h₂)
  · apply le_limsup_of_frequently_le _ h₂
    set_option push_neg.use_distrib true in push_neg at h'
    rcases h' with ⟨z, z_x, hz⟩
    exact (h z z_x).mono <| fun w hw ↦ (or_iff_right (not_le_of_lt hw)).1 (hz (u w))

theorem le_liminf_iff {α β} [ConditionallyCompleteLinearOrder β] {f : Filter α} {u : α → β} {x : β}
    (h₁ : f.IsCoboundedUnder (· ≥ ·) u := by isBoundedDefault)
    (h₂ : f.IsBoundedUnder (· ≥ ·) u := by isBoundedDefault) :
    x ≤ liminf u f ↔ ∀ y < x, ∀ᶠ a in f, y < u a := limsup_le_iff (β := βᵒᵈ) h₁ h₂

theorem liminf_le_iff {α β} [ConditionallyCompleteLinearOrder β] {f : Filter α} {u : α → β} {x : β}
    (h₁ : f.IsCoboundedUnder (· ≥ ·) u := by isBoundedDefault)
    (h₂ : f.IsBoundedUnder (· ≥ ·) u := by isBoundedDefault) :
    liminf u f ≤ x ↔ ∀ y > x, ∃ᶠ a in f, u a < y := le_limsup_iff (β := βᵒᵈ) h₁ h₂

variable [ConditionallyCompleteLinearOrder α] {f : Filter α} {b : α}

-- The linter erroneously claims that I'm not referring to `c`
set_option linter.unusedVariables false in
theorem lt_mem_sets_of_limsSup_lt (h : f.IsBounded (· ≤ ·)) (l : f.limsSup < b) :
    ∀ᶠ a in f, a < b :=
  let ⟨c, (h : ∀ᶠ a in f, a ≤ c), hcb⟩ := exists_lt_of_csInf_lt h l
  mem_of_superset h fun _a => hcb.trans_le'
set_option linter.uppercaseLean3 false in
#align filter.lt_mem_sets_of_Limsup_lt Filter.lt_mem_sets_of_limsSup_lt

theorem gt_mem_sets_of_limsInf_gt : f.IsBounded (· ≥ ·) → b < f.limsInf → ∀ᶠ a in f, b < a :=
  @lt_mem_sets_of_limsSup_lt αᵒᵈ _ _ _
set_option linter.uppercaseLean3 false in
#align filter.gt_mem_sets_of_Liminf_gt Filter.gt_mem_sets_of_limsInf_gt

section Classical

open scoped Classical

/-- Given an indexed family of sets `s j` over `j : Subtype p` and a function `f`, then
`liminf_reparam j` is equal to `j` if `f` is bounded below on `s j`, and otherwise to some
index `k` such that `f` is bounded below on `s k` (if there exists one).
To ensure good measurability behavior, this index `k` is chosen as the minimal suitable index.
This function is used to write down a liminf in a measurable way,
in `Filter.HasBasis.liminf_eq_ciSup_ciInf` and `Filter.HasBasis.liminf_eq_ite`. -/
noncomputable def liminf_reparam
    (f : ι → α) (s : ι' → Set ι) (p : ι' → Prop) [Countable (Subtype p)] [Nonempty (Subtype p)]
    (j : Subtype p) : Subtype p :=
  let m : Set (Subtype p) := {j | BddBelow (range (fun (i : s j) ↦ f i))}
  let g : ℕ → Subtype p := (exists_surjective_nat _).choose
  have Z : ∃ n, g n ∈ m ∨ ∀ j, j ∉ m := by
    by_cases H : ∃ j, j ∈ m
    · rcases H with ⟨j, hj⟩
      rcases (exists_surjective_nat (Subtype p)).choose_spec j with ⟨n, rfl⟩
      exact ⟨n, Or.inl hj⟩
    · push_neg at H
      exact ⟨0, Or.inr H⟩
  if j ∈ m then j else g (Nat.find Z)

/-- Writing a liminf as a supremum of infimum, in a (possibly non-complete) conditionally complete
linear order. A reparametrization trick is needed to avoid taking the infimum of sets which are
not bounded below. -/
theorem HasBasis.liminf_eq_ciSup_ciInf {v : Filter ι}
    {p : ι' → Prop} {s : ι' → Set ι} [Countable (Subtype p)] [Nonempty (Subtype p)]
    (hv : v.HasBasis p s) {f : ι → α} (hs : ∀ (j : Subtype p), (s j).Nonempty)
    (H : ∃ (j : Subtype p), BddBelow (range (fun (i : s j) ↦ f i))) :
    liminf f v = ⨆ (j : Subtype p), ⨅ (i : s (liminf_reparam f s p j)), f i := by
  rcases H with ⟨j0, hj0⟩
  let m : Set (Subtype p) := {j | BddBelow (range (fun (i : s j) ↦ f i))}
  have : ∀ (j : Subtype p), Nonempty (s j) := fun j ↦ Nonempty.coe_sort (hs j)
  have A : ⋃ (j : Subtype p), ⋂ (i : s j), Iic (f i) =
         ⋃ (j : Subtype p), ⋂ (i : s (liminf_reparam f s p j)), Iic (f i) := by
    apply Subset.antisymm
    · apply iUnion_subset (fun j ↦ ?_)
      by_cases hj : j ∈ m
      · have : j = liminf_reparam f s p j := by simp only [liminf_reparam, hj, ite_true]
        conv_lhs => rw [this]
        apply subset_iUnion _ j
      · simp only [m, mem_setOf_eq, ← nonempty_iInter_Iic_iff, not_nonempty_iff_eq_empty] at hj
        simp only [hj, empty_subset]
    · apply iUnion_subset (fun j ↦ ?_)
      exact subset_iUnion (fun (k : Subtype p) ↦ (⋂ (i : s k), Iic (f i))) (liminf_reparam f s p j)
  have B : ∀ (j : Subtype p), ⋂ (i : s (liminf_reparam f s p j)), Iic (f i) =
                                Iic (⨅ (i : s (liminf_reparam f s p j)), f i) := by
    intro j
    apply (Iic_ciInf _).symm
    change liminf_reparam f s p j ∈ m
    by_cases Hj : j ∈ m
    · simpa only [liminf_reparam, if_pos Hj] using Hj
    · simp only [liminf_reparam, if_neg Hj]
      have Z : ∃ n, (exists_surjective_nat (Subtype p)).choose n ∈ m ∨ ∀ j, j ∉ m := by
        rcases (exists_surjective_nat (Subtype p)).choose_spec j0 with ⟨n, rfl⟩
        exact ⟨n, Or.inl hj0⟩
      rcases Nat.find_spec Z with hZ|hZ
      · exact hZ
      · exact (hZ j0 hj0).elim
  simp_rw [hv.liminf_eq_sSup_iUnion_iInter, A, B, sSup_iUnion_Iic]

/-- Writing a liminf as a supremum of infimum, in a (possibly non-complete) conditionally complete
linear order. A reparametrization trick is needed to avoid taking the infimum of sets which are
not bounded below. -/
theorem HasBasis.liminf_eq_ite {v : Filter ι} {p : ι' → Prop} {s : ι' → Set ι}
    [Countable (Subtype p)] [Nonempty (Subtype p)] (hv : v.HasBasis p s) (f : ι → α) :
    liminf f v = if ∃ (j : Subtype p), s j = ∅ then sSup univ else
      if ∀ (j : Subtype p), ¬BddBelow (range (fun (i : s j) ↦ f i)) then sSup ∅
      else ⨆ (j : Subtype p), ⨅ (i : s (liminf_reparam f s p j)), f i := by
  by_cases H : ∃ (j : Subtype p), s j = ∅
  · rw [if_pos H]
    rcases H with ⟨j, hj⟩
    simp [hv.liminf_eq_sSup_univ_of_empty j j.2 hj]
  rw [if_neg H]
  by_cases H' : ∀ (j : Subtype p), ¬BddBelow (range (fun (i : s j) ↦ f i))
  · have A : ∀ (j : Subtype p), ⋂ (i : s j), Iic (f i) = ∅ := by
      simp_rw [← not_nonempty_iff_eq_empty, nonempty_iInter_Iic_iff]
      exact H'
    simp_rw [if_pos H', hv.liminf_eq_sSup_iUnion_iInter, A, iUnion_empty]
  rw [if_neg H']
  apply hv.liminf_eq_ciSup_ciInf
  · push_neg at H
    simpa only [nonempty_iff_ne_empty] using H
  · push_neg at H'
    exact H'

/-- Given an indexed family of sets `s j` and a function `f`, then `limsup_reparam j` is equal
to `j` if `f` is bounded above on `s j`, and otherwise to some index `k` such that `f` is bounded
above on `s k` (if there exists one). To ensure good measurability behavior, this index `k` is
chosen as the minimal suitable index. This function is used to write down a limsup in a measurable
way, in `Filter.HasBasis.limsup_eq_ciInf_ciSup` and `Filter.HasBasis.limsup_eq_ite`. -/
noncomputable def limsup_reparam
    (f : ι → α) (s : ι' → Set ι) (p : ι' → Prop) [Countable (Subtype p)] [Nonempty (Subtype p)]
    (j : Subtype p) : Subtype p :=
  liminf_reparam (α := αᵒᵈ) f s p j

/-- Writing a limsup as an infimum of supremum, in a (possibly non-complete) conditionally complete
linear order. A reparametrization trick is needed to avoid taking the supremum of sets which are
not bounded above. -/
theorem HasBasis.limsup_eq_ciInf_ciSup {v : Filter ι}
    {p : ι' → Prop} {s : ι' → Set ι} [Countable (Subtype p)] [Nonempty (Subtype p)]
    (hv : v.HasBasis p s) {f : ι → α} (hs : ∀ (j : Subtype p), (s j).Nonempty)
    (H : ∃ (j : Subtype p), BddAbove (range (fun (i : s j) ↦ f i))) :
    limsup f v = ⨅ (j : Subtype p), ⨆ (i : s (limsup_reparam f s p j)), f i :=
  HasBasis.liminf_eq_ciSup_ciInf (α := αᵒᵈ) hv hs H

/-- Writing a limsup as an infimum of supremum, in a (possibly non-complete) conditionally complete
linear order. A reparametrization trick is needed to avoid taking the supremum of sets which are
not bounded below. -/
theorem HasBasis.limsup_eq_ite {v : Filter ι} {p : ι' → Prop} {s : ι' → Set ι}
    [Countable (Subtype p)] [Nonempty (Subtype p)] (hv : v.HasBasis p s) (f : ι → α) :
    limsup f v = if ∃ (j : Subtype p), s j = ∅ then sInf univ else
      if ∀ (j : Subtype p), ¬BddAbove (range (fun (i : s j) ↦ f i)) then sInf ∅
      else ⨅ (j : Subtype p), ⨆ (i : s (limsup_reparam f s p j)), f i :=
  HasBasis.liminf_eq_ite (α := αᵒᵈ) hv f

end Classical

end ConditionallyCompleteLinearOrder

end Filter

section Order

open Filter

theorem Monotone.isBoundedUnder_le_comp_iff [Nonempty β] [LinearOrder β] [Preorder γ] [NoMaxOrder γ]
    {g : β → γ} {f : α → β} {l : Filter α} (hg : Monotone g) (hg' : Tendsto g atTop atTop) :
    IsBoundedUnder (· ≤ ·) l (g ∘ f) ↔ IsBoundedUnder (· ≤ ·) l f := by
  refine ⟨?_, fun h => h.isBoundedUnder (α := β) hg⟩
  rintro ⟨c, hc⟩; rw [eventually_map] at hc
  obtain ⟨b, hb⟩ : ∃ b, ∀ a ≥ b, c < g a := eventually_atTop.1 (hg'.eventually_gt_atTop c)
  exact ⟨b, hc.mono fun x hx => not_lt.1 fun h => (hb _ h.le).not_le hx⟩
#align monotone.is_bounded_under_le_comp Monotone.isBoundedUnder_le_comp_iff

theorem Monotone.isBoundedUnder_ge_comp_iff [Nonempty β] [LinearOrder β] [Preorder γ] [NoMinOrder γ]
    {g : β → γ} {f : α → β} {l : Filter α} (hg : Monotone g) (hg' : Tendsto g atBot atBot) :
    IsBoundedUnder (· ≥ ·) l (g ∘ f) ↔ IsBoundedUnder (· ≥ ·) l f :=
  hg.dual.isBoundedUnder_le_comp_iff hg'
#align monotone.is_bounded_under_ge_comp Monotone.isBoundedUnder_ge_comp_iff

theorem Antitone.isBoundedUnder_le_comp_iff [Nonempty β] [LinearOrder β] [Preorder γ] [NoMaxOrder γ]
    {g : β → γ} {f : α → β} {l : Filter α} (hg : Antitone g) (hg' : Tendsto g atBot atTop) :
    IsBoundedUnder (· ≤ ·) l (g ∘ f) ↔ IsBoundedUnder (· ≥ ·) l f :=
  hg.dual_right.isBoundedUnder_ge_comp_iff hg'
#align antitone.is_bounded_under_le_comp Antitone.isBoundedUnder_le_comp_iff

theorem Antitone.isBoundedUnder_ge_comp_iff [Nonempty β] [LinearOrder β] [Preorder γ] [NoMinOrder γ]
    {g : β → γ} {f : α → β} {l : Filter α} (hg : Antitone g) (hg' : Tendsto g atTop atBot) :
    IsBoundedUnder (· ≥ ·) l (g ∘ f) ↔ IsBoundedUnder (· ≤ ·) l f :=
  hg.dual_right.isBoundedUnder_le_comp_iff hg'
#align antitone.is_bounded_under_ge_comp Antitone.isBoundedUnder_ge_comp_iff

theorem GaloisConnection.l_limsup_le [ConditionallyCompleteLattice β]
    [ConditionallyCompleteLattice γ] {f : Filter α} {v : α → β} {l : β → γ} {u : γ → β}
    (gc : GaloisConnection l u)
    (hlv : f.IsBoundedUnder (· ≤ ·) fun x => l (v x) := by isBoundedDefault)
    (hv_co : f.IsCoboundedUnder (· ≤ ·) v := by isBoundedDefault) :
    l (limsup v f) ≤ limsup (fun x => l (v x)) f := by
  refine le_limsSup_of_le hlv fun c hc => ?_
  rw [Filter.eventually_map] at hc
  simp_rw [gc _ _] at hc ⊢
  exact limsSup_le_of_le hv_co hc
#align galois_connection.l_limsup_le GaloisConnection.l_limsup_le

theorem OrderIso.limsup_apply {γ} [ConditionallyCompleteLattice β] [ConditionallyCompleteLattice γ]
    {f : Filter α} {u : α → β} (g : β ≃o γ)
    (hu : f.IsBoundedUnder (· ≤ ·) u := by isBoundedDefault)
    (hu_co : f.IsCoboundedUnder (· ≤ ·) u := by isBoundedDefault)
    (hgu : f.IsBoundedUnder (· ≤ ·) fun x => g (u x) := by isBoundedDefault)
    (hgu_co : f.IsCoboundedUnder (· ≤ ·) fun x => g (u x) := by isBoundedDefault) :
    g (limsup u f) = limsup (fun x => g (u x)) f := by
  refine le_antisymm ((OrderIso.to_galoisConnection g).l_limsup_le hgu hu_co) ?_
  rw [← g.symm.symm_apply_apply <| limsup (fun x => g (u x)) f, g.symm_symm]
  refine g.monotone ?_
  have hf : u = fun i => g.symm (g (u i)) := funext fun i => (g.symm_apply_apply (u i)).symm
  -- Porting note: nth_rw 1 to nth_rw 2
  nth_rw 2 [hf]
  refine (OrderIso.to_galoisConnection g.symm).l_limsup_le ?_ hgu_co
  simp_rw [g.symm_apply_apply]
  exact hu
#align order_iso.limsup_apply OrderIso.limsup_apply

theorem OrderIso.liminf_apply {γ} [ConditionallyCompleteLattice β] [ConditionallyCompleteLattice γ]
    {f : Filter α} {u : α → β} (g : β ≃o γ)
    (hu : f.IsBoundedUnder (· ≥ ·) u := by isBoundedDefault)
    (hu_co : f.IsCoboundedUnder (· ≥ ·) u := by isBoundedDefault)
    (hgu : f.IsBoundedUnder (· ≥ ·) fun x => g (u x) := by isBoundedDefault)
    (hgu_co : f.IsCoboundedUnder (· ≥ ·) fun x => g (u x) := by isBoundedDefault) :
    g (liminf u f) = liminf (fun x => g (u x)) f :=
  OrderIso.limsup_apply (β := βᵒᵈ) (γ := γᵒᵈ) g.dual hu hu_co hgu hgu_co
#align order_iso.liminf_apply OrderIso.liminf_apply

end Order

<<<<<<< HEAD
section frequently_bounded

variable {R S : Type*} {F : Filter R} [LinearOrder R] [LinearOrder S]

/-- For nontrivial filters in linear orders, coboundedness for `≤` implies frequently boundedness
from below. -/
lemma IsCobounded.frequently_ge [NeBot F] (cobdd : IsCobounded (· ≤ ·) F) :
    ∃ l, ∃ᶠ x in F, l ≤ x := by
  obtain ⟨t, ht⟩ := cobdd
  by_cases tbot : IsBot t
  · refine ⟨t, frequently_of_forall fun r ↦ tbot r⟩
  obtain ⟨t', ht'⟩ : ∃ t', t' < t := by
    by_contra!
    exact tbot this
  refine ⟨t', ?_⟩
  intro ev
  specialize ht t' (by filter_upwards [ev] with _ h using (not_le.mp h).le)
  apply lt_irrefl t' <| lt_of_lt_of_le ht' ht

/-- For nontrivial filters in linear orders, coboundedness for `≥` implies frequently boundedness
from above. -/
lemma IsCobounded.frequently_le [NeBot F] (cobdd : IsCobounded (· ≥ ·) F) :
    ∃ u, ∃ᶠ x in F, x ≤ u :=
  IsCobounded.frequently_ge (R := Rᵒᵈ) cobdd

/-- In linear orders, frequently boundedness from below implies coboundedness for `≤`. -/
lemma isCobounded_le_of_frequently_ge {l : R} (freq_ge : ∃ᶠ x in F, l ≤ x) :
    IsCobounded (· ≤ ·) F := by
  by_cases lbot : IsBot l
  · refine ⟨l, fun x _ ↦ lbot x⟩
  obtain ⟨l', hl'⟩ : ∃ l', l' < l := by
    by_contra!
    exact lbot this
  refine ⟨l', ?_⟩
  intro u hu
  have key : ∃ᶠ x in F, l ≤ x ∧ x ≤ u := Frequently.and_eventually freq_ge hu
  obtain ⟨w, l_le_w, w_le_u⟩ := key.exists
  exact hl'.le.trans <| l_le_w.trans w_le_u

/-- In linear orders, frequently boundedness from above implies coboundedness for `≥`. -/
lemma isCobounded_ge_of_frequently_le {u : R} (freq_le : ∃ᶠ r in F, r ≤ u) :
    IsCobounded (· ≥ ·) F :=
  isCobounded_le_of_frequently_ge (R := Rᵒᵈ) freq_le

lemma Monotone.frequently_ge_map_of_frequently_ge {f : R → S} (f_incr : Monotone f)
    {l : R} (freq_ge : ∃ᶠ x in F, l ≤ x) :
    ∃ᶠ x' in F.map f, f l ≤ x' := by
  refine fun ev ↦ freq_ge ?_
  simp only [not_le, not_lt] at ev freq_ge ⊢
  filter_upwards [ev] with z hz
  by_contra con
  exact lt_irrefl (f l) <| lt_of_le_of_lt (f_incr <| not_lt.mp con) hz

lemma Monotone.frequently_le_map_of_frequently_le {f : R → S} (f_incr : Monotone f)
    {u : R} (freq_le : ∃ᶠ x in F, x ≤ u) :
    ∃ᶠ y in F.map f, y ≤ f u := by
  refine fun ev ↦ freq_le ?_
  simp only [not_le, not_lt] at ev freq_le ⊢
  filter_upwards [ev] with z hz
  by_contra con
  apply lt_irrefl (f u) <| lt_of_lt_of_le hz <| f_incr (not_lt.mp con)

lemma Antitone.frequently_le_map_of_frequently_ge {f : R → S} (f_decr : Antitone f)
    {l : R} (frbdd : ∃ᶠ x in F, l ≤ x) :
    ∃ᶠ y in F.map f, y ≤ f l :=
  Monotone.frequently_ge_map_of_frequently_ge (S := Sᵒᵈ) f_decr frbdd

lemma Antitone.frequently_ge_map_of_frequently_le {f : R → S} (f_decr : Antitone f)
    {u : R} (frbdd : ∃ᶠ x in F, x ≤ u) :
    ∃ᶠ y in F.map f, f u ≤ y :=
  Monotone.frequently_le_map_of_frequently_le (S := Sᵒᵈ) f_decr frbdd

lemma Monotone.isCoboundedUnder_le_of_isCobounded {f : R → S} (f_incr : Monotone f)
    [NeBot F] (cobdd : IsCobounded (· ≤ ·) F) :
    F.IsCoboundedUnder (· ≤ ·) f := by
  obtain ⟨l, hl⟩ := IsCobounded.frequently_ge cobdd
  exact isCobounded_le_of_frequently_ge <| f_incr.frequently_ge_map_of_frequently_ge hl

lemma Monotone.isCoboundedUnder_ge_of_isCobounded {f : R → S} (f_incr : Monotone f)
    [NeBot F] (cobdd : IsCobounded (· ≥ ·) F) :
    F.IsCoboundedUnder (· ≥ ·) f :=
  Monotone.isCoboundedUnder_le_of_isCobounded (R := Rᵒᵈ) (S := Sᵒᵈ) f_incr.dual cobdd

lemma Antitone.isCoboundedUnder_le_of_isCobounded {f : R → S} (f_decr : Antitone f)
    [NeBot F] (cobdd : IsCobounded (· ≥ ·) F) :
    F.IsCoboundedUnder (· ≤ ·) f :=
  Monotone.isCoboundedUnder_le_of_isCobounded (R := Rᵒᵈ) f_decr.dual cobdd

lemma Antitone.isCoboundedUnder_ge_of_isCobounded {f : R → S} (f_decr : Antitone f)
    [NeBot F] (cobdd : IsCobounded (· ≤ ·) F) :
    F.IsCoboundedUnder (· ≥ ·) f :=
  Monotone.isCoboundedUnder_le_of_isCobounded (S := Sᵒᵈ) f_decr cobdd

end frequently_bounded
=======
section MinMax

open Filter

theorem isCoboundedUnder_le_max [LinearOrder β] {f : Filter α} {u v : α → β}
    (h : f.IsCoboundedUnder (· ≤ ·) u ∨ f.IsCoboundedUnder (· ≤ ·) v) :
    f.IsCoboundedUnder (· ≤ ·) (fun a ↦ max (u a) (v a)) := by
  rcases h with (h' | h') <;>
  · rcases h' with ⟨b, hb⟩
    use b
    intro c hc
    apply hb c
    rw [eventually_map] at hc ⊢
    refine hc.mono (fun _ ↦ ?_)
    simp only [max_le_iff, and_imp]
    intro _ _
    trivial

theorem limsup_max [ConditionallyCompleteLinearOrder β] {f : Filter α} {u v : α → β}
    (h₁ : f.IsCoboundedUnder (· ≤ ·) u := by isBoundedDefault)
    (h₂ : f.IsCoboundedUnder (· ≤ ·) v := by isBoundedDefault)
    (h₃ : f.IsBoundedUnder (· ≤ ·) u := by isBoundedDefault)
    (h₄ : f.IsBoundedUnder (· ≤ ·) v := by isBoundedDefault) :
    limsup (fun a ↦ max (u a) (v a)) f = max (limsup u f) (limsup v f) := by
  have bddmax := IsBoundedUnder.sup h₃ h₄
  have cobddmax := isCoboundedUnder_le_max (v := v) (Or.inl h₁)
  apply le_antisymm
  · refine (limsup_le_iff cobddmax bddmax).2 (fun b hb ↦ ?_)
    have hu := eventually_lt_of_limsup_lt (lt_of_le_of_lt (le_max_left _ _) hb) h₃
    have hv := eventually_lt_of_limsup_lt (lt_of_le_of_lt (le_max_right _ _) hb) h₄
    refine mem_of_superset (inter_mem hu hv) (fun _ ↦ by simp)
  · exact max_le (c := limsup (fun a ↦ max (u a) (v a)) f)
      (limsup_le_limsup (eventually_of_forall (fun a : α ↦ le_max_left (u a) (v a))) h₁ bddmax)
      (limsup_le_limsup (eventually_of_forall (fun a : α ↦ le_max_right (u a) (v a))) h₂ bddmax)

theorem liminf_min [ConditionallyCompleteLinearOrder β] {f : Filter α} {u v : α → β}
    (h₁ : f.IsCoboundedUnder (· ≥ ·) u := by isBoundedDefault)
    (h₂ : f.IsCoboundedUnder (· ≥ ·) v := by isBoundedDefault)
    (h₃ : f.IsBoundedUnder (· ≥ ·) u := by isBoundedDefault)
    (h₄ : f.IsBoundedUnder (· ≥ ·) v := by isBoundedDefault) :
    liminf (fun a ↦ min (u a) (v a)) f = min (liminf u f) (liminf v f) :=
  limsup_max (β := βᵒᵈ) h₁ h₂ h₃ h₄

open Finset

theorem isBoundedUnder_le_finset_sup' [LinearOrder β] [Nonempty β] {f : Filter α} {F : ι → α → β}
    {s : Finset ι} (hs : s.Nonempty) (h : ∀ i ∈ s, f.IsBoundedUnder (· ≤ ·) (F i)) :
    f.IsBoundedUnder (· ≤ ·) (fun a ↦ sup' s hs (fun i ↦ F i a)) := by
  choose! m hm using h
  use sup' s hs m
  simp only [eventually_map] at hm ⊢
  rw [← eventually_all_finset s] at hm
  refine hm.mono fun a h ↦ ?_
  simp only [Finset.sup'_apply, sup'_le_iff]
  exact fun i i_s ↦ le_trans (h i i_s) (le_sup' m i_s)

theorem isCoboundedUnder_le_finset_sup' [LinearOrder β] {f : Filter α} {F : ι → α → β}
    {s : Finset ι} (hs : s.Nonempty) (h : ∃ i ∈ s, f.IsCoboundedUnder (· ≤ ·) (F i)) :
    f.IsCoboundedUnder (· ≤ ·) (fun a ↦ sup' s hs (fun i ↦ F i a)) := by
  rcases h with ⟨i, i_s, b, hb⟩
  use b
  refine fun c hc ↦ hb c ?_
  rw [eventually_map] at hc ⊢
  refine hc.mono fun a h ↦ ?_
  simp only [Finset.sup'_apply, sup'_le_iff] at h ⊢
  exact h i i_s

theorem isBoundedUnder_le_finset_sup [LinearOrder β] [OrderBot β] {f : Filter α} {F : ι → α → β}
    {s : Finset ι} (h : ∀ i ∈ s, f.IsBoundedUnder (· ≤ ·) (F i)) :
    f.IsBoundedUnder (· ≤ ·) (fun a ↦ sup s (fun i ↦ F i a)) := by
  choose! m hm using h
  use sup s m
  simp only [eventually_map] at hm ⊢
  rw [← eventually_all_finset s] at hm
  exact hm.mono fun _ h ↦ sup_mono_fun h

theorem isBoundedUnder_ge_finset_inf' [LinearOrder β] [Nonempty β] {f : Filter α} {F : ι → α → β}
    {s : Finset ι} (hs : s.Nonempty) (h : ∀ i ∈ s, f.IsBoundedUnder (· ≥ ·) (F i)) :
    f.IsBoundedUnder (· ≥ ·) (fun a ↦ inf' s hs (fun i ↦ F i a)) :=
  isBoundedUnder_le_finset_sup' (β := βᵒᵈ) hs h

theorem isCoboundedUnder_ge_finset_inf' [LinearOrder β] {f : Filter α} {F : ι → α → β}
    {s : Finset ι} (hs : s.Nonempty) (h : ∃ i ∈ s, f.IsCoboundedUnder (· ≥ ·) (F i)) :
    f.IsCoboundedUnder (· ≥ ·) (fun a ↦ inf' s hs (fun i ↦ F i a)) :=
  isCoboundedUnder_le_finset_sup' (β := βᵒᵈ) hs h

theorem isBoundedUnder_ge_finset_inf [LinearOrder β] [OrderTop β] {f : Filter α} {F : ι → α → β}
    {s : Finset ι} (h : ∀ i ∈ s, f.IsBoundedUnder (· ≥ ·) (F i)) :
    f.IsBoundedUnder (· ≥ ·) (fun a ↦ inf s (fun i ↦ F i a)) :=
  isBoundedUnder_le_finset_sup (β := βᵒᵈ) h

theorem limsup_finset_sup' [ConditionallyCompleteLinearOrder β] {f : Filter α}
    {F : ι → α → β} {s : Finset ι} (hs : s.Nonempty)
    (h₁ : ∀ i ∈ s, f.IsCoboundedUnder (· ≤ ·) (F i) := by exact fun _ _ ↦ by isBoundedDefault)
    (h₂ : ∀ i ∈ s, f.IsBoundedUnder (· ≤ ·) (F i) := by exact fun _ _ ↦ by isBoundedDefault) :
    limsup (fun a ↦ sup' s hs (fun i ↦ F i a)) f = sup' s hs (fun i ↦ limsup (F i) f) := by
  have bddsup := isBoundedUnder_le_finset_sup' hs h₂
  apply le_antisymm
  · have h₃ : ∃ i ∈ s, f.IsCoboundedUnder (· ≤ ·) (F i) := by
      rcases hs with ⟨i, i_s⟩
      use i, i_s
      exact h₁ i i_s
    have cobddsup := isCoboundedUnder_le_finset_sup' hs h₃
    refine (limsup_le_iff cobddsup bddsup).2 (fun b hb ↦ ?_)
    rw [eventually_iff_exists_mem]
    use ⋂ i ∈ s, {a | F i a < b}
    split_ands
    · rw [biInter_finset_mem]
      suffices key : ∀ i ∈ s, ∀ᶠ a in f, F i a < b from fun i i_s ↦ eventually_iff.1 (key i i_s)
      intro i i_s
      apply eventually_lt_of_limsup_lt _ (h₂ i i_s)
      exact lt_of_le_of_lt (Finset.le_sup' (f := fun i ↦ limsup (F i) f) i_s) hb
    · simp only [mem_iInter, mem_setOf_eq, Finset.sup'_apply, sup'_lt_iff, imp_self, implies_true]
  · apply Finset.sup'_le hs (fun i ↦ limsup (F i) f)
    refine fun i i_s ↦ limsup_le_limsup (eventually_of_forall (fun a ↦ ?_)) (h₁ i i_s) bddsup
    simp only [Finset.sup'_apply, le_sup'_iff]
    use i, i_s

theorem limsup_finset_sup [ConditionallyCompleteLinearOrder β] [OrderBot β] {f : Filter α}
    {F : ι → α → β} {s : Finset ι}
    (h₁ : ∀ i ∈ s, f.IsCoboundedUnder (· ≤ ·) (F i) := by exact fun _ _ ↦ by isBoundedDefault)
    (h₂ : ∀ i ∈ s, f.IsBoundedUnder (· ≤ ·) (F i) := by exact fun _ _ ↦ by isBoundedDefault) :
    limsup (fun a ↦ sup s (fun i ↦ F i a)) f = sup s (fun i ↦ limsup (F i) f) := by
  rcases eq_or_neBot f with (rfl | _)
  · simp [limsup_eq, csInf_univ]
  rcases Finset.eq_empty_or_nonempty s with (rfl | s_nemp)
  · simp only [Finset.sup_apply, sup_empty, limsup_const]
  rw [← Finset.sup'_eq_sup s_nemp fun i ↦ limsup (F i) f, ← limsup_finset_sup' s_nemp h₁ h₂]
  congr
  ext a
  exact Eq.symm (Finset.sup'_eq_sup s_nemp (fun i ↦ F i a))

theorem liminf_finset_inf' [ConditionallyCompleteLinearOrder β] {f : Filter α}
    {F : ι → α → β} {s : Finset ι} (hs : s.Nonempty)
    (h₁ : ∀ i ∈ s, f.IsCoboundedUnder (· ≥ ·) (F i) := by exact fun _ _ ↦ by isBoundedDefault)
    (h₂ : ∀ i ∈ s, f.IsBoundedUnder (· ≥ ·) (F i) := by exact fun _ _ ↦ by isBoundedDefault) :
    liminf (fun a ↦ inf' s hs (fun i ↦ F i a)) f = inf' s hs (fun i ↦ liminf (F i) f) :=
  limsup_finset_sup' (β := βᵒᵈ) hs h₁ h₂

theorem liminf_finset_inf [ConditionallyCompleteLinearOrder β] [OrderTop β] {f : Filter α}
    {F : ι → α → β} {s : Finset ι}
    (h₁ : ∀ i ∈ s, f.IsCoboundedUnder (· ≥ ·) (F i) := by exact fun _ _ ↦ by isBoundedDefault)
    (h₂ : ∀ i ∈ s, f.IsBoundedUnder (· ≥ ·) (F i) := by exact fun _ _ ↦ by isBoundedDefault) :
    liminf (fun a ↦ inf s (fun i ↦ F i a)) f = inf s (fun i ↦ liminf (F i) f) :=
  limsup_finset_sup (β := βᵒᵈ) h₁ h₂

end MinMax
>>>>>>> 548ca520
<|MERGE_RESOLUTION|>--- conflicted
+++ resolved
@@ -1581,102 +1581,6 @@
 
 end Order
 
-<<<<<<< HEAD
-section frequently_bounded
-
-variable {R S : Type*} {F : Filter R} [LinearOrder R] [LinearOrder S]
-
-/-- For nontrivial filters in linear orders, coboundedness for `≤` implies frequently boundedness
-from below. -/
-lemma IsCobounded.frequently_ge [NeBot F] (cobdd : IsCobounded (· ≤ ·) F) :
-    ∃ l, ∃ᶠ x in F, l ≤ x := by
-  obtain ⟨t, ht⟩ := cobdd
-  by_cases tbot : IsBot t
-  · refine ⟨t, frequently_of_forall fun r ↦ tbot r⟩
-  obtain ⟨t', ht'⟩ : ∃ t', t' < t := by
-    by_contra!
-    exact tbot this
-  refine ⟨t', ?_⟩
-  intro ev
-  specialize ht t' (by filter_upwards [ev] with _ h using (not_le.mp h).le)
-  apply lt_irrefl t' <| lt_of_lt_of_le ht' ht
-
-/-- For nontrivial filters in linear orders, coboundedness for `≥` implies frequently boundedness
-from above. -/
-lemma IsCobounded.frequently_le [NeBot F] (cobdd : IsCobounded (· ≥ ·) F) :
-    ∃ u, ∃ᶠ x in F, x ≤ u :=
-  IsCobounded.frequently_ge (R := Rᵒᵈ) cobdd
-
-/-- In linear orders, frequently boundedness from below implies coboundedness for `≤`. -/
-lemma isCobounded_le_of_frequently_ge {l : R} (freq_ge : ∃ᶠ x in F, l ≤ x) :
-    IsCobounded (· ≤ ·) F := by
-  by_cases lbot : IsBot l
-  · refine ⟨l, fun x _ ↦ lbot x⟩
-  obtain ⟨l', hl'⟩ : ∃ l', l' < l := by
-    by_contra!
-    exact lbot this
-  refine ⟨l', ?_⟩
-  intro u hu
-  have key : ∃ᶠ x in F, l ≤ x ∧ x ≤ u := Frequently.and_eventually freq_ge hu
-  obtain ⟨w, l_le_w, w_le_u⟩ := key.exists
-  exact hl'.le.trans <| l_le_w.trans w_le_u
-
-/-- In linear orders, frequently boundedness from above implies coboundedness for `≥`. -/
-lemma isCobounded_ge_of_frequently_le {u : R} (freq_le : ∃ᶠ r in F, r ≤ u) :
-    IsCobounded (· ≥ ·) F :=
-  isCobounded_le_of_frequently_ge (R := Rᵒᵈ) freq_le
-
-lemma Monotone.frequently_ge_map_of_frequently_ge {f : R → S} (f_incr : Monotone f)
-    {l : R} (freq_ge : ∃ᶠ x in F, l ≤ x) :
-    ∃ᶠ x' in F.map f, f l ≤ x' := by
-  refine fun ev ↦ freq_ge ?_
-  simp only [not_le, not_lt] at ev freq_ge ⊢
-  filter_upwards [ev] with z hz
-  by_contra con
-  exact lt_irrefl (f l) <| lt_of_le_of_lt (f_incr <| not_lt.mp con) hz
-
-lemma Monotone.frequently_le_map_of_frequently_le {f : R → S} (f_incr : Monotone f)
-    {u : R} (freq_le : ∃ᶠ x in F, x ≤ u) :
-    ∃ᶠ y in F.map f, y ≤ f u := by
-  refine fun ev ↦ freq_le ?_
-  simp only [not_le, not_lt] at ev freq_le ⊢
-  filter_upwards [ev] with z hz
-  by_contra con
-  apply lt_irrefl (f u) <| lt_of_lt_of_le hz <| f_incr (not_lt.mp con)
-
-lemma Antitone.frequently_le_map_of_frequently_ge {f : R → S} (f_decr : Antitone f)
-    {l : R} (frbdd : ∃ᶠ x in F, l ≤ x) :
-    ∃ᶠ y in F.map f, y ≤ f l :=
-  Monotone.frequently_ge_map_of_frequently_ge (S := Sᵒᵈ) f_decr frbdd
-
-lemma Antitone.frequently_ge_map_of_frequently_le {f : R → S} (f_decr : Antitone f)
-    {u : R} (frbdd : ∃ᶠ x in F, x ≤ u) :
-    ∃ᶠ y in F.map f, f u ≤ y :=
-  Monotone.frequently_le_map_of_frequently_le (S := Sᵒᵈ) f_decr frbdd
-
-lemma Monotone.isCoboundedUnder_le_of_isCobounded {f : R → S} (f_incr : Monotone f)
-    [NeBot F] (cobdd : IsCobounded (· ≤ ·) F) :
-    F.IsCoboundedUnder (· ≤ ·) f := by
-  obtain ⟨l, hl⟩ := IsCobounded.frequently_ge cobdd
-  exact isCobounded_le_of_frequently_ge <| f_incr.frequently_ge_map_of_frequently_ge hl
-
-lemma Monotone.isCoboundedUnder_ge_of_isCobounded {f : R → S} (f_incr : Monotone f)
-    [NeBot F] (cobdd : IsCobounded (· ≥ ·) F) :
-    F.IsCoboundedUnder (· ≥ ·) f :=
-  Monotone.isCoboundedUnder_le_of_isCobounded (R := Rᵒᵈ) (S := Sᵒᵈ) f_incr.dual cobdd
-
-lemma Antitone.isCoboundedUnder_le_of_isCobounded {f : R → S} (f_decr : Antitone f)
-    [NeBot F] (cobdd : IsCobounded (· ≥ ·) F) :
-    F.IsCoboundedUnder (· ≤ ·) f :=
-  Monotone.isCoboundedUnder_le_of_isCobounded (R := Rᵒᵈ) f_decr.dual cobdd
-
-lemma Antitone.isCoboundedUnder_ge_of_isCobounded {f : R → S} (f_decr : Antitone f)
-    [NeBot F] (cobdd : IsCobounded (· ≤ ·) F) :
-    F.IsCoboundedUnder (· ≥ ·) f :=
-  Monotone.isCoboundedUnder_le_of_isCobounded (S := Sᵒᵈ) f_decr cobdd
-
-end frequently_bounded
-=======
 section MinMax
 
 open Filter
@@ -1824,4 +1728,98 @@
   limsup_finset_sup (β := βᵒᵈ) h₁ h₂
 
 end MinMax
->>>>>>> 548ca520
+
+section frequently_bounded
+
+variable {R S : Type*} {F : Filter R} [LinearOrder R] [LinearOrder S]
+
+/-- For nontrivial filters in linear orders, coboundedness for `≤` implies frequently boundedness
+from below. -/
+lemma IsCobounded.frequently_ge [NeBot F] (cobdd : IsCobounded (· ≤ ·) F) :
+    ∃ l, ∃ᶠ x in F, l ≤ x := by
+  obtain ⟨t, ht⟩ := cobdd
+  by_cases tbot : IsBot t
+  · refine ⟨t, frequently_of_forall fun r ↦ tbot r⟩
+  obtain ⟨t', ht'⟩ : ∃ t', t' < t := by
+    by_contra!
+    exact tbot this
+  refine ⟨t', ?_⟩
+  intro ev
+  specialize ht t' (by filter_upwards [ev] with _ h using (not_le.mp h).le)
+  apply lt_irrefl t' <| lt_of_lt_of_le ht' ht
+
+/-- For nontrivial filters in linear orders, coboundedness for `≥` implies frequently boundedness
+from above. -/
+lemma IsCobounded.frequently_le [NeBot F] (cobdd : IsCobounded (· ≥ ·) F) :
+    ∃ u, ∃ᶠ x in F, x ≤ u :=
+  IsCobounded.frequently_ge (R := Rᵒᵈ) cobdd
+
+/-- In linear orders, frequently boundedness from below implies coboundedness for `≤`. -/
+lemma isCobounded_le_of_frequently_ge {l : R} (freq_ge : ∃ᶠ x in F, l ≤ x) :
+    IsCobounded (· ≤ ·) F := by
+  by_cases lbot : IsBot l
+  · refine ⟨l, fun x _ ↦ lbot x⟩
+  obtain ⟨l', hl'⟩ : ∃ l', l' < l := by
+    by_contra!
+    exact lbot this
+  refine ⟨l', ?_⟩
+  intro u hu
+  have key : ∃ᶠ x in F, l ≤ x ∧ x ≤ u := Frequently.and_eventually freq_ge hu
+  obtain ⟨w, l_le_w, w_le_u⟩ := key.exists
+  exact hl'.le.trans <| l_le_w.trans w_le_u
+
+/-- In linear orders, frequently boundedness from above implies coboundedness for `≥`. -/
+lemma isCobounded_ge_of_frequently_le {u : R} (freq_le : ∃ᶠ r in F, r ≤ u) :
+    IsCobounded (· ≥ ·) F :=
+  isCobounded_le_of_frequently_ge (R := Rᵒᵈ) freq_le
+
+lemma Monotone.frequently_ge_map_of_frequently_ge {f : R → S} (f_incr : Monotone f)
+    {l : R} (freq_ge : ∃ᶠ x in F, l ≤ x) :
+    ∃ᶠ x' in F.map f, f l ≤ x' := by
+  refine fun ev ↦ freq_ge ?_
+  simp only [not_le, not_lt] at ev freq_ge ⊢
+  filter_upwards [ev] with z hz
+  by_contra con
+  exact lt_irrefl (f l) <| lt_of_le_of_lt (f_incr <| not_lt.mp con) hz
+
+lemma Monotone.frequently_le_map_of_frequently_le {f : R → S} (f_incr : Monotone f)
+    {u : R} (freq_le : ∃ᶠ x in F, x ≤ u) :
+    ∃ᶠ y in F.map f, y ≤ f u := by
+  refine fun ev ↦ freq_le ?_
+  simp only [not_le, not_lt] at ev freq_le ⊢
+  filter_upwards [ev] with z hz
+  by_contra con
+  apply lt_irrefl (f u) <| lt_of_lt_of_le hz <| f_incr (not_lt.mp con)
+
+lemma Antitone.frequently_le_map_of_frequently_ge {f : R → S} (f_decr : Antitone f)
+    {l : R} (frbdd : ∃ᶠ x in F, l ≤ x) :
+    ∃ᶠ y in F.map f, y ≤ f l :=
+  Monotone.frequently_ge_map_of_frequently_ge (S := Sᵒᵈ) f_decr frbdd
+
+lemma Antitone.frequently_ge_map_of_frequently_le {f : R → S} (f_decr : Antitone f)
+    {u : R} (frbdd : ∃ᶠ x in F, x ≤ u) :
+    ∃ᶠ y in F.map f, f u ≤ y :=
+  Monotone.frequently_le_map_of_frequently_le (S := Sᵒᵈ) f_decr frbdd
+
+lemma Monotone.isCoboundedUnder_le_of_isCobounded {f : R → S} (f_incr : Monotone f)
+    [NeBot F] (cobdd : IsCobounded (· ≤ ·) F) :
+    F.IsCoboundedUnder (· ≤ ·) f := by
+  obtain ⟨l, hl⟩ := IsCobounded.frequently_ge cobdd
+  exact isCobounded_le_of_frequently_ge <| f_incr.frequently_ge_map_of_frequently_ge hl
+
+lemma Monotone.isCoboundedUnder_ge_of_isCobounded {f : R → S} (f_incr : Monotone f)
+    [NeBot F] (cobdd : IsCobounded (· ≥ ·) F) :
+    F.IsCoboundedUnder (· ≥ ·) f :=
+  Monotone.isCoboundedUnder_le_of_isCobounded (R := Rᵒᵈ) (S := Sᵒᵈ) f_incr.dual cobdd
+
+lemma Antitone.isCoboundedUnder_le_of_isCobounded {f : R → S} (f_decr : Antitone f)
+    [NeBot F] (cobdd : IsCobounded (· ≥ ·) F) :
+    F.IsCoboundedUnder (· ≤ ·) f :=
+  Monotone.isCoboundedUnder_le_of_isCobounded (R := Rᵒᵈ) f_decr.dual cobdd
+
+lemma Antitone.isCoboundedUnder_ge_of_isCobounded {f : R → S} (f_decr : Antitone f)
+    [NeBot F] (cobdd : IsCobounded (· ≤ ·) F) :
+    F.IsCoboundedUnder (· ≥ ·) f :=
+  Monotone.isCoboundedUnder_le_of_isCobounded (S := Sᵒᵈ) f_decr cobdd
+
+end frequently_bounded