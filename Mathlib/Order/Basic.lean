/-
Copyright (c) 2014 Jeremy Avigad. All rights reserved.
Released under Apache 2.0 license as described in the file LICENSE.
Authors: Jeremy Avigad, Mario Carneiro
-/
import Mathlib.Data.Prod.Basic
import Mathlib.Data.Subtype
import Mathlib.Order.Defs
import Mathlib.Order.Notation
import Mathlib.Tactic.Spread
import Mathlib.Tactic.Convert
import Mathlib.Tactic.SimpRw
import Batteries.Data.Sum.Lemmas
import Batteries.Tactic.Classical

/-!
# Basic definitions about `≤` and `<`

This file proves basic results about orders, provides extensive dot notation, defines useful order
classes and allows to transfer order instances.

## Type synonyms

* `OrderDual α` : A type synonym reversing the meaning of all inequalities, with notation `αᵒᵈ`.
* `AsLinearOrder α`: A type synonym to promote `PartialOrder α` to `LinearOrder α` using
  `IsTotal α (≤)`.

### Transferring orders

- `Order.Preimage`, `Preorder.lift`: Transfers a (pre)order on `β` to an order on `α`
  using a function `f : α → β`.
- `PartialOrder.lift`, `LinearOrder.lift`: Transfers a partial (resp., linear) order on `β` to a
  partial (resp., linear) order on `α` using an injective function `f`.

### Extra class

* `DenselyOrdered`: An order with no gap, i.e. for any two elements `a < b` there exists `c` such
  that `a < c < b`.

## Notes

`≤` and `<` are highly favored over `≥` and `>` in mathlib. The reason is that we can formulate all
lemmas using `≤`/`<`, and `rw` has trouble unifying `≤` and `≥`. Hence choosing one direction spares
us useless duplication. This is enforced by a linter. See Note [nolint_ge] for more infos.

Dot notation is particularly useful on `≤` (`LE.le`) and `<` (`LT.lt`). To that end, we
provide many aliases to dot notation-less lemmas. For example, `le_trans` is aliased with
`LE.le.trans` and can be used to construct `hab.trans hbc : a ≤ c` when `hab : a ≤ b`,
`hbc : b ≤ c`, `lt_of_le_of_lt` is aliased as `LE.le.trans_lt` and can be used to construct
`hab.trans hbc : a < c` when `hab : a ≤ b`, `hbc : b < c`.

## TODO

- expand module docs
- automatic construction of dual definitions / theorems

## Tags

preorder, order, partial order, poset, linear order, chain
-/


open Function

variable {ι α β : Type*} {π : ι → Type*}

section Preorder

variable [Preorder α] {a b c : α}

theorem le_trans' : b ≤ c → a ≤ b → a ≤ c :=
  flip le_trans

theorem lt_trans' : b < c → a < b → a < c :=
  flip lt_trans

theorem lt_of_le_of_lt' : b ≤ c → a < b → a < c :=
  flip lt_of_lt_of_le

theorem lt_of_lt_of_le' : b < c → a ≤ b → a < c :=
  flip lt_of_le_of_lt

end Preorder

section PartialOrder

variable [PartialOrder α] {a b : α}

theorem ge_antisymm : a ≤ b → b ≤ a → b = a :=
  flip le_antisymm

theorem lt_of_le_of_ne' : a ≤ b → b ≠ a → a < b := fun h₁ h₂ ↦ lt_of_le_of_ne h₁ h₂.symm

theorem Ne.lt_of_le : a ≠ b → a ≤ b → a < b :=
  flip lt_of_le_of_ne

theorem Ne.lt_of_le' : b ≠ a → a ≤ b → a < b :=
  flip lt_of_le_of_ne'

end PartialOrder

attribute [simp] le_refl

attribute [ext] LE

alias LE.le.trans := le_trans

alias LE.le.trans' := le_trans'

alias LE.le.trans_lt := lt_of_le_of_lt

alias LE.le.trans_lt' := lt_of_le_of_lt'

alias LE.le.antisymm := le_antisymm

alias LE.le.antisymm' := ge_antisymm

alias LE.le.lt_of_ne := lt_of_le_of_ne

alias LE.le.lt_of_ne' := lt_of_le_of_ne'

alias LE.le.lt_of_not_le := lt_of_le_not_le

alias LE.le.lt_or_eq := lt_or_eq_of_le

alias LE.le.lt_or_eq_dec := Decidable.lt_or_eq_of_le

alias LT.lt.le := le_of_lt

alias LT.lt.trans := lt_trans

alias LT.lt.trans' := lt_trans'

alias LT.lt.trans_le := lt_of_lt_of_le

alias LT.lt.trans_le' := lt_of_lt_of_le'

alias LT.lt.ne := ne_of_lt

alias LT.lt.asymm := lt_asymm

alias LT.lt.not_lt := lt_asymm

alias Eq.le := le_of_eq

-- Porting note: no `decidable_classical` linter
-- attribute [nolint decidable_classical] LE.le.lt_or_eq_dec

section

variable [Preorder α] {a b c : α}

@[simp]
theorem lt_self_iff_false (x : α) : x < x ↔ False :=
  ⟨lt_irrefl x, False.elim⟩

theorem le_of_le_of_eq' : b ≤ c → a = b → a ≤ c :=
  flip le_of_eq_of_le

theorem le_of_eq_of_le' : b = c → a ≤ b → a ≤ c :=
  flip le_of_le_of_eq

theorem lt_of_lt_of_eq' : b < c → a = b → a < c :=
  flip lt_of_eq_of_lt

theorem lt_of_eq_of_lt' : b = c → a < b → a < c :=
  flip lt_of_lt_of_eq

alias LE.le.trans_eq := le_of_le_of_eq

alias LE.le.trans_eq' := le_of_le_of_eq'

alias LT.lt.trans_eq := lt_of_lt_of_eq

alias LT.lt.trans_eq' := lt_of_lt_of_eq'

alias Eq.trans_le := le_of_eq_of_le

alias Eq.trans_ge := le_of_eq_of_le'

alias Eq.trans_lt := lt_of_eq_of_lt

alias Eq.trans_gt := lt_of_eq_of_lt'

end

namespace Eq

variable [Preorder α] {x y z : α}

/-- If `x = y` then `y ≤ x`. Note: this lemma uses `y ≤ x` instead of `x ≥ y`, because `le` is used
almost exclusively in mathlib. -/
protected theorem ge (h : x = y) : y ≤ x :=
  h.symm.le

theorem not_lt (h : x = y) : ¬x < y := fun h' ↦ h'.ne h

theorem not_gt (h : x = y) : ¬y < x :=
  h.symm.not_lt

end Eq

section

variable [Preorder α] {a b : α}

@[simp] lemma le_of_subsingleton [Subsingleton α] : a ≤ b := (Subsingleton.elim a b).le

-- Making this a @[simp] lemma causes confluences problems downstream.
lemma not_lt_of_subsingleton [Subsingleton α] : ¬a < b := (Subsingleton.elim a b).not_lt

end

namespace LE.le

-- see Note [nolint_ge]
-- Porting note: linter not found @[nolint ge_or_gt]
protected theorem ge [LE α] {x y : α} (h : x ≤ y) : y ≥ x :=
  h

section PartialOrder

variable [PartialOrder α] {a b : α}

theorem lt_iff_ne (h : a ≤ b) : a < b ↔ a ≠ b :=
  ⟨fun h ↦ h.ne, h.lt_of_ne⟩

theorem gt_iff_ne (h : a ≤ b) : a < b ↔ b ≠ a :=
  ⟨fun h ↦ h.ne.symm, h.lt_of_ne'⟩

theorem not_lt_iff_eq (h : a ≤ b) : ¬a < b ↔ a = b :=
  h.lt_iff_ne.not_left

theorem not_gt_iff_eq (h : a ≤ b) : ¬a < b ↔ b = a :=
  h.gt_iff_ne.not_left

theorem le_iff_eq (h : a ≤ b) : b ≤ a ↔ b = a :=
  ⟨fun h' ↦ h'.antisymm h, Eq.le⟩

theorem ge_iff_eq (h : a ≤ b) : b ≤ a ↔ a = b :=
  ⟨h.antisymm, Eq.ge⟩

end PartialOrder

theorem lt_or_le [LinearOrder α] {a b : α} (h : a ≤ b) (c : α) : a < c ∨ c ≤ b :=
  ((lt_or_ge a c).imp id) fun hc ↦ le_trans hc h

theorem le_or_lt [LinearOrder α] {a b : α} (h : a ≤ b) (c : α) : a ≤ c ∨ c < b :=
  ((le_or_gt a c).imp id) fun hc ↦ lt_of_lt_of_le hc h

theorem le_or_le [LinearOrder α] {a b : α} (h : a ≤ b) (c : α) : a ≤ c ∨ c ≤ b :=
  (h.le_or_lt c).elim Or.inl fun h ↦ Or.inr <| le_of_lt h

end LE.le

namespace LT.lt

-- see Note [nolint_ge]
-- Porting note: linter not found @[nolint ge_or_gt]
protected theorem gt [LT α] {x y : α} (h : x < y) : y > x :=
  h

protected theorem false [Preorder α] {x : α} : x < x → False :=
  lt_irrefl x

theorem ne' [Preorder α] {x y : α} (h : x < y) : y ≠ x :=
  h.ne.symm

theorem lt_or_lt [LinearOrder α] {x y : α} (h : x < y) (z : α) : x < z ∨ z < y :=
  (lt_or_ge z y).elim Or.inr fun hz ↦ Or.inl <| h.trans_le hz

end LT.lt

-- see Note [nolint_ge]
-- Porting note: linter not found @[nolint ge_or_gt]
protected theorem GE.ge.le [LE α] {x y : α} (h : x ≥ y) : y ≤ x :=
  h

-- see Note [nolint_ge]
-- Porting note: linter not found @[nolint ge_or_gt]
protected theorem GT.gt.lt [LT α] {x y : α} (h : x > y) : y < x :=
  h

-- see Note [nolint_ge]
-- Porting note: linter not found @[nolint ge_or_gt]
theorem ge_of_eq [Preorder α] {a b : α} (h : a = b) : a ≥ b :=
  h.ge

theorem ne_of_not_le [Preorder α] {a b : α} (h : ¬a ≤ b) : a ≠ b := fun hab ↦ h (le_of_eq hab)

section PartialOrder
variable [PartialOrder α] {a b : α}

-- See Note [decidable namespace]
protected theorem Decidable.le_iff_eq_or_lt [@DecidableRel α (· ≤ ·)] : a ≤ b ↔ a = b ∨ a < b :=
  Decidable.le_iff_lt_or_eq.trans or_comm

theorem le_iff_eq_or_lt : a ≤ b ↔ a = b ∨ a < b := le_iff_lt_or_eq.trans or_comm

theorem lt_iff_le_and_ne : a < b ↔ a ≤ b ∧ a ≠ b :=
  ⟨fun h ↦ ⟨le_of_lt h, ne_of_lt h⟩, fun ⟨h1, h2⟩ ↦ h1.lt_of_ne h2⟩

lemma eq_iff_not_lt_of_le (hab : a ≤ b) : a = b ↔ ¬ a < b := by simp [hab, lt_iff_le_and_ne]

alias LE.le.eq_iff_not_lt := eq_iff_not_lt_of_le

-- See Note [decidable namespace]
protected theorem Decidable.eq_iff_le_not_lt [@DecidableRel α (· ≤ ·)] :
    a = b ↔ a ≤ b ∧ ¬a < b :=
  ⟨fun h ↦ ⟨h.le, h ▸ lt_irrefl _⟩, fun ⟨h₁, h₂⟩ ↦
    h₁.antisymm <| Decidable.by_contradiction fun h₃ ↦ h₂ (h₁.lt_of_not_le h₃)⟩

theorem eq_iff_le_not_lt : a = b ↔ a ≤ b ∧ ¬a < b :=
  haveI := Classical.dec
  Decidable.eq_iff_le_not_lt

theorem eq_or_lt_of_le (h : a ≤ b) : a = b ∨ a < b := h.lt_or_eq.symm
theorem eq_or_gt_of_le (h : a ≤ b) : b = a ∨ a < b := h.lt_or_eq.symm.imp Eq.symm id
theorem gt_or_eq_of_le (h : a ≤ b) : a < b ∨ b = a := (eq_or_gt_of_le h).symm

alias LE.le.eq_or_lt_dec := Decidable.eq_or_lt_of_le
alias LE.le.eq_or_lt := eq_or_lt_of_le
alias LE.le.eq_or_gt := eq_or_gt_of_le
alias LE.le.gt_or_eq := gt_or_eq_of_le

-- Porting note: no `decidable_classical` linter
-- attribute [nolint decidable_classical] LE.le.eq_or_lt_dec

theorem eq_of_le_of_not_lt (hab : a ≤ b) (hba : ¬a < b) : a = b := hab.eq_or_lt.resolve_right hba
theorem eq_of_ge_of_not_gt (hab : a ≤ b) (hba : ¬a < b) : b = a := (eq_of_le_of_not_lt hab hba).symm

alias LE.le.eq_of_not_lt := eq_of_le_of_not_lt
alias LE.le.eq_of_not_gt := eq_of_ge_of_not_gt

theorem Ne.le_iff_lt (h : a ≠ b) : a ≤ b ↔ a < b := ⟨fun h' ↦ lt_of_le_of_ne h' h, fun h ↦ h.le⟩

theorem Ne.not_le_or_not_le (h : a ≠ b) : ¬a ≤ b ∨ ¬b ≤ a := not_and_or.1 <| le_antisymm_iff.not.1 h

-- See Note [decidable namespace]
protected theorem Decidable.ne_iff_lt_iff_le [DecidableEq α] : (a ≠ b ↔ a < b) ↔ a ≤ b :=
  ⟨fun h ↦ Decidable.byCases le_of_eq (le_of_lt ∘ h.mp), fun h ↦ ⟨lt_of_le_of_ne h, ne_of_lt⟩⟩

@[simp]
theorem ne_iff_lt_iff_le : (a ≠ b ↔ a < b) ↔ a ≤ b :=
  haveI := Classical.dec
  Decidable.ne_iff_lt_iff_le

end PartialOrder

-- Variant of `min_def` with the branches reversed.
theorem min_def' [LinearOrder α] (a b : α) : min a b = if b ≤ a then b else a := by
  rw [min_def]
  rcases lt_trichotomy a b with (lt | eq | gt)
  · rw [if_pos lt.le, if_neg (not_le.mpr lt)]
  · rw [if_pos eq.le, if_pos eq.ge, eq]
  · rw [if_neg (not_le.mpr gt.gt), if_pos gt.le]

-- Variant of `min_def` with the branches reversed.
-- This is sometimes useful as it used to be the default.
theorem max_def' [LinearOrder α] (a b : α) : max a b = if b ≤ a then a else b := by
  rw [max_def]
  rcases lt_trichotomy a b with (lt | eq | gt)
  · rw [if_pos lt.le, if_neg (not_le.mpr lt)]
  · rw [if_pos eq.le, if_pos eq.ge, eq]
  · rw [if_neg (not_le.mpr gt.gt), if_pos gt.le]

theorem lt_of_not_le [LinearOrder α] {a b : α} (h : ¬b ≤ a) : a < b :=
  ((le_total _ _).resolve_right h).lt_of_not_le h

theorem lt_iff_not_le [LinearOrder α] {x y : α} : x < y ↔ ¬y ≤ x :=
  ⟨not_le_of_lt, lt_of_not_le⟩

theorem Ne.lt_or_lt [LinearOrder α] {x y : α} (h : x ≠ y) : x < y ∨ y < x :=
  lt_or_gt_of_ne h

/-- A version of `ne_iff_lt_or_gt` with LHS and RHS reversed. -/
@[simp]
theorem lt_or_lt_iff_ne [LinearOrder α] {x y : α} : x < y ∨ y < x ↔ x ≠ y :=
  ne_iff_lt_or_gt.symm

theorem not_lt_iff_eq_or_lt [LinearOrder α] {a b : α} : ¬a < b ↔ a = b ∨ b < a :=
  not_lt.trans <| Decidable.le_iff_eq_or_lt.trans <| or_congr eq_comm Iff.rfl

theorem exists_ge_of_linear [LinearOrder α] (a b : α) : ∃ c, a ≤ c ∧ b ≤ c :=
  match le_total a b with
  | Or.inl h => ⟨_, h, le_rfl⟩
  | Or.inr h => ⟨_, le_rfl, h⟩

lemma exists_forall_ge_and [LinearOrder α] {p q : α → Prop} :
    (∃ i, ∀ j ≥ i, p j) → (∃ i, ∀ j ≥ i, q j) → ∃ i, ∀ j ≥ i, p j ∧ q j
  | ⟨a, ha⟩, ⟨b, hb⟩ =>
    let ⟨c, hac, hbc⟩ := exists_ge_of_linear a b
    ⟨c, fun _d hcd ↦ ⟨ha _ <| hac.trans hcd, hb _ <| hbc.trans hcd⟩⟩

theorem lt_imp_lt_of_le_imp_le {β} [LinearOrder α] [Preorder β] {a b : α} {c d : β}
    (H : a ≤ b → c ≤ d) (h : d < c) : b < a :=
  lt_of_not_le fun h' ↦ (H h').not_lt h

theorem le_imp_le_iff_lt_imp_lt {β} [LinearOrder α] [LinearOrder β] {a b : α} {c d : β} :
    a ≤ b → c ≤ d ↔ d < c → b < a :=
  ⟨lt_imp_lt_of_le_imp_le, le_imp_le_of_lt_imp_lt⟩

theorem lt_iff_lt_of_le_iff_le' {β} [Preorder α] [Preorder β] {a b : α} {c d : β}
    (H : a ≤ b ↔ c ≤ d) (H' : b ≤ a ↔ d ≤ c) : b < a ↔ d < c :=
  lt_iff_le_not_le.trans <| (and_congr H' (not_congr H)).trans lt_iff_le_not_le.symm

theorem lt_iff_lt_of_le_iff_le {β} [LinearOrder α] [LinearOrder β] {a b : α} {c d : β}
    (H : a ≤ b ↔ c ≤ d) : b < a ↔ d < c :=
  not_le.symm.trans <| (not_congr H).trans <| not_le

theorem le_iff_le_iff_lt_iff_lt {β} [LinearOrder α] [LinearOrder β] {a b : α} {c d : β} :
    (a ≤ b ↔ c ≤ d) ↔ (b < a ↔ d < c) :=
  ⟨lt_iff_lt_of_le_iff_le, fun H ↦ not_lt.symm.trans <| (not_congr H).trans <| not_lt⟩

theorem eq_of_forall_le_iff [PartialOrder α] {a b : α} (H : ∀ c, c ≤ a ↔ c ≤ b) : a = b :=
  ((H _).1 le_rfl).antisymm ((H _).2 le_rfl)

theorem le_of_forall_le [Preorder α] {a b : α} (H : ∀ c, c ≤ a → c ≤ b) : a ≤ b :=
  H _ le_rfl

theorem le_of_forall_le' [Preorder α] {a b : α} (H : ∀ c, a ≤ c → b ≤ c) : b ≤ a :=
  H _ le_rfl

theorem le_of_forall_lt [LinearOrder α] {a b : α} (H : ∀ c, c < a → c < b) : a ≤ b :=
  le_of_not_lt fun h ↦ lt_irrefl _ (H _ h)

theorem forall_lt_iff_le [LinearOrder α] {a b : α} : (∀ ⦃c⦄, c < a → c < b) ↔ a ≤ b :=
  ⟨le_of_forall_lt, fun h _ hca ↦ lt_of_lt_of_le hca h⟩

theorem le_of_forall_lt' [LinearOrder α] {a b : α} (H : ∀ c, a < c → b < c) : b ≤ a :=
  le_of_not_lt fun h ↦ lt_irrefl _ (H _ h)

theorem forall_lt_iff_le' [LinearOrder α] {a b : α} : (∀ ⦃c⦄, a < c → b < c) ↔ b ≤ a :=
  ⟨le_of_forall_lt', fun h _ hac ↦ lt_of_le_of_lt h hac⟩

theorem eq_of_forall_ge_iff [PartialOrder α] {a b : α} (H : ∀ c, a ≤ c ↔ b ≤ c) : a = b :=
  ((H _).2 le_rfl).antisymm ((H _).1 le_rfl)

theorem eq_of_forall_lt_iff [LinearOrder α] {a b : α} (h : ∀ c, c < a ↔ c < b) : a = b :=
  (le_of_forall_lt fun _ ↦ (h _).1).antisymm <| le_of_forall_lt fun _ ↦ (h _).2

theorem eq_of_forall_gt_iff [LinearOrder α] {a b : α} (h : ∀ c, a < c ↔ b < c) : a = b :=
  (le_of_forall_lt' fun _ ↦ (h _).2).antisymm <| le_of_forall_lt' fun _ ↦ (h _).1

/-- A symmetric relation implies two values are equal, when it implies they're less-equal. -/
theorem rel_imp_eq_of_rel_imp_le [PartialOrder β] (r : α → α → Prop) [IsSymm α r] {f : α → β}
    (h : ∀ a b, r a b → f a ≤ f b) {a b : α} : r a b → f a = f b := fun hab ↦
  le_antisymm (h a b hab) (h b a <| symm hab)

/-- monotonicity of `≤` with respect to `→` -/
theorem le_implies_le_of_le_of_le {a b c d : α} [Preorder α] (hca : c ≤ a) (hbd : b ≤ d) :
    a ≤ b → c ≤ d :=
  fun hab ↦ (hca.trans hab).trans hbd

section PartialOrder

variable [PartialOrder α]

/-- To prove commutativity of a binary operation `○`, we only to check `a ○ b ≤ b ○ a` for all `a`,
`b`. -/
theorem commutative_of_le {f : β → β → α} (comm : ∀ a b, f a b ≤ f b a) : ∀ a b, f a b = f b a :=
  fun _ _ ↦ (comm _ _).antisymm <| comm _ _

/-- To prove associativity of a commutative binary operation `○`, we only to check
`(a ○ b) ○ c ≤ a ○ (b ○ c)` for all `a`, `b`, `c`. -/
theorem associative_of_commutative_of_le {f : α → α → α} (comm : Commutative f)
    (assoc : ∀ a b c, f (f a b) c ≤ f a (f b c)) : Associative f := fun a b c ↦
  le_antisymm (assoc _ _ _) <| by
    rw [comm, comm b, comm _ c, comm a]
    exact assoc _ _ _

end PartialOrder

@[ext]
theorem Preorder.toLE_injective : Function.Injective (@Preorder.toLE α) :=
  fun A B h ↦ match A, B with
  | { lt := A_lt, lt_iff_le_not_le := A_iff, .. },
    { lt := B_lt, lt_iff_le_not_le := B_iff, .. } => by
    cases h
    have : A_lt = B_lt := by
      funext a b
      show (LT.mk A_lt).lt a b = (LT.mk B_lt).lt a b
      rw [A_iff, B_iff]
    cases this
    congr

@[ext]
theorem PartialOrder.toPreorder_injective :
    Function.Injective (@PartialOrder.toPreorder α) := fun A B h ↦ by
  cases A
  cases B
  cases h
  congr

@[ext]
theorem LinearOrder.toPartialOrder_injective :
    Function.Injective (@LinearOrder.toPartialOrder α) :=
  fun A B h ↦ match A, B with
  | { le := A_le, lt := A_lt,
      decidableLE := A_decidableLE, decidableEq := A_decidableEq, decidableLT := A_decidableLT
      min := A_min, max := A_max, min_def := A_min_def, max_def := A_max_def,
      compare := A_compare, compare_eq_compareOfLessAndEq := A_compare_canonical, .. },
    { le := B_le, lt := B_lt,
      decidableLE := B_decidableLE, decidableEq := B_decidableEq, decidableLT := B_decidableLT
      min := B_min, max := B_max, min_def := B_min_def, max_def := B_max_def,
      compare := B_compare, compare_eq_compareOfLessAndEq := B_compare_canonical, .. } => by
    cases h
    obtain rfl : A_decidableLE = B_decidableLE := Subsingleton.elim _ _
    obtain rfl : A_decidableEq = B_decidableEq := Subsingleton.elim _ _
    obtain rfl : A_decidableLT = B_decidableLT := Subsingleton.elim _ _
    have : A_min = B_min := by
      funext a b
      exact (A_min_def _ _).trans (B_min_def _ _).symm
    cases this
    have : A_max = B_max := by
      funext a b
      exact (A_max_def _ _).trans (B_max_def _ _).symm
    cases this
    have : A_compare = B_compare := by
      funext a b
      exact (A_compare_canonical _ _).trans (B_compare_canonical _ _).symm
    congr

theorem Preorder.ext {A B : Preorder α}
    (H : ∀ x y : α, (haveI := A; x ≤ y) ↔ x ≤ y) : A = B := by
  ext x y
  exact H x y

theorem PartialOrder.ext {A B : PartialOrder α}
    (H : ∀ x y : α, (haveI := A; x ≤ y) ↔ x ≤ y) : A = B := by
  ext x y
  exact H x y

theorem LinearOrder.ext {A B : LinearOrder α}
    (H : ∀ x y : α, (haveI := A; x ≤ y) ↔ x ≤ y) : A = B := by
  ext x y
  exact H x y

/-- Given a relation `R` on `β` and a function `f : α → β`, the preimage relation on `α` is defined
by `x ≤ y ↔ f x ≤ f y`. It is the unique relation on `α` making `f` a `RelEmbedding` (assuming `f`
is injective). -/
@[simp]
def Order.Preimage (f : α → β) (s : β → β → Prop) (x y : α) : Prop :=
  s (f x) (f y)

@[inherit_doc]
infixl:80 " ⁻¹'o " => Order.Preimage

/-- The preimage of a decidable order is decidable. -/
instance Order.Preimage.decidable (f : α → β) (s : β → β → Prop) [H : DecidableRel s] :
    DecidableRel (f ⁻¹'o s) := fun _ _ ↦ H _ _

section ltByCases

variable [LinearOrder α] {P : Sort*} {x y : α}

@[simp]
lemma ltByCases_lt (h : x < y) {h₁ : x < y → P} {h₂ : x = y → P} {h₃ : y < x → P} :
    ltByCases x y h₁ h₂ h₃ = h₁ h := dif_pos h

@[simp]
lemma ltByCases_gt (h : y < x) {h₁ : x < y → P} {h₂ : x = y → P} {h₃ : y < x → P} :
    ltByCases x y h₁ h₂ h₃ = h₃ h := (dif_neg h.not_lt).trans (dif_pos h)

@[simp]
lemma ltByCases_eq (h : x = y) {h₁ : x < y → P} {h₂ : x = y → P} {h₃ : y < x → P} :
    ltByCases x y h₁ h₂ h₃ = h₂ h := (dif_neg h.not_lt).trans (dif_neg h.not_gt)

lemma ltByCases_not_lt (h : ¬ x < y) {h₁ : x < y → P} {h₂ : x = y → P} {h₃ : y < x → P}
    (p : ¬ y < x → x = y := fun h' => (le_antisymm (le_of_not_gt h') (le_of_not_gt h))) :
    ltByCases x y h₁ h₂ h₃ = if h' : y < x then h₃ h' else h₂ (p h') := dif_neg h

lemma ltByCases_not_gt (h : ¬ y < x) {h₁ : x < y → P} {h₂ : x = y → P} {h₃ : y < x → P}
    (p : ¬ x < y → x = y := fun h' => (le_antisymm (le_of_not_gt h) (le_of_not_gt h'))) :
    ltByCases x y h₁ h₂ h₃ = if h' : x < y then h₁ h' else h₂ (p h') :=
  dite_congr rfl (fun _ => rfl) (fun _ => dif_neg h)

lemma ltByCases_ne (h : x ≠ y) {h₁ : x < y → P} {h₂ : x = y → P} {h₃ : y < x → P}
    (p : ¬ x < y → y < x := fun h' => h.lt_or_lt.resolve_left h') :
    ltByCases x y h₁ h₂ h₃ = if h' : x < y then h₁ h' else h₃ (p h') :=
  dite_congr rfl (fun _ => rfl) (fun _ => dif_pos _)

lemma ltByCases_comm {h₁ : x < y → P} {h₂ : x = y → P} {h₃ : y < x → P}
    (p : y = x → x = y := fun h' => h'.symm) :
    ltByCases x y h₁ h₂ h₃ = ltByCases y x h₃ (h₂ ∘ p) h₁ := by
  refine ltByCases x y (fun h => ?_) (fun h => ?_) (fun h => ?_)
  · rw [ltByCases_lt h, ltByCases_gt h]
  · rw [ltByCases_eq h, ltByCases_eq h.symm, comp_apply]
  · rw [ltByCases_lt h, ltByCases_gt h]

lemma eq_iff_eq_of_lt_iff_lt_of_gt_iff_gt {x' y' : α}
    (ltc : (x < y) ↔ (x' < y')) (gtc : (y < x) ↔ (y' < x')) :
    x = y ↔ x' = y' := by simp_rw [eq_iff_le_not_lt, ← not_lt, ltc, gtc]

lemma ltByCases_rec {h₁ : x < y → P} {h₂ : x = y → P} {h₃ : y < x → P} (p : P)
    (hlt : (h : x < y) → h₁ h = p) (heq : (h : x = y) → h₂ h = p)
    (hgt : (h : y < x) → h₃ h = p) :
    ltByCases x y h₁ h₂ h₃ = p :=
  ltByCases x y
    (fun h => ltByCases_lt h ▸ hlt h)
    (fun h => ltByCases_eq h ▸ heq h)
    (fun h => ltByCases_gt h ▸ hgt h)

lemma ltByCases_eq_iff {h₁ : x < y → P} {h₂ : x = y → P} {h₃ : y < x → P} {p : P} :
    ltByCases x y h₁ h₂ h₃ = p ↔ (∃ h, h₁ h = p) ∨ (∃ h, h₂ h = p) ∨ (∃ h, h₃ h = p) := by
  refine ltByCases x y (fun h => ?_) (fun h => ?_) (fun h => ?_)
  · simp only [ltByCases_lt, exists_prop_of_true, h, h.not_lt, not_false_eq_true,
    exists_prop_of_false, or_false, h.ne]
  · simp only [h, lt_self_iff_false, ltByCases_eq, not_false_eq_true,
    exists_prop_of_false, exists_prop_of_true, or_false, false_or]
  · simp only [ltByCases_gt, exists_prop_of_true, h, h.not_lt, not_false_eq_true,
    exists_prop_of_false, false_or, h.ne']

lemma ltByCases_congr {x' y' : α} {h₁ : x < y → P} {h₂ : x = y → P} {h₃ : y < x → P}
    {h₁' : x' < y' → P} {h₂' : x' = y' → P} {h₃' : y' < x' → P} (ltc : (x < y) ↔ (x' < y'))
    (gtc : (y < x) ↔ (y' < x')) (hh'₁ : ∀ (h : x' < y'), h₁ (ltc.mpr h) = h₁' h)
    (hh'₂ : ∀ (h : x' = y'), h₂ ((eq_iff_eq_of_lt_iff_lt_of_gt_iff_gt ltc gtc).mpr h) = h₂' h)
    (hh'₃ : ∀ (h : y' < x'), h₃ (gtc.mpr h) = h₃' h) :
    ltByCases x y h₁ h₂ h₃ = ltByCases x' y' h₁' h₂' h₃' := by
  refine ltByCases_rec _ (fun h => ?_) (fun h => ?_) (fun h => ?_)
  · rw [ltByCases_lt (ltc.mp h), hh'₁]
  · rw [eq_iff_eq_of_lt_iff_lt_of_gt_iff_gt ltc gtc] at h
    rw [ltByCases_eq h, hh'₂]
  · rw [ltByCases_gt (gtc.mp h), hh'₃]

/-- Perform a case-split on the ordering of `x` and `y` in a decidable linear order,
non-dependently. -/
abbrev ltTrichotomy (x y : α) (p q r : P) := ltByCases x y (fun _ => p) (fun _ => q) (fun _ => r)

variable {p q r s : P}

@[simp]
lemma ltTrichotomy_lt (h : x < y) : ltTrichotomy x y p q r = p := ltByCases_lt h

@[simp]
lemma ltTrichotomy_gt (h : y < x) : ltTrichotomy x y p q r = r := ltByCases_gt h

@[simp]
lemma ltTrichotomy_eq (h : x = y) : ltTrichotomy x y p q r = q := ltByCases_eq h

lemma ltTrichotomy_not_lt (h : ¬ x < y) :
    ltTrichotomy x y p q r = if y < x then r else q := ltByCases_not_lt h

lemma ltTrichotomy_not_gt (h : ¬ y < x) :
    ltTrichotomy x y p q r = if x < y then p else q := ltByCases_not_gt h

lemma ltTrichotomy_ne (h : x ≠ y) :
    ltTrichotomy x y p q r = if x < y then p else r := ltByCases_ne h

lemma ltTrichotomy_comm : ltTrichotomy x y p q r = ltTrichotomy y x r q p := ltByCases_comm

lemma ltTrichotomy_self {p : P} : ltTrichotomy x y p p p = p :=
  ltByCases_rec p (fun _ => rfl) (fun _ => rfl) (fun _ => rfl)

lemma ltTrichotomy_eq_iff : ltTrichotomy x y p q r = s ↔
    (x < y ∧ p = s) ∨ (x = y ∧ q = s) ∨ (y < x ∧ r = s) := by
  refine ltByCases x y (fun h => ?_) (fun h => ?_) (fun h => ?_)
  · simp only [ltTrichotomy_lt, false_and, true_and, or_false, h, h.not_lt, h.ne]
  · simp only [ltTrichotomy_eq, false_and, true_and, or_false, false_or, h, lt_irrefl]
  · simp only [ltTrichotomy_gt, false_and, true_and, false_or, h, h.not_lt, h.ne']

lemma ltTrichotomy_congr {x' y' : α} {p' q' r' : P} (ltc : (x < y) ↔ (x' < y'))
    (gtc : (y < x) ↔ (y' < x')) (hh'₁ : x' < y' → p = p')
    (hh'₂ : x' = y' → q = q') (hh'₃ : y' < x' → r = r') :
    ltTrichotomy x y p q r = ltTrichotomy x' y' p' q' r' :=
  ltByCases_congr ltc gtc hh'₁ hh'₂ hh'₃

end ltByCases

/-! ### Order dual -/

/-- Type synonym to equip a type with the dual order: `≤` means `≥` and `<` means `>`. `αᵒᵈ` is
notation for `OrderDual α`. -/
def OrderDual (α : Type*) : Type _ :=
  α

@[inherit_doc]
notation:max α "ᵒᵈ" => OrderDual α

namespace OrderDual

instance (α : Type*) [h : Nonempty α] : Nonempty αᵒᵈ :=
  h

instance (α : Type*) [h : Subsingleton α] : Subsingleton αᵒᵈ :=
  h

instance (α : Type*) [LE α] : LE αᵒᵈ :=
  ⟨fun x y : α ↦ y ≤ x⟩

instance (α : Type*) [LT α] : LT αᵒᵈ :=
  ⟨fun x y : α ↦ y < x⟩

instance instPreorder (α : Type*) [Preorder α] : Preorder αᵒᵈ where
  le_refl := fun _ ↦ le_refl _
  le_trans := fun _ _ _ hab hbc ↦ hbc.trans hab
  lt_iff_le_not_le := fun _ _ ↦ lt_iff_le_not_le

instance instPartialOrder (α : Type*) [PartialOrder α] : PartialOrder αᵒᵈ where
  __ := inferInstanceAs (Preorder αᵒᵈ)
  le_antisymm := fun a b hab hba ↦ @le_antisymm α _ a b hba hab

instance instLinearOrder (α : Type*) [LinearOrder α] : LinearOrder αᵒᵈ where
  __ := inferInstanceAs (PartialOrder αᵒᵈ)
  le_total := fun a b : α ↦ le_total b a
  max := fun a b ↦ (min a b : α)
  min := fun a b ↦ (max a b : α)
  min_def := fun a b ↦ show (max .. : α) = _ by rw [max_comm, max_def]; rfl
  max_def := fun a b ↦ show (min .. : α) = _ by rw [min_comm, min_def]; rfl
  decidableLE := (inferInstance : DecidableRel (fun a b : α ↦ b ≤ a))
  decidableLT := (inferInstance : DecidableRel (fun a b : α ↦ b < a))

instance : ∀ [Inhabited α], Inhabited αᵒᵈ := fun [x : Inhabited α] => x

theorem Preorder.dual_dual (α : Type*) [H : Preorder α] : OrderDual.instPreorder αᵒᵈ = H :=
  Preorder.ext fun _ _ ↦ Iff.rfl

theorem instPartialOrder.dual_dual (α : Type*) [H : PartialOrder α] :
    OrderDual.instPartialOrder αᵒᵈ = H :=
  PartialOrder.ext fun _ _ ↦ Iff.rfl

theorem instLinearOrder.dual_dual (α : Type*) [H : LinearOrder α] :
    OrderDual.instLinearOrder αᵒᵈ = H :=
  LinearOrder.ext fun _ _ ↦ Iff.rfl

end OrderDual

/-! ### `HasCompl` -/


instance Prop.hasCompl : HasCompl Prop :=
  ⟨Not⟩

instance Pi.hasCompl [∀ i, HasCompl (π i)] : HasCompl (∀ i, π i) :=
  ⟨fun x i ↦ (x i)ᶜ⟩

theorem Pi.compl_def [∀ i, HasCompl (π i)] (x : ∀ i, π i) :
    xᶜ = fun i ↦ (x i)ᶜ :=
  rfl

@[simp]
theorem Pi.compl_apply [∀ i, HasCompl (π i)] (x : ∀ i, π i) (i : ι) :
    xᶜ i = (x i)ᶜ :=
  rfl

instance IsIrrefl.compl (r) [IsIrrefl α r] : IsRefl α rᶜ :=
  ⟨@irrefl α r _⟩

instance IsRefl.compl (r) [IsRefl α r] : IsIrrefl α rᶜ :=
  ⟨fun a ↦ not_not_intro (refl a)⟩

/-! ### Order instances on the function space -/


instance Pi.hasLe [∀ i, LE (π i)] :
    LE (∀ i, π i) where le x y := ∀ i, x i ≤ y i

theorem Pi.le_def [∀ i, LE (π i)] {x y : ∀ i, π i} :
    x ≤ y ↔ ∀ i, x i ≤ y i :=
  Iff.rfl

instance Pi.preorder [∀ i, Preorder (π i)] : Preorder (∀ i, π i) where
  __ := inferInstanceAs (LE (∀ i, π i))
  le_refl := fun a i ↦ le_refl (a i)
  le_trans := fun a b c h₁ h₂ i ↦ le_trans (h₁ i) (h₂ i)

theorem Pi.lt_def [∀ i, Preorder (π i)] {x y : ∀ i, π i} :
    x < y ↔ x ≤ y ∧ ∃ i, x i < y i := by
  simp (config := { contextual := true }) [lt_iff_le_not_le, Pi.le_def]

instance Pi.partialOrder [∀ i, PartialOrder (π i)] : PartialOrder (∀ i, π i) where
  __ := Pi.preorder
  le_antisymm := fun _ _ h1 h2 ↦ funext fun b ↦ (h1 b).antisymm (h2 b)

namespace Sum

variable {α₁ α₂ : Type*} [LE β]

@[simp]
lemma elim_le_elim_iff {u₁ v₁ : α₁ → β} {u₂ v₂ : α₂ → β} :
    Sum.elim u₁ u₂ ≤ Sum.elim v₁ v₂ ↔ u₁ ≤ v₁ ∧ u₂ ≤ v₂ :=
  Sum.forall

lemma const_le_elim_iff {b : β} {v₁ : α₁ → β} {v₂ : α₂ → β} :
    Function.const _ b ≤ Sum.elim v₁ v₂ ↔ Function.const _ b ≤ v₁ ∧ Function.const _ b ≤ v₂ :=
  elim_const_const b ▸ elim_le_elim_iff ..

lemma elim_le_const_iff {b : β} {u₁ : α₁ → β} {u₂ : α₂ → β} :
    Sum.elim u₁ u₂ ≤ Function.const _ b ↔ u₁ ≤ Function.const _ b ∧ u₂ ≤ Function.const _ b :=
  elim_const_const b ▸ elim_le_elim_iff ..

end Sum

section Pi

/-- A function `a` is strongly less than a function `b` if `a i < b i` for all `i`. -/
def StrongLT [∀ i, LT (π i)] (a b : ∀ i, π i) : Prop :=
  ∀ i, a i < b i

@[inherit_doc]
local infixl:50 " ≺ " => StrongLT

variable [∀ i, Preorder (π i)] {a b c : ∀ i, π i}

theorem le_of_strongLT (h : a ≺ b) : a ≤ b := fun _ ↦ (h _).le

theorem lt_of_strongLT [Nonempty ι] (h : a ≺ b) : a < b := by
  inhabit ι
  exact Pi.lt_def.2 ⟨le_of_strongLT h, default, h _⟩

theorem strongLT_of_strongLT_of_le (hab : a ≺ b) (hbc : b ≤ c) : a ≺ c := fun _ ↦
  (hab _).trans_le <| hbc _

theorem strongLT_of_le_of_strongLT (hab : a ≤ b) (hbc : b ≺ c) : a ≺ c := fun _ ↦
  (hab _).trans_lt <| hbc _

alias StrongLT.le := le_of_strongLT

alias StrongLT.lt := lt_of_strongLT

alias StrongLT.trans_le := strongLT_of_strongLT_of_le

alias LE.le.trans_strongLT := strongLT_of_le_of_strongLT

end Pi

section Function

variable [DecidableEq ι] [∀ i, Preorder (π i)] {x y : ∀ i, π i} {i : ι} {a b : π i}

theorem le_update_iff : x ≤ Function.update y i a ↔ x i ≤ a ∧ ∀ (j) (_ : j ≠ i), x j ≤ y j :=
  Function.forall_update_iff _ fun j z ↦ x j ≤ z

theorem update_le_iff : Function.update x i a ≤ y ↔ a ≤ y i ∧ ∀ (j) (_ : j ≠ i), x j ≤ y j :=
  Function.forall_update_iff _ fun j z ↦ z ≤ y j

theorem update_le_update_iff :
    Function.update x i a ≤ Function.update y i b ↔ a ≤ b ∧ ∀ (j) (_ : j ≠ i), x j ≤ y j := by
  simp (config := { contextual := true }) [update_le_iff]

@[simp]
theorem update_le_update_iff' : update x i a ≤ update x i b ↔ a ≤ b := by
  simp [update_le_update_iff]

@[simp]
theorem update_lt_update_iff : update x i a < update x i b ↔ a < b :=
  lt_iff_lt_of_le_iff_le' update_le_update_iff' update_le_update_iff'

@[simp]
theorem le_update_self_iff : x ≤ update x i a ↔ x i ≤ a := by simp [le_update_iff]

@[simp]
theorem update_le_self_iff : update x i a ≤ x ↔ a ≤ x i := by simp [update_le_iff]

@[simp]
theorem lt_update_self_iff : x < update x i a ↔ x i < a := by simp [lt_iff_le_not_le]

@[simp]
theorem update_lt_self_iff : update x i a < x ↔ a < x i := by simp [lt_iff_le_not_le]

end Function

instance Pi.sdiff [∀ i, SDiff (π i)] : SDiff (∀ i, π i) :=
  ⟨fun x y i ↦ x i \ y i⟩

theorem Pi.sdiff_def [∀ i, SDiff (π i)] (x y : ∀ i, π i) :
    x \ y = fun i ↦ x i \ y i :=
  rfl

@[simp]
theorem Pi.sdiff_apply [∀ i, SDiff (π i)] (x y : ∀ i, π i) (i : ι) :
    (x \ y) i = x i \ y i :=
  rfl

namespace Function

variable [Preorder α] [Nonempty β] {a b : α}

@[simp]
theorem const_le_const : const β a ≤ const β b ↔ a ≤ b := by simp [Pi.le_def]

@[simp]
theorem const_lt_const : const β a < const β b ↔ a < b := by simpa [Pi.lt_def] using le_of_lt

end Function

/-! ### `min`/`max` recursors -/


section MinMaxRec

variable [LinearOrder α] {p : α → Prop} {x y : α}

theorem min_rec (hx : x ≤ y → p x) (hy : y ≤ x → p y) : p (min x y) :=
  (le_total x y).rec (fun h ↦ (min_eq_left h).symm.subst (hx h)) fun h ↦
    (min_eq_right h).symm.subst (hy h)

theorem max_rec (hx : y ≤ x → p x) (hy : x ≤ y → p y) : p (max x y) :=
  @min_rec αᵒᵈ _ _ _ _ hx hy

theorem min_rec' (p : α → Prop) (hx : p x) (hy : p y) : p (min x y) :=
  min_rec (fun _ ↦ hx) fun _ ↦ hy

theorem max_rec' (p : α → Prop) (hx : p x) (hy : p y) : p (max x y) :=
  max_rec (fun _ ↦ hx) fun _ ↦ hy

theorem min_def_lt (x y : α) : min x y = if x < y then x else y := by
  rw [min_comm, min_def, ← ite_not]
  simp only [not_le]

theorem max_def_lt (x y : α) : max x y = if x < y then y else x := by
  rw [max_comm, max_def, ← ite_not]
  simp only [not_le]

end MinMaxRec

/-! ### Lifts of order instances -/

/-- Transfer a `Preorder` on `β` to a `Preorder` on `α` using a function `f : α → β`.
See note [reducible non-instances]. -/
<<<<<<< HEAD
abbrev Preorder.lift {α β} [Preorder β] (f : α → β) : Preorder α where
=======
abbrev Preorder.lift [Preorder β] (f : α → β) : Preorder α where
>>>>>>> 99508fb5
  le x y := f x ≤ f y
  le_refl _ := le_rfl
  le_trans _ _ _ := _root_.le_trans
  lt x y := f x < f y
  lt_iff_le_not_le _ _ := _root_.lt_iff_le_not_le

/-- Transfer a `PartialOrder` on `β` to a `PartialOrder` on `α` using an injective
function `f : α → β`. See note [reducible non-instances]. -/
<<<<<<< HEAD
abbrev PartialOrder.lift {α β} [PartialOrder β] (f : α → β) (inj : Injective f) : PartialOrder α :=
=======
abbrev PartialOrder.lift [PartialOrder β] (f : α → β) (inj : Injective f) : PartialOrder α :=
>>>>>>> 99508fb5
  { Preorder.lift f with le_antisymm := fun _ _ h₁ h₂ ↦ inj (h₁.antisymm h₂) }

theorem compare_of_injective_eq_compareOfLessAndEq (a b : α) [LinearOrder β]
    [DecidableEq α] (f : α → β) (inj : Injective f)
    [Decidable (LT.lt (self := PartialOrder.lift f inj |>.toLT) a b)] :
    compare (f a) (f b) =
      @compareOfLessAndEq _ a b (PartialOrder.lift f inj |>.toLT) _ _ := by
  have h := LinearOrder.compare_eq_compareOfLessAndEq (f a) (f b)
  simp only [h, compareOfLessAndEq]
  split_ifs <;> try (first | rfl | contradiction)
  · have : ¬ f a = f b := by rename_i h; exact inj.ne h
    contradiction
  · have : f a = f b := by rename_i h; exact congrArg f h
    contradiction

/-- Transfer a `LinearOrder` on `β` to a `LinearOrder` on `α` using an injective
function `f : α → β`. This version takes `[Sup α]` and `[Inf α]` as arguments, then uses
them for `max` and `min` fields. See `LinearOrder.lift'` for a version that autogenerates `min` and
`max` fields, and `LinearOrder.liftWithOrd` for one that does not auto-generate `compare`
fields. See note [reducible non-instances]. -/
<<<<<<< HEAD
abbrev LinearOrder.lift {α β} [LinearOrder β] [Sup α] [Inf α] (f : α → β) (inj : Injective f)
=======
abbrev LinearOrder.lift [LinearOrder β] [Sup α] [Inf α] (f : α → β) (inj : Injective f)
>>>>>>> 99508fb5
    (hsup : ∀ x y, f (x ⊔ y) = max (f x) (f y)) (hinf : ∀ x y, f (x ⊓ y) = min (f x) (f y)) :
    LinearOrder α :=
  letI instOrdα : Ord α := ⟨fun a b ↦ compare (f a) (f b)⟩
  letI decidableLE := fun x y ↦ (inferInstance : Decidable (f x ≤ f y))
  letI decidableLT := fun x y ↦ (inferInstance : Decidable (f x < f y))
  letI decidableEq := fun x y ↦ decidable_of_iff (f x = f y) inj.eq_iff
  { PartialOrder.lift f inj, instOrdα with
    le_total := fun x y ↦ le_total (f x) (f y)
    decidableLE := decidableLE
    decidableLT := decidableLT
    decidableEq := decidableEq
    min := (· ⊓ ·)
    max := (· ⊔ ·)
    min_def := by
      intros x y
      apply inj
      rw [apply_ite f]
      exact (hinf _ _).trans (min_def _ _)
    max_def := by
      intros x y
      apply inj
      rw [apply_ite f]
      exact (hsup _ _).trans (max_def _ _)
    compare_eq_compareOfLessAndEq := fun a b ↦
      compare_of_injective_eq_compareOfLessAndEq a b f inj }

/-- Transfer a `LinearOrder` on `β` to a `LinearOrder` on `α` using an injective
function `f : α → β`. This version autogenerates `min` and `max` fields. See `LinearOrder.lift`
for a version that takes `[Sup α]` and `[Inf α]`, then uses them as `max` and `min`. See
`LinearOrder.liftWithOrd'` for a version which does not auto-generate `compare` fields.
See note [reducible non-instances]. -/
<<<<<<< HEAD
abbrev LinearOrder.lift' {α β} [LinearOrder β] (f : α → β) (inj : Injective f) : LinearOrder α :=
=======
abbrev LinearOrder.lift' [LinearOrder β] (f : α → β) (inj : Injective f) : LinearOrder α :=
>>>>>>> 99508fb5
  @LinearOrder.lift α β _ ⟨fun x y ↦ if f x ≤ f y then y else x⟩
    ⟨fun x y ↦ if f x ≤ f y then x else y⟩ f inj
    (fun _ _ ↦ (apply_ite f _ _ _).trans (max_def _ _).symm) fun _ _ ↦
    (apply_ite f _ _ _).trans (min_def _ _).symm

/-- Transfer a `LinearOrder` on `β` to a `LinearOrder` on `α` using an injective
function `f : α → β`. This version takes `[Sup α]` and `[Inf α]` as arguments, then uses
them for `max` and `min` fields. It also takes `[Ord α]` as an argument and uses them for `compare`
fields. See `LinearOrder.lift` for a version that autogenerates `compare` fields, and
`LinearOrder.liftWithOrd'` for one that auto-generates `min` and `max` fields.
fields. See note [reducible non-instances]. -/
<<<<<<< HEAD
abbrev LinearOrder.liftWithOrd {α β} [LinearOrder β] [Sup α] [Inf α] [Ord α] (f : α → β)
=======
abbrev LinearOrder.liftWithOrd [LinearOrder β] [Sup α] [Inf α] [Ord α] (f : α → β)
>>>>>>> 99508fb5
    (inj : Injective f) (hsup : ∀ x y, f (x ⊔ y) = max (f x) (f y))
    (hinf : ∀ x y, f (x ⊓ y) = min (f x) (f y))
    (compare_f : ∀ a b : α, compare a b = compare (f a) (f b)) : LinearOrder α :=
  letI decidableLE := fun x y ↦ (inferInstance : Decidable (f x ≤ f y))
  letI decidableLT := fun x y ↦ (inferInstance : Decidable (f x < f y))
  letI decidableEq := fun x y ↦ decidable_of_iff (f x = f y) inj.eq_iff
  { PartialOrder.lift f inj with
    le_total := fun x y ↦ le_total (f x) (f y)
    decidableLE := decidableLE
    decidableLT := decidableLT
    decidableEq := decidableEq
    min := (· ⊓ ·)
    max := (· ⊔ ·)
    min_def := by
      intros x y
      apply inj
      rw [apply_ite f]
      exact (hinf _ _).trans (min_def _ _)
    max_def := by
      intros x y
      apply inj
      rw [apply_ite f]
      exact (hsup _ _).trans (max_def _ _)
    compare_eq_compareOfLessAndEq := fun a b ↦
      (compare_f a b).trans <| compare_of_injective_eq_compareOfLessAndEq a b f inj }

/-- Transfer a `LinearOrder` on `β` to a `LinearOrder` on `α` using an injective
function `f : α → β`. This version auto-generates `min` and `max` fields. It also takes `[Ord α]`
as an argument and uses them for `compare` fields. See `LinearOrder.lift` for a version that
autogenerates `compare` fields, and `LinearOrder.liftWithOrd` for one that doesn't auto-generate
`min` and `max` fields. fields. See note [reducible non-instances]. -/
<<<<<<< HEAD
abbrev LinearOrder.liftWithOrd' {α β} [LinearOrder β] [Ord α] (f : α → β)
=======
abbrev LinearOrder.liftWithOrd' [LinearOrder β] [Ord α] (f : α → β)
>>>>>>> 99508fb5
    (inj : Injective f)
    (compare_f : ∀ a b : α, compare a b = compare (f a) (f b)) : LinearOrder α :=
  @LinearOrder.liftWithOrd α β _ ⟨fun x y ↦ if f x ≤ f y then y else x⟩
    ⟨fun x y ↦ if f x ≤ f y then x else y⟩ _ f inj
    (fun _ _ ↦ (apply_ite f _ _ _).trans (max_def _ _).symm)
    (fun _ _ ↦ (apply_ite f _ _ _).trans (min_def _ _).symm)
    compare_f

/-! ### Subtype of an order -/


namespace Subtype

instance le [LE α] {p : α → Prop} : LE (Subtype p) :=
  ⟨fun x y ↦ (x : α) ≤ y⟩

instance lt [LT α] {p : α → Prop} : LT (Subtype p) :=
  ⟨fun x y ↦ (x : α) < y⟩

@[simp]
theorem mk_le_mk [LE α] {p : α → Prop} {x y : α} {hx : p x} {hy : p y} :
    (⟨x, hx⟩ : Subtype p) ≤ ⟨y, hy⟩ ↔ x ≤ y :=
  Iff.rfl

@[simp]
theorem mk_lt_mk [LT α] {p : α → Prop} {x y : α} {hx : p x} {hy : p y} :
    (⟨x, hx⟩ : Subtype p) < ⟨y, hy⟩ ↔ x < y :=
  Iff.rfl

@[simp, norm_cast]
theorem coe_le_coe [LE α] {p : α → Prop} {x y : Subtype p} : (x : α) ≤ y ↔ x ≤ y :=
  Iff.rfl

@[simp, norm_cast]
theorem coe_lt_coe [LT α] {p : α → Prop} {x y : Subtype p} : (x : α) < y ↔ x < y :=
  Iff.rfl

instance preorder [Preorder α] (p : α → Prop) : Preorder (Subtype p) :=
  Preorder.lift (fun (a : Subtype p) ↦ (a : α))

instance partialOrder [PartialOrder α] (p : α → Prop) : PartialOrder (Subtype p) :=
  PartialOrder.lift (fun (a : Subtype p) ↦ (a : α)) Subtype.coe_injective

instance decidableLE [Preorder α] [h : @DecidableRel α (· ≤ ·)] {p : α → Prop} :
    @DecidableRel (Subtype p) (· ≤ ·) := fun a b ↦ h a b

instance decidableLT [Preorder α] [h : @DecidableRel α (· < ·)] {p : α → Prop} :
    @DecidableRel (Subtype p) (· < ·) := fun a b ↦ h a b

/-- A subtype of a linear order is a linear order. We explicitly give the proofs of decidable
equality and decidable order in order to ensure the decidability instances are all definitionally
equal. -/
instance instLinearOrder [LinearOrder α] (p : α → Prop) : LinearOrder (Subtype p) :=
  @LinearOrder.lift (Subtype p) _ _ ⟨fun x y ↦ ⟨max x y, max_rec' _ x.2 y.2⟩⟩
    ⟨fun x y ↦ ⟨min x y, min_rec' _ x.2 y.2⟩⟩ (fun (a : Subtype p) ↦ (a : α))
    Subtype.coe_injective (fun _ _ ↦ rfl) fun _ _ ↦
    rfl

end Subtype

/-!
### Pointwise order on `α × β`

The lexicographic order is defined in `Data.Prod.Lex`, and the instances are available via the
type synonym `α ×ₗ β = α × β`.
-/


namespace Prod

instance (α β : Type*) [LE α] [LE β] : LE (α × β) :=
  ⟨fun p q ↦ p.1 ≤ q.1 ∧ p.2 ≤ q.2⟩

-- Porting note (#10754): new instance
instance instDecidableLE (α β : Type*) [LE α] [LE β] (x y : α × β)
    [Decidable (x.1 ≤ y.1)] [Decidable (x.2 ≤ y.2)] : Decidable (x ≤ y) := And.decidable

theorem le_def [LE α] [LE β] {x y : α × β} : x ≤ y ↔ x.1 ≤ y.1 ∧ x.2 ≤ y.2 :=
  Iff.rfl

@[simp]
theorem mk_le_mk [LE α] [LE β] {x₁ x₂ : α} {y₁ y₂ : β} : (x₁, y₁) ≤ (x₂, y₂) ↔ x₁ ≤ x₂ ∧ y₁ ≤ y₂ :=
  Iff.rfl

@[simp]
theorem swap_le_swap [LE α] [LE β] {x y : α × β} : x.swap ≤ y.swap ↔ x ≤ y :=
  and_comm

section Preorder

variable [Preorder α] [Preorder β] {a a₁ a₂ : α} {b b₁ b₂ : β} {x y : α × β}

instance (α β : Type*) [Preorder α] [Preorder β] : Preorder (α × β) where
  __ := inferInstanceAs (LE (α × β))
  le_refl := fun ⟨a, b⟩ ↦ ⟨le_refl a, le_refl b⟩
  le_trans := fun ⟨a, b⟩ ⟨c, d⟩ ⟨e, f⟩ ⟨hac, hbd⟩ ⟨hce, hdf⟩ ↦ ⟨le_trans hac hce, le_trans hbd hdf⟩

@[simp]
theorem swap_lt_swap : x.swap < y.swap ↔ x < y :=
  and_congr swap_le_swap (not_congr swap_le_swap)

theorem mk_le_mk_iff_left : (a₁, b) ≤ (a₂, b) ↔ a₁ ≤ a₂ :=
  and_iff_left le_rfl

theorem mk_le_mk_iff_right : (a, b₁) ≤ (a, b₂) ↔ b₁ ≤ b₂ :=
  and_iff_right le_rfl

theorem mk_lt_mk_iff_left : (a₁, b) < (a₂, b) ↔ a₁ < a₂ :=
  lt_iff_lt_of_le_iff_le' mk_le_mk_iff_left mk_le_mk_iff_left

theorem mk_lt_mk_iff_right : (a, b₁) < (a, b₂) ↔ b₁ < b₂ :=
  lt_iff_lt_of_le_iff_le' mk_le_mk_iff_right mk_le_mk_iff_right

theorem lt_iff : x < y ↔ x.1 < y.1 ∧ x.2 ≤ y.2 ∨ x.1 ≤ y.1 ∧ x.2 < y.2 := by
  refine ⟨fun h ↦ ?_, ?_⟩
  · by_cases h₁ : y.1 ≤ x.1
    · exact Or.inr ⟨h.1.1, LE.le.lt_of_not_le h.1.2 fun h₂ ↦ h.2 ⟨h₁, h₂⟩⟩
    · exact Or.inl ⟨LE.le.lt_of_not_le h.1.1 h₁, h.1.2⟩
  · rintro (⟨h₁, h₂⟩ | ⟨h₁, h₂⟩)
    · exact ⟨⟨h₁.le, h₂⟩, fun h ↦ h₁.not_le h.1⟩
    · exact ⟨⟨h₁, h₂.le⟩, fun h ↦ h₂.not_le h.2⟩

@[simp]
theorem mk_lt_mk : (a₁, b₁) < (a₂, b₂) ↔ a₁ < a₂ ∧ b₁ ≤ b₂ ∨ a₁ ≤ a₂ ∧ b₁ < b₂ :=
  lt_iff

protected lemma lt_of_lt_of_le (h₁ : x.1 < y.1) (h₂ : x.2 ≤ y.2) : x < y := by simp [lt_iff, *]
protected lemma lt_of_le_of_lt (h₁ : x.1 ≤ y.1) (h₂ : x.2 < y.2) : x < y := by simp [lt_iff, *]

lemma mk_lt_mk_of_lt_of_le (h₁ : a₁ < a₂) (h₂ : b₁ ≤ b₂) : (a₁, b₁) < (a₂, b₂) := by
  simp [lt_iff, *]

lemma mk_lt_mk_of_le_of_lt (h₁ : a₁ ≤ a₂) (h₂ : b₁ < b₂) : (a₁, b₁) < (a₂, b₂) := by
  simp [lt_iff, *]

end Preorder

/-- The pointwise partial order on a product.
    (The lexicographic ordering is defined in `Order.Lexicographic`, and the instances are
    available via the type synonym `α ×ₗ β = α × β`.) -/
instance instPartialOrder (α β : Type*) [PartialOrder α] [PartialOrder β] :
    PartialOrder (α × β) where
  __ := inferInstanceAs (Preorder (α × β))
  le_antisymm := fun _ _ ⟨hac, hbd⟩ ⟨hca, hdb⟩ ↦ Prod.ext (hac.antisymm hca) (hbd.antisymm hdb)

end Prod

/-! ### Additional order classes -/

/-- An order is dense if there is an element between any pair of distinct comparable elements. -/
class DenselyOrdered (α : Type*) [LT α] : Prop where
  /-- An order is dense if there is an element between any pair of distinct elements. -/
  dense : ∀ a₁ a₂ : α, a₁ < a₂ → ∃ a, a₁ < a ∧ a < a₂

theorem exists_between [LT α] [DenselyOrdered α] : ∀ {a₁ a₂ : α}, a₁ < a₂ → ∃ a, a₁ < a ∧ a < a₂ :=
  DenselyOrdered.dense _ _

instance OrderDual.denselyOrdered (α : Type*) [LT α] [h : DenselyOrdered α] :
    DenselyOrdered αᵒᵈ :=
  ⟨fun _ _ ha ↦ (@exists_between α _ h _ _ ha).imp fun _ ↦ And.symm⟩

@[simp]
theorem denselyOrdered_orderDual [LT α] : DenselyOrdered αᵒᵈ ↔ DenselyOrdered α :=
  ⟨by convert @OrderDual.denselyOrdered αᵒᵈ _, @OrderDual.denselyOrdered α _⟩

/-- Any ordered subsingleton is densely ordered. Not an instance to avoid a heavy subsingleton
typeclass search. -/
lemma Subsingleton.instDenselyOrdered {X : Type*} [Subsingleton X] [Preorder X] :
    DenselyOrdered X :=
  ⟨fun _ _ h ↦ (not_lt_of_subsingleton h).elim⟩

instance [Preorder α] [Preorder β] [DenselyOrdered α] [DenselyOrdered β] : DenselyOrdered (α × β) :=
  ⟨fun a b ↦ by
    simp_rw [Prod.lt_iff]
    rintro (⟨h₁, h₂⟩ | ⟨h₁, h₂⟩)
    · obtain ⟨c, ha, hb⟩ := exists_between h₁
      exact ⟨(c, _), Or.inl ⟨ha, h₂⟩, Or.inl ⟨hb, le_rfl⟩⟩
    · obtain ⟨c, ha, hb⟩ := exists_between h₂
      exact ⟨(_, c), Or.inr ⟨h₁, ha⟩, Or.inr ⟨le_rfl, hb⟩⟩⟩

instance [∀ i, Preorder (π i)] [∀ i, DenselyOrdered (π i)] :
    DenselyOrdered (∀ i, π i) :=
  ⟨fun a b ↦ by
    classical
      simp_rw [Pi.lt_def]
      rintro ⟨hab, i, hi⟩
      obtain ⟨c, ha, hb⟩ := exists_between hi
      exact
        ⟨Function.update a i c,
          ⟨le_update_iff.2 ⟨ha.le, fun _ _ ↦ le_rfl⟩, i, by rwa [update_same]⟩,
          update_le_iff.2 ⟨hb.le, fun _ _ ↦ hab _⟩, i, by rwa [update_same]⟩⟩

theorem le_of_forall_le_of_dense [LinearOrder α] [DenselyOrdered α] {a₁ a₂ : α}
    (h : ∀ a, a₂ < a → a₁ ≤ a) : a₁ ≤ a₂ :=
  le_of_not_gt fun ha ↦
    let ⟨a, ha₁, ha₂⟩ := exists_between ha
    lt_irrefl a <| lt_of_lt_of_le ‹a < a₁› (h _ ‹a₂ < a›)

theorem eq_of_le_of_forall_le_of_dense [LinearOrder α] [DenselyOrdered α] {a₁ a₂ : α} (h₁ : a₂ ≤ a₁)
    (h₂ : ∀ a, a₂ < a → a₁ ≤ a) : a₁ = a₂ :=
  le_antisymm (le_of_forall_le_of_dense h₂) h₁

theorem le_of_forall_ge_of_dense [LinearOrder α] [DenselyOrdered α] {a₁ a₂ : α}
    (h : ∀ a₃ < a₁, a₃ ≤ a₂) : a₁ ≤ a₂ :=
  le_of_not_gt fun ha ↦
    let ⟨a, ha₁, ha₂⟩ := exists_between ha
    lt_irrefl a <| lt_of_le_of_lt (h _ ‹a < a₁›) ‹a₂ < a›

theorem eq_of_le_of_forall_ge_of_dense [LinearOrder α] [DenselyOrdered α] {a₁ a₂ : α} (h₁ : a₂ ≤ a₁)
    (h₂ : ∀ a₃ < a₁, a₃ ≤ a₂) : a₁ = a₂ :=
  (le_of_forall_ge_of_dense h₂).antisymm h₁

theorem dense_or_discrete [LinearOrder α] (a₁ a₂ : α) :
    (∃ a, a₁ < a ∧ a < a₂) ∨ (∀ a, a₁ < a → a₂ ≤ a) ∧ ∀ a < a₂, a ≤ a₁ :=
  or_iff_not_imp_left.2 fun h ↦
    ⟨fun a ha₁ ↦ le_of_not_gt fun ha₂ ↦ h ⟨a, ha₁, ha₂⟩,
     fun a ha₂ ↦ le_of_not_gt fun ha₁ ↦ h ⟨a, ha₁, ha₂⟩⟩

/-- If a linear order has no elements `x < y < z`, then it has at most two elements. -/
lemma eq_or_eq_or_eq_of_forall_not_lt_lt [LinearOrder α]
    (h : ∀ ⦃x y z : α⦄, x < y → y < z → False) (x y z : α) : x = y ∨ y = z ∨ x = z := by
  by_contra hne
  simp only [not_or, ← Ne.eq_def] at hne
  rcases hne.1.lt_or_lt with h₁ | h₁ <;>
  rcases hne.2.1.lt_or_lt with h₂ | h₂ <;>
  rcases hne.2.2.lt_or_lt with h₃ | h₃
  exacts [h h₁ h₂, h h₂ h₃, h h₃ h₂, h h₃ h₁, h h₁ h₃, h h₂ h₃, h h₁ h₃, h h₂ h₁]

namespace PUnit

variable (a b : PUnit)

instance instLinearOrder : LinearOrder PUnit where
  le  := fun _ _ ↦ True
  lt  := fun _ _ ↦ False
  max := fun _ _ ↦ unit
  min := fun _ _ ↦ unit
  decidableEq := inferInstance
  decidableLE := fun _ _ ↦ Decidable.isTrue trivial
  decidableLT := fun _ _ ↦ Decidable.isFalse id
  le_refl     := by intros; trivial
  le_trans    := by intros; trivial
  le_total    := by intros; exact Or.inl trivial
  le_antisymm := by intros; rfl
  lt_iff_le_not_le := by simp only [not_true, and_false, forall_const]

theorem max_eq : max a b = unit :=
  rfl

theorem min_eq : min a b = unit :=
  rfl

-- Porting note (#10618): simp can prove this @[simp]
protected theorem le : a ≤ b :=
  trivial

-- Porting note (#10618): simp can prove this @[simp]
theorem not_lt : ¬a < b :=
  not_false

instance : DenselyOrdered PUnit :=
  ⟨fun _ _ ↦ False.elim⟩

end PUnit

section «Prop»

/-- Propositions form a complete boolean algebra, where the `≤` relation is given by implication. -/
instance Prop.le : LE Prop :=
  ⟨(· → ·)⟩

@[simp]
theorem le_Prop_eq : ((· ≤ ·) : Prop → Prop → Prop) = (· → ·) :=
  rfl

theorem subrelation_iff_le {r s : α → α → Prop} : Subrelation r s ↔ r ≤ s :=
  Iff.rfl

instance Prop.partialOrder : PartialOrder Prop where
  __ := Prop.le
  le_refl _ := id
  le_trans _ _ _ f g := g ∘ f
  le_antisymm _ _ Hab Hba := propext ⟨Hab, Hba⟩

end «Prop»

/-! ### Linear order from a total partial order -/


/-- Type synonym to create an instance of `LinearOrder` from a `PartialOrder` and `IsTotal α (≤)` -/
def AsLinearOrder (α : Type*)  :=
  α

instance [Inhabited α] : Inhabited (AsLinearOrder α) :=
  ⟨(default : α)⟩

noncomputable instance AsLinearOrder.linearOrder [PartialOrder α] [IsTotal α (· ≤ ·)] :
    LinearOrder (AsLinearOrder α) where
  __ := inferInstanceAs (PartialOrder α)
  le_total := @total_of α (· ≤ ·) _
  decidableLE := Classical.decRel _

section dite
variable [One α] {p : Prop} [Decidable p] {a : p → α} {b : ¬ p → α}

@[to_additive dite_nonneg]
lemma one_le_dite [LE α] (ha : ∀ h, 1 ≤ a h) (hb : ∀ h, 1 ≤ b h) : 1 ≤ dite p a b := by
  split; exacts [ha ‹_›, hb ‹_›]

@[to_additive]
lemma dite_le_one [LE α] (ha : ∀ h, a h ≤ 1) (hb : ∀ h, b h ≤ 1) : dite p a b ≤ 1 := by
  split; exacts [ha ‹_›, hb ‹_›]

@[to_additive dite_pos]
lemma one_lt_dite [LT α] (ha : ∀ h, 1 < a h) (hb : ∀ h, 1 < b h) : 1 < dite p a b := by
  split; exacts [ha ‹_›, hb ‹_›]

@[to_additive]
lemma dite_lt_one [LT α] (ha : ∀ h, a h < 1) (hb : ∀ h, b h < 1) : dite p a b < 1 := by
  split; exacts [ha ‹_›, hb ‹_›]

end dite

section
variable [One α] {p : Prop} [Decidable p] {a b : α}

@[to_additive ite_nonneg]
lemma one_le_ite [LE α] (ha : 1 ≤ a) (hb : 1 ≤ b) : 1 ≤ ite p a b := by split <;> assumption

@[to_additive]
lemma ite_le_one [LE α] (ha : a ≤ 1) (hb : b ≤ 1) : ite p a b ≤ 1 := by split <;> assumption

@[to_additive ite_pos]
lemma one_lt_ite [LT α] (ha : 1 < a) (hb : 1 < b) : 1 < ite p a b := by split <;> assumption

@[to_additive]
lemma ite_lt_one [LT α] (ha : a < 1) (hb : b < 1) : ite p a b < 1 := by split <;> assumption

end<|MERGE_RESOLUTION|>--- conflicted
+++ resolved
@@ -918,11 +918,7 @@
 
 /-- Transfer a `Preorder` on `β` to a `Preorder` on `α` using a function `f : α → β`.
 See note [reducible non-instances]. -/
-<<<<<<< HEAD
-abbrev Preorder.lift {α β} [Preorder β] (f : α → β) : Preorder α where
-=======
 abbrev Preorder.lift [Preorder β] (f : α → β) : Preorder α where
->>>>>>> 99508fb5
   le x y := f x ≤ f y
   le_refl _ := le_rfl
   le_trans _ _ _ := _root_.le_trans
@@ -931,11 +927,7 @@
 
 /-- Transfer a `PartialOrder` on `β` to a `PartialOrder` on `α` using an injective
 function `f : α → β`. See note [reducible non-instances]. -/
-<<<<<<< HEAD
-abbrev PartialOrder.lift {α β} [PartialOrder β] (f : α → β) (inj : Injective f) : PartialOrder α :=
-=======
 abbrev PartialOrder.lift [PartialOrder β] (f : α → β) (inj : Injective f) : PartialOrder α :=
->>>>>>> 99508fb5
   { Preorder.lift f with le_antisymm := fun _ _ h₁ h₂ ↦ inj (h₁.antisymm h₂) }
 
 theorem compare_of_injective_eq_compareOfLessAndEq (a b : α) [LinearOrder β]
@@ -956,11 +948,7 @@
 them for `max` and `min` fields. See `LinearOrder.lift'` for a version that autogenerates `min` and
 `max` fields, and `LinearOrder.liftWithOrd` for one that does not auto-generate `compare`
 fields. See note [reducible non-instances]. -/
-<<<<<<< HEAD
-abbrev LinearOrder.lift {α β} [LinearOrder β] [Sup α] [Inf α] (f : α → β) (inj : Injective f)
-=======
 abbrev LinearOrder.lift [LinearOrder β] [Sup α] [Inf α] (f : α → β) (inj : Injective f)
->>>>>>> 99508fb5
     (hsup : ∀ x y, f (x ⊔ y) = max (f x) (f y)) (hinf : ∀ x y, f (x ⊓ y) = min (f x) (f y)) :
     LinearOrder α :=
   letI instOrdα : Ord α := ⟨fun a b ↦ compare (f a) (f b)⟩
@@ -992,11 +980,7 @@
 for a version that takes `[Sup α]` and `[Inf α]`, then uses them as `max` and `min`. See
 `LinearOrder.liftWithOrd'` for a version which does not auto-generate `compare` fields.
 See note [reducible non-instances]. -/
-<<<<<<< HEAD
-abbrev LinearOrder.lift' {α β} [LinearOrder β] (f : α → β) (inj : Injective f) : LinearOrder α :=
-=======
 abbrev LinearOrder.lift' [LinearOrder β] (f : α → β) (inj : Injective f) : LinearOrder α :=
->>>>>>> 99508fb5
   @LinearOrder.lift α β _ ⟨fun x y ↦ if f x ≤ f y then y else x⟩
     ⟨fun x y ↦ if f x ≤ f y then x else y⟩ f inj
     (fun _ _ ↦ (apply_ite f _ _ _).trans (max_def _ _).symm) fun _ _ ↦
@@ -1008,11 +992,7 @@
 fields. See `LinearOrder.lift` for a version that autogenerates `compare` fields, and
 `LinearOrder.liftWithOrd'` for one that auto-generates `min` and `max` fields.
 fields. See note [reducible non-instances]. -/
-<<<<<<< HEAD
-abbrev LinearOrder.liftWithOrd {α β} [LinearOrder β] [Sup α] [Inf α] [Ord α] (f : α → β)
-=======
 abbrev LinearOrder.liftWithOrd [LinearOrder β] [Sup α] [Inf α] [Ord α] (f : α → β)
->>>>>>> 99508fb5
     (inj : Injective f) (hsup : ∀ x y, f (x ⊔ y) = max (f x) (f y))
     (hinf : ∀ x y, f (x ⊓ y) = min (f x) (f y))
     (compare_f : ∀ a b : α, compare a b = compare (f a) (f b)) : LinearOrder α :=
@@ -1044,11 +1024,7 @@
 as an argument and uses them for `compare` fields. See `LinearOrder.lift` for a version that
 autogenerates `compare` fields, and `LinearOrder.liftWithOrd` for one that doesn't auto-generate
 `min` and `max` fields. fields. See note [reducible non-instances]. -/
-<<<<<<< HEAD
-abbrev LinearOrder.liftWithOrd' {α β} [LinearOrder β] [Ord α] (f : α → β)
-=======
 abbrev LinearOrder.liftWithOrd' [LinearOrder β] [Ord α] (f : α → β)
->>>>>>> 99508fb5
     (inj : Injective f)
     (compare_f : ∀ a b : α, compare a b = compare (f a) (f b)) : LinearOrder α :=
   @LinearOrder.liftWithOrd α β _ ⟨fun x y ↦ if f x ≤ f y then y else x⟩
