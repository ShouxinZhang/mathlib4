/-
Copyright (c) 2017 Johannes Hölzl. All rights reserved.
Released under Apache 2.0 license as described in the file LICENSE.
Authors: Johannes Hölzl, Jeremy Avigad
-/
import Mathlib.Data.Set.Finite

/-!
# Theory of filters on sets

## Main definitions

* `Filter` : filters on a set;
* `Filter.principal` : filter of all sets containing a given set;
* `Filter.map`, `Filter.comap` : operations on filters;
* `Filter.Tendsto` : limit with respect to filters;
* `Filter.Eventually` : `f.eventually p` means `{x | p x} ∈ f`;
* `Filter.Frequently` : `f.frequently p` means `{x | ¬p x} ∉ f`;
* `filter_upwards [h₁, ..., hₙ]` :
  a tactic that takes a list of proofs `hᵢ : sᵢ ∈ f`,
  and replaces a goal `s ∈ f` with `∀ x, x ∈ s₁ → ... → x ∈ sₙ → x ∈ s`;
* `Filter.NeBot f` : a utility class stating that `f` is a non-trivial filter.

Filters on a type `X` are sets of sets of `X` satisfying three conditions. They are mostly used to
abstract two related kinds of ideas:
* *limits*, including finite or infinite limits of sequences, finite or infinite limits of functions
  at a point or at infinity, etc...
* *things happening eventually*, including things happening for large enough `n : ℕ`, or near enough
  a point `x`, or for close enough pairs of points, or things happening almost everywhere in the
  sense of measure theory. Dually, filters can also express the idea of *things happening often*:
  for arbitrarily large `n`, or at a point in any neighborhood of given a point etc...

In this file, we define the type `Filter X` of filters on `X`, and endow it with a complete lattice
structure. This structure is lifted from the lattice structure on `Set (Set X)` using the Galois
insertion which maps a filter to its elements in one direction, and an arbitrary set of sets to
the smallest filter containing it in the other direction.
We also prove `Filter` is a monadic functor, with a push-forward operation
`Filter.map` and a pull-back operation `Filter.comap` that form a Galois connections for the
order on filters.

The examples of filters appearing in the description of the two motivating ideas are:
* `(Filter.atTop : Filter ℕ)` : made of sets of `ℕ` containing `{n | n ≥ N}` for some `N`
* `𝓝 x` : made of neighborhoods of `x` in a topological space (defined in topology.basic)
* `𝓤 X` : made of entourages of a uniform space (those space are generalizations of metric spaces
  defined in `Mathlib/Topology/UniformSpace/Basic.lean`)
* `MeasureTheory.ae` : made of sets whose complement has zero measure with respect to `μ`
  (defined in `Mathlib/MeasureTheory/OuterMeasure/AE`)

The general notion of limit of a map with respect to filters on the source and target types
is `Filter.Tendsto`. It is defined in terms of the order and the push-forward operation.
The predicate "happening eventually" is `Filter.Eventually`, and "happening often" is
`Filter.Frequently`, whose definitions are immediate after `Filter` is defined (but they come
rather late in this file in order to immediately relate them to the lattice structure).

For instance, anticipating on Topology.Basic, the statement: "if a sequence `u` converges to
some `x` and `u n` belongs to a set `M` for `n` large enough then `x` is in the closure of
`M`" is formalized as: `Tendsto u atTop (𝓝 x) → (∀ᶠ n in atTop, u n ∈ M) → x ∈ closure M`,
which is a special case of `mem_closure_of_tendsto` from Topology.Basic.

## Notations

* `∀ᶠ x in f, p x` : `f.Eventually p`;
* `∃ᶠ x in f, p x` : `f.Frequently p`;
* `f =ᶠ[l] g` : `∀ᶠ x in l, f x = g x`;
* `f ≤ᶠ[l] g` : `∀ᶠ x in l, f x ≤ g x`;
* `𝓟 s` : `Filter.Principal s`, localized in `Filter`.

## References

*  [N. Bourbaki, *General Topology*][bourbaki1966]

Important note: Bourbaki requires that a filter on `X` cannot contain all sets of `X`, which
we do *not* require. This gives `Filter X` better formal properties, in particular a bottom element
`⊥` for its lattice structure, at the cost of including the assumption
`[NeBot f]` in a number of lemmas and definitions.
-/

assert_not_exists OrderedSemiring

open Function Set Order
open scoped Classical

universe u v w x y

/-- A filter `F` on a type `α` is a collection of sets of `α` which contains the whole `α`,
is upwards-closed, and is stable under intersection. We do not forbid this collection to be
all sets of `α`. -/
structure Filter (α : Type*) where
  /-- The set of sets that belong to the filter. -/
  sets : Set (Set α)
  /-- The set `Set.univ` belongs to any filter. -/
  univ_sets : Set.univ ∈ sets
  /-- If a set belongs to a filter, then its superset belongs to the filter as well. -/
  sets_of_superset {x y} : x ∈ sets → x ⊆ y → y ∈ sets
  /-- If two sets belong to a filter, then their intersection belongs to the filter as well. -/
  inter_sets {x y} : x ∈ sets → y ∈ sets → x ∩ y ∈ sets

/-- If `F` is a filter on `α`, and `U` a subset of `α` then we can write `U ∈ F` as on paper. -/
instance {α : Type*} : Membership (Set α) (Filter α) :=
  ⟨fun U F => U ∈ F.sets⟩

namespace Filter

variable {α : Type u} {f g : Filter α} {s t : Set α}

@[simp]
protected theorem mem_mk {t : Set (Set α)} {h₁ h₂ h₃} : s ∈ mk t h₁ h₂ h₃ ↔ s ∈ t :=
  Iff.rfl

@[simp]
protected theorem mem_sets : s ∈ f.sets ↔ s ∈ f :=
  Iff.rfl

instance inhabitedMem : Inhabited { s : Set α // s ∈ f } :=
  ⟨⟨univ, f.univ_sets⟩⟩

theorem filter_eq : ∀ {f g : Filter α}, f.sets = g.sets → f = g
  | ⟨_, _, _, _⟩, ⟨_, _, _, _⟩, rfl => rfl

theorem filter_eq_iff : f = g ↔ f.sets = g.sets :=
  ⟨congr_arg _, filter_eq⟩

protected theorem ext_iff : f = g ↔ ∀ s, s ∈ f ↔ s ∈ g := by
  simp only [filter_eq_iff, ext_iff, Filter.mem_sets]

@[ext]
protected theorem ext : (∀ s, s ∈ f ↔ s ∈ g) → f = g :=
  Filter.ext_iff.2

/-- An extensionality lemma that is useful for filters with good lemmas about `sᶜ ∈ f` (e.g.,
`Filter.comap`, `Filter.coprod`, `Filter.Coprod`, `Filter.cofinite`). -/
protected theorem coext (h : ∀ s, sᶜ ∈ f ↔ sᶜ ∈ g) : f = g :=
  Filter.ext <| compl_surjective.forall.2 h

@[simp]
theorem univ_mem : univ ∈ f :=
  f.univ_sets

theorem mem_of_superset {x y : Set α} (hx : x ∈ f) (hxy : x ⊆ y) : y ∈ f :=
  f.sets_of_superset hx hxy

instance : Trans (· ⊇ ·) ((· ∈ ·) : Set α → Filter α → Prop) (· ∈ ·) where
  trans h₁ h₂ := mem_of_superset h₂ h₁

theorem inter_mem {s t : Set α} (hs : s ∈ f) (ht : t ∈ f) : s ∩ t ∈ f :=
  f.inter_sets hs ht

@[simp]
theorem inter_mem_iff {s t : Set α} : s ∩ t ∈ f ↔ s ∈ f ∧ t ∈ f :=
  ⟨fun h => ⟨mem_of_superset h inter_subset_left, mem_of_superset h inter_subset_right⟩,
    and_imp.2 inter_mem⟩

theorem diff_mem {s t : Set α} (hs : s ∈ f) (ht : tᶜ ∈ f) : s \ t ∈ f :=
  inter_mem hs ht

theorem univ_mem' (h : ∀ a, a ∈ s) : s ∈ f :=
  mem_of_superset univ_mem fun x _ => h x

theorem mp_mem (hs : s ∈ f) (h : { x | x ∈ s → x ∈ t } ∈ f) : t ∈ f :=
  mem_of_superset (inter_mem hs h) fun _ ⟨h₁, h₂⟩ => h₂ h₁

theorem congr_sets (h : { x | x ∈ s ↔ x ∈ t } ∈ f) : s ∈ f ↔ t ∈ f :=
  ⟨fun hs => mp_mem hs (mem_of_superset h fun _ => Iff.mp), fun hs =>
    mp_mem hs (mem_of_superset h fun _ => Iff.mpr)⟩

/-- Override `sets` field of a filter to provide better definitional equality. -/
protected def copy (f : Filter α) (S : Set (Set α)) (hmem : ∀ s, s ∈ S ↔ s ∈ f) : Filter α where
  sets := S
  univ_sets := (hmem _).2 univ_mem
  sets_of_superset h hsub := (hmem _).2 <| mem_of_superset ((hmem _).1 h) hsub
  inter_sets h₁ h₂ := (hmem _).2 <| inter_mem ((hmem _).1 h₁) ((hmem _).1 h₂)

lemma copy_eq {S} (hmem : ∀ s, s ∈ S ↔ s ∈ f) : f.copy S hmem = f := Filter.ext hmem

@[simp] lemma mem_copy {S hmem} : s ∈ f.copy S hmem ↔ s ∈ S := Iff.rfl

@[simp]
theorem biInter_mem {β : Type v} {s : β → Set α} {is : Set β} (hf : is.Finite) :
    (⋂ i ∈ is, s i) ∈ f ↔ ∀ i ∈ is, s i ∈ f :=
  Finite.induction_on hf (by simp) fun _ _ hs => by simp [hs]

@[simp]
theorem biInter_finset_mem {β : Type v} {s : β → Set α} (is : Finset β) :
    (⋂ i ∈ is, s i) ∈ f ↔ ∀ i ∈ is, s i ∈ f :=
  biInter_mem is.finite_toSet

alias _root_.Finset.iInter_mem_sets := biInter_finset_mem

-- attribute [protected] Finset.iInter_mem_sets porting note: doesn't work

@[simp]
theorem sInter_mem {s : Set (Set α)} (hfin : s.Finite) : ⋂₀ s ∈ f ↔ ∀ U ∈ s, U ∈ f := by
  rw [sInter_eq_biInter, biInter_mem hfin]

@[simp]
theorem iInter_mem {β : Sort v} {s : β → Set α} [Finite β] : (⋂ i, s i) ∈ f ↔ ∀ i, s i ∈ f :=
  (sInter_mem (finite_range _)).trans forall_mem_range

theorem exists_mem_subset_iff : (∃ t ∈ f, t ⊆ s) ↔ s ∈ f :=
  ⟨fun ⟨_, ht, ts⟩ => mem_of_superset ht ts, fun hs => ⟨s, hs, Subset.rfl⟩⟩

theorem monotone_mem {f : Filter α} : Monotone fun s => s ∈ f := fun _ _ hst h =>
  mem_of_superset h hst

theorem exists_mem_and_iff {P : Set α → Prop} {Q : Set α → Prop} (hP : Antitone P)
    (hQ : Antitone Q) : ((∃ u ∈ f, P u) ∧ ∃ u ∈ f, Q u) ↔ ∃ u ∈ f, P u ∧ Q u := by
  constructor
  · rintro ⟨⟨u, huf, hPu⟩, v, hvf, hQv⟩
    exact
      ⟨u ∩ v, inter_mem huf hvf, hP inter_subset_left hPu, hQ inter_subset_right hQv⟩
  · rintro ⟨u, huf, hPu, hQu⟩
    exact ⟨⟨u, huf, hPu⟩, u, huf, hQu⟩

theorem forall_in_swap {β : Type*} {p : Set α → β → Prop} :
    (∀ a ∈ f, ∀ (b), p a b) ↔ ∀ (b), ∀ a ∈ f, p a b :=
  Set.forall_in_swap

end Filter

namespace Mathlib.Tactic

open Lean Meta Elab Tactic

/--
`filter_upwards [h₁, ⋯, hₙ]` replaces a goal of the form `s ∈ f` and terms
`h₁ : t₁ ∈ f, ⋯, hₙ : tₙ ∈ f` with `∀ x, x ∈ t₁ → ⋯ → x ∈ tₙ → x ∈ s`.
The list is an optional parameter, `[]` being its default value.

`filter_upwards [h₁, ⋯, hₙ] with a₁ a₂ ⋯ aₖ` is a short form for
`{ filter_upwards [h₁, ⋯, hₙ], intros a₁ a₂ ⋯ aₖ }`.

`filter_upwards [h₁, ⋯, hₙ] using e` is a short form for
`{ filter_upwards [h1, ⋯, hn], exact e }`.

Combining both shortcuts is done by writing `filter_upwards [h₁, ⋯, hₙ] with a₁ a₂ ⋯ aₖ using e`.
Note that in this case, the `aᵢ` terms can be used in `e`.
-/
syntax (name := filterUpwards) "filter_upwards" (" [" term,* "]")?
  (" with" (ppSpace colGt term:max)*)? (" using " term)? : tactic

elab_rules : tactic
| `(tactic| filter_upwards $[[$[$args],*]]? $[with $wth*]? $[using $usingArg]?) => do
  let config : ApplyConfig := {newGoals := ApplyNewGoals.nonDependentOnly}
  for e in args.getD #[] |>.reverse do
    let goal ← getMainGoal
    replaceMainGoal <| ← goal.withContext <| runTermElab do
      let m ← mkFreshExprMVar none
      let lem ← Term.elabTermEnsuringType
        (← ``(Filter.mp_mem $e $(← Term.exprToSyntax m))) (← goal.getType)
      goal.assign lem
      return [m.mvarId!]
  liftMetaTactic fun goal => do
    goal.apply (← mkConstWithFreshMVarLevels ``Filter.univ_mem') config
  evalTactic <|← `(tactic| dsimp (config := {zeta := false}) only [Set.mem_setOf_eq])
  if let some l := wth then
    evalTactic <|← `(tactic| intro $[$l]*)
  if let some e := usingArg then
    evalTactic <|← `(tactic| exact $e)

end Mathlib.Tactic

namespace Filter

variable {α : Type u} {β : Type v} {γ : Type w} {δ : Type*} {ι : Sort x}

section Principal

/-- The principal filter of `s` is the collection of all supersets of `s`. -/
def principal (s : Set α) : Filter α where
  sets := { t | s ⊆ t }
  univ_sets := subset_univ s
  sets_of_superset hx := Subset.trans hx
  inter_sets := subset_inter

@[inherit_doc]
scoped notation "𝓟" => Filter.principal

@[simp] theorem mem_principal {s t : Set α} : s ∈ 𝓟 t ↔ t ⊆ s := Iff.rfl

theorem mem_principal_self (s : Set α) : s ∈ 𝓟 s := Subset.rfl

end Principal

open Filter

section Join

/-- The join of a filter of filters is defined by the relation `s ∈ join f ↔ {t | s ∈ t} ∈ f`. -/
def join (f : Filter (Filter α)) : Filter α where
  sets := { s | { t : Filter α | s ∈ t } ∈ f }
  univ_sets := by simp only [mem_setOf_eq, univ_sets, ← Filter.mem_sets, setOf_true]
  sets_of_superset hx xy := mem_of_superset hx fun f h => mem_of_superset h xy
  inter_sets hx hy := mem_of_superset (inter_mem hx hy) fun f ⟨h₁, h₂⟩ => inter_mem h₁ h₂

@[simp]
theorem mem_join {s : Set α} {f : Filter (Filter α)} : s ∈ join f ↔ { t | s ∈ t } ∈ f :=
  Iff.rfl

end Join

section Lattice

variable {f g : Filter α} {s t : Set α}

instance : PartialOrder (Filter α) where
  le f g := ∀ ⦃U : Set α⦄, U ∈ g → U ∈ f
  le_antisymm a b h₁ h₂ := filter_eq <| Subset.antisymm h₂ h₁
  le_refl a := Subset.rfl
  le_trans a b c h₁ h₂ := Subset.trans h₂ h₁

theorem le_def : f ≤ g ↔ ∀ x ∈ g, x ∈ f :=
  Iff.rfl

protected theorem not_le : ¬f ≤ g ↔ ∃ s ∈ g, s ∉ f := by simp_rw [le_def, not_forall, exists_prop]

/-- `GenerateSets g s`: `s` is in the filter closure of `g`. -/
inductive GenerateSets (g : Set (Set α)) : Set α → Prop
  | basic {s : Set α} : s ∈ g → GenerateSets g s
  | univ : GenerateSets g univ
  | superset {s t : Set α} : GenerateSets g s → s ⊆ t → GenerateSets g t
  | inter {s t : Set α} : GenerateSets g s → GenerateSets g t → GenerateSets g (s ∩ t)

/-- `generate g` is the largest filter containing the sets `g`. -/
def generate (g : Set (Set α)) : Filter α where
  sets := {s | GenerateSets g s}
  univ_sets := GenerateSets.univ
  sets_of_superset := GenerateSets.superset
  inter_sets := GenerateSets.inter

lemma mem_generate_of_mem {s : Set <| Set α} {U : Set α} (h : U ∈ s) :
    U ∈ generate s := GenerateSets.basic h

theorem le_generate_iff {s : Set (Set α)} {f : Filter α} : f ≤ generate s ↔ s ⊆ f.sets :=
  Iff.intro (fun h _ hu => h <| GenerateSets.basic <| hu) fun h _ hu =>
    hu.recOn (fun h' => h h') univ_mem (fun _ hxy hx => mem_of_superset hx hxy) fun _ _ hx hy =>
      inter_mem hx hy

theorem mem_generate_iff {s : Set <| Set α} {U : Set α} :
    U ∈ generate s ↔ ∃ t ⊆ s, Set.Finite t ∧ ⋂₀ t ⊆ U := by
  constructor <;> intro h
  · induction h with
    | @basic V V_in =>
      exact ⟨{V}, singleton_subset_iff.2 V_in, finite_singleton _, (sInter_singleton _).subset⟩
    | univ => exact ⟨∅, empty_subset _, finite_empty, subset_univ _⟩
    | superset _ hVW hV =>
      rcases hV with ⟨t, hts, ht, htV⟩
      exact ⟨t, hts, ht, htV.trans hVW⟩
    | inter _ _ hV hW =>
      rcases hV, hW with ⟨⟨t, hts, ht, htV⟩, u, hus, hu, huW⟩
      exact
        ⟨t ∪ u, union_subset hts hus, ht.union hu,
          (sInter_union _ _).subset.trans <| inter_subset_inter htV huW⟩
  · rcases h with ⟨t, hts, tfin, h⟩
    exact mem_of_superset ((sInter_mem tfin).2 fun V hV => GenerateSets.basic <| hts hV) h

@[simp] lemma generate_singleton (s : Set α) : generate {s} = 𝓟 s :=
  le_antisymm (fun _t ht ↦ mem_of_superset (mem_generate_of_mem <| mem_singleton _) ht) <|
    le_generate_iff.2 <| singleton_subset_iff.2 Subset.rfl

/-- `mkOfClosure s hs` constructs a filter on `α` whose elements set is exactly
`s : Set (Set α)`, provided one gives the assumption `hs : (generate s).sets = s`. -/
protected def mkOfClosure (s : Set (Set α)) (hs : (generate s).sets = s) : Filter α where
  sets := s
  univ_sets := hs ▸ univ_mem
  sets_of_superset := hs ▸ mem_of_superset
  inter_sets := hs ▸ inter_mem

theorem mkOfClosure_sets {s : Set (Set α)} {hs : (generate s).sets = s} :
    Filter.mkOfClosure s hs = generate s :=
  Filter.ext fun u =>
    show u ∈ (Filter.mkOfClosure s hs).sets ↔ u ∈ (generate s).sets from hs.symm ▸ Iff.rfl

/-- Galois insertion from sets of sets into filters. -/
def giGenerate (α : Type*) :
    @GaloisInsertion (Set (Set α)) (Filter α)ᵒᵈ _ _ Filter.generate Filter.sets where
  gc _ _ := le_generate_iff
  le_l_u _ _ h := GenerateSets.basic h
  choice s hs := Filter.mkOfClosure s (le_antisymm hs <| le_generate_iff.1 <| le_rfl)
  choice_eq _ _ := mkOfClosure_sets

/-- The infimum of filters is the filter generated by intersections
  of elements of the two filters. -/
instance : Inf (Filter α) :=
  ⟨fun f g : Filter α =>
    { sets := { s | ∃ a ∈ f, ∃ b ∈ g, s = a ∩ b }
      univ_sets := ⟨_, univ_mem, _, univ_mem, by simp⟩
      sets_of_superset := by
        rintro x y ⟨a, ha, b, hb, rfl⟩ xy
        refine
          ⟨a ∪ y, mem_of_superset ha subset_union_left, b ∪ y,
            mem_of_superset hb subset_union_left, ?_⟩
        rw [← inter_union_distrib_right, union_eq_self_of_subset_left xy]
      inter_sets := by
        rintro x y ⟨a, ha, b, hb, rfl⟩ ⟨c, hc, d, hd, rfl⟩
        refine ⟨a ∩ c, inter_mem ha hc, b ∩ d, inter_mem hb hd, ?_⟩
        ac_rfl }⟩

theorem mem_inf_iff {f g : Filter α} {s : Set α} : s ∈ f ⊓ g ↔ ∃ t₁ ∈ f, ∃ t₂ ∈ g, s = t₁ ∩ t₂ :=
  Iff.rfl

theorem mem_inf_of_left {f g : Filter α} {s : Set α} (h : s ∈ f) : s ∈ f ⊓ g :=
  ⟨s, h, univ, univ_mem, (inter_univ s).symm⟩

theorem mem_inf_of_right {f g : Filter α} {s : Set α} (h : s ∈ g) : s ∈ f ⊓ g :=
  ⟨univ, univ_mem, s, h, (univ_inter s).symm⟩

theorem inter_mem_inf {α : Type u} {f g : Filter α} {s t : Set α} (hs : s ∈ f) (ht : t ∈ g) :
    s ∩ t ∈ f ⊓ g :=
  ⟨s, hs, t, ht, rfl⟩

theorem mem_inf_of_inter {f g : Filter α} {s t u : Set α} (hs : s ∈ f) (ht : t ∈ g)
    (h : s ∩ t ⊆ u) : u ∈ f ⊓ g :=
  mem_of_superset (inter_mem_inf hs ht) h

theorem mem_inf_iff_superset {f g : Filter α} {s : Set α} :
    s ∈ f ⊓ g ↔ ∃ t₁ ∈ f, ∃ t₂ ∈ g, t₁ ∩ t₂ ⊆ s :=
  ⟨fun ⟨t₁, h₁, t₂, h₂, Eq⟩ => ⟨t₁, h₁, t₂, h₂, Eq ▸ Subset.rfl⟩, fun ⟨_, h₁, _, h₂, sub⟩ =>
    mem_inf_of_inter h₁ h₂ sub⟩

instance : Top (Filter α) :=
  ⟨{  sets := { s | ∀ x, x ∈ s }
      univ_sets := fun x => mem_univ x
      sets_of_superset := fun hx hxy a => hxy (hx a)
      inter_sets := fun hx hy _ => mem_inter (hx _) (hy _) }⟩

theorem mem_top_iff_forall {s : Set α} : s ∈ (⊤ : Filter α) ↔ ∀ x, x ∈ s :=
  Iff.rfl

@[simp]
theorem mem_top {s : Set α} : s ∈ (⊤ : Filter α) ↔ s = univ := by
  rw [mem_top_iff_forall, eq_univ_iff_forall]

section CompleteLattice

/- We lift the complete lattice along the Galois connection `generate` / `sets`. Unfortunately,
  we want to have different definitional equalities for some lattice operations. So we define them
  upfront and change the lattice operations for the complete lattice instance. -/
instance instCompleteLatticeFilter : CompleteLattice (Filter α) :=
  { @OrderDual.instCompleteLattice _ (giGenerate α).liftCompleteLattice with
    le := (· ≤ ·)
    top := ⊤
    le_top := fun _ _s hs => (mem_top.1 hs).symm ▸ univ_mem
    inf := (· ⊓ ·)
    inf_le_left := fun _ _ _ => mem_inf_of_left
    inf_le_right := fun _ _ _ => mem_inf_of_right
    le_inf := fun _ _ _ h₁ h₂ _s ⟨_a, ha, _b, hb, hs⟩ => hs.symm ▸ inter_mem (h₁ ha) (h₂ hb)
    sSup := join ∘ 𝓟
    le_sSup := fun _ _f hf _s hs => hs hf
    sSup_le := fun _ _f hf _s hs _g hg => hf _ hg hs }

instance : Inhabited (Filter α) := ⟨⊥⟩

end CompleteLattice

/-- A filter is `NeBot` if it is not equal to `⊥`, or equivalently the empty set does not belong to
the filter. Bourbaki include this assumption in the definition of a filter but we prefer to have a
`CompleteLattice` structure on `Filter _`, so we use a typeclass argument in lemmas instead. -/
class NeBot (f : Filter α) : Prop where
  /-- The filter is nontrivial: `f ≠ ⊥` or equivalently, `∅ ∉ f`. -/
  ne' : f ≠ ⊥

theorem neBot_iff {f : Filter α} : NeBot f ↔ f ≠ ⊥ :=
  ⟨fun h => h.1, fun h => ⟨h⟩⟩

theorem NeBot.ne {f : Filter α} (hf : NeBot f) : f ≠ ⊥ := hf.ne'

@[simp] theorem not_neBot {f : Filter α} : ¬f.NeBot ↔ f = ⊥ := neBot_iff.not_left

theorem NeBot.mono {f g : Filter α} (hf : NeBot f) (hg : f ≤ g) : NeBot g :=
  ⟨ne_bot_of_le_ne_bot hf.1 hg⟩

theorem neBot_of_le {f g : Filter α} [hf : NeBot f] (hg : f ≤ g) : NeBot g :=
  hf.mono hg

@[simp] theorem sup_neBot {f g : Filter α} : NeBot (f ⊔ g) ↔ NeBot f ∨ NeBot g := by
  simp only [neBot_iff, not_and_or, Ne, sup_eq_bot_iff]
<<<<<<< HEAD
#align filter.sup_ne_bot Filter.sup_neBot
=======
>>>>>>> 59de845a

theorem not_disjoint_self_iff : ¬Disjoint f f ↔ f.NeBot := by rw [disjoint_self, neBot_iff]

theorem bot_sets_eq : (⊥ : Filter α).sets = univ := rfl

/-- Either `f = ⊥` or `Filter.NeBot f`. This is a version of `eq_or_ne` that uses `Filter.NeBot`
as the second alternative, to be used as an instance. -/
theorem eq_or_neBot (f : Filter α) : f = ⊥ ∨ NeBot f := (eq_or_ne f ⊥).imp_right NeBot.mk

theorem sup_sets_eq {f g : Filter α} : (f ⊔ g).sets = f.sets ∩ g.sets :=
  (giGenerate α).gc.u_inf

theorem sSup_sets_eq {s : Set (Filter α)} : (sSup s).sets = ⋂ f ∈ s, (f : Filter α).sets :=
  (giGenerate α).gc.u_sInf

theorem iSup_sets_eq {f : ι → Filter α} : (iSup f).sets = ⋂ i, (f i).sets :=
  (giGenerate α).gc.u_iInf

theorem generate_empty : Filter.generate ∅ = (⊤ : Filter α) :=
  (giGenerate α).gc.l_bot

theorem generate_univ : Filter.generate univ = (⊥ : Filter α) :=
  bot_unique fun _ _ => GenerateSets.basic (mem_univ _)

theorem generate_union {s t : Set (Set α)} :
    Filter.generate (s ∪ t) = Filter.generate s ⊓ Filter.generate t :=
  (giGenerate α).gc.l_sup

theorem generate_iUnion {s : ι → Set (Set α)} :
    Filter.generate (⋃ i, s i) = ⨅ i, Filter.generate (s i) :=
  (giGenerate α).gc.l_iSup

@[simp]
theorem mem_bot {s : Set α} : s ∈ (⊥ : Filter α) :=
  trivial

@[simp]
theorem mem_sup {f g : Filter α} {s : Set α} : s ∈ f ⊔ g ↔ s ∈ f ∧ s ∈ g :=
  Iff.rfl

theorem union_mem_sup {f g : Filter α} {s t : Set α} (hs : s ∈ f) (ht : t ∈ g) : s ∪ t ∈ f ⊔ g :=
  ⟨mem_of_superset hs subset_union_left, mem_of_superset ht subset_union_right⟩

@[simp]
theorem mem_sSup {x : Set α} {s : Set (Filter α)} : x ∈ sSup s ↔ ∀ f ∈ s, x ∈ (f : Filter α) :=
  Iff.rfl

@[simp]
theorem mem_iSup {x : Set α} {f : ι → Filter α} : x ∈ iSup f ↔ ∀ i, x ∈ f i := by
  simp only [← Filter.mem_sets, iSup_sets_eq, iff_self_iff, mem_iInter]

@[simp]
theorem iSup_neBot {f : ι → Filter α} : (⨆ i, f i).NeBot ↔ ∃ i, (f i).NeBot := by
  simp [neBot_iff]

theorem iInf_eq_generate (s : ι → Filter α) : iInf s = generate (⋃ i, (s i).sets) :=
  show generate _ = generate _ from congr_arg _ <| congr_arg sSup <| (range_comp _ _).symm

theorem mem_iInf_of_mem {f : ι → Filter α} (i : ι) {s} (hs : s ∈ f i) : s ∈ ⨅ i, f i :=
  iInf_le f i hs

theorem mem_iInf_of_iInter {ι} {s : ι → Filter α} {U : Set α} {I : Set ι} (I_fin : I.Finite)
    {V : I → Set α} (hV : ∀ i, V i ∈ s i) (hU : ⋂ i, V i ⊆ U) : U ∈ ⨅ i, s i := by
  haveI := I_fin.fintype
  refine mem_of_superset (iInter_mem.2 fun i => ?_) hU
  exact mem_iInf_of_mem (i : ι) (hV _)

theorem mem_iInf {ι} {s : ι → Filter α} {U : Set α} :
    (U ∈ ⨅ i, s i) ↔ ∃ I : Set ι, I.Finite ∧ ∃ V : I → Set α, (∀ i, V i ∈ s i) ∧ U = ⋂ i, V i := by
  constructor
  · rw [iInf_eq_generate, mem_generate_iff]
    rintro ⟨t, tsub, tfin, tinter⟩
    rcases eq_finite_iUnion_of_finite_subset_iUnion tfin tsub with ⟨I, Ifin, σ, σfin, σsub, rfl⟩
    rw [sInter_iUnion] at tinter
    set V := fun i => U ∪ ⋂₀ σ i with hV
    have V_in : ∀ i, V i ∈ s i := by
      rintro i
      have : ⋂₀ σ i ∈ s i := by
        rw [sInter_mem (σfin _)]
        apply σsub
      exact mem_of_superset this subset_union_right
    refine ⟨I, Ifin, V, V_in, ?_⟩
    rwa [hV, ← union_iInter, union_eq_self_of_subset_right]
  · rintro ⟨I, Ifin, V, V_in, rfl⟩
    exact mem_iInf_of_iInter Ifin V_in Subset.rfl

theorem mem_iInf' {ι} {s : ι → Filter α} {U : Set α} :
    (U ∈ ⨅ i, s i) ↔
      ∃ I : Set ι, I.Finite ∧ ∃ V : ι → Set α, (∀ i, V i ∈ s i) ∧
        (∀ i ∉ I, V i = univ) ∧ (U = ⋂ i ∈ I, V i) ∧ U = ⋂ i, V i := by
  simp only [mem_iInf, SetCoe.forall', biInter_eq_iInter]
  refine ⟨?_, fun ⟨I, If, V, hVs, _, hVU, _⟩ => ⟨I, If, fun i => V i, fun i => hVs i, hVU⟩⟩
  rintro ⟨I, If, V, hV, rfl⟩
  refine ⟨I, If, fun i => if hi : i ∈ I then V ⟨i, hi⟩ else univ, fun i => ?_, fun i hi => ?_, ?_⟩
  · dsimp only
    split_ifs
    exacts [hV _, univ_mem]
  · exact dif_neg hi
  · simp only [iInter_dite, biInter_eq_iInter, dif_pos (Subtype.coe_prop _), Subtype.coe_eta,
      iInter_univ, inter_univ, eq_self_iff_true, true_and_iff]

theorem exists_iInter_of_mem_iInf {ι : Type*} {α : Type*} {f : ι → Filter α} {s}
    (hs : s ∈ ⨅ i, f i) : ∃ t : ι → Set α, (∀ i, t i ∈ f i) ∧ s = ⋂ i, t i :=
  let ⟨_, _, V, hVs, _, _, hVU'⟩ := mem_iInf'.1 hs; ⟨V, hVs, hVU'⟩

theorem mem_iInf_of_finite {ι : Type*} [Finite ι] {α : Type*} {f : ι → Filter α} (s) :
    (s ∈ ⨅ i, f i) ↔ ∃ t : ι → Set α, (∀ i, t i ∈ f i) ∧ s = ⋂ i, t i := by
  refine ⟨exists_iInter_of_mem_iInf, ?_⟩
  rintro ⟨t, ht, rfl⟩
  exact iInter_mem.2 fun i => mem_iInf_of_mem i (ht i)

@[simp]
theorem le_principal_iff {s : Set α} {f : Filter α} : f ≤ 𝓟 s ↔ s ∈ f :=
  ⟨fun h => h Subset.rfl, fun hs _ ht => mem_of_superset hs ht⟩

theorem Iic_principal (s : Set α) : Iic (𝓟 s) = { l | s ∈ l } :=
  Set.ext fun _ => le_principal_iff

theorem principal_mono {s t : Set α} : 𝓟 s ≤ 𝓟 t ↔ s ⊆ t := by
  simp only [le_principal_iff, iff_self_iff, mem_principal]

@[gcongr] alias ⟨_, _root_.GCongr.filter_principal_mono⟩ := principal_mono

@[mono]
theorem monotone_principal : Monotone (𝓟 : Set α → Filter α) := fun _ _ => principal_mono.2

@[simp] theorem principal_eq_iff_eq {s t : Set α} : 𝓟 s = 𝓟 t ↔ s = t := by
  simp only [le_antisymm_iff, le_principal_iff, mem_principal]; rfl

@[simp] theorem join_principal_eq_sSup {s : Set (Filter α)} : join (𝓟 s) = sSup s := rfl

@[simp] theorem principal_univ : 𝓟 (univ : Set α) = ⊤ :=
  top_unique <| by simp only [le_principal_iff, mem_top, eq_self_iff_true]

@[simp]
theorem principal_empty : 𝓟 (∅ : Set α) = ⊥ :=
  bot_unique fun _ _ => empty_subset _

theorem generate_eq_biInf (S : Set (Set α)) : generate S = ⨅ s ∈ S, 𝓟 s :=
  eq_of_forall_le_iff fun f => by simp [le_generate_iff, le_principal_iff, subset_def]

/-! ### Lattice equations -/

theorem empty_mem_iff_bot {f : Filter α} : ∅ ∈ f ↔ f = ⊥ :=
  ⟨fun h => bot_unique fun s _ => mem_of_superset h (empty_subset s), fun h => h.symm ▸ mem_bot⟩

theorem nonempty_of_mem {f : Filter α} [hf : NeBot f] {s : Set α} (hs : s ∈ f) : s.Nonempty :=
  s.eq_empty_or_nonempty.elim (fun h => absurd hs (h.symm ▸ mt empty_mem_iff_bot.mp hf.1)) id

theorem NeBot.nonempty_of_mem {f : Filter α} (hf : NeBot f) {s : Set α} (hs : s ∈ f) : s.Nonempty :=
  @Filter.nonempty_of_mem α f hf s hs

@[simp]
theorem empty_not_mem (f : Filter α) [NeBot f] : ¬∅ ∈ f := fun h => (nonempty_of_mem h).ne_empty rfl

theorem nonempty_of_neBot (f : Filter α) [NeBot f] : Nonempty α :=
  nonempty_of_exists <| nonempty_of_mem (univ_mem : univ ∈ f)

theorem compl_not_mem {f : Filter α} {s : Set α} [NeBot f] (h : s ∈ f) : sᶜ ∉ f := fun hsc =>
  (nonempty_of_mem (inter_mem h hsc)).ne_empty <| inter_compl_self s

theorem filter_eq_bot_of_isEmpty [IsEmpty α] (f : Filter α) : f = ⊥ :=
  empty_mem_iff_bot.mp <| univ_mem' isEmptyElim

protected lemma disjoint_iff {f g : Filter α} : Disjoint f g ↔ ∃ s ∈ f, ∃ t ∈ g, Disjoint s t := by
  simp only [disjoint_iff, ← empty_mem_iff_bot, mem_inf_iff, inf_eq_inter, bot_eq_empty,
    @eq_comm _ ∅]

theorem disjoint_of_disjoint_of_mem {f g : Filter α} {s t : Set α} (h : Disjoint s t) (hs : s ∈ f)
    (ht : t ∈ g) : Disjoint f g :=
  Filter.disjoint_iff.mpr ⟨s, hs, t, ht, h⟩

theorem NeBot.not_disjoint (hf : f.NeBot) (hs : s ∈ f) (ht : t ∈ f) : ¬Disjoint s t := fun h =>
  not_disjoint_self_iff.2 hf <| Filter.disjoint_iff.2 ⟨s, hs, t, ht, h⟩

theorem inf_eq_bot_iff {f g : Filter α} : f ⊓ g = ⊥ ↔ ∃ U ∈ f, ∃ V ∈ g, U ∩ V = ∅ := by
  simp only [← disjoint_iff, Filter.disjoint_iff, Set.disjoint_iff_inter_eq_empty]

theorem _root_.Pairwise.exists_mem_filter_of_disjoint {ι : Type*} [Finite ι] {l : ι → Filter α}
    (hd : Pairwise (Disjoint on l)) :
    ∃ s : ι → Set α, (∀ i, s i ∈ l i) ∧ Pairwise (Disjoint on s) := by
  have : Pairwise fun i j => ∃ (s : {s // s ∈ l i}) (t : {t // t ∈ l j}), Disjoint s.1 t.1 := by
    simpa only [Pairwise, Function.onFun, Filter.disjoint_iff, exists_prop, Subtype.exists] using hd
  choose! s t hst using this
  refine ⟨fun i => ⋂ j, @s i j ∩ @t j i, fun i => ?_, fun i j hij => ?_⟩
  exacts [iInter_mem.2 fun j => inter_mem (@s i j).2 (@t j i).2,
    (hst hij).mono ((iInter_subset _ j).trans inter_subset_left)
      ((iInter_subset _ i).trans inter_subset_right)]

theorem _root_.Set.PairwiseDisjoint.exists_mem_filter {ι : Type*} {l : ι → Filter α} {t : Set ι}
    (hd : t.PairwiseDisjoint l) (ht : t.Finite) :
    ∃ s : ι → Set α, (∀ i, s i ∈ l i) ∧ t.PairwiseDisjoint s := by
  haveI := ht.to_subtype
  rcases (hd.subtype _ _).exists_mem_filter_of_disjoint with ⟨s, hsl, hsd⟩
  lift s to (i : t) → {s // s ∈ l i} using hsl
  rcases @Subtype.exists_pi_extension ι (fun i => { s // s ∈ l i }) _ _ s with ⟨s, rfl⟩
  exact ⟨fun i => s i, fun i => (s i).2, hsd.set_of_subtype _ _⟩

/-- There is exactly one filter on an empty type. -/
instance unique [IsEmpty α] : Unique (Filter α) where
  default := ⊥
  uniq := filter_eq_bot_of_isEmpty

theorem NeBot.nonempty (f : Filter α) [hf : f.NeBot] : Nonempty α :=
  not_isEmpty_iff.mp fun _ ↦ hf.ne (Subsingleton.elim _ _)

/-- There are only two filters on a `Subsingleton`: `⊥` and `⊤`. If the type is empty, then they are
equal. -/
theorem eq_top_of_neBot [Subsingleton α] (l : Filter α) [NeBot l] : l = ⊤ := by
  refine top_unique fun s hs => ?_
  obtain rfl : s = univ := Subsingleton.eq_univ_of_nonempty (nonempty_of_mem hs)
  exact univ_mem

theorem forall_mem_nonempty_iff_neBot {f : Filter α} :
    (∀ s : Set α, s ∈ f → s.Nonempty) ↔ NeBot f :=
  ⟨fun h => ⟨fun hf => not_nonempty_empty (h ∅ <| hf.symm ▸ mem_bot)⟩, @nonempty_of_mem _ _⟩

instance instNontrivialFilter [Nonempty α] : Nontrivial (Filter α) :=
  ⟨⟨⊤, ⊥, NeBot.ne <| forall_mem_nonempty_iff_neBot.1
    fun s hs => by rwa [mem_top.1 hs, ← nonempty_iff_univ_nonempty]⟩⟩

theorem nontrivial_iff_nonempty : Nontrivial (Filter α) ↔ Nonempty α :=
  ⟨fun _ =>
    by_contra fun h' =>
      haveI := not_nonempty_iff.1 h'
      not_subsingleton (Filter α) inferInstance,
    @Filter.instNontrivialFilter α⟩

theorem eq_sInf_of_mem_iff_exists_mem {S : Set (Filter α)} {l : Filter α}
    (h : ∀ {s}, s ∈ l ↔ ∃ f ∈ S, s ∈ f) : l = sInf S :=
  le_antisymm (le_sInf fun f hf _ hs => h.2 ⟨f, hf, hs⟩)
    fun _ hs => let ⟨_, hf, hs⟩ := h.1 hs; (sInf_le hf) hs

theorem eq_iInf_of_mem_iff_exists_mem {f : ι → Filter α} {l : Filter α}
    (h : ∀ {s}, s ∈ l ↔ ∃ i, s ∈ f i) : l = iInf f :=
  eq_sInf_of_mem_iff_exists_mem <| h.trans exists_range_iff.symm

theorem eq_biInf_of_mem_iff_exists_mem {f : ι → Filter α} {p : ι → Prop} {l : Filter α}
    (h : ∀ {s}, s ∈ l ↔ ∃ i, p i ∧ s ∈ f i) : l = ⨅ (i) (_ : p i), f i := by
  rw [iInf_subtype']
  exact eq_iInf_of_mem_iff_exists_mem fun {_} => by simp only [Subtype.exists, h, exists_prop]

theorem iInf_sets_eq {f : ι → Filter α} (h : Directed (· ≥ ·) f) [ne : Nonempty ι] :
    (iInf f).sets = ⋃ i, (f i).sets :=
  let ⟨i⟩ := ne
  let u :=
    { sets := ⋃ i, (f i).sets
      univ_sets := mem_iUnion.2 ⟨i, univ_mem⟩
      sets_of_superset := by
        simp only [mem_iUnion, exists_imp]
        exact fun i hx hxy => ⟨i, mem_of_superset hx hxy⟩
      inter_sets := by
        simp only [mem_iUnion, exists_imp]
        intro x y a hx b hy
        rcases h a b with ⟨c, ha, hb⟩
        exact ⟨c, inter_mem (ha hx) (hb hy)⟩ }
  have : u = iInf f := eq_iInf_of_mem_iff_exists_mem mem_iUnion
  -- Porting note: it was just `congr_arg filter.sets this.symm`
  (congr_arg Filter.sets this.symm).trans <| by simp only

theorem mem_iInf_of_directed {f : ι → Filter α} (h : Directed (· ≥ ·) f) [Nonempty ι] (s) :
    s ∈ iInf f ↔ ∃ i, s ∈ f i := by
  simp only [← Filter.mem_sets, iInf_sets_eq h, mem_iUnion]

theorem mem_biInf_of_directed {f : β → Filter α} {s : Set β} (h : DirectedOn (f ⁻¹'o (· ≥ ·)) s)
    (ne : s.Nonempty) {t : Set α} : (t ∈ ⨅ i ∈ s, f i) ↔ ∃ i ∈ s, t ∈ f i := by
  haveI := ne.to_subtype
  simp_rw [iInf_subtype', mem_iInf_of_directed h.directed_val, Subtype.exists, exists_prop]

theorem biInf_sets_eq {f : β → Filter α} {s : Set β} (h : DirectedOn (f ⁻¹'o (· ≥ ·)) s)
    (ne : s.Nonempty) : (⨅ i ∈ s, f i).sets = ⋃ i ∈ s, (f i).sets :=
  ext fun t => by simp [mem_biInf_of_directed h ne]

theorem iInf_sets_eq_finite {ι : Type*} (f : ι → Filter α) :
    (⨅ i, f i).sets = ⋃ t : Finset ι, (⨅ i ∈ t, f i).sets := by
  rw [iInf_eq_iInf_finset, iInf_sets_eq]
  exact directed_of_isDirected_le fun _ _ => biInf_mono

theorem iInf_sets_eq_finite' (f : ι → Filter α) :
    (⨅ i, f i).sets = ⋃ t : Finset (PLift ι), (⨅ i ∈ t, f (PLift.down i)).sets := by
  rw [← iInf_sets_eq_finite, ← Equiv.plift.surjective.iInf_comp, Equiv.plift_apply]

theorem mem_iInf_finite {ι : Type*} {f : ι → Filter α} (s) :
    s ∈ iInf f ↔ ∃ t : Finset ι, s ∈ ⨅ i ∈ t, f i :=
  (Set.ext_iff.1 (iInf_sets_eq_finite f) s).trans mem_iUnion

theorem mem_iInf_finite' {f : ι → Filter α} (s) :
    s ∈ iInf f ↔ ∃ t : Finset (PLift ι), s ∈ ⨅ i ∈ t, f (PLift.down i) :=
  (Set.ext_iff.1 (iInf_sets_eq_finite' f) s).trans mem_iUnion

@[simp]
theorem sup_join {f₁ f₂ : Filter (Filter α)} : join f₁ ⊔ join f₂ = join (f₁ ⊔ f₂) :=
  Filter.ext fun x => by simp only [mem_sup, mem_join]

@[simp]
theorem iSup_join {ι : Sort w} {f : ι → Filter (Filter α)} : ⨆ x, join (f x) = join (⨆ x, f x) :=
  Filter.ext fun x => by simp only [mem_iSup, mem_join]

instance : DistribLattice (Filter α) :=
  { Filter.instCompleteLatticeFilter with
    le_sup_inf := by
      intro x y z s
      simp only [and_assoc, mem_inf_iff, mem_sup, exists_prop, exists_imp, and_imp]
      rintro hs t₁ ht₁ t₂ ht₂ rfl
      exact
        ⟨t₁, x.sets_of_superset hs inter_subset_left, ht₁, t₂,
          x.sets_of_superset hs inter_subset_right, ht₂, rfl⟩ }

-- The dual version does not hold! `Filter α` is not a `CompleteDistribLattice`. -/
instance : Coframe (Filter α) :=
  { Filter.instCompleteLatticeFilter with
    iInf_sup_le_sup_sInf := fun f s t ⟨h₁, h₂⟩ => by
      rw [iInf_subtype']
      rw [sInf_eq_iInf', iInf_sets_eq_finite, mem_iUnion] at h₂
      obtain ⟨u, hu⟩ := h₂
      rw [← Finset.inf_eq_iInf] at hu
      suffices ⨅ i : s, f ⊔ ↑i ≤ f ⊔ u.inf fun i => ↑i from this ⟨h₁, hu⟩
      refine Finset.induction_on u (le_sup_of_le_right le_top) ?_
      rintro ⟨i⟩ u _ ih
      rw [Finset.inf_insert, sup_inf_left]
      exact le_inf (iInf_le _ _) ih }

theorem mem_iInf_finset {s : Finset α} {f : α → Filter β} {t : Set β} :
    (t ∈ ⨅ a ∈ s, f a) ↔ ∃ p : α → Set β, (∀ a ∈ s, p a ∈ f a) ∧ t = ⋂ a ∈ s, p a := by
  simp only [← Finset.set_biInter_coe, biInter_eq_iInter, iInf_subtype']
  refine ⟨fun h => ?_, ?_⟩
  · rcases (mem_iInf_of_finite _).1 h with ⟨p, hp, rfl⟩
    refine ⟨fun a => if h : a ∈ s then p ⟨a, h⟩ else univ,
            fun a ha => by simpa [ha] using hp ⟨a, ha⟩, ?_⟩
    refine iInter_congr_of_surjective id surjective_id ?_
    rintro ⟨a, ha⟩
    simp [ha]
  · rintro ⟨p, hpf, rfl⟩
    exact iInter_mem.2 fun a => mem_iInf_of_mem a (hpf a a.2)

/-- If `f : ι → Filter α` is directed, `ι` is not empty, and `∀ i, f i ≠ ⊥`, then `iInf f ≠ ⊥`.
See also `iInf_neBot_of_directed` for a version assuming `Nonempty α` instead of `Nonempty ι`. -/
theorem iInf_neBot_of_directed' {f : ι → Filter α} [Nonempty ι] (hd : Directed (· ≥ ·) f) :
    (∀ i, NeBot (f i)) → NeBot (iInf f) :=
  not_imp_not.1 <| by simpa only [not_forall, not_neBot, ← empty_mem_iff_bot,
    mem_iInf_of_directed hd] using id

/-- If `f : ι → Filter α` is directed, `α` is not empty, and `∀ i, f i ≠ ⊥`, then `iInf f ≠ ⊥`.
See also `iInf_neBot_of_directed'` for a version assuming `Nonempty ι` instead of `Nonempty α`. -/
theorem iInf_neBot_of_directed {f : ι → Filter α} [hn : Nonempty α] (hd : Directed (· ≥ ·) f)
    (hb : ∀ i, NeBot (f i)) : NeBot (iInf f) := by
  cases isEmpty_or_nonempty ι
  · constructor
    simp [iInf_of_empty f, top_ne_bot]
  · exact iInf_neBot_of_directed' hd hb

theorem sInf_neBot_of_directed' {s : Set (Filter α)} (hne : s.Nonempty) (hd : DirectedOn (· ≥ ·) s)
    (hbot : ⊥ ∉ s) : NeBot (sInf s) :=
  (sInf_eq_iInf' s).symm ▸
    @iInf_neBot_of_directed' _ _ _ hne.to_subtype hd.directed_val fun ⟨_, hf⟩ =>
      ⟨ne_of_mem_of_not_mem hf hbot⟩

theorem sInf_neBot_of_directed [Nonempty α] {s : Set (Filter α)} (hd : DirectedOn (· ≥ ·) s)
    (hbot : ⊥ ∉ s) : NeBot (sInf s) :=
  (sInf_eq_iInf' s).symm ▸
    iInf_neBot_of_directed hd.directed_val fun ⟨_, hf⟩ => ⟨ne_of_mem_of_not_mem hf hbot⟩

theorem iInf_neBot_iff_of_directed' {f : ι → Filter α} [Nonempty ι] (hd : Directed (· ≥ ·) f) :
    NeBot (iInf f) ↔ ∀ i, NeBot (f i) :=
  ⟨fun H i => H.mono (iInf_le _ i), iInf_neBot_of_directed' hd⟩

theorem iInf_neBot_iff_of_directed {f : ι → Filter α} [Nonempty α] (hd : Directed (· ≥ ·) f) :
    NeBot (iInf f) ↔ ∀ i, NeBot (f i) :=
  ⟨fun H i => H.mono (iInf_le _ i), iInf_neBot_of_directed hd⟩

@[elab_as_elim]
theorem iInf_sets_induct {f : ι → Filter α} {s : Set α} (hs : s ∈ iInf f) {p : Set α → Prop}
    (uni : p univ) (ins : ∀ {i s₁ s₂}, s₁ ∈ f i → p s₂ → p (s₁ ∩ s₂)) : p s := by
  rw [mem_iInf_finite'] at hs
  simp only [← Finset.inf_eq_iInf] at hs
  rcases hs with ⟨is, his⟩
  induction is using Finset.induction_on generalizing s with
  | empty => rwa [mem_top.1 his]
  | insert _ ih =>
    rw [Finset.inf_insert, mem_inf_iff] at his
    rcases his with ⟨s₁, hs₁, s₂, hs₂, rfl⟩
    exact ins hs₁ (ih hs₂)

/-! #### `principal` equations -/

@[simp]
theorem inf_principal {s t : Set α} : 𝓟 s ⊓ 𝓟 t = 𝓟 (s ∩ t) :=
  le_antisymm
    (by simp only [le_principal_iff, mem_inf_iff]; exact ⟨s, Subset.rfl, t, Subset.rfl, rfl⟩)
    (by simp [le_inf_iff, inter_subset_left, inter_subset_right])

@[simp]
theorem sup_principal {s t : Set α} : 𝓟 s ⊔ 𝓟 t = 𝓟 (s ∪ t) :=
  Filter.ext fun u => by simp only [union_subset_iff, mem_sup, mem_principal]

@[simp]
theorem iSup_principal {ι : Sort w} {s : ι → Set α} : ⨆ x, 𝓟 (s x) = 𝓟 (⋃ i, s i) :=
  Filter.ext fun x => by simp only [mem_iSup, mem_principal, iUnion_subset_iff]

@[simp]
theorem principal_eq_bot_iff {s : Set α} : 𝓟 s = ⊥ ↔ s = ∅ :=
  empty_mem_iff_bot.symm.trans <| mem_principal.trans subset_empty_iff

@[simp]
theorem principal_neBot_iff {s : Set α} : NeBot (𝓟 s) ↔ s.Nonempty :=
  neBot_iff.trans <| (not_congr principal_eq_bot_iff).trans nonempty_iff_ne_empty.symm

alias ⟨_, _root_.Set.Nonempty.principal_neBot⟩ := principal_neBot_iff

theorem isCompl_principal (s : Set α) : IsCompl (𝓟 s) (𝓟 sᶜ) :=
  IsCompl.of_eq (by rw [inf_principal, inter_compl_self, principal_empty]) <| by
    rw [sup_principal, union_compl_self, principal_univ]

theorem mem_inf_principal' {f : Filter α} {s t : Set α} : s ∈ f ⊓ 𝓟 t ↔ tᶜ ∪ s ∈ f := by
  simp only [← le_principal_iff, (isCompl_principal s).le_left_iff, disjoint_assoc, inf_principal,
    ← (isCompl_principal (t ∩ sᶜ)).le_right_iff, compl_inter, compl_compl]

lemma mem_inf_principal {f : Filter α} {s t : Set α} : s ∈ f ⊓ 𝓟 t ↔ { x | x ∈ t → x ∈ s } ∈ f := by
  simp only [mem_inf_principal', imp_iff_not_or, setOf_or, compl_def, setOf_mem_eq]

lemma iSup_inf_principal (f : ι → Filter α) (s : Set α) : ⨆ i, f i ⊓ 𝓟 s = (⨆ i, f i) ⊓ 𝓟 s := by
  ext
  simp only [mem_iSup, mem_inf_principal]

theorem inf_principal_eq_bot {f : Filter α} {s : Set α} : f ⊓ 𝓟 s = ⊥ ↔ sᶜ ∈ f := by
  rw [← empty_mem_iff_bot, mem_inf_principal]
  simp only [mem_empty_iff_false, imp_false, compl_def]

theorem mem_of_eq_bot {f : Filter α} {s : Set α} (h : f ⊓ 𝓟 sᶜ = ⊥) : s ∈ f := by
  rwa [inf_principal_eq_bot, compl_compl] at h

theorem diff_mem_inf_principal_compl {f : Filter α} {s : Set α} (hs : s ∈ f) (t : Set α) :
    s \ t ∈ f ⊓ 𝓟 tᶜ :=
  inter_mem_inf hs <| mem_principal_self tᶜ

theorem principal_le_iff {s : Set α} {f : Filter α} : 𝓟 s ≤ f ↔ ∀ V ∈ f, s ⊆ V := by
  simp_rw [le_def, mem_principal]

@[simp]
theorem iInf_principal_finset {ι : Type w} (s : Finset ι) (f : ι → Set α) :
    ⨅ i ∈ s, 𝓟 (f i) = 𝓟 (⋂ i ∈ s, f i) := by
  induction' s using Finset.induction_on with i s _ hs
  · simp
  · rw [Finset.iInf_insert, Finset.set_biInter_insert, hs, inf_principal]

theorem iInf_principal {ι : Sort w} [Finite ι] (f : ι → Set α) : ⨅ i, 𝓟 (f i) = 𝓟 (⋂ i, f i) := by
  cases nonempty_fintype (PLift ι)
  rw [← iInf_plift_down, ← iInter_plift_down]
  simpa using iInf_principal_finset Finset.univ (f <| PLift.down ·)

/-- A special case of `iInf_principal` that is safe to mark `simp`. -/
@[simp]
theorem iInf_principal' {ι : Type w} [Finite ι] (f : ι → Set α) : ⨅ i, 𝓟 (f i) = 𝓟 (⋂ i, f i) :=
  iInf_principal _

theorem iInf_principal_finite {ι : Type w} {s : Set ι} (hs : s.Finite) (f : ι → Set α) :
    ⨅ i ∈ s, 𝓟 (f i) = 𝓟 (⋂ i ∈ s, f i) := by
  lift s to Finset ι using hs
  exact mod_cast iInf_principal_finset s f

end Lattice

@[mono, gcongr]
theorem join_mono {f₁ f₂ : Filter (Filter α)} (h : f₁ ≤ f₂) : join f₁ ≤ join f₂ := fun _ hs => h hs

/-! ### Eventually -/

/-- `f.Eventually p` or `∀ᶠ x in f, p x` mean that `{x | p x} ∈ f`. E.g., `∀ᶠ x in atTop, p x`
means that `p` holds true for sufficiently large `x`. -/
protected def Eventually (p : α → Prop) (f : Filter α) : Prop :=
  { x | p x } ∈ f

@[inherit_doc Filter.Eventually]
notation3 "∀ᶠ "(...)" in "f", "r:(scoped p => Filter.Eventually p f) => r

theorem eventually_iff {f : Filter α} {P : α → Prop} : (∀ᶠ x in f, P x) ↔ { x | P x } ∈ f :=
  Iff.rfl

@[simp]
theorem eventually_mem_set {s : Set α} {l : Filter α} : (∀ᶠ x in l, x ∈ s) ↔ s ∈ l :=
  Iff.rfl

protected theorem ext' {f₁ f₂ : Filter α}
    (h : ∀ p : α → Prop, (∀ᶠ x in f₁, p x) ↔ ∀ᶠ x in f₂, p x) : f₁ = f₂ :=
  Filter.ext h

theorem Eventually.filter_mono {f₁ f₂ : Filter α} (h : f₁ ≤ f₂) {p : α → Prop}
    (hp : ∀ᶠ x in f₂, p x) : ∀ᶠ x in f₁, p x :=
  h hp

theorem eventually_of_mem {f : Filter α} {P : α → Prop} {U : Set α} (hU : U ∈ f)
    (h : ∀ x ∈ U, P x) : ∀ᶠ x in f, P x :=
  mem_of_superset hU h

protected theorem Eventually.and {p q : α → Prop} {f : Filter α} :
    f.Eventually p → f.Eventually q → ∀ᶠ x in f, p x ∧ q x :=
  inter_mem

@[simp] theorem eventually_true (f : Filter α) : ∀ᶠ _ in f, True := univ_mem

theorem eventually_of_forall {p : α → Prop} {f : Filter α} (hp : ∀ x, p x) : ∀ᶠ x in f, p x :=
  univ_mem' hp

@[simp]
theorem eventually_false_iff_eq_bot {f : Filter α} : (∀ᶠ _ in f, False) ↔ f = ⊥ :=
  empty_mem_iff_bot

@[simp]
theorem eventually_const {f : Filter α} [t : NeBot f] {p : Prop} : (∀ᶠ _ in f, p) ↔ p := by
  by_cases h : p <;> simp [h, t.ne]

theorem eventually_iff_exists_mem {p : α → Prop} {f : Filter α} :
    (∀ᶠ x in f, p x) ↔ ∃ v ∈ f, ∀ y ∈ v, p y :=
  exists_mem_subset_iff.symm

theorem Eventually.exists_mem {p : α → Prop} {f : Filter α} (hp : ∀ᶠ x in f, p x) :
    ∃ v ∈ f, ∀ y ∈ v, p y :=
  eventually_iff_exists_mem.1 hp

theorem Eventually.mp {p q : α → Prop} {f : Filter α} (hp : ∀ᶠ x in f, p x)
    (hq : ∀ᶠ x in f, p x → q x) : ∀ᶠ x in f, q x :=
  mp_mem hp hq

theorem Eventually.mono {p q : α → Prop} {f : Filter α} (hp : ∀ᶠ x in f, p x)
    (hq : ∀ x, p x → q x) : ∀ᶠ x in f, q x :=
  hp.mp (eventually_of_forall hq)

theorem forall_eventually_of_eventually_forall {f : Filter α} {p : α → β → Prop}
    (h : ∀ᶠ x in f, ∀ y, p x y) : ∀ y, ∀ᶠ x in f, p x y :=
  fun y => h.mono fun _ h => h y

@[simp]
theorem eventually_and {p q : α → Prop} {f : Filter α} :
    (∀ᶠ x in f, p x ∧ q x) ↔ (∀ᶠ x in f, p x) ∧ ∀ᶠ x in f, q x :=
  inter_mem_iff

theorem Eventually.congr {f : Filter α} {p q : α → Prop} (h' : ∀ᶠ x in f, p x)
    (h : ∀ᶠ x in f, p x ↔ q x) : ∀ᶠ x in f, q x :=
  h'.mp (h.mono fun _ hx => hx.mp)

theorem eventually_congr {f : Filter α} {p q : α → Prop} (h : ∀ᶠ x in f, p x ↔ q x) :
    (∀ᶠ x in f, p x) ↔ ∀ᶠ x in f, q x :=
  ⟨fun hp => hp.congr h, fun hq => hq.congr <| by simpa only [Iff.comm] using h⟩

@[simp]
theorem eventually_all {ι : Sort*} [Finite ι] {l} {p : ι → α → Prop} :
    (∀ᶠ x in l, ∀ i, p i x) ↔ ∀ i, ∀ᶠ x in l, p i x := by
  simpa only [Filter.Eventually, setOf_forall] using iInter_mem

@[simp]
theorem eventually_all_finite {ι} {I : Set ι} (hI : I.Finite) {l} {p : ι → α → Prop} :
    (∀ᶠ x in l, ∀ i ∈ I, p i x) ↔ ∀ i ∈ I, ∀ᶠ x in l, p i x := by
  simpa only [Filter.Eventually, setOf_forall] using biInter_mem hI

alias _root_.Set.Finite.eventually_all := eventually_all_finite

-- attribute [protected] Set.Finite.eventually_all

@[simp] theorem eventually_all_finset {ι} (I : Finset ι) {l} {p : ι → α → Prop} :
    (∀ᶠ x in l, ∀ i ∈ I, p i x) ↔ ∀ i ∈ I, ∀ᶠ x in l, p i x :=
  I.finite_toSet.eventually_all

alias _root_.Finset.eventually_all := eventually_all_finset

-- attribute [protected] Finset.eventually_all

@[simp]
theorem eventually_or_distrib_left {f : Filter α} {p : Prop} {q : α → Prop} :
    (∀ᶠ x in f, p ∨ q x) ↔ p ∨ ∀ᶠ x in f, q x :=
  by_cases (fun h : p => by simp [h]) fun h => by simp [h]

@[simp]
theorem eventually_or_distrib_right {f : Filter α} {p : α → Prop} {q : Prop} :
    (∀ᶠ x in f, p x ∨ q) ↔ (∀ᶠ x in f, p x) ∨ q := by
  simp only [@or_comm _ q, eventually_or_distrib_left]

theorem eventually_imp_distrib_left {f : Filter α} {p : Prop} {q : α → Prop} :
    (∀ᶠ x in f, p → q x) ↔ p → ∀ᶠ x in f, q x :=
  eventually_all

@[simp]
theorem eventually_bot {p : α → Prop} : ∀ᶠ x in ⊥, p x :=
  ⟨⟩

@[simp]
theorem eventually_top {p : α → Prop} : (∀ᶠ x in ⊤, p x) ↔ ∀ x, p x :=
  Iff.rfl

@[simp]
theorem eventually_sup {p : α → Prop} {f g : Filter α} :
    (∀ᶠ x in f ⊔ g, p x) ↔ (∀ᶠ x in f, p x) ∧ ∀ᶠ x in g, p x :=
  Iff.rfl

@[simp]
theorem eventually_sSup {p : α → Prop} {fs : Set (Filter α)} :
    (∀ᶠ x in sSup fs, p x) ↔ ∀ f ∈ fs, ∀ᶠ x in f, p x :=
  Iff.rfl

@[simp]
theorem eventually_iSup {p : α → Prop} {fs : ι → Filter α} :
    (∀ᶠ x in ⨆ b, fs b, p x) ↔ ∀ b, ∀ᶠ x in fs b, p x :=
  mem_iSup

@[simp]
theorem eventually_principal {a : Set α} {p : α → Prop} : (∀ᶠ x in 𝓟 a, p x) ↔ ∀ x ∈ a, p x :=
  Iff.rfl

theorem Eventually.forall_mem {α : Type*} {f : Filter α} {s : Set α} {P : α → Prop}
    (hP : ∀ᶠ x in f, P x) (hf : 𝓟 s ≤ f) : ∀ x ∈ s, P x :=
  Filter.eventually_principal.mp (hP.filter_mono hf)

theorem eventually_inf {f g : Filter α} {p : α → Prop} :
    (∀ᶠ x in f ⊓ g, p x) ↔ ∃ s ∈ f, ∃ t ∈ g, ∀ x ∈ s ∩ t, p x :=
  mem_inf_iff_superset

theorem eventually_inf_principal {f : Filter α} {p : α → Prop} {s : Set α} :
    (∀ᶠ x in f ⊓ 𝓟 s, p x) ↔ ∀ᶠ x in f, x ∈ s → p x :=
  mem_inf_principal

/-! ### Frequently -/

/-- `f.Frequently p` or `∃ᶠ x in f, p x` mean that `{x | ¬p x} ∉ f`. E.g., `∃ᶠ x in atTop, p x`
means that there exist arbitrarily large `x` for which `p` holds true. -/
protected def Frequently (p : α → Prop) (f : Filter α) : Prop :=
  ¬∀ᶠ x in f, ¬p x

@[inherit_doc Filter.Frequently]
notation3 "∃ᶠ "(...)" in "f", "r:(scoped p => Filter.Frequently p f) => r

theorem Eventually.frequently {f : Filter α} [NeBot f] {p : α → Prop} (h : ∀ᶠ x in f, p x) :
    ∃ᶠ x in f, p x :=
  compl_not_mem h

theorem frequently_of_forall {f : Filter α} [NeBot f] {p : α → Prop} (h : ∀ x, p x) :
    ∃ᶠ x in f, p x :=
  Eventually.frequently (eventually_of_forall h)

theorem Frequently.mp {p q : α → Prop} {f : Filter α} (h : ∃ᶠ x in f, p x)
    (hpq : ∀ᶠ x in f, p x → q x) : ∃ᶠ x in f, q x :=
  mt (fun hq => hq.mp <| hpq.mono fun _ => mt) h

theorem Frequently.filter_mono {p : α → Prop} {f g : Filter α} (h : ∃ᶠ x in f, p x) (hle : f ≤ g) :
    ∃ᶠ x in g, p x :=
  mt (fun h' => h'.filter_mono hle) h

theorem Frequently.mono {p q : α → Prop} {f : Filter α} (h : ∃ᶠ x in f, p x)
    (hpq : ∀ x, p x → q x) : ∃ᶠ x in f, q x :=
  h.mp (eventually_of_forall hpq)

theorem Frequently.and_eventually {p q : α → Prop} {f : Filter α} (hp : ∃ᶠ x in f, p x)
    (hq : ∀ᶠ x in f, q x) : ∃ᶠ x in f, p x ∧ q x := by
  refine mt (fun h => hq.mp <| h.mono ?_) hp
  exact fun x hpq hq hp => hpq ⟨hp, hq⟩

theorem Eventually.and_frequently {p q : α → Prop} {f : Filter α} (hp : ∀ᶠ x in f, p x)
    (hq : ∃ᶠ x in f, q x) : ∃ᶠ x in f, p x ∧ q x := by
  simpa only [and_comm] using hq.and_eventually hp

theorem Frequently.exists {p : α → Prop} {f : Filter α} (hp : ∃ᶠ x in f, p x) : ∃ x, p x := by
  by_contra H
  replace H : ∀ᶠ x in f, ¬p x := eventually_of_forall (not_exists.1 H)
  exact hp H

theorem Eventually.exists {p : α → Prop} {f : Filter α} [NeBot f] (hp : ∀ᶠ x in f, p x) :
    ∃ x, p x :=
  hp.frequently.exists

<<<<<<< HEAD
lemma frequently_iff_neBot {p : α → Prop} : (∃ᶠ x in l, p x) ↔ NeBot (l ⊓ 𝓟 {x | p x}) := by
=======
lemma frequently_iff_neBot {l : Filter α} {p : α → Prop} :
    (∃ᶠ x in l, p x) ↔ NeBot (l ⊓ 𝓟 {x | p x}) := by
>>>>>>> 59de845a
  rw [neBot_iff, Ne, inf_principal_eq_bot]; rfl

lemma frequently_mem_iff_neBot {l : Filter α} {s : Set α} : (∃ᶠ x in l, x ∈ s) ↔ NeBot (l ⊓ 𝓟 s) :=
  frequently_iff_neBot

theorem frequently_iff_forall_eventually_exists_and {p : α → Prop} {f : Filter α} :
    (∃ᶠ x in f, p x) ↔ ∀ {q : α → Prop}, (∀ᶠ x in f, q x) → ∃ x, p x ∧ q x :=
  ⟨fun hp q hq => (hp.and_eventually hq).exists, fun H hp => by
    simpa only [and_not_self_iff, exists_false] using H hp⟩

theorem frequently_iff {f : Filter α} {P : α → Prop} :
    (∃ᶠ x in f, P x) ↔ ∀ {U}, U ∈ f → ∃ x ∈ U, P x := by
  simp only [frequently_iff_forall_eventually_exists_and, @and_comm (P _)]
  rfl

@[simp]
theorem not_eventually {p : α → Prop} {f : Filter α} : (¬∀ᶠ x in f, p x) ↔ ∃ᶠ x in f, ¬p x := by
  simp [Filter.Frequently]

@[simp]
theorem not_frequently {p : α → Prop} {f : Filter α} : (¬∃ᶠ x in f, p x) ↔ ∀ᶠ x in f, ¬p x := by
  simp only [Filter.Frequently, not_not]

@[simp]
theorem frequently_true_iff_neBot (f : Filter α) : (∃ᶠ _ in f, True) ↔ NeBot f := by
  simp [frequently_iff_neBot]

@[simp]
theorem frequently_false (f : Filter α) : ¬∃ᶠ _ in f, False := by simp

@[simp]
theorem frequently_const {f : Filter α} [NeBot f] {p : Prop} : (∃ᶠ _ in f, p) ↔ p := by
  by_cases p <;> simp [*]

@[simp]
theorem frequently_or_distrib {f : Filter α} {p q : α → Prop} :
    (∃ᶠ x in f, p x ∨ q x) ↔ (∃ᶠ x in f, p x) ∨ ∃ᶠ x in f, q x := by
  simp only [Filter.Frequently, ← not_and_or, not_or, eventually_and]

theorem frequently_or_distrib_left {f : Filter α} [NeBot f] {p : Prop} {q : α → Prop} :
    (∃ᶠ x in f, p ∨ q x) ↔ p ∨ ∃ᶠ x in f, q x := by simp

theorem frequently_or_distrib_right {f : Filter α} [NeBot f] {p : α → Prop} {q : Prop} :
    (∃ᶠ x in f, p x ∨ q) ↔ (∃ᶠ x in f, p x) ∨ q := by simp

theorem frequently_imp_distrib {f : Filter α} {p q : α → Prop} :
    (∃ᶠ x in f, p x → q x) ↔ (∀ᶠ x in f, p x) → ∃ᶠ x in f, q x := by
  simp [imp_iff_not_or]

theorem frequently_imp_distrib_left {f : Filter α} [NeBot f] {p : Prop} {q : α → Prop} :
    (∃ᶠ x in f, p → q x) ↔ p → ∃ᶠ x in f, q x := by simp [frequently_imp_distrib]

theorem frequently_imp_distrib_right {f : Filter α} [NeBot f] {p : α → Prop} {q : Prop} :
    (∃ᶠ x in f, p x → q) ↔ (∀ᶠ x in f, p x) → q := by
  set_option tactic.skipAssignedInstances false in simp [frequently_imp_distrib]

theorem eventually_imp_distrib_right {f : Filter α} {p : α → Prop} {q : Prop} :
    (∀ᶠ x in f, p x → q) ↔ (∃ᶠ x in f, p x) → q := by
  simp only [imp_iff_not_or, eventually_or_distrib_right, not_frequently]

@[simp]
theorem frequently_and_distrib_left {f : Filter α} {p : Prop} {q : α → Prop} :
    (∃ᶠ x in f, p ∧ q x) ↔ p ∧ ∃ᶠ x in f, q x := by
  simp only [Filter.Frequently, not_and, eventually_imp_distrib_left, Classical.not_imp]

@[simp]
theorem frequently_and_distrib_right {f : Filter α} {p : α → Prop} {q : Prop} :
    (∃ᶠ x in f, p x ∧ q) ↔ (∃ᶠ x in f, p x) ∧ q := by
  simp only [@and_comm _ q, frequently_and_distrib_left]

@[simp]
theorem frequently_bot {p : α → Prop} : ¬∃ᶠ x in ⊥, p x := by simp

@[simp]
theorem frequently_top {p : α → Prop} : (∃ᶠ x in ⊤, p x) ↔ ∃ x, p x := by simp [Filter.Frequently]

@[simp]
theorem frequently_principal {a : Set α} {p : α → Prop} : (∃ᶠ x in 𝓟 a, p x) ↔ ∃ x ∈ a, p x := by
  simp [Filter.Frequently, not_forall]

theorem frequently_inf_principal {f : Filter α} {s : Set α} {p : α → Prop} :
    (∃ᶠ x in f ⊓ 𝓟 s, p x) ↔ ∃ᶠ x in f, x ∈ s ∧ p x := by
  simp only [Filter.Frequently, eventually_inf_principal, not_and]

alias ⟨Frequently.of_inf_principal, Frequently.inf_principal⟩ := frequently_inf_principal

theorem frequently_sup {p : α → Prop} {f g : Filter α} :
    (∃ᶠ x in f ⊔ g, p x) ↔ (∃ᶠ x in f, p x) ∨ ∃ᶠ x in g, p x := by
  simp only [Filter.Frequently, eventually_sup, not_and_or]

@[simp]
theorem frequently_sSup {p : α → Prop} {fs : Set (Filter α)} :
    (∃ᶠ x in sSup fs, p x) ↔ ∃ f ∈ fs, ∃ᶠ x in f, p x := by
  simp only [Filter.Frequently, not_forall, eventually_sSup, exists_prop]

@[simp]
theorem frequently_iSup {p : α → Prop} {fs : β → Filter α} :
    (∃ᶠ x in ⨆ b, fs b, p x) ↔ ∃ b, ∃ᶠ x in fs b, p x := by
  simp only [Filter.Frequently, eventually_iSup, not_forall]

theorem Eventually.choice {r : α → β → Prop} {l : Filter α} [l.NeBot] (h : ∀ᶠ x in l, ∃ y, r x y) :
    ∃ f : α → β, ∀ᶠ x in l, r x (f x) := by
  haveI : Nonempty β := let ⟨_, hx⟩ := h.exists; hx.nonempty
  choose! f hf using fun x (hx : ∃ y, r x y) => hx
  exact ⟨f, h.mono hf⟩

/-!
### Relation “eventually equal”
-/

/-- Two functions `f` and `g` are *eventually equal* along a filter `l` if the set of `x` such that
`f x = g x` belongs to `l`. -/
def EventuallyEq (l : Filter α) (f g : α → β) : Prop :=
  ∀ᶠ x in l, f x = g x

@[inherit_doc]
notation:50 f " =ᶠ[" l:50 "] " g:50 => EventuallyEq l f g

theorem EventuallyEq.eventually {l : Filter α} {f g : α → β} (h : f =ᶠ[l] g) :
    ∀ᶠ x in l, f x = g x :=
  h

theorem EventuallyEq.rw {l : Filter α} {f g : α → β} (h : f =ᶠ[l] g) (p : α → β → Prop)
    (hf : ∀ᶠ x in l, p x (f x)) : ∀ᶠ x in l, p x (g x) :=
  hf.congr <| h.mono fun _ hx => hx ▸ Iff.rfl

theorem eventuallyEq_set {s t : Set α} {l : Filter α} : s =ᶠ[l] t ↔ ∀ᶠ x in l, x ∈ s ↔ x ∈ t :=
  eventually_congr <| eventually_of_forall fun _ ↦ eq_iff_iff
<<<<<<< HEAD
#align filter.eventually_eq_set Filter.eventuallyEq_set
=======
>>>>>>> 59de845a

alias ⟨EventuallyEq.mem_iff, Eventually.set_eq⟩ := eventuallyEq_set

@[simp]
theorem eventuallyEq_univ {s : Set α} {l : Filter α} : s =ᶠ[l] univ ↔ s ∈ l := by
  simp [eventuallyEq_set]

theorem EventuallyEq.exists_mem {l : Filter α} {f g : α → β} (h : f =ᶠ[l] g) :
    ∃ s ∈ l, EqOn f g s :=
  Eventually.exists_mem h

theorem eventuallyEq_of_mem {l : Filter α} {f g : α → β} {s : Set α} (hs : s ∈ l) (h : EqOn f g s) :
    f =ᶠ[l] g :=
  eventually_of_mem hs h

theorem eventuallyEq_iff_exists_mem {l : Filter α} {f g : α → β} :
    f =ᶠ[l] g ↔ ∃ s ∈ l, EqOn f g s :=
  eventually_iff_exists_mem

theorem EventuallyEq.filter_mono {l l' : Filter α} {f g : α → β} (h₁ : f =ᶠ[l] g) (h₂ : l' ≤ l) :
    f =ᶠ[l'] g :=
  h₂ h₁

@[refl, simp]
theorem EventuallyEq.refl (l : Filter α) (f : α → β) : f =ᶠ[l] f :=
  eventually_of_forall fun _ => rfl

protected theorem EventuallyEq.rfl {l : Filter α} {f : α → β} : f =ᶠ[l] f :=
  EventuallyEq.refl l f

@[symm]
theorem EventuallyEq.symm {f g : α → β} {l : Filter α} (H : f =ᶠ[l] g) : g =ᶠ[l] f :=
  H.mono fun _ => Eq.symm

@[trans]
theorem EventuallyEq.trans {l : Filter α} {f g h : α → β} (H₁ : f =ᶠ[l] g) (H₂ : g =ᶠ[l] h) :
    f =ᶠ[l] h :=
  H₂.rw (fun x y => f x = y) H₁

theorem EventuallyEq.congr_left {l : Filter α} {f g h : α → β} (H : f =ᶠ[l] g) :
    f =ᶠ[l] h ↔ g =ᶠ[l] h :=
  ⟨H.symm.trans, H.trans⟩

theorem EventuallyEq.congr_right {l : Filter α} {f g h : α → β} (H : g =ᶠ[l] h) :
    f =ᶠ[l] g ↔ f =ᶠ[l] h :=
  ⟨(·.trans H), (·.trans H.symm)⟩

instance {l : Filter α} :
    Trans ((· =ᶠ[l] ·) : (α → β) → (α → β) → Prop) (· =ᶠ[l] ·) (· =ᶠ[l] ·) where
  trans := EventuallyEq.trans

theorem EventuallyEq.prod_mk {l} {f f' : α → β} (hf : f =ᶠ[l] f') {g g' : α → γ} (hg : g =ᶠ[l] g') :
    (fun x => (f x, g x)) =ᶠ[l] fun x => (f' x, g' x) :=
  hf.mp <|
    hg.mono <| by
      intros
      simp only [*]

-- See `EventuallyEq.comp_tendsto` further below for a similar statement w.r.t.
-- composition on the right.
theorem EventuallyEq.fun_comp {f g : α → β} {l : Filter α} (H : f =ᶠ[l] g) (h : β → γ) :
    h ∘ f =ᶠ[l] h ∘ g :=
  H.mono fun _ hx => congr_arg h hx

theorem EventuallyEq.comp₂ {δ} {f f' : α → β} {g g' : α → γ} {l} (Hf : f =ᶠ[l] f') (h : β → γ → δ)
    (Hg : g =ᶠ[l] g') : (fun x => h (f x) (g x)) =ᶠ[l] fun x => h (f' x) (g' x) :=
  (Hf.prod_mk Hg).fun_comp (uncurry h)

@[to_additive]
theorem EventuallyEq.mul [Mul β] {f f' g g' : α → β} {l : Filter α} (h : f =ᶠ[l] g)
    (h' : f' =ᶠ[l] g') : (fun x => f x * f' x) =ᶠ[l] fun x => g x * g' x :=
  h.comp₂ (· * ·) h'

@[to_additive const_smul]
theorem EventuallyEq.pow_const {γ} [Pow β γ] {f g : α → β} {l : Filter α} (h : f =ᶠ[l] g) (c : γ) :
    (fun x => f x ^ c) =ᶠ[l] fun x => g x ^ c :=
  h.fun_comp (· ^ c)

@[to_additive]
theorem EventuallyEq.inv [Inv β] {f g : α → β} {l : Filter α} (h : f =ᶠ[l] g) :
    (fun x => (f x)⁻¹) =ᶠ[l] fun x => (g x)⁻¹ :=
  h.fun_comp Inv.inv

@[to_additive]
theorem EventuallyEq.div [Div β] {f f' g g' : α → β} {l : Filter α} (h : f =ᶠ[l] g)
    (h' : f' =ᶠ[l] g') : (fun x => f x / f' x) =ᶠ[l] fun x => g x / g' x :=
  h.comp₂ (· / ·) h'

attribute [to_additive] EventuallyEq.const_smul

@[to_additive]
theorem EventuallyEq.smul {𝕜} [SMul 𝕜 β] {l : Filter α} {f f' : α → 𝕜} {g g' : α → β}
    (hf : f =ᶠ[l] f') (hg : g =ᶠ[l] g') : (fun x => f x • g x) =ᶠ[l] fun x => f' x • g' x :=
  hf.comp₂ (· • ·) hg

theorem EventuallyEq.sup [Sup β] {l : Filter α} {f f' g g' : α → β} (hf : f =ᶠ[l] f')
    (hg : g =ᶠ[l] g') : (fun x => f x ⊔ g x) =ᶠ[l] fun x => f' x ⊔ g' x :=
  hf.comp₂ (· ⊔ ·) hg

theorem EventuallyEq.inf [Inf β] {l : Filter α} {f f' g g' : α → β} (hf : f =ᶠ[l] f')
    (hg : g =ᶠ[l] g') : (fun x => f x ⊓ g x) =ᶠ[l] fun x => f' x ⊓ g' x :=
  hf.comp₂ (· ⊓ ·) hg

theorem EventuallyEq.preimage {l : Filter α} {f g : α → β} (h : f =ᶠ[l] g) (s : Set β) :
    f ⁻¹' s =ᶠ[l] g ⁻¹' s :=
  h.fun_comp s

theorem EventuallyEq.inter {s t s' t' : Set α} {l : Filter α} (h : s =ᶠ[l] t) (h' : s' =ᶠ[l] t') :
    (s ∩ s' : Set α) =ᶠ[l] (t ∩ t' : Set α) :=
  h.comp₂ (· ∧ ·) h'

theorem EventuallyEq.union {s t s' t' : Set α} {l : Filter α} (h : s =ᶠ[l] t) (h' : s' =ᶠ[l] t') :
    (s ∪ s' : Set α) =ᶠ[l] (t ∪ t' : Set α) :=
  h.comp₂ (· ∨ ·) h'

theorem EventuallyEq.compl {s t : Set α} {l : Filter α} (h : s =ᶠ[l] t) :
    (sᶜ : Set α) =ᶠ[l] (tᶜ : Set α) :=
  h.fun_comp Not

theorem EventuallyEq.diff {s t s' t' : Set α} {l : Filter α} (h : s =ᶠ[l] t) (h' : s' =ᶠ[l] t') :
    (s \ s' : Set α) =ᶠ[l] (t \ t' : Set α) :=
  h.inter h'.compl

theorem eventuallyEq_empty {s : Set α} {l : Filter α} : s =ᶠ[l] (∅ : Set α) ↔ ∀ᶠ x in l, x ∉ s :=
  eventuallyEq_set.trans <| by simp

theorem inter_eventuallyEq_left {s t : Set α} {l : Filter α} :
    (s ∩ t : Set α) =ᶠ[l] s ↔ ∀ᶠ x in l, x ∈ s → x ∈ t := by
  simp only [eventuallyEq_set, mem_inter_iff, and_iff_left_iff_imp]

theorem inter_eventuallyEq_right {s t : Set α} {l : Filter α} :
    (s ∩ t : Set α) =ᶠ[l] t ↔ ∀ᶠ x in l, x ∈ t → x ∈ s := by
  rw [inter_comm, inter_eventuallyEq_left]

@[simp]
theorem eventuallyEq_principal {s : Set α} {f g : α → β} : f =ᶠ[𝓟 s] g ↔ EqOn f g s :=
  Iff.rfl

theorem eventuallyEq_inf_principal_iff {F : Filter α} {s : Set α} {f g : α → β} :
    f =ᶠ[F ⊓ 𝓟 s] g ↔ ∀ᶠ x in F, x ∈ s → f x = g x :=
  eventually_inf_principal

theorem EventuallyEq.sub_eq [AddGroup β] {f g : α → β} {l : Filter α} (h : f =ᶠ[l] g) :
    f - g =ᶠ[l] 0 := by simpa using ((EventuallyEq.refl l f).sub h).symm

theorem eventuallyEq_iff_sub [AddGroup β] {f g : α → β} {l : Filter α} :
    f =ᶠ[l] g ↔ f - g =ᶠ[l] 0 :=
  ⟨fun h => h.sub_eq, fun h => by simpa using h.add (EventuallyEq.refl l g)⟩

section LE

variable [LE β] {l : Filter α}

/-- A function `f` is eventually less than or equal to a function `g` at a filter `l`. -/
def EventuallyLE (l : Filter α) (f g : α → β) : Prop :=
  ∀ᶠ x in l, f x ≤ g x

@[inherit_doc]
notation:50 f " ≤ᶠ[" l:50 "] " g:50 => EventuallyLE l f g

theorem EventuallyLE.congr {f f' g g' : α → β} (H : f ≤ᶠ[l] g) (hf : f =ᶠ[l] f') (hg : g =ᶠ[l] g') :
    f' ≤ᶠ[l] g' :=
  H.mp <| hg.mp <| hf.mono fun x hf hg H => by rwa [hf, hg] at H

theorem eventuallyLE_congr {f f' g g' : α → β} (hf : f =ᶠ[l] f') (hg : g =ᶠ[l] g') :
    f ≤ᶠ[l] g ↔ f' ≤ᶠ[l] g' :=
  ⟨fun H => H.congr hf hg, fun H => H.congr hf.symm hg.symm⟩

end LE

section Preorder

variable [Preorder β] {l : Filter α} {f g h : α → β}

theorem EventuallyEq.le (h : f =ᶠ[l] g) : f ≤ᶠ[l] g :=
  h.mono fun _ => le_of_eq

@[refl]
theorem EventuallyLE.refl (l : Filter α) (f : α → β) : f ≤ᶠ[l] f :=
  EventuallyEq.rfl.le

theorem EventuallyLE.rfl : f ≤ᶠ[l] f :=
  EventuallyLE.refl l f

@[trans]
theorem EventuallyLE.trans (H₁ : f ≤ᶠ[l] g) (H₂ : g ≤ᶠ[l] h) : f ≤ᶠ[l] h :=
  H₂.mp <| H₁.mono fun _ => le_trans

instance : Trans ((· ≤ᶠ[l] ·) : (α → β) → (α → β) → Prop) (· ≤ᶠ[l] ·) (· ≤ᶠ[l] ·) where
  trans := EventuallyLE.trans

@[trans]
theorem EventuallyEq.trans_le (H₁ : f =ᶠ[l] g) (H₂ : g ≤ᶠ[l] h) : f ≤ᶠ[l] h :=
  H₁.le.trans H₂

instance : Trans ((· =ᶠ[l] ·) : (α → β) → (α → β) → Prop) (· ≤ᶠ[l] ·) (· ≤ᶠ[l] ·) where
  trans := EventuallyEq.trans_le

@[trans]
theorem EventuallyLE.trans_eq (H₁ : f ≤ᶠ[l] g) (H₂ : g =ᶠ[l] h) : f ≤ᶠ[l] h :=
  H₁.trans H₂.le

instance : Trans ((· ≤ᶠ[l] ·) : (α → β) → (α → β) → Prop) (· =ᶠ[l] ·) (· ≤ᶠ[l] ·) where
  trans := EventuallyLE.trans_eq

end Preorder

variable {l : Filter α}

theorem EventuallyLE.antisymm [PartialOrder β] {l : Filter α} {f g : α → β} (h₁ : f ≤ᶠ[l] g)
    (h₂ : g ≤ᶠ[l] f) : f =ᶠ[l] g :=
  h₂.mp <| h₁.mono fun _ => le_antisymm

theorem eventuallyLE_antisymm_iff [PartialOrder β] {l : Filter α} {f g : α → β} :
    f =ᶠ[l] g ↔ f ≤ᶠ[l] g ∧ g ≤ᶠ[l] f := by
  simp only [EventuallyEq, EventuallyLE, le_antisymm_iff, eventually_and]

theorem EventuallyLE.le_iff_eq [PartialOrder β] {l : Filter α} {f g : α → β} (h : f ≤ᶠ[l] g) :
    g ≤ᶠ[l] f ↔ g =ᶠ[l] f :=
  ⟨fun h' => h'.antisymm h, EventuallyEq.le⟩

theorem Eventually.ne_of_lt [Preorder β] {l : Filter α} {f g : α → β} (h : ∀ᶠ x in l, f x < g x) :
    ∀ᶠ x in l, f x ≠ g x :=
  h.mono fun _ hx => hx.ne

theorem Eventually.ne_top_of_lt [PartialOrder β] [OrderTop β] {l : Filter α} {f g : α → β}
    (h : ∀ᶠ x in l, f x < g x) : ∀ᶠ x in l, f x ≠ ⊤ :=
  h.mono fun _ hx => hx.ne_top

theorem Eventually.lt_top_of_ne [PartialOrder β] [OrderTop β] {l : Filter α} {f : α → β}
    (h : ∀ᶠ x in l, f x ≠ ⊤) : ∀ᶠ x in l, f x < ⊤ :=
  h.mono fun _ hx => hx.lt_top

theorem Eventually.lt_top_iff_ne_top [PartialOrder β] [OrderTop β] {l : Filter α} {f : α → β} :
    (∀ᶠ x in l, f x < ⊤) ↔ ∀ᶠ x in l, f x ≠ ⊤ :=
  ⟨Eventually.ne_of_lt, Eventually.lt_top_of_ne⟩

@[mono]
theorem EventuallyLE.inter {s t s' t' : Set α} {l : Filter α} (h : s ≤ᶠ[l] t) (h' : s' ≤ᶠ[l] t') :
    (s ∩ s' : Set α) ≤ᶠ[l] (t ∩ t' : Set α) :=
  h'.mp <| h.mono fun _ => And.imp

@[mono]
theorem EventuallyLE.union {s t s' t' : Set α} {l : Filter α} (h : s ≤ᶠ[l] t) (h' : s' ≤ᶠ[l] t') :
    (s ∪ s' : Set α) ≤ᶠ[l] (t ∪ t' : Set α) :=
  h'.mp <| h.mono fun _ => Or.imp

protected lemma EventuallyLE.iUnion [Finite ι] {s t : ι → Set α}
    (h : ∀ i, s i ≤ᶠ[l] t i) : (⋃ i, s i) ≤ᶠ[l] ⋃ i, t i :=
  (eventually_all.2 h).mono fun _x hx hx' ↦
    let ⟨i, hi⟩ := mem_iUnion.1 hx'; mem_iUnion.2 ⟨i, hx i hi⟩

protected lemma EventuallyEq.iUnion [Finite ι] {s t : ι → Set α}
    (h : ∀ i, s i =ᶠ[l] t i) : (⋃ i, s i) =ᶠ[l] ⋃ i, t i :=
  (EventuallyLE.iUnion fun i ↦ (h i).le).antisymm <| .iUnion fun i ↦ (h i).symm.le

protected lemma EventuallyLE.iInter [Finite ι] {s t : ι → Set α}
    (h : ∀ i, s i ≤ᶠ[l] t i) : (⋂ i, s i) ≤ᶠ[l] ⋂ i, t i :=
  (eventually_all.2 h).mono fun _x hx hx' ↦ mem_iInter.2 fun i ↦ hx i (mem_iInter.1 hx' i)

protected lemma EventuallyEq.iInter [Finite ι] {s t : ι → Set α}
    (h : ∀ i, s i =ᶠ[l] t i) : (⋂ i, s i) =ᶠ[l] ⋂ i, t i :=
  (EventuallyLE.iInter fun i ↦ (h i).le).antisymm <| .iInter fun i ↦ (h i).symm.le

lemma _root_.Set.Finite.eventuallyLE_iUnion {ι : Type*} {s : Set ι} (hs : s.Finite)
    {f g : ι → Set α} (hle : ∀ i ∈ s, f i ≤ᶠ[l] g i) : (⋃ i ∈ s, f i) ≤ᶠ[l] (⋃ i ∈ s, g i) := by
  have := hs.to_subtype
  rw [biUnion_eq_iUnion, biUnion_eq_iUnion]
  exact .iUnion fun i ↦ hle i.1 i.2

alias EventuallyLE.biUnion := Set.Finite.eventuallyLE_iUnion

lemma _root_.Set.Finite.eventuallyEq_iUnion {ι : Type*} {s : Set ι} (hs : s.Finite)
    {f g : ι → Set α} (heq : ∀ i ∈ s, f i =ᶠ[l] g i) : (⋃ i ∈ s, f i) =ᶠ[l] (⋃ i ∈ s, g i) :=
  (EventuallyLE.biUnion hs fun i hi ↦ (heq i hi).le).antisymm <|
    .biUnion hs fun i hi ↦ (heq i hi).symm.le

alias EventuallyEq.biUnion := Set.Finite.eventuallyEq_iUnion

lemma _root_.Set.Finite.eventuallyLE_iInter {ι : Type*} {s : Set ι} (hs : s.Finite)
    {f g : ι → Set α} (hle : ∀ i ∈ s, f i ≤ᶠ[l] g i) : (⋂ i ∈ s, f i) ≤ᶠ[l] (⋂ i ∈ s, g i) := by
  have := hs.to_subtype
  rw [biInter_eq_iInter, biInter_eq_iInter]
  exact .iInter fun i ↦ hle i.1 i.2

alias EventuallyLE.biInter := Set.Finite.eventuallyLE_iInter

lemma _root_.Set.Finite.eventuallyEq_iInter {ι : Type*} {s : Set ι} (hs : s.Finite)
    {f g : ι → Set α} (heq : ∀ i ∈ s, f i =ᶠ[l] g i) : (⋂ i ∈ s, f i) =ᶠ[l] (⋂ i ∈ s, g i) :=
  (EventuallyLE.biInter hs fun i hi ↦ (heq i hi).le).antisymm <|
    .biInter hs fun i hi ↦ (heq i hi).symm.le

alias EventuallyEq.biInter := Set.Finite.eventuallyEq_iInter

lemma _root_.Finset.eventuallyLE_iUnion {ι : Type*} (s : Finset ι) {f g : ι → Set α}
    (hle : ∀ i ∈ s, f i ≤ᶠ[l] g i) : (⋃ i ∈ s, f i) ≤ᶠ[l] (⋃ i ∈ s, g i) :=
  .biUnion s.finite_toSet hle

lemma _root_.Finset.eventuallyEq_iUnion {ι : Type*} (s : Finset ι) {f g : ι → Set α}
    (heq : ∀ i ∈ s, f i =ᶠ[l] g i) : (⋃ i ∈ s, f i) =ᶠ[l] (⋃ i ∈ s, g i) :=
  .biUnion s.finite_toSet heq

lemma _root_.Finset.eventuallyLE_iInter {ι : Type*} (s : Finset ι) {f g : ι → Set α}
    (hle : ∀ i ∈ s, f i ≤ᶠ[l] g i) : (⋂ i ∈ s, f i) ≤ᶠ[l] (⋂ i ∈ s, g i) :=
  .biInter s.finite_toSet hle

lemma _root_.Finset.eventuallyEq_iInter {ι : Type*} (s : Finset ι) {f g : ι → Set α}
    (heq : ∀ i ∈ s, f i =ᶠ[l] g i) : (⋂ i ∈ s, f i) =ᶠ[l] (⋂ i ∈ s, g i) :=
  .biInter s.finite_toSet heq

@[mono]
theorem EventuallyLE.compl {s t : Set α} {l : Filter α} (h : s ≤ᶠ[l] t) :
    (tᶜ : Set α) ≤ᶠ[l] (sᶜ : Set α) :=
  h.mono fun _ => mt

@[mono]
theorem EventuallyLE.diff {s t s' t' : Set α} {l : Filter α} (h : s ≤ᶠ[l] t) (h' : t' ≤ᶠ[l] s') :
    (s \ s' : Set α) ≤ᶠ[l] (t \ t' : Set α) :=
  h.inter h'.compl

theorem set_eventuallyLE_iff_mem_inf_principal {s t : Set α} {l : Filter α} :
    s ≤ᶠ[l] t ↔ t ∈ l ⊓ 𝓟 s :=
  eventually_inf_principal.symm

theorem set_eventuallyLE_iff_inf_principal_le {s t : Set α} {l : Filter α} :
    s ≤ᶠ[l] t ↔ l ⊓ 𝓟 s ≤ l ⊓ 𝓟 t :=
  set_eventuallyLE_iff_mem_inf_principal.trans <| by
    simp only [le_inf_iff, inf_le_left, true_and_iff, le_principal_iff]

theorem set_eventuallyEq_iff_inf_principal {s t : Set α} {l : Filter α} :
    s =ᶠ[l] t ↔ l ⊓ 𝓟 s = l ⊓ 𝓟 t := by
  simp only [eventuallyLE_antisymm_iff, le_antisymm_iff, set_eventuallyLE_iff_inf_principal_le]

theorem EventuallyLE.sup [SemilatticeSup β] {l : Filter α} {f₁ f₂ g₁ g₂ : α → β} (hf : f₁ ≤ᶠ[l] f₂)
    (hg : g₁ ≤ᶠ[l] g₂) : f₁ ⊔ g₁ ≤ᶠ[l] f₂ ⊔ g₂ := by
  filter_upwards [hf, hg] with x hfx hgx using sup_le_sup hfx hgx

theorem EventuallyLE.sup_le [SemilatticeSup β] {l : Filter α} {f g h : α → β} (hf : f ≤ᶠ[l] h)
    (hg : g ≤ᶠ[l] h) : f ⊔ g ≤ᶠ[l] h := by
  filter_upwards [hf, hg] with x hfx hgx using _root_.sup_le hfx hgx

theorem EventuallyLE.le_sup_of_le_left [SemilatticeSup β] {l : Filter α} {f g h : α → β}
    (hf : h ≤ᶠ[l] f) : h ≤ᶠ[l] f ⊔ g :=
  hf.mono fun _ => _root_.le_sup_of_le_left

theorem EventuallyLE.le_sup_of_le_right [SemilatticeSup β] {l : Filter α} {f g h : α → β}
    (hg : h ≤ᶠ[l] g) : h ≤ᶠ[l] f ⊔ g :=
  hg.mono fun _ => _root_.le_sup_of_le_right

theorem join_le {f : Filter (Filter α)} {l : Filter α} (h : ∀ᶠ m in f, m ≤ l) : join f ≤ l :=
  fun _ hs => h.mono fun _ hm => hm hs

/-! ### Push-forwards, pull-backs, and the monad structure -/

section Map

/-- The forward map of a filter -/
def map (m : α → β) (f : Filter α) : Filter β where
  sets := preimage m ⁻¹' f.sets
  univ_sets := univ_mem
  sets_of_superset hs st := mem_of_superset hs <| preimage_mono st
  inter_sets hs ht := inter_mem hs ht

@[simp]
theorem map_principal {s : Set α} {f : α → β} : map f (𝓟 s) = 𝓟 (Set.image f s) :=
  Filter.ext fun _ => image_subset_iff.symm

variable {f : Filter α} {m : α → β} {m' : β → γ} {s : Set α} {t : Set β}

@[simp]
theorem eventually_map {P : β → Prop} : (∀ᶠ b in map m f, P b) ↔ ∀ᶠ a in f, P (m a) :=
  Iff.rfl

@[simp]
theorem frequently_map {P : β → Prop} : (∃ᶠ b in map m f, P b) ↔ ∃ᶠ a in f, P (m a) :=
  Iff.rfl

@[simp]
theorem mem_map : t ∈ map m f ↔ m ⁻¹' t ∈ f :=
  Iff.rfl

theorem mem_map' : t ∈ map m f ↔ { x | m x ∈ t } ∈ f :=
  Iff.rfl

theorem image_mem_map (hs : s ∈ f) : m '' s ∈ map m f :=
  f.sets_of_superset hs <| subset_preimage_image m s

-- The simpNF linter says that the LHS can be simplified via `Filter.mem_map`.
-- However this is a higher priority lemma.
-- https://github.com/leanprover/std4/issues/207
@[simp 1100, nolint simpNF]
theorem image_mem_map_iff (hf : Injective m) : m '' s ∈ map m f ↔ s ∈ f :=
  ⟨fun h => by rwa [← preimage_image_eq s hf], image_mem_map⟩

theorem range_mem_map : range m ∈ map m f := by
  rw [← image_univ]
  exact image_mem_map univ_mem

theorem mem_map_iff_exists_image : t ∈ map m f ↔ ∃ s ∈ f, m '' s ⊆ t :=
  ⟨fun ht => ⟨m ⁻¹' t, ht, image_preimage_subset _ _⟩, fun ⟨_, hs, ht⟩ =>
    mem_of_superset (image_mem_map hs) ht⟩

@[simp]
theorem map_id : Filter.map id f = f :=
  filter_eq <| rfl

@[simp]
theorem map_id' : Filter.map (fun x => x) f = f :=
  map_id

@[simp]
theorem map_compose : Filter.map m' ∘ Filter.map m = Filter.map (m' ∘ m) :=
  funext fun _ => filter_eq <| rfl

@[simp]
theorem map_map : Filter.map m' (Filter.map m f) = Filter.map (m' ∘ m) f :=
  congr_fun Filter.map_compose f

/-- If functions `m₁` and `m₂` are eventually equal at a filter `f`, then
they map this filter to the same filter. -/
theorem map_congr {m₁ m₂ : α → β} {f : Filter α} (h : m₁ =ᶠ[f] m₂) : map m₁ f = map m₂ f :=
  Filter.ext' fun _ => eventually_congr (h.mono fun _ hx => hx ▸ Iff.rfl)

end Map

section Comap

/-- The inverse map of a filter. A set `s` belongs to `Filter.comap m f` if either of the following
equivalent conditions hold.

1. There exists a set `t ∈ f` such that `m ⁻¹' t ⊆ s`. This is used as a definition.
2. The set `kernImage m s = {y | ∀ x, m x = y → x ∈ s}` belongs to `f`, see `Filter.mem_comap'`.
3. The set `(m '' sᶜ)ᶜ` belongs to `f`, see `Filter.mem_comap_iff_compl` and
`Filter.compl_mem_comap`. -/
def comap (m : α → β) (f : Filter β) : Filter α where
  sets := { s | ∃ t ∈ f, m ⁻¹' t ⊆ s }
  univ_sets := ⟨univ, univ_mem, by simp only [subset_univ, preimage_univ]⟩
  sets_of_superset := fun ⟨a', ha', ma'a⟩ ab => ⟨a', ha', ma'a.trans ab⟩
  inter_sets := fun ⟨a', ha₁, ha₂⟩ ⟨b', hb₁, hb₂⟩ =>
    ⟨a' ∩ b', inter_mem ha₁ hb₁, inter_subset_inter ha₂ hb₂⟩

variable {f : α → β} {l : Filter β} {p : α → Prop} {s : Set α}

theorem mem_comap' : s ∈ comap f l ↔ { y | ∀ ⦃x⦄, f x = y → x ∈ s } ∈ l :=
  ⟨fun ⟨t, ht, hts⟩ => mem_of_superset ht fun y hy x hx => hts <| mem_preimage.2 <| by rwa [hx],
    fun h => ⟨_, h, fun x hx => hx rfl⟩⟩

-- TODO: it would be nice to use `kernImage` much more to take advantage of common name and API,
-- and then this would become `mem_comap'`
theorem mem_comap'' : s ∈ comap f l ↔ kernImage f s ∈ l :=
  mem_comap'

/-- RHS form is used, e.g., in the definition of `UniformSpace`. -/
lemma mem_comap_prod_mk {x : α} {s : Set β} {F : Filter (α × β)} :
    s ∈ comap (Prod.mk x) F ↔ {p : α × β | p.fst = x → p.snd ∈ s} ∈ F := by
  simp_rw [mem_comap', Prod.ext_iff, and_imp, @forall_swap β (_ = _), forall_eq, eq_comm]

@[simp]
theorem eventually_comap : (∀ᶠ a in comap f l, p a) ↔ ∀ᶠ b in l, ∀ a, f a = b → p a :=
  mem_comap'

@[simp]
theorem frequently_comap : (∃ᶠ a in comap f l, p a) ↔ ∃ᶠ b in l, ∃ a, f a = b ∧ p a := by
  simp only [Filter.Frequently, eventually_comap, not_exists, _root_.not_and]

theorem mem_comap_iff_compl : s ∈ comap f l ↔ (f '' sᶜ)ᶜ ∈ l := by
  simp only [mem_comap'', kernImage_eq_compl]

theorem compl_mem_comap : sᶜ ∈ comap f l ↔ (f '' s)ᶜ ∈ l := by rw [mem_comap_iff_compl, compl_compl]

end Comap

section KernMap

/-- The analog of `kernImage` for filters. A set `s` belongs to `Filter.kernMap m f` if either of
the following equivalent conditions hold.

1. There exists a set `t ∈ f` such that `s = kernImage m t`. This is used as a definition.
2. There exists a set `t` such that `tᶜ ∈ f` and `sᶜ = m '' t`, see `Filter.mem_kernMap_iff_compl`
and `Filter.compl_mem_kernMap`.

This definition because it gives a right adjoint to `Filter.comap`, and because it has a nice
interpretation when working with `co-` filters (`Filter.cocompact`, `Filter.cofinite`, ...).
For example, `kernMap m (cocompact α)` is the filter generated by the complements of the sets
`m '' K` where `K` is a compact subset of `α`. -/
def kernMap (m : α → β) (f : Filter α) : Filter β where
  sets := (kernImage m) '' f.sets
  univ_sets := ⟨univ, f.univ_sets, by simp [kernImage_eq_compl]⟩
  sets_of_superset := by
    rintro _ t ⟨s, hs, rfl⟩ hst
    refine ⟨s ∪ m ⁻¹' t, mem_of_superset hs subset_union_left, ?_⟩
    rw [kernImage_union_preimage, union_eq_right.mpr hst]
  inter_sets := by
    rintro _ _ ⟨s₁, h₁, rfl⟩ ⟨s₂, h₂, rfl⟩
    exact ⟨s₁ ∩ s₂, f.inter_sets h₁ h₂, Set.preimage_kernImage.u_inf⟩

variable {m : α → β} {f : Filter α}

theorem mem_kernMap {s : Set β} : s ∈ kernMap m f ↔ ∃ t ∈ f, kernImage m t = s :=
  Iff.rfl

theorem mem_kernMap_iff_compl {s : Set β} : s ∈ kernMap m f ↔ ∃ t, tᶜ ∈ f ∧ m '' t = sᶜ := by
  rw [mem_kernMap, compl_surjective.exists]
  refine exists_congr (fun x ↦ and_congr_right fun _ ↦ ?_)
  rw [kernImage_compl, compl_eq_comm, eq_comm]

theorem compl_mem_kernMap {s : Set β} : sᶜ ∈ kernMap m f ↔ ∃ t, tᶜ ∈ f ∧ m '' t = s := by
  simp_rw [mem_kernMap_iff_compl, compl_compl]

end KernMap

/-- The monadic bind operation on filter is defined the usual way in terms of `map` and `join`.

Unfortunately, this `bind` does not result in the expected applicative. See `Filter.seq` for the
applicative instance. -/
def bind (f : Filter α) (m : α → Filter β) : Filter β :=
  join (map m f)

/-- The applicative sequentiation operation. This is not induced by the bind operation. -/
def seq (f : Filter (α → β)) (g : Filter α) : Filter β where
  sets := { s | ∃ u ∈ f, ∃ t ∈ g, ∀ m ∈ u, ∀ x ∈ t, (m : α → β) x ∈ s }
  univ_sets := ⟨univ, univ_mem, univ, univ_mem, fun _ _ _ _ => trivial⟩
  sets_of_superset := fun ⟨t₀, t₁, h₀, h₁, h⟩ hst =>
    ⟨t₀, t₁, h₀, h₁, fun _ hx _ hy => hst <| h _ hx _ hy⟩
  inter_sets := fun ⟨t₀, ht₀, t₁, ht₁, ht⟩ ⟨u₀, hu₀, u₁, hu₁, hu⟩ =>
    ⟨t₀ ∩ u₀, inter_mem ht₀ hu₀, t₁ ∩ u₁, inter_mem ht₁ hu₁, fun _ ⟨hx₀, hx₁⟩ _ ⟨hy₀, hy₁⟩ =>
      ⟨ht _ hx₀ _ hy₀, hu _ hx₁ _ hy₁⟩⟩

/-- `pure x` is the set of sets that contain `x`. It is equal to `𝓟 {x}` but
with this definition we have `s ∈ pure a` defeq `a ∈ s`. -/
instance : Pure Filter :=
  ⟨fun x =>
    { sets := { s | x ∈ s }
      inter_sets := And.intro
      sets_of_superset := fun hs hst => hst hs
      univ_sets := trivial }⟩

instance : Bind Filter :=
  ⟨@Filter.bind⟩

instance : Functor Filter where map := @Filter.map

instance : LawfulFunctor (Filter : Type u → Type u) where
  id_map _ := map_id
  comp_map _ _ _ := map_map.symm
  map_const := rfl

theorem pure_sets (a : α) : (pure a : Filter α).sets = { s | a ∈ s } :=
  rfl

@[simp]
theorem mem_pure {a : α} {s : Set α} : s ∈ (pure a : Filter α) ↔ a ∈ s :=
  Iff.rfl

@[simp]
theorem eventually_pure {a : α} {p : α → Prop} : (∀ᶠ x in pure a, p x) ↔ p a :=
  Iff.rfl

@[simp]
theorem principal_singleton (a : α) : 𝓟 {a} = pure a :=
  Filter.ext fun s => by simp only [mem_pure, mem_principal, singleton_subset_iff]

@[simp]
theorem map_pure (f : α → β) (a : α) : map f (pure a) = pure (f a) :=
  rfl

theorem pure_le_principal {s : Set α} (a : α) : pure a ≤ 𝓟 s ↔ a ∈ s := by
  simp

@[simp] theorem join_pure (f : Filter α) : join (pure f) = f := rfl

@[simp]
theorem pure_bind (a : α) (m : α → Filter β) : bind (pure a) m = m a := by
  simp only [Bind.bind, bind, map_pure, join_pure]

theorem map_bind {α β} (m : β → γ) (f : Filter α) (g : α → Filter β) :
    map m (bind f g) = bind f (map m ∘ g) :=
  rfl

theorem bind_map {α β} (m : α → β) (f : Filter α) (g : β → Filter γ) :
    (bind (map m f) g) = bind f (g ∘ m) :=
  rfl

/-!
### `Filter` as a `Monad`

In this section we define `Filter.monad`, a `Monad` structure on `Filter`s. This definition is not
an instance because its `Seq` projection is not equal to the `Filter.seq` function we use in the
`Applicative` instance on `Filter`.
-/

section

/-- The monad structure on filters. -/
protected def monad : Monad Filter where map := @Filter.map

attribute [local instance] Filter.monad

protected theorem lawfulMonad : LawfulMonad Filter where
  map_const := rfl
  id_map _ := rfl
  seqLeft_eq _ _ := rfl
  seqRight_eq _ _ := rfl
  pure_seq _ _ := rfl
  bind_pure_comp _ _ := rfl
  bind_map _ _ := rfl
  pure_bind _ _ := rfl
  bind_assoc _ _ _ := rfl

end

instance : Alternative Filter where
  seq := fun x y => x.seq (y ())
  failure := ⊥
  orElse x y := x ⊔ y ()

@[simp]
theorem map_def {α β} (m : α → β) (f : Filter α) : m <$> f = map m f :=
  rfl

@[simp]
theorem bind_def {α β} (f : Filter α) (m : α → Filter β) : f >>= m = bind f m :=
  rfl

/-! #### `map` and `comap` equations -/

section Map

variable {f f₁ f₂ : Filter α} {g g₁ g₂ : Filter β} {m : α → β} {m' : β → γ} {s : Set α} {t : Set β}

@[simp] theorem mem_comap : s ∈ comap m g ↔ ∃ t ∈ g, m ⁻¹' t ⊆ s := Iff.rfl

theorem preimage_mem_comap (ht : t ∈ g) : m ⁻¹' t ∈ comap m g :=
  ⟨t, ht, Subset.rfl⟩

theorem Eventually.comap {p : β → Prop} (hf : ∀ᶠ b in g, p b) (f : α → β) :
    ∀ᶠ a in comap f g, p (f a) :=
  preimage_mem_comap hf

theorem comap_id : comap id f = f :=
  le_antisymm (fun _ => preimage_mem_comap) fun _ ⟨_, ht, hst⟩ => mem_of_superset ht hst

theorem comap_id' : comap (fun x => x) f = f := comap_id

theorem comap_const_of_not_mem {x : β} (ht : t ∈ g) (hx : x ∉ t) : comap (fun _ : α => x) g = ⊥ :=
  empty_mem_iff_bot.1 <| mem_comap'.2 <| mem_of_superset ht fun _ hx' _ h => hx <| h.symm ▸ hx'

theorem comap_const_of_mem {x : β} (h : ∀ t ∈ g, x ∈ t) : comap (fun _ : α => x) g = ⊤ :=
  top_unique fun _ hs => univ_mem' fun _ => h _ (mem_comap'.1 hs) rfl

theorem map_const [NeBot f] {c : β} : (f.map fun _ => c) = pure c := by
  ext s
  by_cases h : c ∈ s <;> simp [h]

theorem comap_comap {m : γ → β} {n : β → α} : comap m (comap n f) = comap (n ∘ m) f :=
  Filter.coext fun s => by simp only [compl_mem_comap, image_image, (· ∘ ·)]

section comm

/-!
The variables in the following lemmas are used as in this diagram:
```
    φ
  α → β
θ ↓   ↓ ψ
  γ → δ
    ρ
```
-/


variable {φ : α → β} {θ : α → γ} {ψ : β → δ} {ρ : γ → δ} (H : ψ ∘ φ = ρ ∘ θ)

theorem map_comm (F : Filter α) : map ψ (map φ F) = map ρ (map θ F) := by
  rw [Filter.map_map, H, ← Filter.map_map]

theorem comap_comm (G : Filter δ) : comap φ (comap ψ G) = comap θ (comap ρ G) := by
  rw [Filter.comap_comap, H, ← Filter.comap_comap]

end comm

theorem _root_.Function.Semiconj.filter_map {f : α → β} {ga : α → α} {gb : β → β}
    (h : Function.Semiconj f ga gb) : Function.Semiconj (map f) (map ga) (map gb) :=
  map_comm h.comp_eq

theorem _root_.Function.Commute.filter_map {f g : α → α} (h : Function.Commute f g) :
    Function.Commute (map f) (map g) :=
  h.semiconj.filter_map

theorem _root_.Function.Semiconj.filter_comap {f : α → β} {ga : α → α} {gb : β → β}
    (h : Function.Semiconj f ga gb) : Function.Semiconj (comap f) (comap gb) (comap ga) :=
  comap_comm h.comp_eq.symm

theorem _root_.Function.Commute.filter_comap {f g : α → α} (h : Function.Commute f g) :
    Function.Commute (comap f) (comap g) :=
  h.semiconj.filter_comap

section

open Filter

theorem _root_.Function.LeftInverse.filter_map {f : α → β} {g : β → α} (hfg : LeftInverse g f) :
    LeftInverse (map g) (map f) := fun F ↦ by
  rw [map_map, hfg.comp_eq_id, map_id]

theorem _root_.Function.LeftInverse.filter_comap {f : α → β} {g : β → α} (hfg : LeftInverse g f) :
    RightInverse (comap g) (comap f) := fun F ↦ by
  rw [comap_comap, hfg.comp_eq_id, comap_id]

nonrec theorem _root_.Function.RightInverse.filter_map {f : α → β} {g : β → α}
    (hfg : RightInverse g f) : RightInverse (map g) (map f) :=
  hfg.filter_map

nonrec theorem _root_.Function.RightInverse.filter_comap {f : α → β} {g : β → α}
    (hfg : RightInverse g f) : LeftInverse (comap g) (comap f) :=
  hfg.filter_comap

theorem _root_.Set.LeftInvOn.filter_map_Iic {f : α → β} {g : β → α} (hfg : LeftInvOn g f s) :
    LeftInvOn (map g) (map f) (Iic <| 𝓟 s) := fun F (hF : F ≤ 𝓟 s) ↦ by
  have : (g ∘ f) =ᶠ[𝓟 s] id := by simpa only [eventuallyEq_principal] using hfg
  rw [map_map, map_congr (this.filter_mono hF), map_id]

nonrec theorem _root_.Set.RightInvOn.filter_map_Iic {f : α → β} {g : β → α}
    (hfg : RightInvOn g f t) : RightInvOn (map g) (map f) (Iic <| 𝓟 t) :=
  hfg.filter_map_Iic

end

@[simp]
theorem comap_principal {t : Set β} : comap m (𝓟 t) = 𝓟 (m ⁻¹' t) :=
  Filter.ext fun _ => ⟨fun ⟨_u, hu, b⟩ => (preimage_mono hu).trans b,
    fun h => ⟨t, Subset.rfl, h⟩⟩

theorem principal_subtype {α : Type*} (s : Set α) (t : Set s) :
    𝓟 t = comap (↑) (𝓟 (((↑) : s → α) '' t)) := by
  rw [comap_principal, preimage_image_eq _ Subtype.coe_injective]

@[simp]
theorem comap_pure {b : β} : comap m (pure b) = 𝓟 (m ⁻¹' {b}) := by
  rw [← principal_singleton, comap_principal]

theorem map_le_iff_le_comap : map m f ≤ g ↔ f ≤ comap m g :=
  ⟨fun h _ ⟨_, ht, hts⟩ => mem_of_superset (h ht) hts, fun h _ ht => h ⟨_, ht, Subset.rfl⟩⟩

theorem gc_map_comap (m : α → β) : GaloisConnection (map m) (comap m) :=
  fun _ _ => map_le_iff_le_comap

theorem comap_le_iff_le_kernMap : comap m g ≤ f ↔ g ≤ kernMap m f := by
  simp [Filter.le_def, mem_comap'', mem_kernMap, -mem_comap]

theorem gc_comap_kernMap (m : α → β) : GaloisConnection (comap m) (kernMap m) :=
  fun _ _ ↦ comap_le_iff_le_kernMap

theorem kernMap_principal {s : Set α} : kernMap m (𝓟 s) = 𝓟 (kernImage m s) := by
  refine eq_of_forall_le_iff (fun g ↦ ?_)
  rw [← comap_le_iff_le_kernMap, le_principal_iff, le_principal_iff, mem_comap'']

@[mono]
theorem map_mono : Monotone (map m) :=
  (gc_map_comap m).monotone_l

@[mono]
theorem comap_mono : Monotone (comap m) :=
  (gc_map_comap m).monotone_u

/-- Temporary lemma that we can tag with `gcongr` -/
@[gcongr] theorem _root_.GCongr.Filter.map_le_map {F G : Filter α} (h : F ≤ G) :
    map m F ≤ map m G := map_mono h

/-- Temporary lemma that we can tag with `gcongr` -/
@[gcongr]
theorem _root_.GCongr.Filter.comap_le_comap {F G : Filter β} (h : F ≤ G) :
    comap m F ≤ comap m G := comap_mono h

@[simp] theorem map_bot : map m ⊥ = ⊥ := (gc_map_comap m).l_bot

@[simp] theorem map_sup : map m (f₁ ⊔ f₂) = map m f₁ ⊔ map m f₂ := (gc_map_comap m).l_sup

@[simp]
theorem map_iSup {f : ι → Filter α} : map m (⨆ i, f i) = ⨆ i, map m (f i) :=
  (gc_map_comap m).l_iSup

@[simp]
theorem map_top (f : α → β) : map f ⊤ = 𝓟 (range f) := by
  rw [← principal_univ, map_principal, image_univ]

@[simp] theorem comap_top : comap m ⊤ = ⊤ := (gc_map_comap m).u_top

@[simp] theorem comap_inf : comap m (g₁ ⊓ g₂) = comap m g₁ ⊓ comap m g₂ := (gc_map_comap m).u_inf

@[simp]
theorem comap_iInf {f : ι → Filter β} : comap m (⨅ i, f i) = ⨅ i, comap m (f i) :=
  (gc_map_comap m).u_iInf

theorem le_comap_top (f : α → β) (l : Filter α) : l ≤ comap f ⊤ := by
  rw [comap_top]
  exact le_top

theorem map_comap_le : map m (comap m g) ≤ g :=
  (gc_map_comap m).l_u_le _

theorem le_comap_map : f ≤ comap m (map m f) :=
  (gc_map_comap m).le_u_l _

@[simp]
theorem comap_bot : comap m ⊥ = ⊥ :=
  bot_unique fun s _ => ⟨∅, mem_bot, by simp only [empty_subset, preimage_empty]⟩

theorem neBot_of_comap (h : (comap m g).NeBot) : g.NeBot := by
  rw [neBot_iff] at *
  contrapose! h
  rw [h]
  exact comap_bot

theorem comap_inf_principal_range : comap m (g ⊓ 𝓟 (range m)) = comap m g := by
  simp

theorem disjoint_comap (h : Disjoint g₁ g₂) : Disjoint (comap m g₁) (comap m g₂) := by
  simp only [disjoint_iff, ← comap_inf, h.eq_bot, comap_bot]

theorem comap_iSup {ι} {f : ι → Filter β} {m : α → β} : comap m (iSup f) = ⨆ i, comap m (f i) :=
  (gc_comap_kernMap m).l_iSup

theorem comap_sSup {s : Set (Filter β)} {m : α → β} : comap m (sSup s) = ⨆ f ∈ s, comap m f := by
  simp only [sSup_eq_iSup, comap_iSup, eq_self_iff_true]

theorem comap_sup : comap m (g₁ ⊔ g₂) = comap m g₁ ⊔ comap m g₂ := by
  rw [sup_eq_iSup, comap_iSup, iSup_bool_eq, Bool.cond_true, Bool.cond_false]

theorem map_comap (f : Filter β) (m : α → β) : (f.comap m).map m = f ⊓ 𝓟 (range m) := by
  refine le_antisymm (le_inf map_comap_le <| le_principal_iff.2 range_mem_map) ?_
  rintro t' ⟨t, ht, sub⟩
  refine mem_inf_principal.2 (mem_of_superset ht ?_)
  rintro _ hxt ⟨x, rfl⟩
  exact sub hxt

theorem map_comap_setCoe_val (f : Filter β) (s : Set β) :
    (f.comap ((↑) : s → β)).map (↑) = f ⊓ 𝓟 s := by
  rw [map_comap, Subtype.range_val]

theorem map_comap_of_mem {f : Filter β} {m : α → β} (hf : range m ∈ f) : (f.comap m).map m = f := by
  rw [map_comap, inf_eq_left.2 (le_principal_iff.2 hf)]

instance canLift (c) (p) [CanLift α β c p] :
    CanLift (Filter α) (Filter β) (map c) fun f => ∀ᶠ x : α in f, p x where
  prf f hf := ⟨comap c f, map_comap_of_mem <| hf.mono CanLift.prf⟩

theorem comap_le_comap_iff {f g : Filter β} {m : α → β} (hf : range m ∈ f) :
    comap m f ≤ comap m g ↔ f ≤ g :=
  ⟨fun h => map_comap_of_mem hf ▸ (map_mono h).trans map_comap_le, fun h => comap_mono h⟩

theorem map_comap_of_surjective {f : α → β} (hf : Surjective f) (l : Filter β) :
    map f (comap f l) = l :=
  map_comap_of_mem <| by simp only [hf.range_eq, univ_mem]

theorem comap_injective {f : α → β} (hf : Surjective f) : Injective (comap f) :=
  LeftInverse.injective <| map_comap_of_surjective hf

theorem _root_.Function.Surjective.filter_map_top {f : α → β} (hf : Surjective f) : map f ⊤ = ⊤ :=
  (congr_arg _ comap_top).symm.trans <| map_comap_of_surjective hf ⊤

theorem subtype_coe_map_comap (s : Set α) (f : Filter α) :
    map ((↑) : s → α) (comap ((↑) : s → α) f) = f ⊓ 𝓟 s := by rw [map_comap, Subtype.range_coe]

theorem image_mem_of_mem_comap {f : Filter α} {c : β → α} (h : range c ∈ f) {W : Set β}
    (W_in : W ∈ comap c f) : c '' W ∈ f := by
  rw [← map_comap_of_mem h]
  exact image_mem_map W_in

theorem image_coe_mem_of_mem_comap {f : Filter α} {U : Set α} (h : U ∈ f) {W : Set U}
    (W_in : W ∈ comap ((↑) : U → α) f) : (↑) '' W ∈ f :=
  image_mem_of_mem_comap (by simp [h]) W_in

theorem comap_map {f : Filter α} {m : α → β} (h : Injective m) : comap m (map m f) = f :=
  le_antisymm
    (fun s hs =>
      mem_of_superset (preimage_mem_comap <| image_mem_map hs) <| by
        simp only [preimage_image_eq s h, Subset.rfl])
    le_comap_map

theorem mem_comap_iff {f : Filter β} {m : α → β} (inj : Injective m) (large : Set.range m ∈ f)
    {S : Set α} : S ∈ comap m f ↔ m '' S ∈ f := by
  rw [← image_mem_map_iff inj, map_comap_of_mem large]

theorem map_le_map_iff_of_injOn {l₁ l₂ : Filter α} {f : α → β} {s : Set α} (h₁ : s ∈ l₁)
    (h₂ : s ∈ l₂) (hinj : InjOn f s) : map f l₁ ≤ map f l₂ ↔ l₁ ≤ l₂ :=
  ⟨fun h _t ht =>
    mp_mem h₁ <|
      mem_of_superset (h <| image_mem_map (inter_mem h₂ ht)) fun _y ⟨_x, ⟨hxs, hxt⟩, hxy⟩ hys =>
        hinj hxs hys hxy ▸ hxt,
    fun h => map_mono h⟩

theorem map_le_map_iff {f g : Filter α} {m : α → β} (hm : Injective m) :
    map m f ≤ map m g ↔ f ≤ g := by rw [map_le_iff_le_comap, comap_map hm]

theorem map_eq_map_iff_of_injOn {f g : Filter α} {m : α → β} {s : Set α} (hsf : s ∈ f) (hsg : s ∈ g)
    (hm : InjOn m s) : map m f = map m g ↔ f = g := by
  simp only [le_antisymm_iff, map_le_map_iff_of_injOn hsf hsg hm,
    map_le_map_iff_of_injOn hsg hsf hm]

theorem map_inj {f g : Filter α} {m : α → β} (hm : Injective m) : map m f = map m g ↔ f = g :=
  map_eq_map_iff_of_injOn univ_mem univ_mem hm.injOn

theorem map_injective {m : α → β} (hm : Injective m) : Injective (map m) := fun _ _ =>
  (map_inj hm).1

theorem comap_neBot_iff {f : Filter β} {m : α → β} : NeBot (comap m f) ↔ ∀ t ∈ f, ∃ a, m a ∈ t := by
  simp only [← forall_mem_nonempty_iff_neBot, mem_comap, forall_exists_index, and_imp]
  exact ⟨fun h t t_in => h (m ⁻¹' t) t t_in Subset.rfl, fun h s t ht hst => (h t ht).imp hst⟩

theorem comap_neBot {f : Filter β} {m : α → β} (hm : ∀ t ∈ f, ∃ a, m a ∈ t) : NeBot (comap m f) :=
  comap_neBot_iff.mpr hm

theorem comap_neBot_iff_frequently {f : Filter β} {m : α → β} :
    NeBot (comap m f) ↔ ∃ᶠ y in f, y ∈ range m := by
  simp only [comap_neBot_iff, frequently_iff, mem_range, @and_comm (_ ∈ _), exists_exists_eq_and]

theorem comap_neBot_iff_compl_range {f : Filter β} {m : α → β} :
    NeBot (comap m f) ↔ (range m)ᶜ ∉ f :=
  comap_neBot_iff_frequently

theorem comap_eq_bot_iff_compl_range {f : Filter β} {m : α → β} : comap m f = ⊥ ↔ (range m)ᶜ ∈ f :=
  not_iff_not.mp <| neBot_iff.symm.trans comap_neBot_iff_compl_range

theorem comap_surjective_eq_bot {f : Filter β} {m : α → β} (hm : Surjective m) :
    comap m f = ⊥ ↔ f = ⊥ := by
  rw [comap_eq_bot_iff_compl_range, hm.range_eq, compl_univ, empty_mem_iff_bot]

theorem disjoint_comap_iff (h : Surjective m) :
    Disjoint (comap m g₁) (comap m g₂) ↔ Disjoint g₁ g₂ := by
  rw [disjoint_iff, disjoint_iff, ← comap_inf, comap_surjective_eq_bot h]

theorem NeBot.comap_of_range_mem {f : Filter β} {m : α → β} (_ : NeBot f) (hm : range m ∈ f) :
    NeBot (comap m f) :=
  comap_neBot_iff_frequently.2 <| Eventually.frequently hm

@[simp]
theorem comap_fst_neBot_iff {f : Filter α} :
    (f.comap (Prod.fst : α × β → α)).NeBot ↔ f.NeBot ∧ Nonempty β := by
  cases isEmpty_or_nonempty β
  · rw [filter_eq_bot_of_isEmpty (f.comap _), ← not_iff_not]; simp [*]
  · simp [comap_neBot_iff_frequently, *]

@[instance]
theorem comap_fst_neBot [Nonempty β] {f : Filter α} [NeBot f] :
    (f.comap (Prod.fst : α × β → α)).NeBot :=
  comap_fst_neBot_iff.2 ⟨‹_›, ‹_›⟩

@[simp]
theorem comap_snd_neBot_iff {f : Filter β} :
    (f.comap (Prod.snd : α × β → β)).NeBot ↔ Nonempty α ∧ f.NeBot := by
  cases' isEmpty_or_nonempty α with hα hα
  · rw [filter_eq_bot_of_isEmpty (f.comap _), ← not_iff_not]; simp
  · simp [comap_neBot_iff_frequently, hα]

@[instance]
theorem comap_snd_neBot [Nonempty α] {f : Filter β} [NeBot f] :
    (f.comap (Prod.snd : α × β → β)).NeBot :=
  comap_snd_neBot_iff.2 ⟨‹_›, ‹_›⟩

theorem comap_eval_neBot_iff' {ι : Type*} {α : ι → Type*} {i : ι} {f : Filter (α i)} :
    (comap (eval i) f).NeBot ↔ (∀ j, Nonempty (α j)) ∧ NeBot f := by
  cases' isEmpty_or_nonempty (∀ j, α j) with H H
  · rw [filter_eq_bot_of_isEmpty (f.comap _), ← not_iff_not]
    simp [← Classical.nonempty_pi]
  · have : ∀ j, Nonempty (α j) := Classical.nonempty_pi.1 H
    simp [comap_neBot_iff_frequently, *]

@[simp]
theorem comap_eval_neBot_iff {ι : Type*} {α : ι → Type*} [∀ j, Nonempty (α j)] {i : ι}
    {f : Filter (α i)} : (comap (eval i) f).NeBot ↔ NeBot f := by simp [comap_eval_neBot_iff', *]

@[instance]
theorem comap_eval_neBot {ι : Type*} {α : ι → Type*} [∀ j, Nonempty (α j)] (i : ι)
    (f : Filter (α i)) [NeBot f] : (comap (eval i) f).NeBot :=
  comap_eval_neBot_iff.2 ‹_›

theorem comap_inf_principal_neBot_of_image_mem {f : Filter β} {m : α → β} (hf : NeBot f) {s : Set α}
    (hs : m '' s ∈ f) : NeBot (comap m f ⊓ 𝓟 s) := by
  refine ⟨compl_compl s ▸ mt mem_of_eq_bot ?_⟩
  rintro ⟨t, ht, hts⟩
  rcases hf.nonempty_of_mem (inter_mem hs ht) with ⟨_, ⟨x, hxs, rfl⟩, hxt⟩
  exact absurd hxs (hts hxt)

theorem comap_coe_neBot_of_le_principal {s : Set γ} {l : Filter γ} [h : NeBot l] (h' : l ≤ 𝓟 s) :
    NeBot (comap ((↑) : s → γ) l) :=
  h.comap_of_range_mem <| (@Subtype.range_coe γ s).symm ▸ h' (mem_principal_self s)

theorem NeBot.comap_of_surj {f : Filter β} {m : α → β} (hf : NeBot f) (hm : Surjective m) :
    NeBot (comap m f) :=
  hf.comap_of_range_mem <| univ_mem' hm

theorem NeBot.comap_of_image_mem {f : Filter β} {m : α → β} (hf : NeBot f) {s : Set α}
    (hs : m '' s ∈ f) : NeBot (comap m f) :=
  hf.comap_of_range_mem <| mem_of_superset hs (image_subset_range _ _)

@[simp]
theorem map_eq_bot_iff : map m f = ⊥ ↔ f = ⊥ :=
  ⟨by
    rw [← empty_mem_iff_bot, ← empty_mem_iff_bot]
    exact id, fun h => by simp only [h, map_bot]⟩

theorem map_neBot_iff (f : α → β) {F : Filter α} : NeBot (map f F) ↔ NeBot F := by
  simp only [neBot_iff, Ne, map_eq_bot_iff]

theorem NeBot.map (hf : NeBot f) (m : α → β) : NeBot (map m f) :=
  (map_neBot_iff m).2 hf

theorem NeBot.of_map : NeBot (f.map m) → NeBot f :=
  (map_neBot_iff m).1

instance map_neBot [hf : NeBot f] : NeBot (f.map m) :=
  hf.map m

theorem sInter_comap_sets (f : α → β) (F : Filter β) : ⋂₀ (comap f F).sets = ⋂ U ∈ F, f ⁻¹' U := by
  ext x
  suffices (∀ (A : Set α) (B : Set β), B ∈ F → f ⁻¹' B ⊆ A → x ∈ A) ↔
      ∀ B : Set β, B ∈ F → f x ∈ B by
    simp only [mem_sInter, mem_iInter, Filter.mem_sets, mem_comap, this, and_imp, exists_prop,
      mem_preimage, exists_imp]
  constructor
  · intro h U U_in
    simpa only [Subset.rfl, forall_prop_of_true, mem_preimage] using h (f ⁻¹' U) U U_in
  · intro h V U U_in f_U_V
    exact f_U_V (h U U_in)

end Map

-- this is a generic rule for monotone functions:
theorem map_iInf_le {f : ι → Filter α} {m : α → β} : map m (iInf f) ≤ ⨅ i, map m (f i) :=
  le_iInf fun _ => map_mono <| iInf_le _ _

theorem map_iInf_eq {f : ι → Filter α} {m : α → β} (hf : Directed (· ≥ ·) f) [Nonempty ι] :
    map m (iInf f) = ⨅ i, map m (f i) :=
  map_iInf_le.antisymm fun s (hs : m ⁻¹' s ∈ iInf f) =>
    let ⟨i, hi⟩ := (mem_iInf_of_directed hf _).1 hs
    have : ⨅ i, map m (f i) ≤ 𝓟 s :=
      iInf_le_of_le i <| by simpa only [le_principal_iff, mem_map]
    Filter.le_principal_iff.1 this

theorem map_biInf_eq {ι : Type w} {f : ι → Filter α} {m : α → β} {p : ι → Prop}
    (h : DirectedOn (f ⁻¹'o (· ≥ ·)) { x | p x }) (ne : ∃ i, p i) :
    map m (⨅ (i) (_ : p i), f i) = ⨅ (i) (_ : p i), map m (f i) := by
  haveI := nonempty_subtype.2 ne
  simp only [iInf_subtype']
  exact map_iInf_eq h.directed_val

theorem map_inf_le {f g : Filter α} {m : α → β} : map m (f ⊓ g) ≤ map m f ⊓ map m g :=
  (@map_mono _ _ m).map_inf_le f g

theorem map_inf {f g : Filter α} {m : α → β} (h : Injective m) :
    map m (f ⊓ g) = map m f ⊓ map m g := by
  refine map_inf_le.antisymm ?_
  rintro t ⟨s₁, hs₁, s₂, hs₂, ht : m ⁻¹' t = s₁ ∩ s₂⟩
  refine mem_inf_of_inter (image_mem_map hs₁) (image_mem_map hs₂) ?_
  rw [← image_inter h, image_subset_iff, ht]

theorem map_inf' {f g : Filter α} {m : α → β} {t : Set α} (htf : t ∈ f) (htg : t ∈ g)
    (h : InjOn m t) : map m (f ⊓ g) = map m f ⊓ map m g := by
  lift f to Filter t using htf; lift g to Filter t using htg
  replace h : Injective (m ∘ ((↑) : t → α)) := h.injective
  simp only [map_map, ← map_inf Subtype.coe_injective, map_inf h]

lemma disjoint_of_map {α β : Type*} {F G : Filter α} {f : α → β}
    (h : Disjoint (map f F) (map f G)) : Disjoint F G :=
  disjoint_iff.mpr <| map_eq_bot_iff.mp <| le_bot_iff.mp <| trans map_inf_le (disjoint_iff.mp h)

theorem disjoint_map {m : α → β} (hm : Injective m) {f₁ f₂ : Filter α} :
    Disjoint (map m f₁) (map m f₂) ↔ Disjoint f₁ f₂ := by
  simp only [disjoint_iff, ← map_inf hm, map_eq_bot_iff]

theorem map_equiv_symm (e : α ≃ β) (f : Filter β) : map e.symm f = comap e f :=
  map_injective e.injective <| by
    rw [map_map, e.self_comp_symm, map_id, map_comap_of_surjective e.surjective]

theorem map_eq_comap_of_inverse {f : Filter α} {m : α → β} {n : β → α} (h₁ : m ∘ n = id)
    (h₂ : n ∘ m = id) : map m f = comap n f :=
  map_equiv_symm ⟨n, m, congr_fun h₁, congr_fun h₂⟩ f

theorem comap_equiv_symm (e : α ≃ β) (f : Filter α) : comap e.symm f = map e f :=
  (map_eq_comap_of_inverse e.self_comp_symm e.symm_comp_self).symm

theorem map_swap_eq_comap_swap {f : Filter (α × β)} : Prod.swap <$> f = comap Prod.swap f :=
  map_eq_comap_of_inverse Prod.swap_swap_eq Prod.swap_swap_eq

/-- A useful lemma when dealing with uniformities. -/
theorem map_swap4_eq_comap {f : Filter ((α × β) × γ × δ)} :
    map (fun p : (α × β) × γ × δ => ((p.1.1, p.2.1), (p.1.2, p.2.2))) f =
      comap (fun p : (α × γ) × β × δ => ((p.1.1, p.2.1), (p.1.2, p.2.2))) f :=
  map_eq_comap_of_inverse (funext fun ⟨⟨_, _⟩, ⟨_, _⟩⟩ => rfl) (funext fun ⟨⟨_, _⟩, ⟨_, _⟩⟩ => rfl)

theorem le_map {f : Filter α} {m : α → β} {g : Filter β} (h : ∀ s ∈ f, m '' s ∈ g) : g ≤ f.map m :=
  fun _ hs => mem_of_superset (h _ hs) <| image_preimage_subset _ _

theorem le_map_iff {f : Filter α} {m : α → β} {g : Filter β} : g ≤ f.map m ↔ ∀ s ∈ f, m '' s ∈ g :=
  ⟨fun h _ hs => h (image_mem_map hs), le_map⟩

protected theorem push_pull (f : α → β) (F : Filter α) (G : Filter β) :
    map f (F ⊓ comap f G) = map f F ⊓ G := by
  apply le_antisymm
  · calc
      map f (F ⊓ comap f G) ≤ map f F ⊓ (map f <| comap f G) := map_inf_le
      _ ≤ map f F ⊓ G := inf_le_inf_left (map f F) map_comap_le

  · rintro U ⟨V, V_in, W, ⟨Z, Z_in, hZ⟩, h⟩
    apply mem_inf_of_inter (image_mem_map V_in) Z_in
    calc
      f '' V ∩ Z = f '' (V ∩ f ⁻¹' Z) := by rw [image_inter_preimage]
      _ ⊆ f '' (V ∩ W) := image_subset _ (inter_subset_inter_right _ ‹_›)
      _ = f '' (f ⁻¹' U) := by rw [h]
      _ ⊆ U := image_preimage_subset f U

protected theorem push_pull' (f : α → β) (F : Filter α) (G : Filter β) :
    map f (comap f G ⊓ F) = G ⊓ map f F := by simp only [Filter.push_pull, inf_comm]

theorem principal_eq_map_coe_top (s : Set α) : 𝓟 s = map ((↑) : s → α) ⊤ := by simp

theorem inf_principal_eq_bot_iff_comap {F : Filter α} {s : Set α} :
    F ⊓ 𝓟 s = ⊥ ↔ comap ((↑) : s → α) F = ⊥ := by
  rw [principal_eq_map_coe_top s, ← Filter.push_pull', inf_top_eq, map_eq_bot_iff]

section Applicative

theorem singleton_mem_pure {a : α} : {a} ∈ (pure a : Filter α) :=
  mem_singleton a

theorem pure_injective : Injective (pure : α → Filter α) := fun a _ hab =>
  (Filter.ext_iff.1 hab { x | a = x }).1 rfl

instance pure_neBot {α : Type u} {a : α} : NeBot (pure a) :=
  ⟨mt empty_mem_iff_bot.2 <| not_mem_empty a⟩

@[simp]
theorem le_pure_iff {f : Filter α} {a : α} : f ≤ pure a ↔ {a} ∈ f := by
  rw [← principal_singleton, le_principal_iff]

theorem mem_seq_def {f : Filter (α → β)} {g : Filter α} {s : Set β} :
    s ∈ f.seq g ↔ ∃ u ∈ f, ∃ t ∈ g, ∀ x ∈ u, ∀ y ∈ t, (x : α → β) y ∈ s :=
  Iff.rfl

theorem mem_seq_iff {f : Filter (α → β)} {g : Filter α} {s : Set β} :
    s ∈ f.seq g ↔ ∃ u ∈ f, ∃ t ∈ g, Set.seq u t ⊆ s := by
  simp only [mem_seq_def, seq_subset, exists_prop, iff_self_iff]

theorem mem_map_seq_iff {f : Filter α} {g : Filter β} {m : α → β → γ} {s : Set γ} :
    s ∈ (f.map m).seq g ↔ ∃ t u, t ∈ g ∧ u ∈ f ∧ ∀ x ∈ u, ∀ y ∈ t, m x y ∈ s :=
  Iff.intro (fun ⟨t, ht, s, hs, hts⟩ => ⟨s, m ⁻¹' t, hs, ht, fun _ => hts _⟩)
    fun ⟨t, s, ht, hs, hts⟩ =>
    ⟨m '' s, image_mem_map hs, t, ht, fun _ ⟨_, has, Eq⟩ => Eq ▸ hts _ has⟩

theorem seq_mem_seq {f : Filter (α → β)} {g : Filter α} {s : Set (α → β)} {t : Set α} (hs : s ∈ f)
    (ht : t ∈ g) : s.seq t ∈ f.seq g :=
  ⟨s, hs, t, ht, fun f hf a ha => ⟨f, hf, a, ha, rfl⟩⟩

theorem le_seq {f : Filter (α → β)} {g : Filter α} {h : Filter β}
    (hh : ∀ t ∈ f, ∀ u ∈ g, Set.seq t u ∈ h) : h ≤ seq f g := fun _ ⟨_, ht, _, hu, hs⟩ =>
  mem_of_superset (hh _ ht _ hu) fun _ ⟨_, hm, _, ha, eq⟩ => eq ▸ hs _ hm _ ha

@[mono]
theorem seq_mono {f₁ f₂ : Filter (α → β)} {g₁ g₂ : Filter α} (hf : f₁ ≤ f₂) (hg : g₁ ≤ g₂) :
    f₁.seq g₁ ≤ f₂.seq g₂ :=
  le_seq fun _ hs _ ht => seq_mem_seq (hf hs) (hg ht)

@[simp]
theorem pure_seq_eq_map (g : α → β) (f : Filter α) : seq (pure g) f = f.map g := by
  refine le_antisymm (le_map fun s hs => ?_) (le_seq fun s hs t ht => ?_)
  · rw [← singleton_seq]
    apply seq_mem_seq _ hs
    exact singleton_mem_pure
  · refine sets_of_superset (map g f) (image_mem_map ht) ?_
    rintro b ⟨a, ha, rfl⟩
    exact ⟨g, hs, a, ha, rfl⟩

@[simp]
theorem seq_pure (f : Filter (α → β)) (a : α) : seq f (pure a) = map (fun g : α → β => g a) f := by
  refine le_antisymm (le_map fun s hs => ?_) (le_seq fun s hs t ht => ?_)
  · rw [← seq_singleton]
    exact seq_mem_seq hs singleton_mem_pure
  · refine sets_of_superset (map (fun g : α → β => g a) f) (image_mem_map hs) ?_
    rintro b ⟨g, hg, rfl⟩
    exact ⟨g, hg, a, ht, rfl⟩

@[simp]
theorem seq_assoc (x : Filter α) (g : Filter (α → β)) (h : Filter (β → γ)) :
    seq h (seq g x) = seq (seq (map (· ∘ ·) h) g) x := by
  refine le_antisymm (le_seq fun s hs t ht => ?_) (le_seq fun s hs t ht => ?_)
  · rcases mem_seq_iff.1 hs with ⟨u, hu, v, hv, hs⟩
    rcases mem_map_iff_exists_image.1 hu with ⟨w, hw, hu⟩
    refine mem_of_superset ?_ (Set.seq_mono ((Set.seq_mono hu Subset.rfl).trans hs) Subset.rfl)
    rw [← Set.seq_seq]
    exact seq_mem_seq hw (seq_mem_seq hv ht)
  · rcases mem_seq_iff.1 ht with ⟨u, hu, v, hv, ht⟩
    refine mem_of_superset ?_ (Set.seq_mono Subset.rfl ht)
    rw [Set.seq_seq]
    exact seq_mem_seq (seq_mem_seq (image_mem_map hs) hu) hv

theorem prod_map_seq_comm (f : Filter α) (g : Filter β) :
    (map Prod.mk f).seq g = seq (map (fun b a => (a, b)) g) f := by
  refine le_antisymm (le_seq fun s hs t ht => ?_) (le_seq fun s hs t ht => ?_)
  · rcases mem_map_iff_exists_image.1 hs with ⟨u, hu, hs⟩
    refine mem_of_superset ?_ (Set.seq_mono hs Subset.rfl)
    rw [← Set.prod_image_seq_comm]
    exact seq_mem_seq (image_mem_map ht) hu
  · rcases mem_map_iff_exists_image.1 hs with ⟨u, hu, hs⟩
    refine mem_of_superset ?_ (Set.seq_mono hs Subset.rfl)
    rw [Set.prod_image_seq_comm]
    exact seq_mem_seq (image_mem_map ht) hu

theorem seq_eq_filter_seq {α β : Type u} (f : Filter (α → β)) (g : Filter α) :
    f <*> g = seq f g :=
  rfl

instance : LawfulApplicative (Filter : Type u → Type u) where
  map_pure := map_pure
  seqLeft_eq _ _ := rfl
  seqRight_eq _ _ := rfl
  seq_pure := seq_pure
  pure_seq := pure_seq_eq_map
  seq_assoc := seq_assoc

instance : CommApplicative (Filter : Type u → Type u) :=
  ⟨fun f g => prod_map_seq_comm f g⟩

end Applicative

/-! #### `bind` equations -/


section Bind

@[simp]
theorem eventually_bind {f : Filter α} {m : α → Filter β} {p : β → Prop} :
    (∀ᶠ y in bind f m, p y) ↔ ∀ᶠ x in f, ∀ᶠ y in m x, p y :=
  Iff.rfl

@[simp]
theorem eventuallyEq_bind {f : Filter α} {m : α → Filter β} {g₁ g₂ : β → γ} :
    g₁ =ᶠ[bind f m] g₂ ↔ ∀ᶠ x in f, g₁ =ᶠ[m x] g₂ :=
  Iff.rfl

@[simp]
theorem eventuallyLE_bind [LE γ] {f : Filter α} {m : α → Filter β} {g₁ g₂ : β → γ} :
    g₁ ≤ᶠ[bind f m] g₂ ↔ ∀ᶠ x in f, g₁ ≤ᶠ[m x] g₂ :=
  Iff.rfl

theorem mem_bind' {s : Set β} {f : Filter α} {m : α → Filter β} :
    s ∈ bind f m ↔ { a | s ∈ m a } ∈ f :=
  Iff.rfl

@[simp]
theorem mem_bind {s : Set β} {f : Filter α} {m : α → Filter β} :
    s ∈ bind f m ↔ ∃ t ∈ f, ∀ x ∈ t, s ∈ m x :=
  calc
    s ∈ bind f m ↔ { a | s ∈ m a } ∈ f := Iff.rfl
    _ ↔ ∃ t ∈ f, t ⊆ { a | s ∈ m a } := exists_mem_subset_iff.symm
    _ ↔ ∃ t ∈ f, ∀ x ∈ t, s ∈ m x := Iff.rfl

theorem bind_le {f : Filter α} {g : α → Filter β} {l : Filter β} (h : ∀ᶠ x in f, g x ≤ l) :
    f.bind g ≤ l :=
  join_le <| eventually_map.2 h

@[mono]
theorem bind_mono {f₁ f₂ : Filter α} {g₁ g₂ : α → Filter β} (hf : f₁ ≤ f₂) (hg : g₁ ≤ᶠ[f₁] g₂) :
    bind f₁ g₁ ≤ bind f₂ g₂ := by
  refine le_trans (fun s hs => ?_) (join_mono <| map_mono hf)
  simp only [mem_join, mem_bind', mem_map] at hs ⊢
  filter_upwards [hg, hs] with _ hx hs using hx hs

theorem bind_inf_principal {f : Filter α} {g : α → Filter β} {s : Set β} :
    (f.bind fun x => g x ⊓ 𝓟 s) = f.bind g ⊓ 𝓟 s :=
  Filter.ext fun s => by simp only [mem_bind, mem_inf_principal]

theorem sup_bind {f g : Filter α} {h : α → Filter β} : bind (f ⊔ g) h = bind f h ⊔ bind g h := rfl

theorem principal_bind {s : Set α} {f : α → Filter β} : bind (𝓟 s) f = ⨆ x ∈ s, f x :=
  show join (map f (𝓟 s)) = ⨆ x ∈ s, f x by
    simp only [sSup_image, join_principal_eq_sSup, map_principal, eq_self_iff_true]

end Bind

/-! ### Limits -/

/-- `Filter.Tendsto` is the generic "limit of a function" predicate.
  `Tendsto f l₁ l₂` asserts that for every `l₂` neighborhood `a`,
  the `f`-preimage of `a` is an `l₁` neighborhood. -/
def Tendsto (f : α → β) (l₁ : Filter α) (l₂ : Filter β) :=
  l₁.map f ≤ l₂

theorem tendsto_def {f : α → β} {l₁ : Filter α} {l₂ : Filter β} :
    Tendsto f l₁ l₂ ↔ ∀ s ∈ l₂, f ⁻¹' s ∈ l₁ :=
  Iff.rfl

theorem tendsto_iff_eventually {f : α → β} {l₁ : Filter α} {l₂ : Filter β} :
    Tendsto f l₁ l₂ ↔ ∀ ⦃p : β → Prop⦄, (∀ᶠ y in l₂, p y) → ∀ᶠ x in l₁, p (f x) :=
  Iff.rfl

theorem tendsto_iff_forall_eventually_mem {f : α → β} {l₁ : Filter α} {l₂ : Filter β} :
    Tendsto f l₁ l₂ ↔ ∀ s ∈ l₂, ∀ᶠ x in l₁, f x ∈ s :=
  Iff.rfl

lemma Tendsto.eventually_mem {f : α → β} {l₁ : Filter α} {l₂ : Filter β} {s : Set β}
    (hf : Tendsto f l₁ l₂) (h : s ∈ l₂) : ∀ᶠ x in l₁, f x ∈ s :=
  hf h

theorem Tendsto.eventually {f : α → β} {l₁ : Filter α} {l₂ : Filter β} {p : β → Prop}
    (hf : Tendsto f l₁ l₂) (h : ∀ᶠ y in l₂, p y) : ∀ᶠ x in l₁, p (f x) :=
  hf h

theorem not_tendsto_iff_exists_frequently_nmem {f : α → β} {l₁ : Filter α} {l₂ : Filter β} :
    ¬Tendsto f l₁ l₂ ↔ ∃ s ∈ l₂, ∃ᶠ x in l₁, f x ∉ s := by
  simp only [tendsto_iff_forall_eventually_mem, not_forall, exists_prop, not_eventually]

theorem Tendsto.frequently {f : α → β} {l₁ : Filter α} {l₂ : Filter β} {p : β → Prop}
    (hf : Tendsto f l₁ l₂) (h : ∃ᶠ x in l₁, p (f x)) : ∃ᶠ y in l₂, p y :=
  mt hf.eventually h

theorem Tendsto.frequently_map {l₁ : Filter α} {l₂ : Filter β} {p : α → Prop} {q : β → Prop}
    (f : α → β) (c : Filter.Tendsto f l₁ l₂) (w : ∀ x, p x → q (f x)) (h : ∃ᶠ x in l₁, p x) :
    ∃ᶠ y in l₂, q y :=
  c.frequently (h.mono w)

@[simp]
theorem tendsto_bot {f : α → β} {l : Filter β} : Tendsto f ⊥ l := by simp [Tendsto]

@[simp] theorem tendsto_top {f : α → β} {l : Filter α} : Tendsto f l ⊤ := le_top

theorem le_map_of_right_inverse {mab : α → β} {mba : β → α} {f : Filter α} {g : Filter β}
    (h₁ : mab ∘ mba =ᶠ[g] id) (h₂ : Tendsto mba g f) : g ≤ map mab f := by
  rw [← @map_id _ g, ← map_congr h₁, ← map_map]
  exact map_mono h₂

theorem tendsto_of_isEmpty [IsEmpty α] {f : α → β} {la : Filter α} {lb : Filter β} :
    Tendsto f la lb := by simp only [filter_eq_bot_of_isEmpty la, tendsto_bot]

theorem eventuallyEq_of_left_inv_of_right_inv {f : α → β} {g₁ g₂ : β → α} {fa : Filter α}
    {fb : Filter β} (hleft : ∀ᶠ x in fa, g₁ (f x) = x) (hright : ∀ᶠ y in fb, f (g₂ y) = y)
    (htendsto : Tendsto g₂ fb fa) : g₁ =ᶠ[fb] g₂ :=
  (htendsto.eventually hleft).mp <| hright.mono fun _ hr hl => (congr_arg g₁ hr.symm).trans hl

theorem tendsto_iff_comap {f : α → β} {l₁ : Filter α} {l₂ : Filter β} :
    Tendsto f l₁ l₂ ↔ l₁ ≤ l₂.comap f :=
  map_le_iff_le_comap

alias ⟨Tendsto.le_comap, _⟩ := tendsto_iff_comap

protected theorem Tendsto.disjoint {f : α → β} {la₁ la₂ : Filter α} {lb₁ lb₂ : Filter β}
    (h₁ : Tendsto f la₁ lb₁) (hd : Disjoint lb₁ lb₂) (h₂ : Tendsto f la₂ lb₂) : Disjoint la₁ la₂ :=
  (disjoint_comap hd).mono h₁.le_comap h₂.le_comap

theorem tendsto_congr' {f₁ f₂ : α → β} {l₁ : Filter α} {l₂ : Filter β} (hl : f₁ =ᶠ[l₁] f₂) :
    Tendsto f₁ l₁ l₂ ↔ Tendsto f₂ l₁ l₂ := by rw [Tendsto, Tendsto, map_congr hl]

theorem Tendsto.congr' {f₁ f₂ : α → β} {l₁ : Filter α} {l₂ : Filter β} (hl : f₁ =ᶠ[l₁] f₂)
    (h : Tendsto f₁ l₁ l₂) : Tendsto f₂ l₁ l₂ :=
  (tendsto_congr' hl).1 h

theorem tendsto_congr {f₁ f₂ : α → β} {l₁ : Filter α} {l₂ : Filter β} (h : ∀ x, f₁ x = f₂ x) :
    Tendsto f₁ l₁ l₂ ↔ Tendsto f₂ l₁ l₂ :=
  tendsto_congr' (univ_mem' h)

theorem Tendsto.congr {f₁ f₂ : α → β} {l₁ : Filter α} {l₂ : Filter β} (h : ∀ x, f₁ x = f₂ x) :
    Tendsto f₁ l₁ l₂ → Tendsto f₂ l₁ l₂ :=
  (tendsto_congr h).1

theorem tendsto_id' {x y : Filter α} : Tendsto id x y ↔ x ≤ y :=
  Iff.rfl

theorem tendsto_id {x : Filter α} : Tendsto id x x :=
  le_refl x

theorem Tendsto.comp {f : α → β} {g : β → γ} {x : Filter α} {y : Filter β} {z : Filter γ}
    (hg : Tendsto g y z) (hf : Tendsto f x y) : Tendsto (g ∘ f) x z := fun _ hs => hf (hg hs)

protected theorem Tendsto.iterate {f : α → α} {l : Filter α} (h : Tendsto f l l) :
    ∀ n, Tendsto (f^[n]) l l
  | 0 => tendsto_id
  | (n + 1) => (h.iterate n).comp h

theorem Tendsto.mono_left {f : α → β} {x y : Filter α} {z : Filter β} (hx : Tendsto f x z)
    (h : y ≤ x) : Tendsto f y z :=
  (map_mono h).trans hx

theorem Tendsto.mono_right {f : α → β} {x : Filter α} {y z : Filter β} (hy : Tendsto f x y)
    (hz : y ≤ z) : Tendsto f x z :=
  le_trans hy hz

theorem Tendsto.neBot {f : α → β} {x : Filter α} {y : Filter β} (h : Tendsto f x y) [hx : NeBot x] :
    NeBot y :=
  (hx.map _).mono h

theorem tendsto_map {f : α → β} {x : Filter α} : Tendsto f x (map f x) :=
  le_refl (map f x)

@[simp]
theorem tendsto_map'_iff {f : β → γ} {g : α → β} {x : Filter α} {y : Filter γ} :
    Tendsto f (map g x) y ↔ Tendsto (f ∘ g) x y := by
  rw [Tendsto, Tendsto, map_map]

alias ⟨_, tendsto_map'⟩ := tendsto_map'_iff

theorem tendsto_comap {f : α → β} {x : Filter β} : Tendsto f (comap f x) x :=
  map_comap_le

@[simp]
theorem tendsto_comap_iff {f : α → β} {g : β → γ} {a : Filter α} {c : Filter γ} :
    Tendsto f a (c.comap g) ↔ Tendsto (g ∘ f) a c :=
  ⟨fun h => tendsto_comap.comp h, fun h => map_le_iff_le_comap.mp <| by rwa [map_map]⟩

theorem tendsto_comap'_iff {m : α → β} {f : Filter α} {g : Filter β} {i : γ → α} (h : range i ∈ f) :
    Tendsto (m ∘ i) (comap i f) g ↔ Tendsto m f g := by
  rw [Tendsto, ← map_compose]
  simp only [(· ∘ ·), map_comap_of_mem h, Tendsto]

theorem Tendsto.of_tendsto_comp {f : α → β} {g : β → γ} {a : Filter α} {b : Filter β} {c : Filter γ}
    (hfg : Tendsto (g ∘ f) a c) (hg : comap g c ≤ b) : Tendsto f a b := by
  rw [tendsto_iff_comap] at hfg ⊢
  calc
    a ≤ comap (g ∘ f) c := hfg
    _ ≤ comap f b := by simpa [comap_comap] using comap_mono hg

theorem comap_eq_of_inverse {f : Filter α} {g : Filter β} {φ : α → β} (ψ : β → α) (eq : ψ ∘ φ = id)
    (hφ : Tendsto φ f g) (hψ : Tendsto ψ g f) : comap φ g = f := by
  refine ((comap_mono <| map_le_iff_le_comap.1 hψ).trans ?_).antisymm (map_le_iff_le_comap.1 hφ)
  rw [comap_comap, eq, comap_id]

theorem map_eq_of_inverse {f : Filter α} {g : Filter β} {φ : α → β} (ψ : β → α) (eq : φ ∘ ψ = id)
    (hφ : Tendsto φ f g) (hψ : Tendsto ψ g f) : map φ f = g := by
  refine le_antisymm hφ (le_trans ?_ (map_mono hψ))
  rw [map_map, eq, map_id]

theorem tendsto_inf {f : α → β} {x : Filter α} {y₁ y₂ : Filter β} :
    Tendsto f x (y₁ ⊓ y₂) ↔ Tendsto f x y₁ ∧ Tendsto f x y₂ := by
  simp only [Tendsto, le_inf_iff, iff_self_iff]

theorem tendsto_inf_left {f : α → β} {x₁ x₂ : Filter α} {y : Filter β} (h : Tendsto f x₁ y) :
    Tendsto f (x₁ ⊓ x₂) y :=
  le_trans (map_mono inf_le_left) h

theorem tendsto_inf_right {f : α → β} {x₁ x₂ : Filter α} {y : Filter β} (h : Tendsto f x₂ y) :
    Tendsto f (x₁ ⊓ x₂) y :=
  le_trans (map_mono inf_le_right) h

theorem Tendsto.inf {f : α → β} {x₁ x₂ : Filter α} {y₁ y₂ : Filter β} (h₁ : Tendsto f x₁ y₁)
    (h₂ : Tendsto f x₂ y₂) : Tendsto f (x₁ ⊓ x₂) (y₁ ⊓ y₂) :=
  tendsto_inf.2 ⟨tendsto_inf_left h₁, tendsto_inf_right h₂⟩

@[simp]
theorem tendsto_iInf {f : α → β} {x : Filter α} {y : ι → Filter β} :
    Tendsto f x (⨅ i, y i) ↔ ∀ i, Tendsto f x (y i) := by
  simp only [Tendsto, iff_self_iff, le_iInf_iff]

theorem tendsto_iInf' {f : α → β} {x : ι → Filter α} {y : Filter β} (i : ι)
    (hi : Tendsto f (x i) y) : Tendsto f (⨅ i, x i) y :=
  hi.mono_left <| iInf_le _ _

theorem tendsto_iInf_iInf {f : α → β} {x : ι → Filter α} {y : ι → Filter β}
    (h : ∀ i, Tendsto f (x i) (y i)) : Tendsto f (iInf x) (iInf y) :=
  tendsto_iInf.2 fun i => tendsto_iInf' i (h i)

@[simp]
theorem tendsto_sup {f : α → β} {x₁ x₂ : Filter α} {y : Filter β} :
    Tendsto f (x₁ ⊔ x₂) y ↔ Tendsto f x₁ y ∧ Tendsto f x₂ y := by
  simp only [Tendsto, map_sup, sup_le_iff]

theorem Tendsto.sup {f : α → β} {x₁ x₂ : Filter α} {y : Filter β} :
    Tendsto f x₁ y → Tendsto f x₂ y → Tendsto f (x₁ ⊔ x₂) y := fun h₁ h₂ => tendsto_sup.mpr ⟨h₁, h₂⟩

theorem Tendsto.sup_sup {f : α → β} {x₁ x₂ : Filter α} {y₁ y₂ : Filter β}
    (h₁ : Tendsto f x₁ y₁) (h₂ : Tendsto f x₂ y₂) : Tendsto f (x₁ ⊔ x₂) (y₁ ⊔ y₂) :=
  tendsto_sup.mpr ⟨h₁.mono_right le_sup_left, h₂.mono_right le_sup_right⟩

@[simp]
theorem tendsto_iSup {f : α → β} {x : ι → Filter α} {y : Filter β} :
    Tendsto f (⨆ i, x i) y ↔ ∀ i, Tendsto f (x i) y := by simp only [Tendsto, map_iSup, iSup_le_iff]

theorem tendsto_iSup_iSup {f : α → β} {x : ι → Filter α} {y : ι → Filter β}
    (h : ∀ i, Tendsto f (x i) (y i)) : Tendsto f (iSup x) (iSup y) :=
  tendsto_iSup.2 fun i => (h i).mono_right <| le_iSup _ _

@[simp] theorem tendsto_principal {f : α → β} {l : Filter α} {s : Set β} :
    Tendsto f l (𝓟 s) ↔ ∀ᶠ a in l, f a ∈ s := by
  simp only [Tendsto, le_principal_iff, mem_map', Filter.Eventually]

-- Porting note: was a `simp` lemma
theorem tendsto_principal_principal {f : α → β} {s : Set α} {t : Set β} :
    Tendsto f (𝓟 s) (𝓟 t) ↔ ∀ a ∈ s, f a ∈ t := by
  simp only [tendsto_principal, eventually_principal]

@[simp] theorem tendsto_pure {f : α → β} {a : Filter α} {b : β} :
    Tendsto f a (pure b) ↔ ∀ᶠ x in a, f x = b := by
  simp only [Tendsto, le_pure_iff, mem_map', mem_singleton_iff, Filter.Eventually]

theorem tendsto_pure_pure (f : α → β) (a : α) : Tendsto f (pure a) (pure (f a)) :=
  tendsto_pure.2 rfl

theorem tendsto_const_pure {a : Filter α} {b : β} : Tendsto (fun _ => b) a (pure b) :=
  tendsto_pure.2 <| univ_mem' fun _ => rfl

theorem pure_le_iff {a : α} {l : Filter α} : pure a ≤ l ↔ ∀ s ∈ l, a ∈ s :=
  Iff.rfl

theorem tendsto_pure_left {f : α → β} {a : α} {l : Filter β} :
    Tendsto f (pure a) l ↔ ∀ s ∈ l, f a ∈ s :=
  Iff.rfl

@[simp]
theorem map_inf_principal_preimage {f : α → β} {s : Set β} {l : Filter α} :
    map f (l ⊓ 𝓟 (f ⁻¹' s)) = map f l ⊓ 𝓟 s :=
  Filter.ext fun t => by simp only [mem_map', mem_inf_principal, mem_setOf_eq, mem_preimage]

/-- If two filters are disjoint, then a function cannot tend to both of them along a non-trivial
filter. -/
theorem Tendsto.not_tendsto {f : α → β} {a : Filter α} {b₁ b₂ : Filter β} (hf : Tendsto f a b₁)
    [NeBot a] (hb : Disjoint b₁ b₂) : ¬Tendsto f a b₂ := fun hf' =>
  (tendsto_inf.2 ⟨hf, hf'⟩).neBot.ne hb.eq_bot

protected theorem Tendsto.if {l₁ : Filter α} {l₂ : Filter β} {f g : α → β} {p : α → Prop}
    [∀ x, Decidable (p x)] (h₀ : Tendsto f (l₁ ⊓ 𝓟 { x | p x }) l₂)
    (h₁ : Tendsto g (l₁ ⊓ 𝓟 { x | ¬p x }) l₂) :
    Tendsto (fun x => if p x then f x else g x) l₁ l₂ := by
  simp only [tendsto_def, mem_inf_principal] at *
  intro s hs
  filter_upwards [h₀ s hs, h₁ s hs] with x hp₀ hp₁
  rw [mem_preimage]
  split_ifs with h
  exacts [hp₀ h, hp₁ h]

protected theorem Tendsto.if' {α β : Type*} {l₁ : Filter α} {l₂ : Filter β} {f g : α → β}
    {p : α → Prop} [DecidablePred p] (hf : Tendsto f l₁ l₂) (hg : Tendsto g l₁ l₂) :
    Tendsto (fun a => if p a then f a else g a) l₁ l₂ :=
  (tendsto_inf_left hf).if (tendsto_inf_left hg)

protected theorem Tendsto.piecewise {l₁ : Filter α} {l₂ : Filter β} {f g : α → β} {s : Set α}
    [∀ x, Decidable (x ∈ s)] (h₀ : Tendsto f (l₁ ⊓ 𝓟 s) l₂) (h₁ : Tendsto g (l₁ ⊓ 𝓟 sᶜ) l₂) :
    Tendsto (piecewise s f g) l₁ l₂ :=
  Tendsto.if h₀ h₁

end Filter

open Filter

theorem Set.EqOn.eventuallyEq {α β} {s : Set α} {f g : α → β} (h : EqOn f g s) : f =ᶠ[𝓟 s] g :=
  h

theorem Set.EqOn.eventuallyEq_of_mem {α β} {s : Set α} {l : Filter α} {f g : α → β} (h : EqOn f g s)
    (hl : s ∈ l) : f =ᶠ[l] g :=
  h.eventuallyEq.filter_mono <| Filter.le_principal_iff.2 hl

theorem HasSubset.Subset.eventuallyLE {α} {l : Filter α} {s t : Set α} (h : s ⊆ t) : s ≤ᶠ[l] t :=
  Filter.eventually_of_forall h

theorem Set.MapsTo.tendsto {α β} {s : Set α} {t : Set β} {f : α → β} (h : MapsTo f s t) :
    Filter.Tendsto f (𝓟 s) (𝓟 t) :=
  Filter.tendsto_principal_principal.2 h

theorem Filter.EventuallyEq.comp_tendsto {α β γ : Type*} {l : Filter α} {f : α → β} {f' : α → β}
    (H : f =ᶠ[l] f') {g : γ → α} {lc : Filter γ} (hg : Tendsto g lc l) :
    f ∘ g =ᶠ[lc] f' ∘ g :=
  hg.eventually H

variable {α β : Type*} {F : Filter α} {G : Filter β}

theorem Filter.map_mapsTo_Iic_iff_tendsto {m : α → β} :
    MapsTo (map m) (Iic F) (Iic G) ↔ Tendsto m F G :=
  ⟨fun hm ↦ hm right_mem_Iic, fun hm _ ↦ hm.mono_left⟩

alias ⟨_, Filter.Tendsto.map_mapsTo_Iic⟩ := Filter.map_mapsTo_Iic_iff_tendsto

theorem Filter.map_mapsTo_Iic_iff_mapsTo {s : Set α} {t : Set β} {m : α → β} :
    MapsTo (map m) (Iic <| 𝓟 s) (Iic <| 𝓟 t) ↔ MapsTo m s t := by
  rw [map_mapsTo_Iic_iff_tendsto, tendsto_principal_principal, MapsTo]

alias ⟨_, Set.MapsTo.filter_map_Iic⟩ := Filter.map_mapsTo_Iic_iff_mapsTo

-- TODO(Anatole): unify with the global case
theorem Filter.map_surjOn_Iic_iff_le_map {m : α → β} :
    SurjOn (map m) (Iic F) (Iic G) ↔ G ≤ map m F := by
  refine ⟨fun hm ↦ ?_, fun hm ↦ ?_⟩
  · rcases hm right_mem_Iic with ⟨H, (hHF : H ≤ F), rfl⟩
    exact map_mono hHF
  · have : RightInvOn (F ⊓ comap m ·) (map m) (Iic G) :=
      fun H (hHG : H ≤ G) ↦ by simpa [Filter.push_pull] using hHG.trans hm
    exact this.surjOn fun H _ ↦ mem_Iic.mpr inf_le_left

theorem Filter.map_surjOn_Iic_iff_surjOn {s : Set α} {t : Set β} {m : α → β} :
    SurjOn (map m) (Iic <| 𝓟 s) (Iic <| 𝓟 t) ↔ SurjOn m s t := by
  rw [map_surjOn_Iic_iff_le_map, map_principal, principal_mono, SurjOn]

alias ⟨_, Set.SurjOn.filter_map_Iic⟩ := Filter.map_surjOn_Iic_iff_surjOn

theorem Filter.filter_injOn_Iic_iff_injOn {s : Set α} {m : α → β} :
    InjOn (map m) (Iic <| 𝓟 s) ↔ InjOn m s := by
  refine ⟨fun hm x hx y hy hxy ↦ ?_, fun hm F hF G hG ↦ ?_⟩
  · rwa [← pure_injective.eq_iff, ← map_pure, ← map_pure, hm.eq_iff, pure_injective.eq_iff]
      at hxy <;> rwa [mem_Iic, pure_le_principal]
  · simp [map_eq_map_iff_of_injOn (le_principal_iff.mp hF) (le_principal_iff.mp hG) hm]

alias ⟨_, Set.InjOn.filter_map_Iic⟩ := Filter.filter_injOn_Iic_iff_injOn

namespace Filter

/-- Construct a filter from a property that is stable under finite unions.
A set `s` belongs to `Filter.comk p _ _ _` iff its complement satisfies the predicate `p`.
This constructor is useful to define filters like `Filter.cofinite`. -/
def comk (p : Set α → Prop) (he : p ∅) (hmono : ∀ t, p t → ∀ s ⊆ t, p s)
    (hunion : ∀ s, p s → ∀ t, p t → p (s ∪ t)) : Filter α where
  sets := {t | p tᶜ}
  univ_sets := by simpa
  sets_of_superset := fun ht₁ ht => hmono _ ht₁ _ (compl_subset_compl.2 ht)
  inter_sets := fun ht₁ ht₂ => by simp [compl_inter, hunion _ ht₁ _ ht₂]

@[simp]
lemma mem_comk {p : Set α → Prop} {he hmono hunion s} :
    s ∈ comk p he hmono hunion ↔ p sᶜ :=
  .rfl

lemma compl_mem_comk {p : Set α → Prop} {he hmono hunion s} :
    sᶜ ∈ comk p he hmono hunion ↔ p s := by
  simp

end Filter<|MERGE_RESOLUTION|>--- conflicted
+++ resolved
@@ -474,10 +474,6 @@
 
 @[simp] theorem sup_neBot {f g : Filter α} : NeBot (f ⊔ g) ↔ NeBot f ∨ NeBot g := by
   simp only [neBot_iff, not_and_or, Ne, sup_eq_bot_iff]
-<<<<<<< HEAD
-#align filter.sup_ne_bot Filter.sup_neBot
-=======
->>>>>>> 59de845a
 
 theorem not_disjoint_self_iff : ¬Disjoint f f ↔ f.NeBot := by rw [disjoint_self, neBot_iff]
 
@@ -1145,12 +1141,8 @@
     ∃ x, p x :=
   hp.frequently.exists
 
-<<<<<<< HEAD
-lemma frequently_iff_neBot {p : α → Prop} : (∃ᶠ x in l, p x) ↔ NeBot (l ⊓ 𝓟 {x | p x}) := by
-=======
 lemma frequently_iff_neBot {l : Filter α} {p : α → Prop} :
     (∃ᶠ x in l, p x) ↔ NeBot (l ⊓ 𝓟 {x | p x}) := by
->>>>>>> 59de845a
   rw [neBot_iff, Ne, inf_principal_eq_bot]; rfl
 
 lemma frequently_mem_iff_neBot {l : Filter α} {s : Set α} : (∃ᶠ x in l, x ∈ s) ↔ NeBot (l ⊓ 𝓟 s) :=
@@ -1279,10 +1271,6 @@
 
 theorem eventuallyEq_set {s t : Set α} {l : Filter α} : s =ᶠ[l] t ↔ ∀ᶠ x in l, x ∈ s ↔ x ∈ t :=
   eventually_congr <| eventually_of_forall fun _ ↦ eq_iff_iff
-<<<<<<< HEAD
-#align filter.eventually_eq_set Filter.eventuallyEq_set
-=======
->>>>>>> 59de845a
 
 alias ⟨EventuallyEq.mem_iff, Eventually.set_eq⟩ := eventuallyEq_set
 
