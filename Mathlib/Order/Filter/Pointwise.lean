--- conflicted
+++ resolved
@@ -451,10 +451,6 @@
 @[to_additive existing]
 protected def instZPow [One α] [Mul α] [Inv α] : Pow (Filter α) ℤ :=
   ⟨fun s n => zpowRec npowRec n s⟩
-<<<<<<< HEAD
-#align filter.has_zpow Filter.instZPow
-=======
->>>>>>> 59de845a
 
 scoped[Pointwise] attribute [instance] Filter.instNSMul Filter.instNPow
   Filter.instZSMul Filter.instZPow
