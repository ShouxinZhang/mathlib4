--- conflicted
+++ resolved
@@ -169,17 +169,10 @@
 theorem chainHeight_le_chainHeight_TFAE (s : Set α) (t : Set β) :
     TFAE [s.chainHeight ≤ t.chainHeight, ∀ l ∈ s.subchain, ∃ l' ∈ t.subchain, length l = length l',
       ∀ l ∈ s.subchain, ∃ l' ∈ t.subchain, length l ≤ length l'] := by
-<<<<<<< HEAD
   tfae_have 1 ↔ 3 := by
     convert ← chainHeight_add_le_chainHeight_add s t 0 0 <;> apply add_zero
   tfae_have 2 ↔ 3 := by
-    refine' forall₂_congr fun l _ ↦ _
-=======
-  tfae_have 1 ↔ 3
-  · convert ← chainHeight_add_le_chainHeight_add s t 0 0 <;> apply add_zero
-  tfae_have 2 ↔ 3
-  · refine forall₂_congr fun l hl ↦ ?_
->>>>>>> 833ac678
+    refine forall₂_congr fun l _ ↦ ?_
     simp_rw [← (le_chainHeight_TFAE t l.length).out 1 2, eq_comm]
   tfae_finish
 
