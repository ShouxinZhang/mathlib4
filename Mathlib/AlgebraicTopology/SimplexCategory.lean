/-
Copyright (c) 2020 Kim Morrison. All rights reserved.
Released under Apache 2.0 license as described in the file LICENSE.
Authors: Johan Commelin, Kim Morrison, Adam Topaz
-/
import Mathlib.Tactic.FinCases
import Mathlib.Tactic.Linarith
import Mathlib.Util.Superscript
import Mathlib.CategoryTheory.Skeletal
import Mathlib.Data.Fintype.Sort
import Mathlib.Order.Category.NonemptyFinLinOrd
import Mathlib.CategoryTheory.Functor.ReflectsIso
import Mathlib.CategoryTheory.Limits.Constructions.EpiMono

/-! # The simplex category

We construct a skeletal model of the simplex category, with objects `ℕ` and the
morphism `n ⟶ m` being the monotone maps from `Fin (n+1)` to `Fin (m+1)`.

We show that this category is equivalent to `NonemptyFinLinOrd`.

## Remarks

The definitions `SimplexCategory` and `SimplexCategory.Hom` are marked as irreducible.

We provide the following functions to work with these objects:
1. `SimplexCategory.mk` creates an object of `SimplexCategory` out of a natural number.
  Use the notation `[n]` in the `Simplicial` locale.
2. `SimplexCategory.len` gives the "length" of an object of `SimplexCategory`, as a natural.
3. `SimplexCategory.Hom.mk` makes a morphism out of a monotone map between `Fin`'s.
4. `SimplexCategory.Hom.toOrderHom` gives the underlying monotone map associated to a
  term of `SimplexCategory.Hom`.

## Notations

* `[n]` denotes the `n`-dimensional simplex. This notation is available with
  `open Simplicial`.
* `[m]ₙ` denotes the `m`-dimensional simplex in the `n`-truncated simplex category.
  The truncation proof `p : m ≤ n` can also be provided using the syntax `[m, p]ₙ`.
  This notation is available with `open SimplexCategory.Truncated`.
-/


universe v

open CategoryTheory CategoryTheory.Limits

/-- The simplex category:
* objects are natural numbers `n : ℕ`
* morphisms from `n` to `m` are monotone functions `Fin (n+1) → Fin (m+1)`
-/
def SimplexCategory :=
  ℕ

namespace SimplexCategory

section


-- Porting note: the definition of `SimplexCategory` is made irreducible below
/-- Interpret a natural number as an object of the simplex category. -/
def mk (n : ℕ) : SimplexCategory :=
  n

/-- the `n`-dimensional simplex can be denoted `[n]` -/
scoped[Simplicial] notation (priority := high) "[" n "]" => SimplexCategory.mk n

-- TODO: Make `len` irreducible.
/-- The length of an object of `SimplexCategory`. -/
def len (n : SimplexCategory) : ℕ :=
  n

@[ext]
theorem ext (a b : SimplexCategory) : a.len = b.len → a = b :=
  id

attribute [irreducible] SimplexCategory

open Simplicial

@[simp]
theorem len_mk (n : ℕ) : [n].len = n :=
  rfl

@[simp]
theorem mk_len (n : SimplexCategory) : ([n.len] : SimplexCategory) = n :=
  rfl

/-- A recursor for `SimplexCategory`. Use it as `induction Δ using SimplexCategory.rec`. -/
protected def rec {F : SimplexCategory → Sort*} (h : ∀ n : ℕ, F [n]) : ∀ X, F X := fun n =>
  h n.len

-- Porting note (https://github.com/leanprover-community/mathlib4/issues/5171): removed @[nolint has_nonempty_instance]
/-- Morphisms in the `SimplexCategory`. -/
protected def Hom (a b : SimplexCategory) :=
  Fin (a.len + 1) →o Fin (b.len + 1)

namespace Hom

/-- Make a morphism in `SimplexCategory` from a monotone map of `Fin`'s. -/
def mk {a b : SimplexCategory} (f : Fin (a.len + 1) →o Fin (b.len + 1)) : SimplexCategory.Hom a b :=
  f

/-- Recover the monotone map from a morphism in the simplex category. -/
def toOrderHom {a b : SimplexCategory} (f : SimplexCategory.Hom a b) :
    Fin (a.len + 1) →o Fin (b.len + 1) :=
  f

theorem ext' {a b : SimplexCategory} (f g : SimplexCategory.Hom a b) :
    f.toOrderHom = g.toOrderHom → f = g :=
  id

attribute [irreducible] SimplexCategory.Hom

@[simp]
theorem mk_toOrderHom {a b : SimplexCategory} (f : SimplexCategory.Hom a b) : mk f.toOrderHom = f :=
  rfl

@[simp]
theorem toOrderHom_mk {a b : SimplexCategory} (f : Fin (a.len + 1) →o Fin (b.len + 1)) :
    (mk f).toOrderHom = f :=
  rfl

theorem mk_toOrderHom_apply {a b : SimplexCategory} (f : Fin (a.len + 1) →o Fin (b.len + 1))
    (i : Fin (a.len + 1)) : (mk f).toOrderHom i = f i :=
  rfl

/-- Identity morphisms of `SimplexCategory`. -/
@[simp]
def id (a : SimplexCategory) : SimplexCategory.Hom a a :=
  mk OrderHom.id

/-- Composition of morphisms of `SimplexCategory`. -/
@[simp]
def comp {a b c : SimplexCategory} (f : SimplexCategory.Hom b c) (g : SimplexCategory.Hom a b) :
    SimplexCategory.Hom a c :=
  mk <| f.toOrderHom.comp g.toOrderHom

end Hom

instance smallCategory : SmallCategory.{0} SimplexCategory where
  Hom n m := SimplexCategory.Hom n m
  id _ := SimplexCategory.Hom.id _
  comp f g := SimplexCategory.Hom.comp g f

@[simp]
lemma id_toOrderHom (a : SimplexCategory) :
    Hom.toOrderHom (𝟙 a) = OrderHom.id := rfl

@[simp]
lemma comp_toOrderHom {a b c : SimplexCategory} (f : a ⟶ b) (g : b ⟶ c) :
    (f ≫ g).toOrderHom = g.toOrderHom.comp f.toOrderHom := rfl

@[ext]
theorem Hom.ext {a b : SimplexCategory} (f g : a ⟶ b) :
    f.toOrderHom = g.toOrderHom → f = g :=
  Hom.ext' _ _

/-- The constant morphism from [0]. -/
def const (x y : SimplexCategory) (i : Fin (y.len + 1)) : x ⟶ y :=
  Hom.mk <| ⟨fun _ => i, by tauto⟩

@[simp]
lemma const_eq_id : const [0] [0] 0 = 𝟙 _ := by aesop

@[simp]
lemma const_apply (x y : SimplexCategory) (i : Fin (y.len + 1)) (a : Fin (x.len + 1)) :
    (const x y i).toOrderHom a = i := rfl

@[simp]
theorem const_comp (x : SimplexCategory) {y z : SimplexCategory}
    (f : y ⟶ z) (i : Fin (y.len + 1)) :
    const x y i ≫ f = const x z (f.toOrderHom i) :=
  rfl

theorem const_fac_thru_zero (n m : SimplexCategory) (i : Fin (m.len + 1)) :
    const n m i = const n [0] 0 ≫ SimplexCategory.const [0] m i := by
  rw [const_comp]; rfl

theorem Hom.ext_zero_left {n : SimplexCategory} (f g : ([0] : SimplexCategory) ⟶ n)
    (h0 : f.toOrderHom 0 = g.toOrderHom 0 := by rfl) : f = g := by
  ext i; match i with | 0 => exact h0 ▸ rfl

theorem eq_const_of_zero {n : SimplexCategory} (f : ([0] : SimplexCategory) ⟶ n) :
    f = const _ n (f.toOrderHom 0) := by
  ext x; match x with | 0 => rfl

theorem exists_eq_const_of_zero {n : SimplexCategory} (f : ([0] : SimplexCategory) ⟶ n) :
    ∃ a, f = const _ n a := ⟨_, eq_const_of_zero _⟩

theorem eq_const_to_zero {n : SimplexCategory} (f : n ⟶ [0]) :
    f = const n _ 0 := by
  ext : 3
  apply @Subsingleton.elim (Fin 1)

theorem Hom.ext_one_left {n : SimplexCategory} (f g : ([1] : SimplexCategory) ⟶ n)
    (h0 : f.toOrderHom 0 = g.toOrderHom 0 := by rfl)
    (h1 : f.toOrderHom 1 = g.toOrderHom 1 := by rfl) : f = g := by
  ext i
  match i with
  | 0 => exact h0 ▸ rfl
  | 1 => exact h1 ▸ rfl

theorem eq_of_one_to_one (f : ([1] : SimplexCategory) ⟶ [1]) :
    (∃ a, f = const [1] _ a) ∨ f = 𝟙 _ := by
  match e0 : f.toOrderHom 0, e1 : f.toOrderHom 1 with
  | 0, 0 | 1, 1 =>
    refine .inl ⟨f.toOrderHom 0, ?_⟩
    ext i : 3
    match i with
    | 0 => rfl
    | 1 => exact e1.trans e0.symm
  | 0, 1 =>
    right
    ext i : 3
    match i with
    | 0 => exact e0
    | 1 => exact e1
  | 1, 0 =>
    have := f.toOrderHom.monotone (by decide : (0 : Fin 2) ≤ 1)
    rw [e0, e1] at this
    exact Not.elim (by decide) this


/-- Make a morphism `[n] ⟶ [m]` from a monotone map between fin's.
This is useful for constructing morphisms between `[n]` directly
without identifying `n` with `[n].len`.
-/
@[simp]
def mkHom {n m : ℕ} (f : Fin (n + 1) →o Fin (m + 1)) : ([n] : SimplexCategory) ⟶ [m] :=
  SimplexCategory.Hom.mk f

/-- The morphism `[1] ⟶ [n]` that picks out a specified `h : i ≤ j` in `Fin (n+1)`.-/
def mkOfLe {n} (i j : Fin (n+1)) (h : i ≤ j) : ([1] : SimplexCategory) ⟶ [n] :=
  SimplexCategory.mkHom {
    toFun := fun | 0 => i | 1 => j
    monotone' := fun
      | 0, 0, _ | 1, 1, _ => le_rfl
      | 0, 1, _ => h
  }

@[simp]
lemma mkOfLe_refl {n} (j : Fin (n + 1)) :
    mkOfLe j j (by omega) = [1].const [n] j := Hom.ext_one_left _ _

/-- The morphism `[1] ⟶ [n]` that picks out the "diagonal composite" edge-/
def diag (n : ℕ) : ([1] : SimplexCategory) ⟶ [n] :=
  mkOfLe 0 n (Fin.zero_le _)

/-- The morphism `[1] ⟶ [n]` that picks out the edge spanning the interval from `j` to `j + l`.-/
def intervalEdge {n} (j l : ℕ) (hjl : j + l ≤ n) : ([1] : SimplexCategory) ⟶ [n] :=
  mkOfLe ⟨j, (by omega)⟩ ⟨j + l, (by omega)⟩ (Nat.le_add_right j l)

/-- The morphism `[1] ⟶ [n]` that picks out the arrow `i ⟶ i+1` in `Fin (n+1)`.-/
def mkOfSucc {n} (i : Fin n) : ([1] : SimplexCategory) ⟶ [n] :=
  SimplexCategory.mkHom {
    toFun := fun | 0 => i.castSucc | 1 => i.succ
    monotone' := fun
      | 0, 0, _ | 1, 1, _ => le_rfl
      | 0, 1, _ => Fin.castSucc_le_succ i
  }

@[simp]
lemma mkOfSucc_homToOrderHom_zero {n} (i : Fin n) :
    DFunLike.coe (F := Fin 2 →o Fin (n+1)) (Hom.toOrderHom (mkOfSucc i)) 0 = i.castSucc := rfl

@[simp]
lemma mkOfSucc_homToOrderHom_one {n} (i : Fin n) :
    DFunLike.coe (F := Fin 2 →o Fin (n+1)) (Hom.toOrderHom (mkOfSucc i)) 1 = i.succ := rfl


/-- The morphism `[2] ⟶ [n]` that picks out a specified composite of morphisms in `Fin (n+1)`.-/
def mkOfLeComp {n} (i j k : Fin (n + 1)) (h₁ : i ≤ j) (h₂ : j ≤ k) :
    ([2] : SimplexCategory) ⟶ [n] :=
  SimplexCategory.mkHom {
    toFun := fun | 0 => i | 1 => j | 2 => k
    monotone' := fun
      | 0, 0, _ | 1, 1, _ | 2, 2, _  => le_rfl
      | 0, 1, _ => h₁
      | 1, 2, _ => h₂
      | 0, 2, _ => Fin.le_trans h₁ h₂
  }

/-- The "inert" morphism associated to a subinterval `j ≤ i ≤ j + l` of `Fin (n + 1)`.-/
def subinterval {n} (j l : ℕ) (hjl : j + l ≤ n) :
    ([l] : SimplexCategory) ⟶ [n] :=
  SimplexCategory.mkHom {
    toFun := fun i => ⟨i.1 + j, (by omega)⟩
    monotone' := fun i i' hii' => by simpa only [Fin.mk_le_mk, add_le_add_iff_right] using hii'
  }

lemma const_subinterval_eq {n} (j l : ℕ) (hjl : j + l ≤ n) (i : Fin (l + 1)) :
    [0].const [l] i ≫ subinterval j l hjl =
    [0].const [n] ⟨j + i.1, lt_add_of_lt_add_right (Nat.add_lt_add_left i.2 j) hjl⟩  := by
  rw [const_comp]
  congr
  ext
  dsimp [subinterval]
  rw [add_comm]

@[simp]
lemma mkOfSucc_subinterval_eq {n} (j l : ℕ) (hjl : j + l ≤ n) (i : Fin l) :
    mkOfSucc i ≫ subinterval j l hjl =
    mkOfSucc ⟨j + i.1, Nat.lt_of_lt_of_le (Nat.add_lt_add_left i.2 j) hjl⟩ := by
  unfold subinterval mkOfSucc
  ext i
  match i with
  | 0 =>
    simp only [len_mk, Nat.reduceAdd, mkHom, comp_toOrderHom, Hom.toOrderHom_mk,
      OrderHom.mk_comp_mk, Fin.isValue, OrderHom.coe_mk, Function.comp_apply, Fin.castSucc_mk,
      Fin.succ_mk]
    rw [add_comm]
    rfl
  | 1 =>
    simp only [len_mk, Nat.reduceAdd, mkHom, comp_toOrderHom, Hom.toOrderHom_mk,
      OrderHom.mk_comp_mk, Fin.isValue, OrderHom.coe_mk, Function.comp_apply, Fin.castSucc_mk,
      Fin.succ_mk]
    rw [← Nat.add_comm j _]
    rfl

@[simp]
lemma diag_subinterval_eq {n} (j l : ℕ) (hjl : j + l ≤ n) :
    diag l ≫ subinterval j l hjl = intervalEdge j l hjl := by
  unfold subinterval intervalEdge diag mkOfLe
  ext i
  match i with
  | 0 =>
    simp only [len_mk, Nat.reduceAdd, mkHom, Fin.natCast_eq_last, comp_toOrderHom,
      Hom.toOrderHom_mk, OrderHom.mk_comp_mk, Fin.isValue, OrderHom.coe_mk, Function.comp_apply]
    rw [Nat.add_comm]
    rfl
  | 1 =>
    simp only [len_mk, Nat.reduceAdd, mkHom, Fin.natCast_eq_last, comp_toOrderHom,
      Hom.toOrderHom_mk, OrderHom.mk_comp_mk, Fin.isValue, OrderHom.coe_mk, Function.comp_apply]
    rw [Nat.add_comm]
    rfl

instance (Δ : SimplexCategory) : Subsingleton (Δ ⟶ [0]) where
  allEq f g := by ext : 3; apply Subsingleton.elim (α := Fin 1)

theorem hom_zero_zero (f : ([0] : SimplexCategory) ⟶ [0]) : f = 𝟙 _ := by
  apply Subsingleton.elim

end

open Simplicial

section Generators

/-!
## Generating maps for the simplex category

TODO: prove that the simplex category is equivalent to
one given by the following generators and relations.
-/


/-- The `i`-th face map from `[n]` to `[n+1]` -/
def δ {n} (i : Fin (n + 2)) : ([n] : SimplexCategory) ⟶ [n + 1] :=
  mkHom (Fin.succAboveOrderEmb i).toOrderHom

/-- The `i`-th degeneracy map from `[n+1]` to `[n]` -/
def σ {n} (i : Fin (n + 1)) : ([n + 1] : SimplexCategory) ⟶ [n] :=
  mkHom
    { toFun := Fin.predAbove i
      monotone' := Fin.predAbove_right_monotone i }

/-- The generic case of the first simplicial identity -/
theorem δ_comp_δ {n} {i j : Fin (n + 2)} (H : i ≤ j) :
    δ i ≫ δ j.succ = δ j ≫ δ i.castSucc := by
  ext k
  dsimp [δ, Fin.succAbove]
  rcases i with ⟨i, _⟩
  rcases j with ⟨j, _⟩
  rcases k with ⟨k, _⟩
  split_ifs <;> · simp at * <;> omega

theorem δ_comp_δ' {n} {i : Fin (n + 2)} {j : Fin (n + 3)} (H : i.castSucc < j) :
    δ i ≫ δ j =
      δ (j.pred fun (hj : j = 0) => by simp [hj, Fin.not_lt_zero] at H) ≫
        δ (Fin.castSucc i) := by
  rw [← δ_comp_δ]
  · rw [Fin.succ_pred]
  · simpa only [Fin.le_iff_val_le_val, ← Nat.lt_succ_iff, Nat.succ_eq_add_one, ← Fin.val_succ,
      j.succ_pred, Fin.lt_iff_val_lt_val] using H

theorem δ_comp_δ'' {n} {i : Fin (n + 3)} {j : Fin (n + 2)} (H : i ≤ Fin.castSucc j) :
    δ (i.castLT (Nat.lt_of_le_of_lt (Fin.le_iff_val_le_val.mp H) j.is_lt)) ≫ δ j.succ =
      δ j ≫ δ i := by
  rw [δ_comp_δ]
  · rfl
  · exact H

/-- The special case of the first simplicial identity -/
@[reassoc]
theorem δ_comp_δ_self {n} {i : Fin (n + 2)} : δ i ≫ δ i.castSucc = δ i ≫ δ i.succ :=
  (δ_comp_δ (le_refl i)).symm

@[reassoc]
theorem δ_comp_δ_self' {n} {i : Fin (n + 2)} {j : Fin (n + 3)} (H : j = i.castSucc) :
    δ i ≫ δ j = δ i ≫ δ i.succ := by
  subst H
  rw [δ_comp_δ_self]

/-- The second simplicial identity -/
@[reassoc]
theorem δ_comp_σ_of_le {n} {i : Fin (n + 2)} {j : Fin (n + 1)} (H : i ≤ j.castSucc) :
    δ i.castSucc ≫ σ j.succ = σ j ≫ δ i := by
  ext k : 3
  dsimp [σ, δ]
  rcases le_or_lt i k with (hik | hik)
  · rw [Fin.succAbove_of_le_castSucc _ _ (Fin.castSucc_le_castSucc_iff.mpr hik),
    Fin.succ_predAbove_succ, Fin.succAbove_of_le_castSucc]
    rcases le_or_lt k (j.castSucc) with (hjk | hjk)
    · rwa [Fin.predAbove_of_le_castSucc _ _ hjk, Fin.castSucc_castPred]
    · rw [Fin.le_castSucc_iff, Fin.predAbove_of_castSucc_lt _ _ hjk, Fin.succ_pred]
      exact H.trans_lt hjk
  · rw [Fin.succAbove_of_castSucc_lt _ _ (Fin.castSucc_lt_castSucc_iff.mpr hik)]
    have hjk := H.trans_lt' hik
    rw [Fin.predAbove_of_le_castSucc _ _ (Fin.castSucc_le_castSucc_iff.mpr
      (hjk.trans (Fin.castSucc_lt_succ _)).le),
      Fin.predAbove_of_le_castSucc _ _ hjk.le, Fin.castPred_castSucc, Fin.succAbove_of_castSucc_lt,
      Fin.castSucc_castPred]
    rwa [Fin.castSucc_castPred]

/-- The first part of the third simplicial identity -/
@[reassoc]
theorem δ_comp_σ_self {n} {i : Fin (n + 1)} :
    δ (Fin.castSucc i) ≫ σ i = 𝟙 ([n] : SimplexCategory) := by
  rcases i with ⟨i, hi⟩
  ext ⟨j, hj⟩
  simp? at hj says simp only [len_mk] at hj
  dsimp [σ, δ, Fin.predAbove, Fin.succAbove]
  simp only [Fin.lt_iff_val_lt_val, Fin.dite_val, Fin.ite_val, Fin.coe_pred, Fin.coe_castLT]
  split_ifs
  any_goals simp
  all_goals omega

@[reassoc]
theorem δ_comp_σ_self' {n} {j : Fin (n + 2)} {i : Fin (n + 1)} (H : j = i.castSucc) :
    δ j ≫ σ i = 𝟙 ([n] : SimplexCategory) := by
  subst H
  rw [δ_comp_σ_self]

/-- The second part of the third simplicial identity -/
@[reassoc]
theorem δ_comp_σ_succ {n} {i : Fin (n + 1)} : δ i.succ ≫ σ i = 𝟙 ([n] : SimplexCategory) := by
  ext j
  rcases i with ⟨i, _⟩
  rcases j with ⟨j, _⟩
  dsimp [δ, σ, Fin.succAbove, Fin.predAbove]
  split_ifs <;> simp <;> simp at * <;> omega

@[reassoc]
theorem δ_comp_σ_succ' {n} {j : Fin (n + 2)} {i : Fin (n + 1)} (H : j = i.succ) :
    δ j ≫ σ i = 𝟙 ([n] : SimplexCategory) := by
  subst H
  rw [δ_comp_σ_succ]

/-- The fourth simplicial identity -/
@[reassoc]
theorem δ_comp_σ_of_gt {n} {i : Fin (n + 2)} {j : Fin (n + 1)} (H : j.castSucc < i) :
    δ i.succ ≫ σ j.castSucc = σ j ≫ δ i := by
  ext k : 3
  dsimp [δ, σ]
  rcases le_or_lt k i with (hik | hik)
  · rw [Fin.succAbove_of_castSucc_lt _ _ (Fin.castSucc_lt_succ_iff.mpr hik)]
    rcases le_or_lt k (j.castSucc) with (hjk | hjk)
    · rw [Fin.predAbove_of_le_castSucc _ _
      (Fin.castSucc_le_castSucc_iff.mpr hjk), Fin.castPred_castSucc,
      Fin.predAbove_of_le_castSucc _ _ hjk, Fin.succAbove_of_castSucc_lt, Fin.castSucc_castPred]
      rw [Fin.castSucc_castPred]
      exact hjk.trans_lt H
    · rw [Fin.predAbove_of_castSucc_lt _ _ (Fin.castSucc_lt_castSucc_iff.mpr hjk),
      Fin.predAbove_of_castSucc_lt _ _ hjk, Fin.succAbove_of_castSucc_lt,
      Fin.castSucc_pred_eq_pred_castSucc]
      rwa [Fin.castSucc_lt_iff_succ_le, Fin.succ_pred]
  · rw [Fin.succAbove_of_le_castSucc _ _ (Fin.succ_le_castSucc_iff.mpr hik)]
    have hjk := H.trans hik
    rw [Fin.predAbove_of_castSucc_lt _ _ hjk, Fin.predAbove_of_castSucc_lt _ _
      (Fin.castSucc_lt_succ_iff.mpr hjk.le),
    Fin.pred_succ, Fin.succAbove_of_le_castSucc, Fin.succ_pred]
    rwa [Fin.le_castSucc_pred_iff]

@[reassoc]
theorem δ_comp_σ_of_gt' {n} {i : Fin (n + 3)} {j : Fin (n + 2)} (H : j.succ < i) :
    δ i ≫ σ j = σ (j.castLT ((add_lt_add_iff_right 1).mp (lt_of_lt_of_le H i.is_le))) ≫
      δ (i.pred fun (hi : i = 0) => by simp only [Fin.not_lt_zero, hi] at H) := by
  rw [← δ_comp_σ_of_gt]
  · simp
  · rw [Fin.castSucc_castLT, ← Fin.succ_lt_succ_iff, Fin.succ_pred]
    exact H

/-- The fifth simplicial identity -/
@[reassoc]
theorem σ_comp_σ {n} {i j : Fin (n + 1)} (H : i ≤ j) :
    σ (Fin.castSucc i) ≫ σ j = σ j.succ ≫ σ i := by
  ext k : 3
  dsimp [σ]
  cases' k using Fin.lastCases with k
  · simp only [len_mk, Fin.predAbove_right_last]
  · cases' k using Fin.cases with k
    · rw [Fin.castSucc_zero, Fin.predAbove_of_le_castSucc _ 0 (Fin.zero_le _),
      Fin.predAbove_of_le_castSucc _ _ (Fin.zero_le _), Fin.castPred_zero,
      Fin.predAbove_of_le_castSucc _ 0 (Fin.zero_le _),
      Fin.predAbove_of_le_castSucc _ _ (Fin.zero_le _)]
    · rcases le_or_lt i k with (h | h)
      · simp_rw [Fin.predAbove_of_castSucc_lt i.castSucc _ (Fin.castSucc_lt_castSucc_iff.mpr
        (Fin.castSucc_lt_succ_iff.mpr h)), ← Fin.succ_castSucc, Fin.pred_succ,
        Fin.succ_predAbove_succ]
        rw [Fin.predAbove_of_castSucc_lt i _ (Fin.castSucc_lt_succ_iff.mpr _), Fin.pred_succ]
        rcases le_or_lt k j with (hkj | hkj)
        · rwa [Fin.predAbove_of_le_castSucc _ _ (Fin.castSucc_le_castSucc_iff.mpr hkj),
          Fin.castPred_castSucc]
        · rw [Fin.predAbove_of_castSucc_lt _ _ (Fin.castSucc_lt_castSucc_iff.mpr hkj),
          Fin.le_pred_iff,
          Fin.succ_le_castSucc_iff]
          exact H.trans_lt hkj
      · simp_rw [Fin.predAbove_of_le_castSucc i.castSucc _ (Fin.castSucc_le_castSucc_iff.mpr
        (Fin.succ_le_castSucc_iff.mpr h)), Fin.castPred_castSucc, ← Fin.succ_castSucc,
        Fin.succ_predAbove_succ]
        rw [Fin.predAbove_of_le_castSucc _ k.castSucc
        (Fin.castSucc_le_castSucc_iff.mpr (h.le.trans H)),
        Fin.castPred_castSucc, Fin.predAbove_of_le_castSucc _ k.succ
        (Fin.succ_le_castSucc_iff.mpr (H.trans_lt' h)), Fin.predAbove_of_le_castSucc _ k.succ
        (Fin.succ_le_castSucc_iff.mpr h)]

/--
If `f : [m] ⟶ [n+1]` is a morphism and `j` is not in the range of `f`,
then `factor_δ f j` is a morphism `[m] ⟶ [n]` such that
`factor_δ f j ≫ δ j = f` (as witnessed by `factor_δ_spec`).
-/
def factor_δ {m n : ℕ} (f : ([m] : SimplexCategory) ⟶ [n+1]) (j : Fin (n+2)) :
    ([m] : SimplexCategory) ⟶ [n] :=
  f ≫ σ (Fin.predAbove 0 j)

open Fin in
lemma factor_δ_spec {m n : ℕ} (f : ([m] : SimplexCategory) ⟶ [n+1]) (j : Fin (n+2))
    (hj : ∀ (k : Fin (m+1)), f.toOrderHom k ≠ j) :
    factor_δ f j ≫ δ j = f := by
  ext k : 3
  specialize hj k
  dsimp [factor_δ, δ, σ]
  cases' j using cases with j
  · rw [predAbove_of_le_castSucc _ _ (zero_le _), castPred_zero, predAbove_of_castSucc_lt 0 _
    (castSucc_zero ▸ pos_of_ne_zero hj),
    zero_succAbove, succ_pred]
  · rw [predAbove_of_castSucc_lt 0 _ (castSucc_zero ▸ succ_pos _), pred_succ]
    rcases hj.lt_or_lt with (hj | hj)
    · rw [predAbove_of_le_castSucc j _]
      swap
      · exact (le_castSucc_iff.mpr hj)
      · rw [succAbove_of_castSucc_lt]
        swap
        · rwa [castSucc_lt_succ_iff, castPred_le_iff, le_castSucc_iff]
        rw [castSucc_castPred]
    · rw [predAbove_of_castSucc_lt]
      swap
      · exact (castSucc_lt_succ _).trans hj
      rw [succAbove_of_le_castSucc]
      swap
      · rwa [succ_le_castSucc_iff, lt_pred_iff]
      rw [succ_pred]

@[simp]
lemma δ_zero_mkOfSucc {n : ℕ} (i : Fin n) :
    δ 0 ≫ mkOfSucc i = SimplexCategory.const _ [n] i.succ := by
  ext x
  fin_cases x
  rfl

@[simp]
lemma δ_one_mkOfSucc {n : ℕ} (i : Fin n) :
    δ 1 ≫ mkOfSucc i = SimplexCategory.const _ _ i.castSucc := by
  ext x
  fin_cases x
  aesop

/-- If `i + 1 < j`, `mkOfSucc i ≫ δ j` is the morphism `[1] ⟶ [n]` that
sends `0` and `1` to `i` and `i + 1`, respectively. -/
lemma mkOfSucc_δ_lt {n : ℕ} {i : Fin n} {j : Fin (n + 2)}
    (h : i.succ.castSucc < j) :
    mkOfSucc i ≫ δ j = mkOfSucc i.castSucc := by
  ext x
  fin_cases x
  · simp [δ, Fin.succAbove_of_castSucc_lt _ _ (Nat.lt_trans _ h)]
  · simp [δ, Fin.succAbove_of_castSucc_lt _ _ h]

/-- If `i + 1 > j`, `mkOfSucc i ≫ δ j` is the morphism `[1] ⟶ [n]` that
sends `0` and `1` to `i + 1` and `i + 2`, respectively. -/
lemma mkOfSucc_δ_gt {n : ℕ} {i : Fin n} {j : Fin (n + 2)}
    (h : j < i.succ.castSucc) :
    mkOfSucc i ≫ δ j = mkOfSucc i.succ := by
  ext x
  simp only [δ, len_mk, mkHom, comp_toOrderHom, Hom.toOrderHom_mk, OrderHom.comp_coe,
    OrderEmbedding.toOrderHom_coe, Function.comp_apply, Fin.succAboveOrderEmb_apply]
  fin_cases x <;> rw [Fin.succAbove_of_le_castSucc]
  · rfl
  · exact Nat.le_of_lt_succ h
  · rfl
  · exact Nat.le_of_lt h

/-- If `i + 1 = j`, `mkOfSucc i ≫ δ j` is the morphism `[1] ⟶ [n]` that
sends `0` and `1` to `i` and `i + 2`, respectively. -/
lemma mkOfSucc_δ_eq {n : ℕ} {i : Fin n} {j : Fin (n + 2)}
    (h : j = i.succ.castSucc) :
    mkOfSucc i ≫ δ j = intervalEdge i 2 (by omega) := by
  ext x
  fin_cases x
  · subst h
    simp only [δ, len_mk, Nat.reduceAdd, mkHom, comp_toOrderHom, Hom.toOrderHom_mk,
      Fin.zero_eta, OrderHom.comp_coe, OrderEmbedding.toOrderHom_coe, Function.comp_apply,
      mkOfSucc_homToOrderHom_zero, Fin.succAboveOrderEmb_apply,
      Fin.castSucc_succAbove_castSucc, Fin.succAbove_succ_self]
    rfl
  · simp only [δ, len_mk, Nat.reduceAdd, mkHom, comp_toOrderHom, Hom.toOrderHom_mk, Fin.mk_one,
      OrderHom.comp_coe, OrderEmbedding.toOrderHom_coe, Function.comp_apply,
      mkOfSucc_homToOrderHom_one, Fin.succAboveOrderEmb_apply]
    subst h
    rw [Fin.succAbove_castSucc_self]
    rfl

theorem eq_of_one_to_two (f : ([1] : SimplexCategory) ⟶ [2]) :
    f = (δ (n := 1) 0) ∨ f = (δ (n := 1) 1) ∨ f = (δ (n := 1) 2) ∨
      ∃ a, f = SimplexCategory.const _ _ a := by
  have : f.toOrderHom 0 ≤ f.toOrderHom 1 := f.toOrderHom.monotone (by decide : (0 : Fin 2) ≤ 1)
  match e0 : f.toOrderHom 0, e1 : f.toOrderHom 1 with
  | 1, 2 =>
    left
    ext i : 3
    match i with
    | 0 => exact e0
    | 1 => exact e1
  | 0, 2 =>
    right; left
    ext i : 3
    match i with
    | 0 => exact e0
    | 1 => exact e1
  | 0, 1 =>
    right; right; left
    ext i : 3
    match i with
    | 0 => exact e0
    | 1 => exact e1
  | 0, 0 | 1, 1 | 2, 2 =>
    right; right; right; use f.toOrderHom 0
    ext i : 3
    match i with
    | 0 => rfl
    | 1 => exact e1.trans e0.symm
  | 1, 0 | 2, 0 | 2, 1 =>
    rw [e0, e1] at this
    exact Not.elim (by decide) this

end Generators

section Skeleton

/-- The functor that exhibits `SimplexCategory` as skeleton
of `NonemptyFinLinOrd` -/
@[simps obj map]
def skeletalFunctor : SimplexCategory ⥤ NonemptyFinLinOrd where
  obj a := NonemptyFinLinOrd.of (Fin (a.len + 1))
  map f := f.toOrderHom

theorem skeletalFunctor.coe_map {Δ₁ Δ₂ : SimplexCategory} (f : Δ₁ ⟶ Δ₂) :
    ↑(skeletalFunctor.map f) = f.toOrderHom :=
  rfl

theorem skeletal : Skeletal SimplexCategory := fun X Y ⟨I⟩ => by
  suffices Fintype.card (Fin (X.len + 1)) = Fintype.card (Fin (Y.len + 1)) by
    ext
    simpa
  apply Fintype.card_congr
  exact ((skeletalFunctor ⋙ forget NonemptyFinLinOrd).mapIso I).toEquiv

namespace SkeletalFunctor

instance : skeletalFunctor.Full where
  map_surjective f := ⟨SimplexCategory.Hom.mk f, rfl⟩

instance : skeletalFunctor.Faithful where
  map_injective {_ _ f g} h := by
    ext1
    exact h

instance : skeletalFunctor.EssSurj where
  mem_essImage X :=
    ⟨mk (Fintype.card X - 1 : ℕ),
      ⟨by
        have aux : Fintype.card X = Fintype.card X - 1 + 1 :=
          (Nat.succ_pred_eq_of_pos <| Fintype.card_pos_iff.mpr ⟨⊥⟩).symm
        let f := monoEquivOfFin X aux
        have hf := (Finset.univ.orderEmbOfFin aux).strictMono
        refine
          { hom := ⟨f, hf.monotone⟩
            inv := ⟨f.symm, ?_⟩
            hom_inv_id := by ext1; apply f.symm_apply_apply
            inv_hom_id := by ext1; apply f.apply_symm_apply }
        intro i j h
        show f.symm i ≤ f.symm j
        rw [← hf.le_iff_le]
        show f (f.symm i) ≤ f (f.symm j)
        simpa only [OrderIso.apply_symm_apply]⟩⟩

noncomputable instance isEquivalence : skeletalFunctor.IsEquivalence where

end SkeletalFunctor

/-- The equivalence that exhibits `SimplexCategory` as skeleton
of `NonemptyFinLinOrd` -/
noncomputable def skeletalEquivalence : SimplexCategory ≌ NonemptyFinLinOrd :=
  Functor.asEquivalence skeletalFunctor

end Skeleton

/-- `SimplexCategory` is a skeleton of `NonemptyFinLinOrd`.
-/
lemma isSkeletonOf :
    IsSkeletonOf NonemptyFinLinOrd SimplexCategory skeletalFunctor where
  skel := skeletal
  eqv := SkeletalFunctor.isEquivalence

/-- The truncated simplex category. -/
def Truncated (n : ℕ) :=
  FullSubcategory fun a : SimplexCategory => a.len ≤ n

instance (n : ℕ) : SmallCategory.{0} (Truncated n) :=
  FullSubcategory.category _

namespace Truncated

instance {n} : Inhabited (Truncated n) :=
  ⟨⟨[0], by simp⟩⟩

/-- The fully faithful inclusion of the truncated simplex category into the usual
simplex category.
-/
def inclusion (n : ℕ) : SimplexCategory.Truncated n ⥤ SimplexCategory :=
  fullSubcategoryInclusion _

instance (n : ℕ) : (inclusion n : Truncated n ⥤ _).Full := FullSubcategory.full _
instance (n : ℕ) : (inclusion n : Truncated n ⥤ _).Faithful := FullSubcategory.faithful _

/-- A proof that the full subcategory inclusion is fully faithful.-/
noncomputable def inclusion.fullyFaithful (n : ℕ) :
    (inclusion n : Truncated n ⥤ _).op.FullyFaithful := Functor.FullyFaithful.ofFullyFaithful _

@[ext]
theorem Hom.ext {n} {a b : Truncated n} (f g : a ⟶ b) :
    f.toOrderHom = g.toOrderHom → f = g := SimplexCategory.Hom.ext _ _

section Meta

<<<<<<< HEAD
/-- Some quick and useful attempts to prove `m ≤ n`. -/
macro "leq_tac" : tactic =>
  `(tactic| first | decide | assumption | apply zero_le | apply le_rfl |
    apply Nat.le_add_left | apply Nat.le_add_right |
    apply Nat.le_add_right_of_le; assumption |
    apply Nat.add_le_add_right; assumption | transitivity <;> assumption)

/-- A wrapper for `omega` which first makes some quick attempts to prove `m ≤ n`. -/
macro "leq" : tactic => `(tactic| first | leq_tac | omega)

/-- A wrapper for `omega` which first makes some quick attempts to prove that
`[m]` is `n`-truncated (`[m].len ≤ n`). -/
=======
/-- Some quick attempts to prove that `[m]` is `n`-truncated (`[m].len ≤ n`). -/
>>>>>>> 87368010
macro "trunc" : tactic =>
  `(tactic| first | decide | assumption |
    dsimp only [SimplexCategory.len_mk]; omega |
    fail "Failed to prove truncation property.")

open Mathlib.Tactic (subscriptTerm) in
/-- For `m ≤ n`, `[m]ₙ` is the `m`-dimensional simplex in `Truncated n`. The
proof `p : m ≤ n` can also be provided using the syntax `[m, p]ₙ`. -/
scoped syntax:max (name := mkNotation) (priority := high)
  "[" term ("," term)? "]" noWs subscriptTerm : term
scoped macro_rules
  | `([$m:term]$n:subscript) =>
    `((⟨SimplexCategory.mk $m, by trunc⟩ : SimplexCategory.Truncated $n))
  | `([$m:term, $p:term]$n:subscript) =>
    `((⟨SimplexCategory.mk $m, $p⟩ : SimplexCategory.Truncated $n))

section Delab
open Lean PrettyPrinter.Delaborator SubExpr
open Mathlib.Tactic.Superscript (Mapping)

/-- Checks that the provided expression can be subscripted. -/
private partial def subscriptable (e : Expr) : DelabM Unit := do
  -- Any number or free variable with a subscriptable name is subscriptable.
  if (← name e).any isSubscriptable || (← delab) matches `($_:num) then return
  -- Addition and subtraction are subscriptable if their operands are.
  guard <| e.isAppOfArity ``HAdd.hAdd 6 || e.isAppOfArity ``HSub.hSub 6
  let #[_, _, _, _, x, y] := e.getAppArgs | failure
  let _ ← withNaryArg 4 <| subscriptable x
  let _ ← withAppArg <| subscriptable y
where
  -- Return the user-facing name of any constant or free variable.
  name : Expr → MetaM (Option Name)
    | Expr.const name _ => pure name
    | Expr.fvar name => name.getUserName
    | _ => pure none
  -- Return `true` if every character in `s` can be subscripted.
  isSubscriptable (s : Name) : Bool :=
    s.toString.toList.all Mapping.subscript.toSpecial.contains

/-- Checks that the provided expression can be subscripted before delaborating. -/
def Meta.subscript (e : Expr) : Delab := subscriptable e >>= fun () ↦ delab

/-- Delaborator for the notation `[m]ₙ`. -/
@[app_delab FullSubcategory.mk]
def delabMkNotation : Delab :=
  whenNotPPOption getPPExplicit <| whenPPOption getPPNotation <| withOverApp 4 do
    let #[cat, .lam x _ body _, simplex, _] := (← getExpr).getAppArgs | failure
    -- check that this is a `FullSubcategory` of `SimplexCategory`
    guard <| cat.isConstOf ``SimplexCategory
    guard <| simplex.isAppOfArity ``SimplexCategory.mk 1
    -- check that the predicate matches `fun x ↦ x.len ≤ n`
    let_expr LE.le _ _ lhs rhs := body | failure
    let_expr SimplexCategory.len simplex := lhs | failure
    guard <| simplex == .bvar 0
    -- if `pp.proofs` is set to `true`, include the proof `p : m ≤ n`
    let n ← withNaryArg 1 <| withBindingBody x <| withAppArg <| Meta.subscript rhs
    let m ← withNaryArg 2 <| withAppArg delab
    if (← getPPOption getPPProofs) then
      let p ← withAppArg delab
      `([$m, $p]$n)
    else `([$m]$n)

end Delab
end Meta

/-- Make a morphism in `Truncated n` from a morphism in `SimplexCategory`. -/
abbrev Hom.tr {n : ℕ} {a b : SimplexCategory} (f : a ⟶ b)
    (ha : a.len ≤ n := by trunc) (hb : b.len ≤ n := by trunc) :
    (⟨a, ha⟩ : Truncated n) ⟶ ⟨b, hb⟩ := f

lemma Hom.tr_comp {n : ℕ} {a b c : SimplexCategory} (f : a ⟶ b) (g : b ⟶ c)
    (ha : a.len ≤ n := by trunc) (hb : b.len ≤ n := by trunc)
    (hc : c.len ≤ n := by trunc) :
    tr (f ≫ g) = tr f ≫ tr g := rfl

/-- The inclusion of `Truncated n` into `Truncated m` when `n ≤ m`. -/
def incl (n m : ℕ) (h : n ≤ m := by leq) : Truncated n ⥤ Truncated m where
  obj a := ⟨a.1, a.2.trans h⟩
  map := id

/-- For all `n ≤ m`, `inclusion n` factors through `Truncated m`. -/
lemma incl_comp_inclusion {n m : ℕ} (h : n ≤ m) :
    incl n m ⋙ inclusion m = inclusion n := rfl

end Truncated

section Concrete

instance : HasForget.{0} SimplexCategory where
  forget :=
    { obj := fun i => Fin (i.len + 1)
      map := fun f => f.toOrderHom }
  forget_faithful := ⟨fun h => by ext : 2; exact h⟩

end Concrete

section EpiMono

/-- A morphism in `SimplexCategory` is a monomorphism precisely when it is an injective function
-/
theorem mono_iff_injective {n m : SimplexCategory} {f : n ⟶ m} :
    Mono f ↔ Function.Injective f.toOrderHom := by
  rw [← Functor.mono_map_iff_mono skeletalEquivalence.functor]
  dsimp only [skeletalEquivalence, Functor.asEquivalence_functor]
  simp only [skeletalFunctor_obj, skeletalFunctor_map,
    NonemptyFinLinOrd.mono_iff_injective, NonemptyFinLinOrd.coe_of]

/-- A morphism in `SimplexCategory` is an epimorphism if and only if it is a surjective function
-/
theorem epi_iff_surjective {n m : SimplexCategory} {f : n ⟶ m} :
    Epi f ↔ Function.Surjective f.toOrderHom := by
  rw [← Functor.epi_map_iff_epi skeletalEquivalence.functor]
  dsimp only [skeletalEquivalence, Functor.asEquivalence_functor]
  simp only [skeletalFunctor_obj, skeletalFunctor_map,
    NonemptyFinLinOrd.epi_iff_surjective, NonemptyFinLinOrd.coe_of]

/-- A monomorphism in `SimplexCategory` must increase lengths -/
theorem len_le_of_mono {x y : SimplexCategory} {f : x ⟶ y} : Mono f → x.len ≤ y.len := by
  intro hyp_f_mono
  have f_inj : Function.Injective f.toOrderHom.toFun := mono_iff_injective.1 hyp_f_mono
  simpa using Fintype.card_le_of_injective f.toOrderHom.toFun f_inj

theorem le_of_mono {n m : ℕ} {f : ([n] : SimplexCategory) ⟶ [m]} : CategoryTheory.Mono f → n ≤ m :=
  len_le_of_mono

/-- An epimorphism in `SimplexCategory` must decrease lengths -/
theorem len_le_of_epi {x y : SimplexCategory} {f : x ⟶ y} : Epi f → y.len ≤ x.len := by
  intro hyp_f_epi
  have f_surj : Function.Surjective f.toOrderHom.toFun := epi_iff_surjective.1 hyp_f_epi
  simpa using Fintype.card_le_of_surjective f.toOrderHom.toFun f_surj

theorem le_of_epi {n m : ℕ} {f : ([n] : SimplexCategory) ⟶ [m]} : Epi f → m ≤ n :=
  len_le_of_epi

instance {n : ℕ} {i : Fin (n + 2)} : Mono (δ i) := by
  rw [mono_iff_injective]
  exact Fin.succAbove_right_injective

instance {n : ℕ} {i : Fin (n + 1)} : Epi (σ i) := by
  rw [epi_iff_surjective]
  intro b
  simp only [σ, mkHom, Hom.toOrderHom_mk, OrderHom.coe_mk]
  by_cases h : b ≤ i
  · use b
    -- This was not needed before https://github.com/leanprover/lean4/pull/2644
    dsimp
    rw [Fin.predAbove_of_le_castSucc i b (by simpa only [Fin.coe_eq_castSucc] using h)]
    simp only [len_mk, Fin.coe_eq_castSucc, Fin.castPred_castSucc]
  · use b.succ
    -- This was not needed before https://github.com/leanprover/lean4/pull/2644
    dsimp
    rw [Fin.predAbove_of_castSucc_lt i b.succ _, Fin.pred_succ]
    rw [not_le] at h
    rw [Fin.lt_iff_val_lt_val] at h ⊢
    simpa only [Fin.val_succ, Fin.coe_castSucc] using Nat.lt.step h

instance : (forget SimplexCategory).ReflectsIsomorphisms :=
  ⟨fun f hf =>
    Iso.isIso_hom
      { hom := f
        inv := Hom.mk
            { toFun := inv ((forget SimplexCategory).map f)
              monotone' := fun y₁ y₂ h => by
                by_cases h' : y₁ < y₂
                · by_contra h''
                  apply not_le.mpr h'
                  convert f.toOrderHom.monotone (le_of_not_ge h'')
                  all_goals
                    exact (congr_hom (Iso.inv_hom_id
                      (asIso ((forget SimplexCategory).map f))) _).symm
                · rw [eq_of_le_of_not_lt h h'] }
        hom_inv_id := by
          ext1
          ext1
          exact Iso.hom_inv_id (asIso ((forget _).map f))
        inv_hom_id := by
          ext1
          ext1
          exact Iso.inv_hom_id (asIso ((forget _).map f)) }⟩

theorem isIso_of_bijective {x y : SimplexCategory} {f : x ⟶ y}
    (hf : Function.Bijective f.toOrderHom.toFun) : IsIso f :=
  haveI : IsIso ((forget SimplexCategory).map f) := (isIso_iff_bijective _).mpr hf
  isIso_of_reflects_iso f (forget SimplexCategory)

/-- An isomorphism in `SimplexCategory` induces an `OrderIso`. -/
@[simp]
def orderIsoOfIso {x y : SimplexCategory} (e : x ≅ y) : Fin (x.len + 1) ≃o Fin (y.len + 1) :=
  Equiv.toOrderIso
    { toFun := e.hom.toOrderHom
      invFun := e.inv.toOrderHom
      left_inv := fun i => by
        simpa only using congr_arg (fun φ => (Hom.toOrderHom φ) i) e.hom_inv_id
      right_inv := fun i => by
        simpa only using congr_arg (fun φ => (Hom.toOrderHom φ) i) e.inv_hom_id }
    e.hom.toOrderHom.monotone e.inv.toOrderHom.monotone

theorem iso_eq_iso_refl {x : SimplexCategory} (e : x ≅ x) : e = Iso.refl x := by
  have h : (Finset.univ : Finset (Fin (x.len + 1))).card = x.len + 1 := Finset.card_fin (x.len + 1)
  have eq₁ := Finset.orderEmbOfFin_unique' h fun i => Finset.mem_univ ((orderIsoOfIso e) i)
  have eq₂ :=
    Finset.orderEmbOfFin_unique' h fun i => Finset.mem_univ ((orderIsoOfIso (Iso.refl x)) i)
  -- Porting note: the proof was rewritten from this point in https://github.com/leanprover-community/mathlib4/pull/3414 (reenableeta)
  -- It could be investigated again to see if the original can be restored.
  ext x
  replace eq₁ := congr_arg (· x) eq₁
  replace eq₂ := congr_arg (· x) eq₂.symm
  simp_all

theorem eq_id_of_isIso {x : SimplexCategory} (f : x ⟶ x) [IsIso f] : f = 𝟙 _ :=
  congr_arg (fun φ : _ ≅ _ => φ.hom) (iso_eq_iso_refl (asIso f))

theorem eq_σ_comp_of_not_injective' {n : ℕ} {Δ' : SimplexCategory} (θ : mk (n + 1) ⟶ Δ')
    (i : Fin (n + 1)) (hi : θ.toOrderHom (Fin.castSucc i) = θ.toOrderHom i.succ) :
    ∃ θ' : mk n ⟶ Δ', θ = σ i ≫ θ' := by
  use δ i.succ ≫ θ
  ext1; ext1; ext1 x
  simp only [len_mk, σ, mkHom, comp_toOrderHom, Hom.toOrderHom_mk, OrderHom.comp_coe,
    OrderHom.coe_mk, Function.comp_apply]
  by_cases h' : x ≤ Fin.castSucc i
  · -- This was not needed before https://github.com/leanprover/lean4/pull/2644
    dsimp
    rw [Fin.predAbove_of_le_castSucc i x h']
    dsimp [δ]
    rw [Fin.succAbove_of_castSucc_lt _ _ _]
    · rw [Fin.castSucc_castPred]
    · exact (Fin.castSucc_lt_succ_iff.mpr h')
  · simp only [not_le] at h'
    let y := x.pred <| by rintro (rfl : x = 0); simp at h'
    have hy : x = y.succ := (Fin.succ_pred x _).symm
    rw [hy] at h' ⊢
    -- This was not needed before https://github.com/leanprover/lean4/pull/2644
    conv_rhs => dsimp
    rw [Fin.predAbove_of_castSucc_lt i y.succ h', Fin.pred_succ]
    by_cases h'' : y = i
    · rw [h'']
      refine hi.symm.trans ?_
      congr 1
      dsimp [δ]
      rw [Fin.succAbove_of_castSucc_lt i.succ]
      exact Fin.lt_succ
    · dsimp [δ]
      rw [Fin.succAbove_of_le_castSucc i.succ _]
      simp only [Fin.lt_iff_val_lt_val, Fin.le_iff_val_le_val, Fin.val_succ, Fin.coe_castSucc,
        Nat.lt_succ_iff, Fin.ext_iff] at h' h'' ⊢
      cases' Nat.le.dest h' with c hc
      cases c
      · exfalso
        simp only [add_zero, len_mk, Fin.coe_pred] at hc
        rw [hc] at h''
        exact h'' rfl
      · rw [← hc]
        simp only [add_le_add_iff_left, Nat.succ_eq_add_one, le_add_iff_nonneg_left, zero_le]

theorem eq_σ_comp_of_not_injective {n : ℕ} {Δ' : SimplexCategory} (θ : mk (n + 1) ⟶ Δ')
    (hθ : ¬Function.Injective θ.toOrderHom) :
    ∃ (i : Fin (n + 1)) (θ' : mk n ⟶ Δ'), θ = σ i ≫ θ' := by
  simp only [Function.Injective, exists_prop, not_forall] at hθ
  -- as θ is not injective, there exists `x<y` such that `θ x = θ y`
  -- and then, `θ x = θ (x+1)`
  have hθ₂ : ∃ x y : Fin (n + 2), (Hom.toOrderHom θ) x = (Hom.toOrderHom θ) y ∧ x < y := by
    rcases hθ with ⟨x, y, ⟨h₁, h₂⟩⟩
    by_cases h : x < y
    · exact ⟨x, y, ⟨h₁, h⟩⟩
    · refine ⟨y, x, ⟨h₁.symm, ?_⟩⟩
      rcases lt_or_eq_of_le (not_lt.mp h) with h' | h'
      · exact h'
      · exfalso
        exact h₂ h'.symm
  rcases hθ₂ with ⟨x, y, ⟨h₁, h₂⟩⟩
  use x.castPred ((Fin.le_last _).trans_lt' h₂).ne
  apply eq_σ_comp_of_not_injective'
  apply le_antisymm
  · exact θ.toOrderHom.monotone (le_of_lt (Fin.castSucc_lt_succ _))
  · rw [Fin.castSucc_castPred, h₁]
    exact θ.toOrderHom.monotone ((Fin.succ_castPred_le_iff _).mpr h₂)

theorem eq_comp_δ_of_not_surjective' {n : ℕ} {Δ : SimplexCategory} (θ : Δ ⟶ mk (n + 1))
    (i : Fin (n + 2)) (hi : ∀ x, θ.toOrderHom x ≠ i) : ∃ θ' : Δ ⟶ mk n, θ = θ' ≫ δ i := by
  by_cases h : i < Fin.last (n + 1)
  · use θ ≫ σ (Fin.castPred i h.ne)
    ext1
    ext1
    ext1 x
    simp only [len_mk, Category.assoc, comp_toOrderHom, OrderHom.comp_coe, Function.comp_apply]
    by_cases h' : θ.toOrderHom x ≤ i
    · simp only [σ, mkHom, Hom.toOrderHom_mk, OrderHom.coe_mk]
      rw [Fin.predAbove_of_le_castSucc _ _ (by rwa [Fin.castSucc_castPred])]
      dsimp [δ]
      rw [Fin.succAbove_of_castSucc_lt i]
      · rw [Fin.castSucc_castPred]
      · rw [(hi x).le_iff_lt] at h'
        exact h'
    · simp only [not_le] at h'
      dsimp [σ, δ]
      rw [Fin.predAbove_of_castSucc_lt _ _ (by rwa [Fin.castSucc_castPred])]
      rw [Fin.succAbove_of_le_castSucc i _]
      · rw [Fin.succ_pred]
      · exact Nat.le_sub_one_of_lt (Fin.lt_iff_val_lt_val.mp h')
  · obtain rfl := le_antisymm (Fin.le_last i) (not_lt.mp h)
    use θ ≫ σ (Fin.last _)
    ext x : 3
    dsimp [δ, σ]
    simp_rw [Fin.succAbove_last, Fin.predAbove_last_apply]
    erw [dif_neg (hi x)]
    rw [Fin.castSucc_castPred]

theorem eq_comp_δ_of_not_surjective {n : ℕ} {Δ : SimplexCategory} (θ : Δ ⟶ mk (n + 1))
    (hθ : ¬Function.Surjective θ.toOrderHom) :
    ∃ (i : Fin (n + 2)) (θ' : Δ ⟶ mk n), θ = θ' ≫ δ i := by
  cases' not_forall.mp hθ with i hi
  use i
  exact eq_comp_δ_of_not_surjective' θ i (not_exists.mp hi)

theorem eq_id_of_mono {x : SimplexCategory} (i : x ⟶ x) [Mono i] : i = 𝟙 _ := by
  suffices IsIso i by
    apply eq_id_of_isIso
  apply isIso_of_bijective
  dsimp
  rw [Fintype.bijective_iff_injective_and_card i.toOrderHom, ← mono_iff_injective,
    eq_self_iff_true, and_true]
  infer_instance

theorem eq_id_of_epi {x : SimplexCategory} (i : x ⟶ x) [Epi i] : i = 𝟙 _ := by
  suffices IsIso i by
    haveI := this
    apply eq_id_of_isIso
  apply isIso_of_bijective
  dsimp
  rw [Fintype.bijective_iff_surjective_and_card i.toOrderHom, ← epi_iff_surjective,
    eq_self_iff_true, and_true]
  infer_instance

theorem eq_σ_of_epi {n : ℕ} (θ : mk (n + 1) ⟶ mk n) [Epi θ] : ∃ i : Fin (n + 1), θ = σ i := by
  rcases eq_σ_comp_of_not_injective θ (by
    by_contra h
    simpa using le_of_mono (mono_iff_injective.mpr h)) with ⟨i, θ', h⟩
  use i
  haveI : Epi (σ i ≫ θ') := by
    rw [← h]
    infer_instance
  haveI := CategoryTheory.epi_of_epi (σ i) θ'
  rw [h, eq_id_of_epi θ', Category.comp_id]

theorem eq_δ_of_mono {n : ℕ} (θ : mk n ⟶ mk (n + 1)) [Mono θ] : ∃ i : Fin (n + 2), θ = δ i := by
  rcases eq_comp_δ_of_not_surjective θ (by
    by_contra h
    simpa using le_of_epi (epi_iff_surjective.mpr h)) with ⟨i, θ', h⟩
  use i
  haveI : Mono (θ' ≫ δ i) := by
    rw [← h]
    infer_instance
  haveI := CategoryTheory.mono_of_mono θ' (δ i)
  rw [h, eq_id_of_mono θ', Category.id_comp]

theorem len_lt_of_mono {Δ' Δ : SimplexCategory} (i : Δ' ⟶ Δ) [hi : Mono i] (hi' : Δ ≠ Δ') :
    Δ'.len < Δ.len := by
  rcases lt_or_eq_of_le (len_le_of_mono hi) with (h | h)
  · exact h
  · exfalso
    exact hi' (by ext; exact h.symm)

noncomputable instance : SplitEpiCategory SimplexCategory :=
  skeletalEquivalence.inverse.splitEpiCategoryImpOfIsEquivalence

instance : HasStrongEpiMonoFactorisations SimplexCategory :=
  Functor.hasStrongEpiMonoFactorisations_imp_of_isEquivalence
    SimplexCategory.skeletalEquivalence.inverse

instance : HasStrongEpiImages SimplexCategory :=
  Limits.hasStrongEpiImages_of_hasStrongEpiMonoFactorisations

instance (Δ Δ' : SimplexCategory) (θ : Δ ⟶ Δ') : Epi (factorThruImage θ) :=
  StrongEpi.epi

theorem image_eq {Δ Δ' Δ'' : SimplexCategory} {φ : Δ ⟶ Δ''} {e : Δ ⟶ Δ'} [Epi e] {i : Δ' ⟶ Δ''}
    [Mono i] (fac : e ≫ i = φ) : image φ = Δ' := by
  haveI := strongEpi_of_epi e
  let e := image.isoStrongEpiMono e i fac
  ext
  exact
    le_antisymm (len_le_of_epi (inferInstance : Epi e.hom))
      (len_le_of_mono (inferInstance : Mono e.hom))

theorem image_ι_eq {Δ Δ'' : SimplexCategory} {φ : Δ ⟶ Δ''} {e : Δ ⟶ image φ} [Epi e]
    {i : image φ ⟶ Δ''} [Mono i] (fac : e ≫ i = φ) : image.ι φ = i := by
  haveI := strongEpi_of_epi e
  rw [← image.isoStrongEpiMono_hom_comp_ι e i fac,
    SimplexCategory.eq_id_of_isIso (image.isoStrongEpiMono e i fac).hom, Category.id_comp]

theorem factorThruImage_eq {Δ Δ'' : SimplexCategory} {φ : Δ ⟶ Δ''} {e : Δ ⟶ image φ} [Epi e]
    {i : image φ ⟶ Δ''} [Mono i] (fac : e ≫ i = φ) : factorThruImage φ = e := by
  rw [← cancel_mono i, fac, ← image_ι_eq fac, image.fac]

end EpiMono

/-- This functor `SimplexCategory ⥤ Cat` sends `[n]` (for `n : ℕ`)
to the category attached to the ordered set `{0, 1, ..., n}` -/
@[simps! obj map]
def toCat : SimplexCategory ⥤ Cat.{0} :=
  SimplexCategory.skeletalFunctor ⋙ forget₂ NonemptyFinLinOrd LinOrd ⋙
      forget₂ LinOrd Lat ⋙ forget₂ Lat PartOrd ⋙
      forget₂ PartOrd Preord ⋙ preordToCat

end SimplexCategory<|MERGE_RESOLUTION|>--- conflicted
+++ resolved
@@ -753,22 +753,10 @@
 
 section Meta
 
-<<<<<<< HEAD
-/-- Some quick and useful attempts to prove `m ≤ n`. -/
-macro "leq_tac" : tactic =>
-  `(tactic| first | decide | assumption | apply zero_le | apply le_rfl |
-    apply Nat.le_add_left | apply Nat.le_add_right |
-    apply Nat.le_add_right_of_le; assumption |
-    apply Nat.add_le_add_right; assumption | transitivity <;> assumption)
-
-/-- A wrapper for `omega` which first makes some quick attempts to prove `m ≤ n`. -/
-macro "leq" : tactic => `(tactic| first | leq_tac | omega)
-
-/-- A wrapper for `omega` which first makes some quick attempts to prove that
-`[m]` is `n`-truncated (`[m].len ≤ n`). -/
-=======
+/-- A wrapper for `omega` which first tries `decide` and `assumption`. -/
+macro "leq" : tactic => `(tactic| first | decide | assumption | omega)
+
 /-- Some quick attempts to prove that `[m]` is `n`-truncated (`[m].len ≤ n`). -/
->>>>>>> 87368010
 macro "trunc" : tactic =>
   `(tactic| first | decide | assumption |
     dsimp only [SimplexCategory.len_mk]; omega |
