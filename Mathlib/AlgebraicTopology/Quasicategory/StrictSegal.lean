/-
Copyright (c) 2024 Nick Ward. All rights reserved.
Released under Apache 2.0 license as described in the file LICENSE.
Authors: Johan Commelin, Emily Riehl, Nick Ward
-/
import Mathlib.AlgebraicTopology.Quasicategory.Basic
import Mathlib.AlgebraicTopology.SimplicialSet.StrictSegal

/-!
# Strict Segal simplicial sets are quasicategories

In `AlgebraicTopology.SimplicialSet.StrictSegal`, we define the strict Segal
condition on a simplicial set `X`. We say that `X` is strict Segal if its
simplices are uniquely determined by their spine.

In this file, we prove that any simplicial set satisfying the strict Segal
condition is a quasicategory.
-/

universe u

open CategoryTheory
open Simplicial SimplexCategory Truncated SimplicialObject

namespace SSet.StrictSegal
open SSet.Truncated

/-- Any `StrictSegal` simplicial set is a `Quasicategory`. -/
theorem quasicategory {X : SSet.{u}} (sx : StrictSegal X) : Quasicategory X := by
  apply quasicategory_of_filler X
  intro n i σ₀ h₀ hₙ
  use sx.spineToSimplex <| Path.map (horn.spineId i h₀ hₙ) σ₀
  intro j hj
  apply sx.spineInjective
  ext k
  dsimp only [spineEquiv_coe_fn]
  slice_rhs 1 2 => rw [spine_arrow]
  rw [← types_comp_apply (σ₀.app _) (X.map _), ← σ₀.naturality]
  let ksucc := k.succ.castSucc
  obtain hlt | hgt | heq : ksucc < j ∨ j < ksucc ∨ j = ksucc := by omega
<<<<<<< HEAD
  · rw [spine_δ_arrow_lt sx _ hlt]
    apply congr_arg _ ∘ Subtype.ext
    dsimp only [horn, standardSimplex, uliftFunctor, Functor.comp_obj,
      whiskering_obj_obj_obj, yoneda_obj_obj, uliftFunctor_obj, Functor.op_map,
      whiskering_obj_obj_map, uliftFunctor_map, yoneda_obj_map, horn.face_coe,
      horn.spineId_arrow_coe, Quiver.Hom.unop_op, fullSubcategoryInclusion.map,
      standardSimplex.objEquiv, Equiv.ulift_symm_down]
    rw [mkOfSucc_δ_lt hlt]
    rfl
  · rw [spine_δ_arrow_gt sx _ hgt]
    apply congr_arg _ ∘ Subtype.ext
    dsimp only [horn, standardSimplex, uliftFunctor, Functor.comp_obj,
      whiskering_obj_obj_obj, yoneda_obj_obj, uliftFunctor_obj, Functor.op_map,
      whiskering_obj_obj_map, uliftFunctor_map, yoneda_obj_map, horn.face_coe,
      horn.spineId_arrow_coe, Quiver.Hom.unop_op, fullSubcategoryInclusion.map,
      standardSimplex.objEquiv, Equiv.ulift_symm_down]
=======
  · rw [← spine_arrow, spine_δ_arrow_lt _ hlt]
    dsimp only [Path.map, spine_arrow, Fin.coe_eq_castSucc]
    apply congr_arg
    simp only [horn, horn.spineId, stdSimplex, uliftFunctor, Functor.comp_obj,
      yoneda_obj_obj, whiskering_obj_obj_map, uliftFunctor_map, yoneda_obj_map,
      stdSimplex.objEquiv, Equiv.ulift, Equiv.coe_fn_symm_mk,
      Quiver.Hom.unop_op, horn.face_coe, Subtype.mk.injEq]
    rw [mkOfSucc_δ_lt hlt]
    rfl
  · rw [← spine_arrow, spine_δ_arrow_gt _ hgt]
    dsimp only [Path.map, spine_arrow, Fin.coe_eq_castSucc]
    apply congr_arg
    simp only [horn, horn.spineId, stdSimplex, uliftFunctor, Functor.comp_obj,
      yoneda_obj_obj, whiskering_obj_obj_map, uliftFunctor_map, yoneda_obj_map,
      stdSimplex.objEquiv, Equiv.ulift, Equiv.coe_fn_symm_mk,
      Quiver.Hom.unop_op, horn.face_coe, Subtype.mk.injEq]
>>>>>>> eb87fb47
    rw [mkOfSucc_δ_gt hgt]
    rfl
  · /- The only inner horn of `Δ[2]` does not contain the diagonal edge. -/
    have hn0 : n ≠ 0 := by
      rintro rfl
      obtain rfl : k = 0 := by omega
      fin_cases i <;> contradiction
    /- We construct the triangle in the standard simplex as a 2-simplex in
    the horn. While the triangle is not contained in the inner horn `Λ[2, 1]`,
    we can inhabit `Λ[n + 2, i] _[2]` by induction on `n`. -/
    let triangle : Λ[n + 2, i] _[2] := by
      cases n with
      | zero => contradiction
      | succ _ => exact horn.primitiveTriangle i h₀ hₙ k (by omega)
    /- The interval spanning from `k` to `k + 2` is equivalently the spine
    of the triangle with vertices `k`, `k + 1`, and `k + 2`. -/
    have hi : ((horn.spineId i h₀ hₙ).map σ₀).interval k 2 =
        X.spine 2 (σ₀.app _ triangle) := by
      ext m
      dsimp only [spine_arrow]
      rw [← types_comp_apply (σ₀.app _) (X.map _), ← σ₀.naturality]
<<<<<<< HEAD
      apply congr_arg _ ∘ Subtype.ext
      dsimp only [standardSimplex, uliftFunctor, Functor.comp_obj,
        whiskering_obj_obj_obj, yoneda_obj_obj, uliftFunctor_obj]
=======
      apply congr_arg
      simp only [horn, stdSimplex, uliftFunctor, Functor.comp_obj,
        whiskering_obj_obj_obj, yoneda_obj_obj, uliftFunctor_obj, ne_eq,
        whiskering_obj_obj_map, uliftFunctor_map, yoneda_obj_map, len_mk,
        Nat.reduceAdd, Quiver.Hom.unop_op]
>>>>>>> eb87fb47
      cases n with
      | zero => contradiction
      | succ _ => ext x; fin_cases x <;> fin_cases m <;> rfl
    rw [spine_δ_arrow_eq sx _ heq, hi]
    dsimp only [Truncated.StrictSegal.spineToDiagonal, Function.comp_apply]
    rw [← truncation_spine X (n + 2) 2, (sx _).spineToSimplex_spine_apply 2]
    dsimp only [truncation, SimplicialObject.truncation, inclusion,
      whiskeringLeft_obj_obj, Functor.comp_obj, Functor.op_obj,
      fullSubcategoryInclusion.obj, Functor.comp_map, Functor.op_map,
      Quiver.Hom.unop_op, fullSubcategoryInclusion.map]
    rw [← types_comp_apply (σ₀.app _) (X.map _), ← σ₀.naturality,
      types_comp_apply]
    apply congr_arg
<<<<<<< HEAD
    dsimp only [horn, standardSimplex, uliftFunctor, Functor.comp_obj,
      whiskering_obj_obj_obj, yoneda_obj_obj, uliftFunctor_obj, horn.face_coe,
      uliftFunctor_map, whiskering_obj_obj_map]
=======
    simp only [horn, stdSimplex, uliftFunctor, Functor.comp_obj,
      whiskering_obj_obj_obj, yoneda_obj_obj, uliftFunctor_obj,
      uliftFunctor_map, whiskering_obj_obj_map, yoneda_obj_map, horn.face_coe,
      len_mk, Nat.reduceAdd, Quiver.Hom.unop_op, Subtype.mk.injEq, ULift.up_inj]
>>>>>>> eb87fb47
    ext z
    cases n with
    | zero => contradiction
    | succ _ =>
      fin_cases z <;>
<<<<<<< HEAD
      · dsimp only [standardSimplex.objEquiv, yoneda_obj_map,
=======
      · simp only [stdSimplex.objEquiv, uliftFunctor_map, yoneda_obj_map,
>>>>>>> eb87fb47
          Quiver.Hom.unop_op, Equiv.ulift_symm_down]
        rw [mkOfSucc_δ_eq heq]
        rfl

end SSet.StrictSegal<|MERGE_RESOLUTION|>--- conflicted
+++ resolved
@@ -38,41 +38,22 @@
   rw [← types_comp_apply (σ₀.app _) (X.map _), ← σ₀.naturality]
   let ksucc := k.succ.castSucc
   obtain hlt | hgt | heq : ksucc < j ∨ j < ksucc ∨ j = ksucc := by omega
-<<<<<<< HEAD
   · rw [spine_δ_arrow_lt sx _ hlt]
     apply congr_arg _ ∘ Subtype.ext
-    dsimp only [horn, standardSimplex, uliftFunctor, Functor.comp_obj,
+    dsimp only [horn, stdSimplex, uliftFunctor, Functor.comp_obj,
       whiskering_obj_obj_obj, yoneda_obj_obj, uliftFunctor_obj, Functor.op_map,
       whiskering_obj_obj_map, uliftFunctor_map, yoneda_obj_map, horn.face_coe,
       horn.spineId_arrow_coe, Quiver.Hom.unop_op, fullSubcategoryInclusion.map,
-      standardSimplex.objEquiv, Equiv.ulift_symm_down]
+      stdSimplex.objEquiv, Equiv.ulift_symm_down]
     rw [mkOfSucc_δ_lt hlt]
     rfl
   · rw [spine_δ_arrow_gt sx _ hgt]
     apply congr_arg _ ∘ Subtype.ext
-    dsimp only [horn, standardSimplex, uliftFunctor, Functor.comp_obj,
+    dsimp only [horn, stdSimplex, uliftFunctor, Functor.comp_obj,
       whiskering_obj_obj_obj, yoneda_obj_obj, uliftFunctor_obj, Functor.op_map,
       whiskering_obj_obj_map, uliftFunctor_map, yoneda_obj_map, horn.face_coe,
       horn.spineId_arrow_coe, Quiver.Hom.unop_op, fullSubcategoryInclusion.map,
-      standardSimplex.objEquiv, Equiv.ulift_symm_down]
-=======
-  · rw [← spine_arrow, spine_δ_arrow_lt _ hlt]
-    dsimp only [Path.map, spine_arrow, Fin.coe_eq_castSucc]
-    apply congr_arg
-    simp only [horn, horn.spineId, stdSimplex, uliftFunctor, Functor.comp_obj,
-      yoneda_obj_obj, whiskering_obj_obj_map, uliftFunctor_map, yoneda_obj_map,
-      stdSimplex.objEquiv, Equiv.ulift, Equiv.coe_fn_symm_mk,
-      Quiver.Hom.unop_op, horn.face_coe, Subtype.mk.injEq]
-    rw [mkOfSucc_δ_lt hlt]
-    rfl
-  · rw [← spine_arrow, spine_δ_arrow_gt _ hgt]
-    dsimp only [Path.map, spine_arrow, Fin.coe_eq_castSucc]
-    apply congr_arg
-    simp only [horn, horn.spineId, stdSimplex, uliftFunctor, Functor.comp_obj,
-      yoneda_obj_obj, whiskering_obj_obj_map, uliftFunctor_map, yoneda_obj_map,
-      stdSimplex.objEquiv, Equiv.ulift, Equiv.coe_fn_symm_mk,
-      Quiver.Hom.unop_op, horn.face_coe, Subtype.mk.injEq]
->>>>>>> eb87fb47
+      stdSimplex.objEquiv, Equiv.ulift_symm_down]
     rw [mkOfSucc_δ_gt hgt]
     rfl
   · /- The only inner horn of `Δ[2]` does not contain the diagonal edge. -/
@@ -94,17 +75,9 @@
       ext m
       dsimp only [spine_arrow]
       rw [← types_comp_apply (σ₀.app _) (X.map _), ← σ₀.naturality]
-<<<<<<< HEAD
       apply congr_arg _ ∘ Subtype.ext
-      dsimp only [standardSimplex, uliftFunctor, Functor.comp_obj,
+      dsimp only [stdSimplex, uliftFunctor, Functor.comp_obj,
         whiskering_obj_obj_obj, yoneda_obj_obj, uliftFunctor_obj]
-=======
-      apply congr_arg
-      simp only [horn, stdSimplex, uliftFunctor, Functor.comp_obj,
-        whiskering_obj_obj_obj, yoneda_obj_obj, uliftFunctor_obj, ne_eq,
-        whiskering_obj_obj_map, uliftFunctor_map, yoneda_obj_map, len_mk,
-        Nat.reduceAdd, Quiver.Hom.unop_op]
->>>>>>> eb87fb47
       cases n with
       | zero => contradiction
       | succ _ => ext x; fin_cases x <;> fin_cases m <;> rfl
@@ -118,27 +91,16 @@
     rw [← types_comp_apply (σ₀.app _) (X.map _), ← σ₀.naturality,
       types_comp_apply]
     apply congr_arg
-<<<<<<< HEAD
-    dsimp only [horn, standardSimplex, uliftFunctor, Functor.comp_obj,
+    dsimp only [horn, stdSimplex, uliftFunctor, Functor.comp_obj,
       whiskering_obj_obj_obj, yoneda_obj_obj, uliftFunctor_obj, horn.face_coe,
       uliftFunctor_map, whiskering_obj_obj_map]
-=======
-    simp only [horn, stdSimplex, uliftFunctor, Functor.comp_obj,
-      whiskering_obj_obj_obj, yoneda_obj_obj, uliftFunctor_obj,
-      uliftFunctor_map, whiskering_obj_obj_map, yoneda_obj_map, horn.face_coe,
-      len_mk, Nat.reduceAdd, Quiver.Hom.unop_op, Subtype.mk.injEq, ULift.up_inj]
->>>>>>> eb87fb47
     ext z
     cases n with
     | zero => contradiction
     | succ _ =>
       fin_cases z <;>
-<<<<<<< HEAD
-      · dsimp only [standardSimplex.objEquiv, yoneda_obj_map,
-=======
-      · simp only [stdSimplex.objEquiv, uliftFunctor_map, yoneda_obj_map,
->>>>>>> eb87fb47
-          Quiver.Hom.unop_op, Equiv.ulift_symm_down]
+      · dsimp only [stdSimplex.objEquiv, yoneda_obj_map, Quiver.Hom.unop_op, 
+          Equiv.ulift_symm_down]
         rw [mkOfSucc_δ_eq heq]
         rfl
 
