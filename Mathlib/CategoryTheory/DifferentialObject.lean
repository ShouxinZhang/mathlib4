--- conflicted
+++ resolved
@@ -104,10 +104,6 @@
   map f := f.f
 
 instance forget_faithful : (forget S C).Faithful where
-<<<<<<< HEAD
-#align category_theory.differential_object.forget_faithful CategoryTheory.DifferentialObject.forget_faithful
-=======
->>>>>>> 59de845a
 
 variable [(shiftFunctor C (1 : S)).PreservesZeroMorphisms]
 
