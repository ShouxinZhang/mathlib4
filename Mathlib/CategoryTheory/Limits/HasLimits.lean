/-
Copyright (c) 2018 Kim Morrison. All rights reserved.
Released under Apache 2.0 license as described in the file LICENSE.
Authors: Reid Barton, Mario Carneiro, Kim Morrison, Floris van Doorn
-/
import Mathlib.CategoryTheory.Limits.IsLimit
import Mathlib.CategoryTheory.Category.ULift
import Mathlib.CategoryTheory.EssentiallySmall
import Mathlib.Logic.Equiv.Basic

/-!
# Existence of limits and colimits

In `CategoryTheory.Limits.IsLimit` we defined `IsLimit c`,
the data showing that a cone `c` is a limit cone.

The two main structures defined in this file are:
* `LimitCone F`, which consists of a choice of cone for `F` and the fact it is a limit cone, and
* `HasLimit F`, asserting the mere existence of some limit cone for `F`.

`HasLimit` is a propositional typeclass
(it's important that it is a proposition merely asserting the existence of a limit,
as otherwise we would have non-defeq problems from incompatible instances).

While `HasLimit` only asserts the existence of a limit cone,
we happily use the axiom of choice in mathlib,
so there are convenience functions all depending on `HasLimit F`:
* `limit F : C`, producing some limit object (of course all such are isomorphic)
* `limit.π F j : limit F ⟶ F.obj j`, the morphisms out of the limit,
* `limit.lift F c : c.pt ⟶ limit F`, the universal morphism from any other `c : Cone F`, etc.

Key to using the `HasLimit` interface is that there is an `@[ext]` lemma stating that
to check `f = g`, for `f g : Z ⟶ limit F`, it suffices to check `f ≫ limit.π F j = g ≫ limit.π F j`
for every `j`.
This, combined with `@[simp]` lemmas, makes it possible to prove many easy facts about limits using
automation (e.g. `tidy`).

There are abbreviations `HasLimitsOfShape J C` and `HasLimits C`
asserting the existence of classes of limits.
Later more are introduced, for finite limits, special shapes of limits, etc.

Ideally, many results about limits should be stated first in terms of `IsLimit`,
and then a result in terms of `HasLimit` derived from this.
At this point, however, this is far from uniformly achieved in mathlib ---
often statements are only written in terms of `HasLimit`.

## Implementation
At present we simply say everything twice, in order to handle both limits and colimits.
It would be highly desirable to have some automation support,
e.g. a `@[dualize]` attribute that behaves similarly to `@[to_additive]`.

## References
* [Stacks: Limits and colimits](https://stacks.math.columbia.edu/tag/002D)

-/


noncomputable section

open CategoryTheory CategoryTheory.Category CategoryTheory.Functor Opposite

namespace CategoryTheory.Limits

-- morphism levels before object levels. See note [CategoryTheory universes].
universe v₁ u₁ v₂ u₂ v₃ u₃ v v' v'' u u' u''

variable {J : Type u₁} [Category.{v₁} J] {K : Type u₂} [Category.{v₂} K]
variable {C : Type u} [Category.{v} C]
variable {F : J ⥤ C}

section Limit

/-- `LimitCone F` contains a cone over `F` together with the information that it is a limit. -/
-- @[nolint has_nonempty_instance] -- Porting note (https://github.com/leanprover-community/mathlib4/issues/5171): removed; linter not ported yet
structure LimitCone (F : J ⥤ C) where
  /-- The cone itself -/
  cone : Cone F
  /-- The proof that is the limit cone -/
  isLimit : IsLimit cone

/-- `HasLimit F` represents the mere existence of a limit for `F`. -/
class HasLimit (F : J ⥤ C) : Prop where mk' ::
  /-- There is some limit cone for `F` -/
  exists_limit : Nonempty (LimitCone F)

theorem HasLimit.mk {F : J ⥤ C} (d : LimitCone F) : HasLimit F :=
  ⟨Nonempty.intro d⟩

/-- Use the axiom of choice to extract explicit `LimitCone F` from `HasLimit F`. -/
def getLimitCone (F : J ⥤ C) [HasLimit F] : LimitCone F :=
  Classical.choice <| HasLimit.exists_limit

variable (J C)

/-- `C` has limits of shape `J` if there exists a limit for every functor `F : J ⥤ C`. -/
class HasLimitsOfShape : Prop where
  /-- All functors `F : J ⥤ C` from `J` have limits -/
  has_limit : ∀ F : J ⥤ C, HasLimit F := by infer_instance

/-- `C` has all limits of size `v₁ u₁` (`HasLimitsOfSize.{v₁ u₁} C`)
if it has limits of every shape `J : Type u₁` with `[Category.{v₁} J]`.
-/
@[pp_with_univ]
class HasLimitsOfSize (C : Type u) [Category.{v} C] : Prop where
  /-- All functors `F : J ⥤ C` from all small `J` have limits -/
  has_limits_of_shape : ∀ (J : Type u₁) [Category.{v₁} J], HasLimitsOfShape J C := by
    infer_instance

/-- `C` has all (small) limits if it has limits of every shape that is as big as its hom-sets. -/
abbrev HasLimits (C : Type u) [Category.{v} C] : Prop :=
  HasLimitsOfSize.{v, v} C

theorem HasLimits.has_limits_of_shape {C : Type u} [Category.{v} C] [HasLimits C] (J : Type v)
    [Category.{v} J] : HasLimitsOfShape J C :=
  HasLimitsOfSize.has_limits_of_shape J

variable {J C}

-- see Note [lower instance priority]
instance (priority := 100) hasLimitOfHasLimitsOfShape {J : Type u₁} [Category.{v₁} J]
    [HasLimitsOfShape J C] (F : J ⥤ C) : HasLimit F :=
  HasLimitsOfShape.has_limit F

-- see Note [lower instance priority]
instance (priority := 100) hasLimitsOfShapeOfHasLimits {J : Type u₁} [Category.{v₁} J]
    [HasLimitsOfSize.{v₁, u₁} C] : HasLimitsOfShape J C :=
  HasLimitsOfSize.has_limits_of_shape J

-- Interface to the `HasLimit` class.
/-- An arbitrary choice of limit cone for a functor. -/
def limit.cone (F : J ⥤ C) [HasLimit F] : Cone F :=
  (getLimitCone F).cone

/-- An arbitrary choice of limit object of a functor. -/
def limit (F : J ⥤ C) [HasLimit F] :=
  (limit.cone F).pt

/-- The projection from the limit object to a value of the functor. -/
def limit.π (F : J ⥤ C) [HasLimit F] (j : J) : limit F ⟶ F.obj j :=
  (limit.cone F).π.app j

@[reassoc]
theorem limit.π_comp_eqToHom (F : J ⥤ C) [HasLimit F] {j j' : J} (hj : j = j') :
    limit.π F j ≫ eqToHom (by subst hj; rfl) = limit.π F j' := by
  subst hj
  simp

@[simp]
theorem limit.cone_x {F : J ⥤ C} [HasLimit F] : (limit.cone F).pt = limit F :=
  rfl

@[simp]
theorem limit.cone_π {F : J ⥤ C} [HasLimit F] : (limit.cone F).π.app = limit.π _ :=
  rfl

@[reassoc (attr := simp)]
theorem limit.w (F : J ⥤ C) [HasLimit F] {j j' : J} (f : j ⟶ j') :
    limit.π F j ≫ F.map f = limit.π F j' :=
  (limit.cone F).w f

/-- Evidence that the arbitrary choice of cone provided by `limit.cone F` is a limit cone. -/
def limit.isLimit (F : J ⥤ C) [HasLimit F] : IsLimit (limit.cone F) :=
  (getLimitCone F).isLimit

/-- The morphism from the cone point of any other cone to the limit object. -/
def limit.lift (F : J ⥤ C) [HasLimit F] (c : Cone F) : c.pt ⟶ limit F :=
  (limit.isLimit F).lift c

@[simp]
theorem limit.isLimit_lift {F : J ⥤ C} [HasLimit F] (c : Cone F) :
    (limit.isLimit F).lift c = limit.lift F c :=
  rfl

@[reassoc (attr := simp)]
theorem limit.lift_π {F : J ⥤ C} [HasLimit F] (c : Cone F) (j : J) :
    limit.lift F c ≫ limit.π F j = c.π.app j :=
  IsLimit.fac _ c j

/-- Functoriality of limits.

Usually this morphism should be accessed through `lim.map`,
but may be needed separately when you have specified limits for the source and target functors,
but not necessarily for all functors of shape `J`.
-/
def limMap {F G : J ⥤ C} [HasLimit F] [HasLimit G] (α : F ⟶ G) : limit F ⟶ limit G :=
  IsLimit.map _ (limit.isLimit G) α

@[reassoc (attr := simp)]
theorem limMap_π {F G : J ⥤ C} [HasLimit F] [HasLimit G] (α : F ⟶ G) (j : J) :
    limMap α ≫ limit.π G j = limit.π F j ≫ α.app j :=
  limit.lift_π _ j

/-- The cone morphism from any cone to the arbitrary choice of limit cone. -/
def limit.coneMorphism {F : J ⥤ C} [HasLimit F] (c : Cone F) : c ⟶ limit.cone F :=
  (limit.isLimit F).liftConeMorphism c

@[simp]
theorem limit.coneMorphism_hom {F : J ⥤ C} [HasLimit F] (c : Cone F) :
    (limit.coneMorphism c).hom = limit.lift F c :=
  rfl

theorem limit.coneMorphism_π {F : J ⥤ C} [HasLimit F] (c : Cone F) (j : J) :
    (limit.coneMorphism c).hom ≫ limit.π F j = c.π.app j := by simp

@[reassoc (attr := simp)]
theorem limit.conePointUniqueUpToIso_hom_comp {F : J ⥤ C} [HasLimit F] {c : Cone F} (hc : IsLimit c)
    (j : J) : (IsLimit.conePointUniqueUpToIso hc (limit.isLimit _)).hom ≫ limit.π F j = c.π.app j :=
  IsLimit.conePointUniqueUpToIso_hom_comp _ _ _

@[reassoc (attr := simp)]
theorem limit.conePointUniqueUpToIso_inv_comp {F : J ⥤ C} [HasLimit F] {c : Cone F} (hc : IsLimit c)
    (j : J) : (IsLimit.conePointUniqueUpToIso (limit.isLimit _) hc).inv ≫ limit.π F j = c.π.app j :=
  IsLimit.conePointUniqueUpToIso_inv_comp _ _ _

theorem limit.existsUnique {F : J ⥤ C} [HasLimit F] (t : Cone F) :
    ∃! l : t.pt ⟶ limit F, ∀ j, l ≫ limit.π F j = t.π.app j :=
  (limit.isLimit F).existsUnique _

/-- Given any other limit cone for `F`, the chosen `limit F` is isomorphic to the cone point.
-/
def limit.isoLimitCone {F : J ⥤ C} [HasLimit F] (t : LimitCone F) : limit F ≅ t.cone.pt :=
  IsLimit.conePointUniqueUpToIso (limit.isLimit F) t.isLimit

@[reassoc (attr := simp)]
theorem limit.isoLimitCone_hom_π {F : J ⥤ C} [HasLimit F] (t : LimitCone F) (j : J) :
    (limit.isoLimitCone t).hom ≫ t.cone.π.app j = limit.π F j := by
  dsimp [limit.isoLimitCone, IsLimit.conePointUniqueUpToIso]
  aesop_cat

@[reassoc (attr := simp)]
theorem limit.isoLimitCone_inv_π {F : J ⥤ C} [HasLimit F] (t : LimitCone F) (j : J) :
    (limit.isoLimitCone t).inv ≫ limit.π F j = t.cone.π.app j := by
  dsimp [limit.isoLimitCone, IsLimit.conePointUniqueUpToIso]
  aesop_cat

@[ext]
theorem limit.hom_ext {F : J ⥤ C} [HasLimit F] {X : C} {f f' : X ⟶ limit F}
    (w : ∀ j, f ≫ limit.π F j = f' ≫ limit.π F j) : f = f' :=
  (limit.isLimit F).hom_ext w

@[simp]
theorem limit.lift_map {F G : J ⥤ C} [HasLimit F] [HasLimit G] (c : Cone F) (α : F ⟶ G) :
    limit.lift F c ≫ limMap α = limit.lift G ((Cones.postcompose α).obj c) := by
  ext
  rw [assoc, limMap_π, limit.lift_π_assoc, limit.lift_π]
  rfl

@[simp]
theorem limit.lift_cone {F : J ⥤ C} [HasLimit F] : limit.lift F (limit.cone F) = 𝟙 (limit F) :=
  (limit.isLimit _).lift_self

/-- The isomorphism (in `Type`) between
morphisms from a specified object `W` to the limit object,
and cones with cone point `W`.
-/
def limit.homIso (F : J ⥤ C) [HasLimit F] (W : C) :
    ULift.{u₁} (W ⟶ limit F : Type v) ≅ F.cones.obj (op W) :=
  (limit.isLimit F).homIso W

@[simp]
theorem limit.homIso_hom (F : J ⥤ C) [HasLimit F] {W : C} (f : ULift (W ⟶ limit F)) :
    (limit.homIso F W).hom f = (const J).map f.down ≫ (limit.cone F).π :=
  (limit.isLimit F).homIso_hom f

/-- The isomorphism (in `Type`) between
morphisms from a specified object `W` to the limit object,
and an explicit componentwise description of cones with cone point `W`.
-/
def limit.homIso' (F : J ⥤ C) [HasLimit F] (W : C) :
    ULift.{u₁} (W ⟶ limit F : Type v) ≅
      { p : ∀ j, W ⟶ F.obj j // ∀ {j j' : J} (f : j ⟶ j'), p j ≫ F.map f = p j' } :=
  (limit.isLimit F).homIso' W

theorem limit.lift_extend {F : J ⥤ C} [HasLimit F] (c : Cone F) {X : C} (f : X ⟶ c.pt) :
    limit.lift F (c.extend f) = f ≫ limit.lift F c := by aesop_cat

/-- If a functor `F` has a limit, so does any naturally isomorphic functor.
-/
theorem hasLimitOfIso {F G : J ⥤ C} [HasLimit F] (α : F ≅ G) : HasLimit G :=
  HasLimit.mk
    { cone := (Cones.postcompose α.hom).obj (limit.cone F)
      isLimit := (IsLimit.postcomposeHomEquiv _ _).symm (limit.isLimit F) }

-- See the construction of limits from products and equalizers
-- for an example usage.
/-- If a functor `G` has the same collection of cones as a functor `F`
which has a limit, then `G` also has a limit. -/
theorem HasLimit.ofConesIso {J K : Type u₁} [Category.{v₁} J] [Category.{v₂} K] (F : J ⥤ C)
    (G : K ⥤ C) (h : F.cones ≅ G.cones) [HasLimit F] : HasLimit G :=
  HasLimit.mk ⟨_, IsLimit.ofNatIso (IsLimit.natIso (limit.isLimit F) ≪≫ h)⟩

/-- The limits of `F : J ⥤ C` and `G : J ⥤ C` are isomorphic,
if the functors are naturally isomorphic.
-/
def HasLimit.isoOfNatIso {F G : J ⥤ C} [HasLimit F] [HasLimit G] (w : F ≅ G) : limit F ≅ limit G :=
  IsLimit.conePointsIsoOfNatIso (limit.isLimit F) (limit.isLimit G) w

@[reassoc (attr := simp)]
theorem HasLimit.isoOfNatIso_hom_π {F G : J ⥤ C} [HasLimit F] [HasLimit G] (w : F ≅ G) (j : J) :
    (HasLimit.isoOfNatIso w).hom ≫ limit.π G j = limit.π F j ≫ w.hom.app j :=
  IsLimit.conePointsIsoOfNatIso_hom_comp _ _ _ _

@[reassoc (attr := simp)]
theorem HasLimit.isoOfNatIso_inv_π {F G : J ⥤ C} [HasLimit F] [HasLimit G] (w : F ≅ G) (j : J) :
    (HasLimit.isoOfNatIso w).inv ≫ limit.π F j = limit.π G j ≫ w.inv.app j :=
  IsLimit.conePointsIsoOfNatIso_inv_comp _ _ _ _

@[reassoc (attr := simp)]
theorem HasLimit.lift_isoOfNatIso_hom {F G : J ⥤ C} [HasLimit F] [HasLimit G] (t : Cone F)
    (w : F ≅ G) :
    limit.lift F t ≫ (HasLimit.isoOfNatIso w).hom =
      limit.lift G ((Cones.postcompose w.hom).obj _) :=
  IsLimit.lift_comp_conePointsIsoOfNatIso_hom _ _ _

@[reassoc (attr := simp)]
theorem HasLimit.lift_isoOfNatIso_inv {F G : J ⥤ C} [HasLimit F] [HasLimit G] (t : Cone G)
    (w : F ≅ G) :
    limit.lift G t ≫ (HasLimit.isoOfNatIso w).inv =
      limit.lift F ((Cones.postcompose w.inv).obj _) :=
  IsLimit.lift_comp_conePointsIsoOfNatIso_inv _ _ _

/-- The limits of `F : J ⥤ C` and `G : K ⥤ C` are isomorphic,
if there is an equivalence `e : J ≌ K` making the triangle commute up to natural isomorphism.
-/
def HasLimit.isoOfEquivalence {F : J ⥤ C} [HasLimit F] {G : K ⥤ C} [HasLimit G] (e : J ≌ K)
    (w : e.functor ⋙ G ≅ F) : limit F ≅ limit G :=
  IsLimit.conePointsIsoOfEquivalence (limit.isLimit F) (limit.isLimit G) e w

@[simp]
theorem HasLimit.isoOfEquivalence_hom_π {F : J ⥤ C} [HasLimit F] {G : K ⥤ C} [HasLimit G]
    (e : J ≌ K) (w : e.functor ⋙ G ≅ F) (k : K) :
    (HasLimit.isoOfEquivalence e w).hom ≫ limit.π G k =
      limit.π F (e.inverse.obj k) ≫ w.inv.app (e.inverse.obj k) ≫ G.map (e.counit.app k) := by
  simp only [HasLimit.isoOfEquivalence, IsLimit.conePointsIsoOfEquivalence_hom]
  dsimp
  simp

@[simp]
theorem HasLimit.isoOfEquivalence_inv_π {F : J ⥤ C} [HasLimit F] {G : K ⥤ C} [HasLimit G]
    (e : J ≌ K) (w : e.functor ⋙ G ≅ F) (j : J) :
    (HasLimit.isoOfEquivalence e w).inv ≫ limit.π F j =
    limit.π G (e.functor.obj j) ≫ w.hom.app j := by
  simp only [HasLimit.isoOfEquivalence, IsLimit.conePointsIsoOfEquivalence_hom]
  dsimp
  simp

section Pre

variable (F)
variable [HasLimit F] (E : K ⥤ J) [HasLimit (E ⋙ F)]

/-- The canonical morphism from the limit of `F` to the limit of `E ⋙ F`.
-/
def limit.pre : limit F ⟶ limit (E ⋙ F) :=
  limit.lift (E ⋙ F) ((limit.cone F).whisker E)

@[reassoc (attr := simp)]
theorem limit.pre_π (k : K) : limit.pre F E ≫ limit.π (E ⋙ F) k = limit.π F (E.obj k) := by
  erw [IsLimit.fac]
  rfl

@[simp]
theorem limit.lift_pre (c : Cone F) :
    limit.lift F c ≫ limit.pre F E = limit.lift (E ⋙ F) (c.whisker E) := by ext; simp

variable {L : Type u₃} [Category.{v₃} L]
variable (D : L ⥤ K)

@[simp]
theorem limit.pre_pre [h : HasLimit (D ⋙ E ⋙ F)] : haveI : HasLimit ((D ⋙ E) ⋙ F) := h
    limit.pre F E ≫ limit.pre (E ⋙ F) D = limit.pre F (D ⋙ E) := by
  haveI : HasLimit ((D ⋙ E) ⋙ F) := h
  ext j; erw [assoc, limit.pre_π, limit.pre_π, limit.pre_π]; rfl

variable {E F}

/-- -
If we have particular limit cones available for `E ⋙ F` and for `F`,
we obtain a formula for `limit.pre F E`.
-/
theorem limit.pre_eq (s : LimitCone (E ⋙ F)) (t : LimitCone F) :
    limit.pre F E = (limit.isoLimitCone t).hom ≫ s.isLimit.lift (t.cone.whisker E) ≫
      (limit.isoLimitCone s).inv := by aesop_cat

end Pre

section Post

variable {D : Type u'} [Category.{v'} D]
variable (F : J ⥤ C) [HasLimit F] (G : C ⥤ D) [HasLimit (F ⋙ G)]

/-- The canonical morphism from `G` applied to the limit of `F` to the limit of `F ⋙ G`.
-/
def limit.post : G.obj (limit F) ⟶ limit (F ⋙ G) :=
  limit.lift (F ⋙ G) (G.mapCone (limit.cone F))

@[reassoc (attr := simp)]
theorem limit.post_π (j : J) : limit.post F G ≫ limit.π (F ⋙ G) j = G.map (limit.π F j) := by
  erw [IsLimit.fac]
  rfl

@[simp]
theorem limit.lift_post (c : Cone F) :
    G.map (limit.lift F c) ≫ limit.post F G = limit.lift (F ⋙ G) (G.mapCone c) := by
  ext
  rw [assoc, limit.post_π, ← G.map_comp, limit.lift_π, limit.lift_π]
  rfl

@[simp]
theorem limit.post_post {E : Type u''} [Category.{v''} E] (H : D ⥤ E) [h : HasLimit ((F ⋙ G) ⋙ H)] :
    -- H G (limit F) ⟶ H (limit (F ⋙ G)) ⟶ limit ((F ⋙ G) ⋙ H) equals
    -- H G (limit F) ⟶ limit (F ⋙ (G ⋙ H))
    haveI : HasLimit (F ⋙ G ⋙ H) := h
    H.map (limit.post F G) ≫ limit.post (F ⋙ G) H = limit.post F (G ⋙ H) := by
  haveI : HasLimit (F ⋙ G ⋙ H) := h
  ext; erw [assoc, limit.post_π, ← H.map_comp, limit.post_π, limit.post_π]; rfl

end Post

theorem limit.pre_post {D : Type u'} [Category.{v'} D] (E : K ⥤ J) (F : J ⥤ C) (G : C ⥤ D)
    [HasLimit F] [HasLimit (E ⋙ F)] [HasLimit (F ⋙ G)]
    [h : HasLimit ((E ⋙ F) ⋙ G)] :-- G (limit F) ⟶ G (limit (E ⋙ F)) ⟶ limit ((E ⋙ F) ⋙ G) vs
            -- G (limit F) ⟶ limit F ⋙ G ⟶ limit (E ⋙ (F ⋙ G)) or
    haveI : HasLimit (E ⋙ F ⋙ G) := h
    G.map (limit.pre F E) ≫ limit.post (E ⋙ F) G = limit.post F G ≫ limit.pre (F ⋙ G) E := by
  haveI : HasLimit (E ⋙ F ⋙ G) := h
  ext; erw [assoc, limit.post_π, ← G.map_comp, limit.pre_π, assoc, limit.pre_π, limit.post_π]

open CategoryTheory.Equivalence

instance hasLimitEquivalenceComp (e : K ≌ J) [HasLimit F] : HasLimit (e.functor ⋙ F) :=
  HasLimit.mk
    { cone := Cone.whisker e.functor (limit.cone F)
      isLimit := IsLimit.whiskerEquivalence (limit.isLimit F) e }

-- Porting note: testing whether this still needed
-- attribute [local elab_without_expected_type] inv_fun_id_assoc

-- not entirely sure why this is needed
/-- If a `E ⋙ F` has a limit, and `E` is an equivalence, we can construct a limit of `F`.
-/
theorem hasLimitOfEquivalenceComp (e : K ≌ J) [HasLimit (e.functor ⋙ F)] : HasLimit F := by
  haveI : HasLimit (e.inverse ⋙ e.functor ⋙ F) := Limits.hasLimitEquivalenceComp e.symm
  apply hasLimitOfIso (e.invFunIdAssoc F)

-- `hasLimitCompEquivalence` and `hasLimitOfCompEquivalence`
-- are proved in `CategoryTheory/Adjunction/Limits.lean`.
section LimFunctor

variable [HasLimitsOfShape J C]

section

/-- `limit F` is functorial in `F`, when `C` has all limits of shape `J`. -/
@[simps]
def lim : (J ⥤ C) ⥤ C where
  obj F := limit F
  map α := limMap α
  map_id F := by
    apply Limits.limit.hom_ext; intro j
    erw [limMap_π, Category.id_comp, Category.comp_id]
  map_comp α β := by
    apply Limits.limit.hom_ext; intro j
    erw [assoc, IsLimit.fac, IsLimit.fac, ← assoc, IsLimit.fac, assoc]; rfl

end

variable {G : J ⥤ C} (α : F ⟶ G)

theorem limit.map_pre [HasLimitsOfShape K C] (E : K ⥤ J) :
    lim.map α ≫ limit.pre G E = limit.pre F E ≫ lim.map (whiskerLeft E α) := by
  ext
  simp

theorem limit.map_pre' [HasLimitsOfShape K C] (F : J ⥤ C) {E₁ E₂ : K ⥤ J} (α : E₁ ⟶ E₂) :
    limit.pre F E₂ = limit.pre F E₁ ≫ lim.map (whiskerRight α F) := by
  ext1; simp [← category.assoc]

theorem limit.id_pre (F : J ⥤ C) : limit.pre F (𝟭 _) = lim.map (Functor.leftUnitor F).inv := by
  aesop_cat

theorem limit.map_post {D : Type u'} [Category.{v'} D] [HasLimitsOfShape J D] (H : C ⥤ D) :
    /- H (limit F) ⟶ H (limit G) ⟶ limit (G ⋙ H) vs
     H (limit F) ⟶ limit (F ⋙ H) ⟶ limit (G ⋙ H) -/
    H.map (limMap α) ≫ limit.post G H = limit.post F H ≫ limMap (whiskerRight α H) := by
  ext
  simp only [whiskerRight_app, limMap_π, assoc, limit.post_π_assoc, limit.post_π, ← H.map_comp]

/-- The isomorphism between
morphisms from `W` to the cone point of the limit cone for `F`
and cones over `F` with cone point `W`
is natural in `F`.
-/
def limYoneda :
    lim ⋙ yoneda ⋙ (whiskeringRight _ _ _).obj uliftFunctor.{u₁} ≅ CategoryTheory.cones J C :=
  NatIso.ofComponents fun F => NatIso.ofComponents fun W => limit.homIso F (unop W)

/-- The constant functor and limit functor are adjoint to each other -/
def constLimAdj : (const J : C ⥤ J ⥤ C) ⊣ lim := Adjunction.mk' {
  homEquiv := fun c g ↦
    { toFun := fun f => limit.lift _ ⟨c, f⟩
      invFun := fun f =>
        { app := fun _ => f ≫ limit.π _ _ }
      left_inv := by aesop_cat
      right_inv := by aesop_cat }
<<<<<<< HEAD
  unit := { app := fun c => limit.lift _ ⟨_, 𝟙 _⟩ }
=======
  unit := { app := fun _ => limit.lift _ ⟨_, 𝟙 _⟩ }
>>>>>>> d0df76bd
  counit := { app := fun g => { app := limit.π _ } } }

instance : IsRightAdjoint (lim : (J ⥤ C) ⥤ C) :=
  ⟨_, ⟨constLimAdj⟩⟩

end LimFunctor

instance limMap_mono' {F G : J ⥤ C} [HasLimitsOfShape J C] (α : F ⟶ G) [Mono α] : Mono (limMap α) :=
  (lim : (J ⥤ C) ⥤ C).map_mono α

instance limMap_mono {F G : J ⥤ C} [HasLimit F] [HasLimit G] (α : F ⟶ G) [∀ j, Mono (α.app j)] :
    Mono (limMap α) :=
  ⟨fun {Z} u v h =>
    limit.hom_ext fun j => (cancel_mono (α.app j)).1 <| by simpa using h =≫ limit.π _ j⟩

section Adjunction

variable {L : (J ⥤ C) ⥤ C} (adj : Functor.const _ ⊣ L)

/- The fact that the existence of limits of shape `J` is equivalent to the existence
of a right adjoint to the constant functor `C ⥤ (J ⥤ C)` is obtained in
the file `Mathlib.CategoryTheory.Limits.ConeCategory`: see the lemma
`hasLimitsOfShape_iff_isLeftAdjoint_const`. In the definitions below, given an
adjunction `adj : Functor.const _ ⊣ (L : (J ⥤ C) ⥤ C)`, we directly construct
a limit cone for any `F : J ⥤ C`. -/

/-- The limit cone obtained from a right adjoint of the constant functor. -/
@[simps]
noncomputable def coneOfAdj (F : J ⥤ C) : Cone F where
  pt := L.obj F
  π := adj.counit.app F

/-- The cones defined by `coneOfAdj` are limit cones. -/
@[simps]
def isLimitConeOfAdj (F : J ⥤ C) :
    IsLimit (coneOfAdj adj F) where
  lift s := adj.homEquiv _ _ s.π
  fac s j := by
    have eq := NatTrans.congr_app (adj.counit.naturality s.π) j
    have eq' := NatTrans.congr_app (adj.left_triangle_components s.pt) j
    dsimp at eq eq' ⊢
<<<<<<< HEAD
    rw [assoc, eq, reassoc_of% eq']
=======
    rw [adj.homEquiv_unit, assoc, eq, reassoc_of% eq']
>>>>>>> d0df76bd
  uniq s m hm := (adj.homEquiv _ _).symm.injective (by ext j; simpa using hm j)

end Adjunction

/-- We can transport limits of shape `J` along an equivalence `J ≌ J'`.
-/
theorem hasLimitsOfShape_of_equivalence {J' : Type u₂} [Category.{v₂} J'] (e : J ≌ J')
    [HasLimitsOfShape J C] : HasLimitsOfShape J' C := by
  constructor
  intro F
  apply hasLimitOfEquivalenceComp e

variable (C)

/-- A category that has larger limits also has smaller limits. -/
theorem hasLimitsOfSizeOfUnivLE [UnivLE.{v₂, v₁}] [UnivLE.{u₂, u₁}]
    [HasLimitsOfSize.{v₁, u₁} C] : HasLimitsOfSize.{v₂, u₂} C where
  has_limits_of_shape J {_} := hasLimitsOfShape_of_equivalence
    ((ShrinkHoms.equivalence J).trans <| Shrink.equivalence _).symm

/-- `hasLimitsOfSizeShrink.{v u} C` tries to obtain `HasLimitsOfSize.{v u} C`
from some other `HasLimitsOfSize C`.
-/
theorem hasLimitsOfSizeShrink [HasLimitsOfSize.{max v₁ v₂, max u₁ u₂} C] :
    HasLimitsOfSize.{v₁, u₁} C := hasLimitsOfSizeOfUnivLE.{max v₁ v₂, max u₁ u₂} C

instance (priority := 100) hasSmallestLimitsOfHasLimits [HasLimits C] : HasLimitsOfSize.{0, 0} C :=
  hasLimitsOfSizeShrink.{0, 0} C

end Limit

section Colimit

/-- `ColimitCocone F` contains a cocone over `F` together with the information that it is a
    colimit. -/
-- @[nolint has_nonempty_instance] -- Porting note (https://github.com/leanprover-community/mathlib4/issues/5171): removed; linter not ported yet
structure ColimitCocone (F : J ⥤ C) where
  /-- The cocone itself -/
  cocone : Cocone F
  /-- The proof that it is the colimit cocone -/
  isColimit : IsColimit cocone

/-- `HasColimit F` represents the mere existence of a colimit for `F`. -/
class HasColimit (F : J ⥤ C) : Prop where mk' ::
  /-- There exists a colimit for `F` -/
  exists_colimit : Nonempty (ColimitCocone F)

theorem HasColimit.mk {F : J ⥤ C} (d : ColimitCocone F) : HasColimit F :=
  ⟨Nonempty.intro d⟩

/-- Use the axiom of choice to extract explicit `ColimitCocone F` from `HasColimit F`. -/
def getColimitCocone (F : J ⥤ C) [HasColimit F] : ColimitCocone F :=
  Classical.choice <| HasColimit.exists_colimit

variable (J C)

/-- `C` has colimits of shape `J` if there exists a colimit for every functor `F : J ⥤ C`. -/
class HasColimitsOfShape : Prop where
  /-- All `F : J ⥤ C` have colimits for a fixed `J` -/
  has_colimit : ∀ F : J ⥤ C, HasColimit F := by infer_instance

/-- `C` has all colimits of size `v₁ u₁` (`HasColimitsOfSize.{v₁ u₁} C`)
if it has colimits of every shape `J : Type u₁` with `[Category.{v₁} J]`.
-/
@[pp_with_univ]
class HasColimitsOfSize (C : Type u) [Category.{v} C] : Prop where
  /-- All `F : J ⥤ C` have colimits for all small `J` -/
  has_colimits_of_shape : ∀ (J : Type u₁) [Category.{v₁} J], HasColimitsOfShape J C := by
    infer_instance

/-- `C` has all (small) colimits if it has colimits of every shape that is as big as its hom-sets.
-/
abbrev HasColimits (C : Type u) [Category.{v} C] : Prop :=
  HasColimitsOfSize.{v, v} C

theorem HasColimits.hasColimitsOfShape {C : Type u} [Category.{v} C] [HasColimits C] (J : Type v)
    [Category.{v} J] : HasColimitsOfShape J C :=
  HasColimitsOfSize.has_colimits_of_shape J

variable {J C}

-- see Note [lower instance priority]
instance (priority := 100) hasColimitOfHasColimitsOfShape {J : Type u₁} [Category.{v₁} J]
    [HasColimitsOfShape J C] (F : J ⥤ C) : HasColimit F :=
  HasColimitsOfShape.has_colimit F

-- see Note [lower instance priority]
instance (priority := 100) hasColimitsOfShapeOfHasColimitsOfSize {J : Type u₁} [Category.{v₁} J]
    [HasColimitsOfSize.{v₁, u₁} C] : HasColimitsOfShape J C :=
  HasColimitsOfSize.has_colimits_of_shape J

-- Interface to the `HasColimit` class.
/-- An arbitrary choice of colimit cocone of a functor. -/
def colimit.cocone (F : J ⥤ C) [HasColimit F] : Cocone F :=
  (getColimitCocone F).cocone

/-- An arbitrary choice of colimit object of a functor. -/
def colimit (F : J ⥤ C) [HasColimit F] :=
  (colimit.cocone F).pt

/-- The coprojection from a value of the functor to the colimit object. -/
def colimit.ι (F : J ⥤ C) [HasColimit F] (j : J) : F.obj j ⟶ colimit F :=
  (colimit.cocone F).ι.app j

@[reassoc]
theorem colimit.eqToHom_comp_ι (F : J ⥤ C) [HasColimit F] {j j' : J} (hj : j = j') :
    eqToHom (by subst hj; rfl) ≫ colimit.ι F j = colimit.ι F j'  := by
  subst hj
  simp

@[simp]
theorem colimit.cocone_ι {F : J ⥤ C} [HasColimit F] (j : J) :
    (colimit.cocone F).ι.app j = colimit.ι _ j :=
  rfl

@[simp]
theorem colimit.cocone_x {F : J ⥤ C} [HasColimit F] : (colimit.cocone F).pt = colimit F :=
  rfl

@[reassoc (attr := simp)]
theorem colimit.w (F : J ⥤ C) [HasColimit F] {j j' : J} (f : j ⟶ j') :
    F.map f ≫ colimit.ι F j' = colimit.ι F j :=
  (colimit.cocone F).w f

/-- Evidence that the arbitrary choice of cocone is a colimit cocone. -/
def colimit.isColimit (F : J ⥤ C) [HasColimit F] : IsColimit (colimit.cocone F) :=
  (getColimitCocone F).isColimit

/-- The morphism from the colimit object to the cone point of any other cocone. -/
def colimit.desc (F : J ⥤ C) [HasColimit F] (c : Cocone F) : colimit F ⟶ c.pt :=
  (colimit.isColimit F).desc c

@[simp]
theorem colimit.isColimit_desc {F : J ⥤ C} [HasColimit F] (c : Cocone F) :
    (colimit.isColimit F).desc c = colimit.desc F c :=
  rfl

/-- We have lots of lemmas describing how to simplify `colimit.ι F j ≫ _`,
and combined with `colimit.ext` we rely on these lemmas for many calculations.

However, since `Category.assoc` is a `@[simp]` lemma, often expressions are
right associated, and it's hard to apply these lemmas about `colimit.ι`.

We thus use `reassoc` to define additional `@[simp]` lemmas, with an arbitrary extra morphism.
(see `Tactic/reassoc_axiom.lean`)
 -/
@[reassoc (attr := simp)]
theorem colimit.ι_desc {F : J ⥤ C} [HasColimit F] (c : Cocone F) (j : J) :
    colimit.ι F j ≫ colimit.desc F c = c.ι.app j :=
  IsColimit.fac _ c j

/-- Functoriality of colimits.

Usually this morphism should be accessed through `colim.map`,
but may be needed separately when you have specified colimits for the source and target functors,
but not necessarily for all functors of shape `J`.
-/
def colimMap {F G : J ⥤ C} [HasColimit F] [HasColimit G] (α : F ⟶ G) : colimit F ⟶ colimit G :=
  IsColimit.map (colimit.isColimit F) _ α

@[reassoc (attr := simp)]
theorem ι_colimMap {F G : J ⥤ C} [HasColimit F] [HasColimit G] (α : F ⟶ G) (j : J) :
    colimit.ι F j ≫ colimMap α = α.app j ≫ colimit.ι G j :=
  colimit.ι_desc _ j

/-- The cocone morphism from the arbitrary choice of colimit cocone to any cocone. -/
def colimit.coconeMorphism {F : J ⥤ C} [HasColimit F] (c : Cocone F) : colimit.cocone F ⟶ c :=
  (colimit.isColimit F).descCoconeMorphism c

@[simp]
theorem colimit.coconeMorphism_hom {F : J ⥤ C} [HasColimit F] (c : Cocone F) :
    (colimit.coconeMorphism c).hom = colimit.desc F c :=
  rfl

theorem colimit.ι_coconeMorphism {F : J ⥤ C} [HasColimit F] (c : Cocone F) (j : J) :
    colimit.ι F j ≫ (colimit.coconeMorphism c).hom = c.ι.app j := by simp

@[reassoc (attr := simp)]
theorem colimit.comp_coconePointUniqueUpToIso_hom {F : J ⥤ C} [HasColimit F] {c : Cocone F}
    (hc : IsColimit c) (j : J) :
    colimit.ι F j ≫ (IsColimit.coconePointUniqueUpToIso (colimit.isColimit _) hc).hom = c.ι.app j :=
  IsColimit.comp_coconePointUniqueUpToIso_hom _ _ _

@[reassoc (attr := simp)]
theorem colimit.comp_coconePointUniqueUpToIso_inv {F : J ⥤ C} [HasColimit F] {c : Cocone F}
    (hc : IsColimit c) (j : J) :
    colimit.ι F j ≫ (IsColimit.coconePointUniqueUpToIso hc (colimit.isColimit _)).inv = c.ι.app j :=
  IsColimit.comp_coconePointUniqueUpToIso_inv _ _ _

theorem colimit.existsUnique {F : J ⥤ C} [HasColimit F] (t : Cocone F) :
    ∃! d : colimit F ⟶ t.pt, ∀ j, colimit.ι F j ≫ d = t.ι.app j :=
  (colimit.isColimit F).existsUnique _

/--
Given any other colimit cocone for `F`, the chosen `colimit F` is isomorphic to the cocone point.
-/
def colimit.isoColimitCocone {F : J ⥤ C} [HasColimit F] (t : ColimitCocone F) :
    colimit F ≅ t.cocone.pt :=
  IsColimit.coconePointUniqueUpToIso (colimit.isColimit F) t.isColimit

@[reassoc (attr := simp)]
theorem colimit.isoColimitCocone_ι_hom {F : J ⥤ C} [HasColimit F] (t : ColimitCocone F) (j : J) :
    colimit.ι F j ≫ (colimit.isoColimitCocone t).hom = t.cocone.ι.app j := by
  dsimp [colimit.isoColimitCocone, IsColimit.coconePointUniqueUpToIso]
  aesop_cat

@[reassoc (attr := simp)]
theorem colimit.isoColimitCocone_ι_inv {F : J ⥤ C} [HasColimit F] (t : ColimitCocone F) (j : J) :
    t.cocone.ι.app j ≫ (colimit.isoColimitCocone t).inv = colimit.ι F j := by
  dsimp [colimit.isoColimitCocone, IsColimit.coconePointUniqueUpToIso]
  aesop_cat

@[ext]
theorem colimit.hom_ext {F : J ⥤ C} [HasColimit F] {X : C} {f f' : colimit F ⟶ X}
    (w : ∀ j, colimit.ι F j ≫ f = colimit.ι F j ≫ f') : f = f' :=
  (colimit.isColimit F).hom_ext w

@[simp]
theorem colimit.desc_cocone {F : J ⥤ C} [HasColimit F] :
    colimit.desc F (colimit.cocone F) = 𝟙 (colimit F) :=
  (colimit.isColimit _).desc_self

/-- The isomorphism (in `Type`) between
morphisms from the colimit object to a specified object `W`,
and cocones with cone point `W`.
-/
def colimit.homIso (F : J ⥤ C) [HasColimit F] (W : C) :
    ULift.{u₁} (colimit F ⟶ W : Type v) ≅ F.cocones.obj W :=
  (colimit.isColimit F).homIso W

@[simp]
theorem colimit.homIso_hom (F : J ⥤ C) [HasColimit F] {W : C} (f : ULift (colimit F ⟶ W)) :
    (colimit.homIso F W).hom f = (colimit.cocone F).ι ≫ (const J).map f.down :=
  (colimit.isColimit F).homIso_hom f

/-- The isomorphism (in `Type`) between
morphisms from the colimit object to a specified object `W`,
and an explicit componentwise description of cocones with cone point `W`.
-/
def colimit.homIso' (F : J ⥤ C) [HasColimit F] (W : C) :
    ULift.{u₁} (colimit F ⟶ W : Type v) ≅
      { p : ∀ j, F.obj j ⟶ W // ∀ {j j'} (f : j ⟶ j'), F.map f ≫ p j' = p j } :=
  (colimit.isColimit F).homIso' W

theorem colimit.desc_extend (F : J ⥤ C) [HasColimit F] (c : Cocone F) {X : C} (f : c.pt ⟶ X) :
    colimit.desc F (c.extend f) = colimit.desc F c ≫ f := by ext1; rw [← Category.assoc]; simp

-- This has the isomorphism pointing in the opposite direction than in `has_limit_of_iso`.
-- This is intentional; it seems to help with elaboration.
/-- If `F` has a colimit, so does any naturally isomorphic functor.
-/
theorem hasColimitOfIso {F G : J ⥤ C} [HasColimit F] (α : G ≅ F) : HasColimit G :=
  HasColimit.mk
    { cocone := (Cocones.precompose α.hom).obj (colimit.cocone F)
      isColimit := (IsColimit.precomposeHomEquiv _ _).symm (colimit.isColimit F) }

/-- If a functor `G` has the same collection of cocones as a functor `F`
which has a colimit, then `G` also has a colimit. -/
theorem HasColimit.ofCoconesIso {K : Type u₁} [Category.{v₂} K] (F : J ⥤ C) (G : K ⥤ C)
    (h : F.cocones ≅ G.cocones) [HasColimit F] : HasColimit G :=
  HasColimit.mk ⟨_, IsColimit.ofNatIso (IsColimit.natIso (colimit.isColimit F) ≪≫ h)⟩

/-- The colimits of `F : J ⥤ C` and `G : J ⥤ C` are isomorphic,
if the functors are naturally isomorphic.
-/
def HasColimit.isoOfNatIso {F G : J ⥤ C} [HasColimit F] [HasColimit G] (w : F ≅ G) :
    colimit F ≅ colimit G :=
  IsColimit.coconePointsIsoOfNatIso (colimit.isColimit F) (colimit.isColimit G) w

@[reassoc (attr := simp)]
theorem HasColimit.isoOfNatIso_ι_hom {F G : J ⥤ C} [HasColimit F] [HasColimit G] (w : F ≅ G)
    (j : J) : colimit.ι F j ≫ (HasColimit.isoOfNatIso w).hom = w.hom.app j ≫ colimit.ι G j :=
  IsColimit.comp_coconePointsIsoOfNatIso_hom _ _ _ _

@[reassoc (attr := simp)]
theorem HasColimit.isoOfNatIso_ι_inv {F G : J ⥤ C} [HasColimit F] [HasColimit G] (w : F ≅ G)
    (j : J) : colimit.ι G j ≫ (HasColimit.isoOfNatIso w).inv = w.inv.app j ≫ colimit.ι F j :=
  IsColimit.comp_coconePointsIsoOfNatIso_inv _ _ _ _

@[reassoc (attr := simp)]
theorem HasColimit.isoOfNatIso_hom_desc {F G : J ⥤ C} [HasColimit F] [HasColimit G] (t : Cocone G)
    (w : F ≅ G) :
    (HasColimit.isoOfNatIso w).hom ≫ colimit.desc G t =
      colimit.desc F ((Cocones.precompose w.hom).obj _) :=
  IsColimit.coconePointsIsoOfNatIso_hom_desc _ _ _

@[reassoc (attr := simp)]
theorem HasColimit.isoOfNatIso_inv_desc {F G : J ⥤ C} [HasColimit F] [HasColimit G] (t : Cocone F)
    (w : F ≅ G) :
    (HasColimit.isoOfNatIso w).inv ≫ colimit.desc F t =
      colimit.desc G ((Cocones.precompose w.inv).obj _) :=
  IsColimit.coconePointsIsoOfNatIso_inv_desc _ _ _

/-- The colimits of `F : J ⥤ C` and `G : K ⥤ C` are isomorphic,
if there is an equivalence `e : J ≌ K` making the triangle commute up to natural isomorphism.
-/
def HasColimit.isoOfEquivalence {F : J ⥤ C} [HasColimit F] {G : K ⥤ C} [HasColimit G] (e : J ≌ K)
    (w : e.functor ⋙ G ≅ F) : colimit F ≅ colimit G :=
  IsColimit.coconePointsIsoOfEquivalence (colimit.isColimit F) (colimit.isColimit G) e w

@[simp]
theorem HasColimit.isoOfEquivalence_hom_π {F : J ⥤ C} [HasColimit F] {G : K ⥤ C} [HasColimit G]
    (e : J ≌ K) (w : e.functor ⋙ G ≅ F) (j : J) :
    colimit.ι F j ≫ (HasColimit.isoOfEquivalence e w).hom =
      F.map (e.unit.app j) ≫ w.inv.app _ ≫ colimit.ι G _ := by
  simp [HasColimit.isoOfEquivalence, IsColimit.coconePointsIsoOfEquivalence_inv]

@[simp]
theorem HasColimit.isoOfEquivalence_inv_π {F : J ⥤ C} [HasColimit F] {G : K ⥤ C} [HasColimit G]
    (e : J ≌ K) (w : e.functor ⋙ G ≅ F) (k : K) :
    colimit.ι G k ≫ (HasColimit.isoOfEquivalence e w).inv =
      G.map (e.counitInv.app k) ≫ w.hom.app (e.inverse.obj k) ≫ colimit.ι F (e.inverse.obj k) := by
  simp [HasColimit.isoOfEquivalence, IsColimit.coconePointsIsoOfEquivalence_inv]

section Pre

variable (F)
variable [HasColimit F] (E : K ⥤ J) [HasColimit (E ⋙ F)]

/-- The canonical morphism from the colimit of `E ⋙ F` to the colimit of `F`.
-/
def colimit.pre : colimit (E ⋙ F) ⟶ colimit F :=
  colimit.desc (E ⋙ F) ((colimit.cocone F).whisker E)

@[reassoc (attr := simp)]
theorem colimit.ι_pre (k : K) : colimit.ι (E ⋙ F) k ≫ colimit.pre F E = colimit.ι F (E.obj k) := by
  erw [IsColimit.fac]
  rfl

@[reassoc (attr := simp)]
theorem colimit.ι_inv_pre [IsIso (pre F E)] (k : K) :
    colimit.ι F (E.obj k) ≫ inv (colimit.pre F E) = colimit.ι (E ⋙ F) k := by
  simp [IsIso.comp_inv_eq]

@[reassoc (attr := simp)]
theorem colimit.pre_desc (c : Cocone F) :
    colimit.pre F E ≫ colimit.desc F c = colimit.desc (E ⋙ F) (c.whisker E) := by
  ext; rw [← assoc, colimit.ι_pre]; simp

variable {L : Type u₃} [Category.{v₃} L]
variable (D : L ⥤ K)

@[simp]
theorem colimit.pre_pre [h : HasColimit (D ⋙ E ⋙ F)] :
    haveI : HasColimit ((D ⋙ E) ⋙ F) := h
    colimit.pre (E ⋙ F) D ≫ colimit.pre F E = colimit.pre F (D ⋙ E) := by
  ext j
  rw [← assoc, colimit.ι_pre, colimit.ι_pre]
  haveI : HasColimit ((D ⋙ E) ⋙ F) := h
  exact (colimit.ι_pre F (D ⋙ E) j).symm

variable {E F}

/-- -
If we have particular colimit cocones available for `E ⋙ F` and for `F`,
we obtain a formula for `colimit.pre F E`.
-/
theorem colimit.pre_eq (s : ColimitCocone (E ⋙ F)) (t : ColimitCocone F) :
    colimit.pre F E =
      (colimit.isoColimitCocone s).hom ≫
        s.isColimit.desc (t.cocone.whisker E) ≫ (colimit.isoColimitCocone t).inv := by
  aesop_cat

end Pre

section Post

variable {D : Type u'} [Category.{v'} D]
variable (F)
variable [HasColimit F] (G : C ⥤ D) [HasColimit (F ⋙ G)]

/-- The canonical morphism from `G` applied to the colimit of `F ⋙ G`
to `G` applied to the colimit of `F`.
-/
def colimit.post : colimit (F ⋙ G) ⟶ G.obj (colimit F) :=
  colimit.desc (F ⋙ G) (G.mapCocone (colimit.cocone F))

@[reassoc (attr := simp)]
theorem colimit.ι_post (j : J) :
    colimit.ι (F ⋙ G) j ≫ colimit.post F G = G.map (colimit.ι F j) := by
  erw [IsColimit.fac]
  rfl

@[simp]
theorem colimit.post_desc (c : Cocone F) :
    colimit.post F G ≫ G.map (colimit.desc F c) = colimit.desc (F ⋙ G) (G.mapCocone c) := by
  ext
  rw [← assoc, colimit.ι_post, ← G.map_comp, colimit.ι_desc, colimit.ι_desc]
  rfl

@[simp]
theorem colimit.post_post {E : Type u''} [Category.{v''} E] (H : D ⥤ E)
    -- H G (colimit F) ⟶ H (colimit (F ⋙ G)) ⟶ colimit ((F ⋙ G) ⋙ H) equals
    -- H G (colimit F) ⟶ colimit (F ⋙ (G ⋙ H))
    [h : HasColimit ((F ⋙ G) ⋙ H)] : haveI : HasColimit (F ⋙ G ⋙ H) := h
    colimit.post (F ⋙ G) H ≫ H.map (colimit.post F G) = colimit.post F (G ⋙ H) := by
  ext j
  rw [← assoc, colimit.ι_post, ← H.map_comp, colimit.ι_post]
  haveI : HasColimit (F ⋙ G ⋙ H) := h
  exact (colimit.ι_post F (G ⋙ H) j).symm

end Post

theorem colimit.pre_post {D : Type u'} [Category.{v'} D] (E : K ⥤ J) (F : J ⥤ C) (G : C ⥤ D)
    [HasColimit F] [HasColimit (E ⋙ F)] [HasColimit (F ⋙ G)] [h : HasColimit ((E ⋙ F) ⋙ G)] :
    -- G (colimit F) ⟶ G (colimit (E ⋙ F)) ⟶ colimit ((E ⋙ F) ⋙ G) vs
    -- G (colimit F) ⟶ colimit F ⋙ G ⟶ colimit (E ⋙ (F ⋙ G)) or
    haveI : HasColimit (E ⋙ F ⋙ G) := h
    colimit.post (E ⋙ F) G ≫ G.map (colimit.pre F E) =
      colimit.pre (F ⋙ G) E ≫ colimit.post F G := by
  ext j
  rw [← assoc, colimit.ι_post, ← G.map_comp, colimit.ι_pre, ← assoc]
  haveI : HasColimit (E ⋙ F ⋙ G) := h
  erw [colimit.ι_pre (F ⋙ G) E j, colimit.ι_post]

open CategoryTheory.Equivalence

instance hasColimit_equivalence_comp (e : K ≌ J) [HasColimit F] : HasColimit (e.functor ⋙ F) :=
  HasColimit.mk
    { cocone := Cocone.whisker e.functor (colimit.cocone F)
      isColimit := IsColimit.whiskerEquivalence (colimit.isColimit F) e }

/-- If a `E ⋙ F` has a colimit, and `E` is an equivalence, we can construct a colimit of `F`.
-/
theorem hasColimit_of_equivalence_comp (e : K ≌ J) [HasColimit (e.functor ⋙ F)] : HasColimit F := by
  haveI : HasColimit (e.inverse ⋙ e.functor ⋙ F) := Limits.hasColimit_equivalence_comp e.symm
  apply hasColimitOfIso (e.invFunIdAssoc F).symm

section ColimFunctor

variable [HasColimitsOfShape J C]

section

-- attribute [local simp] colimMap -- Porting note: errors out colim.map_id and map_comp now

/-- `colimit F` is functorial in `F`, when `C` has all colimits of shape `J`. -/
@[simps] -- Porting note: simps on all fields now
def colim : (J ⥤ C) ⥤ C where
  obj F := colimit F
  map α := colimMap α

end

variable {G : J ⥤ C} (α : F ⟶ G)

-- @[reassoc (attr := simp)] Porting note: now simp can prove these
@[reassoc]
theorem colimit.ι_map (j : J) : colimit.ι F j ≫ colim.map α = α.app j ≫ colimit.ι G j := by simp

@[simp] -- Porting note: proof adjusted to account for @[simps] on all fields of colim
theorem colimit.map_desc (c : Cocone G) :
    colimMap α ≫ colimit.desc G c = colimit.desc F ((Cocones.precompose α).obj c) := by
  ext j
  simp [← assoc, colimit.ι_map, assoc, colimit.ι_desc, colimit.ι_desc]

theorem colimit.pre_map [HasColimitsOfShape K C] (E : K ⥤ J) :
    colimit.pre F E ≫ colim.map α = colim.map (whiskerLeft E α) ≫ colimit.pre G E := by
  ext
  rw [← assoc, colimit.ι_pre, colimit.ι_map, ← assoc, colimit.ι_map, assoc, colimit.ι_pre]
  rfl

theorem colimit.pre_map' [HasColimitsOfShape K C] (F : J ⥤ C) {E₁ E₂ : K ⥤ J} (α : E₁ ⟶ E₂) :
    colimit.pre F E₁ = colim.map (whiskerRight α F) ≫ colimit.pre F E₂ := by
  ext1
  simp [← assoc, assoc]

theorem colimit.pre_id (F : J ⥤ C) :
    colimit.pre F (𝟭 _) = colim.map (Functor.leftUnitor F).hom := by aesop_cat

theorem colimit.map_post {D : Type u'} [Category.{v'} D] [HasColimitsOfShape J D]
    (H : C ⥤ D) :/- H (colimit F) ⟶ H (colimit G) ⟶ colimit (G ⋙ H) vs
             H (colimit F) ⟶ colimit (F ⋙ H) ⟶ colimit (G ⋙ H) -/
          colimit.post
          F H ≫
        H.map (colim.map α) =
      colim.map (whiskerRight α H) ≫ colimit.post G H := by
  ext
  rw [← assoc, colimit.ι_post, ← H.map_comp, colimit.ι_map, H.map_comp]
  rw [← assoc, colimit.ι_map, assoc, colimit.ι_post]
  rfl

/-- The isomorphism between
morphisms from the cone point of the colimit cocone for `F` to `W`
and cocones over `F` with cone point `W`
is natural in `F`.
-/
def colimCoyoneda : colim.op ⋙ coyoneda ⋙ (whiskeringRight _ _ _).obj uliftFunctor.{u₁}
    ≅ CategoryTheory.cocones J C :=
  NatIso.ofComponents fun F => NatIso.ofComponents fun W => colimit.homIso (unop F) W

/-- The colimit functor and constant functor are adjoint to each other
-/
def colimConstAdj : (colim : (J ⥤ C) ⥤ C) ⊣ const J := Adjunction.mk' {
  homEquiv := fun f c ↦
    { toFun := fun g =>
        { app := fun _ => colimit.ι _ _ ≫ g }
      invFun := fun g => colimit.desc _ ⟨_, g⟩
      left_inv := by aesop_cat
      right_inv := by aesop_cat }
  unit := { app := fun g => { app := colimit.ι _ } }
<<<<<<< HEAD
  counit := { app := fun c => colimit.desc _ ⟨_, 𝟙 _⟩ } }
=======
  counit := { app := fun _ => colimit.desc _ ⟨_, 𝟙 _⟩ } }
>>>>>>> d0df76bd

instance : IsLeftAdjoint (colim : (J ⥤ C) ⥤ C) :=
  ⟨_, ⟨colimConstAdj⟩⟩

end ColimFunctor

instance colimMap_epi' {F G : J ⥤ C} [HasColimitsOfShape J C] (α : F ⟶ G) [Epi α] :
    Epi (colimMap α) :=
  (colim : (J ⥤ C) ⥤ C).map_epi α

instance colimMap_epi {F G : J ⥤ C} [HasColimit F] [HasColimit G] (α : F ⟶ G) [∀ j, Epi (α.app j)] :
    Epi (colimMap α) :=
  ⟨fun {Z} u v h =>
    colimit.hom_ext fun j => (cancel_epi (α.app j)).1 <| by simpa using colimit.ι _ j ≫= h⟩

/-- We can transport colimits of shape `J` along an equivalence `J ≌ J'`.
-/
theorem hasColimitsOfShape_of_equivalence {J' : Type u₂} [Category.{v₂} J'] (e : J ≌ J')
    [HasColimitsOfShape J C] : HasColimitsOfShape J' C := by
  constructor
  intro F
  apply hasColimit_of_equivalence_comp e

variable (C)

/-- A category that has larger colimits also has smaller colimits. -/
theorem hasColimitsOfSizeOfUnivLE [UnivLE.{v₂, v₁}] [UnivLE.{u₂, u₁}]
    [HasColimitsOfSize.{v₁, u₁} C] : HasColimitsOfSize.{v₂, u₂} C where
  has_colimits_of_shape J {_} := hasColimitsOfShape_of_equivalence
    ((ShrinkHoms.equivalence J).trans <| Shrink.equivalence _).symm

/-- `hasColimitsOfSizeShrink.{v u} C` tries to obtain `HasColimitsOfSize.{v u} C`
from some other `HasColimitsOfSize C`.
-/
theorem hasColimitsOfSizeShrink [HasColimitsOfSize.{max v₁ v₂, max u₁ u₂} C] :
    HasColimitsOfSize.{v₁, u₁} C := hasColimitsOfSizeOfUnivLE.{max v₁ v₂, max u₁ u₂} C

instance (priority := 100) hasSmallestColimitsOfHasColimits [HasColimits C] :
    HasColimitsOfSize.{0, 0} C :=
  hasColimitsOfSizeShrink.{0, 0} C

end Colimit

section Opposite

/-- If `t : Cone F` is a limit cone, then `t.op : Cocone F.op` is a colimit cocone.
-/
def IsLimit.op {t : Cone F} (P : IsLimit t) : IsColimit t.op where
  desc s := (P.lift s.unop).op
  fac s j := congrArg Quiver.Hom.op (P.fac s.unop (unop j))
  uniq s m w := by
    dsimp
    rw [← P.uniq s.unop m.unop]
    · rfl
    · dsimp
      intro j
      rw [← w]
      rfl

/-- If `t : Cocone F` is a colimit cocone, then `t.op : Cone F.op` is a limit cone.
-/
def IsColimit.op {t : Cocone F} (P : IsColimit t) : IsLimit t.op where
  lift s := (P.desc s.unop).op
  fac s j := congrArg Quiver.Hom.op (P.fac s.unop (unop j))
  uniq s m w := by
    dsimp
    rw [← P.uniq s.unop m.unop]
    · rfl
    · dsimp
      intro j
      rw [← w]
      rfl

/-- If `t : Cone F.op` is a limit cone, then `t.unop : Cocone F` is a colimit cocone.
-/
def IsLimit.unop {t : Cone F.op} (P : IsLimit t) : IsColimit t.unop where
  desc s := (P.lift s.op).unop
  fac s j := congrArg Quiver.Hom.unop (P.fac s.op (Opposite.op j))
  -- Porting note: thinks `op j` is `IsLimit.op j`
  uniq s m w := by
    dsimp
    rw [← P.uniq s.op m.op]
    · rfl
    · dsimp
      intro j
      rw [← w]
      rfl

/-- If `t : Cocone F.op` is a colimit cocone, then `t.unop : Cone F` is a limit cone.
-/
def IsColimit.unop {t : Cocone F.op} (P : IsColimit t) : IsLimit t.unop where
  lift s := (P.desc s.op).unop
  fac s j := congrArg Quiver.Hom.unop (P.fac s.op (Opposite.op j))
  -- Porting note: thinks `op j` is `IsLimit.op j`
  uniq s m w := by
    dsimp
    rw [← P.uniq s.op m.op]
    · rfl
    · dsimp
      intro j
      rw [← w]
      rfl

/-- If `t.op : Cocone F.op` is a colimit cocone, then `t : Cone F` is a limit cone. -/
def isLimitOfOp {t : Cone F} (P : IsColimit t.op) : IsLimit t :=
  P.unop

/-- If `t.op : Cone F.op` is a limit cone, then `t : Cocone F` is a colimit cocone. -/
def isColimitOfOp {t : Cocone F} (P : IsLimit t.op) : IsColimit t :=
  P.unop

/-- If `t.unop : Cocone F` is a colimit cocone, then `t : Cone F.op` is a limit cone.-/
def isLimitOfUnop {t : Cone F.op} (P : IsColimit t.unop) : IsLimit t :=
  P.op

/-- If `t.unop : Cone F` is a limit cone, then `t : Cocone F.op` is a colimit cocone. -/
def isColimitOfUnop {t : Cocone F.op} (P : IsLimit t.unop) : IsColimit t :=
  P.op

/-- `t : Cone F` is a limit cone if and only if `t.op : Cocone F.op` is a colimit cocone.
-/
def isLimitEquivIsColimitOp {t : Cone F} : IsLimit t ≃ IsColimit t.op :=
  equivOfSubsingletonOfSubsingleton IsLimit.op isLimitOfOp

/-- `t : Cocone F` is a colimit cocone if and only if `t.op : Cone F.op` is a limit cone.
-/
def isColimitEquivIsLimitOp {t : Cocone F} : IsColimit t ≃ IsLimit t.op :=
  equivOfSubsingletonOfSubsingleton IsColimit.op isColimitOfOp

end Opposite

end Limits

end CategoryTheory<|MERGE_RESOLUTION|>--- conflicted
+++ resolved
@@ -503,11 +503,7 @@
         { app := fun _ => f ≫ limit.π _ _ }
       left_inv := by aesop_cat
       right_inv := by aesop_cat }
-<<<<<<< HEAD
-  unit := { app := fun c => limit.lift _ ⟨_, 𝟙 _⟩ }
-=======
   unit := { app := fun _ => limit.lift _ ⟨_, 𝟙 _⟩ }
->>>>>>> d0df76bd
   counit := { app := fun g => { app := limit.π _ } } }
 
 instance : IsRightAdjoint (lim : (J ⥤ C) ⥤ C) :=
@@ -549,11 +545,7 @@
     have eq := NatTrans.congr_app (adj.counit.naturality s.π) j
     have eq' := NatTrans.congr_app (adj.left_triangle_components s.pt) j
     dsimp at eq eq' ⊢
-<<<<<<< HEAD
-    rw [assoc, eq, reassoc_of% eq']
-=======
     rw [adj.homEquiv_unit, assoc, eq, reassoc_of% eq']
->>>>>>> d0df76bd
   uniq s m hm := (adj.homEquiv _ _).symm.injective (by ext j; simpa using hm j)
 
 end Adjunction
@@ -1055,11 +1047,7 @@
       left_inv := by aesop_cat
       right_inv := by aesop_cat }
   unit := { app := fun g => { app := colimit.ι _ } }
-<<<<<<< HEAD
-  counit := { app := fun c => colimit.desc _ ⟨_, 𝟙 _⟩ } }
-=======
   counit := { app := fun _ => colimit.desc _ ⟨_, 𝟙 _⟩ } }
->>>>>>> d0df76bd
 
 instance : IsLeftAdjoint (colim : (J ⥤ C) ⥤ C) :=
   ⟨_, ⟨colimConstAdj⟩⟩
