/-
Copyright (c) 2020 Scott Morrison. All rights reserved.
Released under Apache 2.0 license as described in the file LICENSE.
Authors: Scott Morrison, Bhavik Mehta
-/
import Mathlib.CategoryTheory.Limits.FunctorCategory
import Mathlib.CategoryTheory.Limits.Types
import Mathlib.Util.AssertExists

/-!
# Limit properties relating to the (co)yoneda embedding.

We calculate the colimit of `Y ↦ (X ⟶ Y)`, which is just `PUnit`.
(This is used in characterising cofinal functors.)

We also show the (co)yoneda embeddings preserve limits and jointly reflect them.
-/

open Opposite CategoryTheory Limits

universe t w v u

namespace CategoryTheory

namespace Coyoneda

variable {C : Type u} [Category.{v} C]

/-- The colimit cocone over `coyoneda.obj X`, with cocone point `PUnit`.
-/
@[simps]
def colimitCocone (X : Cᵒᵖ) : Cocone (coyoneda.obj X) where
  pt := PUnit
  ι := { app := by aesop_cat }

/-- The proposed colimit cocone over `coyoneda.obj X` is a colimit cocone.
-/
@[simps]
def colimitCoconeIsColimit (X : Cᵒᵖ) : IsColimit (colimitCocone X) where
  desc s _ := s.ι.app (unop X) (𝟙 _)
  fac s Y := by
    funext f
    convert congr_fun (s.w f).symm (𝟙 (unop X))
    simp only [coyoneda_obj_obj, Functor.const_obj_obj, types_comp_apply,
      coyoneda_obj_map, Category.id_comp]
  uniq s m w := by
    apply funext; rintro ⟨⟩
    dsimp
    rw [← w]
    simp

instance (X : Cᵒᵖ) : HasColimit (coyoneda.obj X) :=
  HasColimit.mk
    { cocone := _
      isColimit := colimitCoconeIsColimit X }

/-- The colimit of `coyoneda.obj X` is isomorphic to `PUnit`.
-/
noncomputable def colimitCoyonedaIso (X : Cᵒᵖ) : colimit (coyoneda.obj X) ≅ PUnit := by
  apply colimit.isoColimitCocone
    { cocone := _
      isColimit := colimitCoconeIsColimit X }

end Coyoneda

variable {C : Type u} [Category.{v} C]

open Limits

section

variable {J : Type w} [Category.{t} J]

/-- The cone of `F` corresponding to an element in `(F ⋙ yoneda.obj X).sections`. -/
@[simps]
def Limits.coneOfSectionCompYoneda (F : J ⥤ Cᵒᵖ) (X : C)
    (s : (F ⋙ yoneda.obj X).sections) : Cone F where
  pt := Opposite.op X
  π := compYonedaSectionsEquiv F X s

noncomputable instance yonedaPreservesLimit (F : J ⥤ Cᵒᵖ) (X : C) :
    PreservesLimit F (yoneda.obj X) where
  preserves {c} hc := Nonempty.some (by
    rw [Types.isLimit_iff]
    intro s hs
    exact ⟨(hc.lift (Limits.coneOfSectionCompYoneda F X ⟨s, hs⟩)).unop,
      fun j => Quiver.Hom.op_inj (hc.fac (Limits.coneOfSectionCompYoneda F X ⟨s, hs⟩) j),
      fun m hm => Quiver.Hom.op_inj
        (hc.uniq (Limits.coneOfSectionCompYoneda F X ⟨s, hs⟩) _
          (fun j => Quiver.Hom.unop_inj (hm j)))⟩)

variable (J) in
noncomputable instance yonedaPreservesLimitsOfShape (X : C) :
    PreservesLimitsOfShape J (yoneda.obj X) where

/-- The yoneda embeddings jointly reflect limits. -/
def yonedaJointlyReflectsLimits (F : J ⥤ Cᵒᵖ) (c : Cone F)
    (hc : ∀ X : C, IsLimit ((yoneda.obj X).mapCone c)) : IsLimit c where
  lift s := ((hc s.pt.unop).lift ((yoneda.obj s.pt.unop).mapCone s) (𝟙 _)).op
  fac s j := Quiver.Hom.unop_inj (by
    simpa using congr_fun ((hc s.pt.unop).fac ((yoneda.obj s.pt.unop).mapCone s) j) (𝟙 _))
  uniq s m hm := Quiver.Hom.unop_inj (by
    apply (Types.isLimitEquivSections (hc s.pt.unop)).injective
    ext j
    have eq := congr_fun ((hc s.pt.unop).fac ((yoneda.obj s.pt.unop).mapCone s) j) (𝟙 _)
    dsimp at eq
    dsimp [Types.isLimitEquivSections, Types.sectionOfCone]
    rw [eq, Category.comp_id, ← hm, unop_comp])
<<<<<<< HEAD
#align category_theory.yoneda_jointly_reflects_limits CategoryTheory.yonedaJointlyReflectsLimits
=======

/-- The cone of `F` corresponding to an element in `(F ⋙ coyoneda.obj X).sections`. -/
@[simps]
def Limits.coneOfSectionCompCoyoneda (F : J ⥤ C) (X : Cᵒᵖ)
    (s : (F ⋙ coyoneda.obj X).sections) : Cone F where
  pt := X.unop
  π := compCoyonedaSectionsEquiv F X.unop s

noncomputable instance coyonedaPreservesLimit (F : J ⥤ C) (X : Cᵒᵖ) :
    PreservesLimit F (coyoneda.obj X) where
  preserves {c} hc := Nonempty.some (by
    rw [Types.isLimit_iff]
    intro s hs
    exact ⟨hc.lift (Limits.coneOfSectionCompCoyoneda F X ⟨s, hs⟩), hc.fac _,
      hc.uniq (Limits.coneOfSectionCompCoyoneda F X ⟨s, hs⟩)⟩)

variable (J) in
noncomputable instance coyonedaPreservesLimitsOfShape (X : Cᵒᵖ) :
    PreservesLimitsOfShape J (coyoneda.obj X) where
>>>>>>> 59de845a

/-- The cone of `F` corresponding to an element in `(F ⋙ coyoneda.obj X).sections`. -/
@[simps]
def Limits.coneOfSectionCompCoyoneda (F : J ⥤ C) (X : Cᵒᵖ)
    (s : (F ⋙ coyoneda.obj X).sections) : Cone F where
  pt := X.unop
  π := compCoyonedaSectionsEquiv F X.unop s

noncomputable instance coyonedaPreservesLimit (F : J ⥤ C) (X : Cᵒᵖ) :
    PreservesLimit F (coyoneda.obj X) where
  preserves {c} hc := Nonempty.some (by
    rw [Types.isLimit_iff]
    intro s hs
    exact ⟨hc.lift (Limits.coneOfSectionCompCoyoneda F X ⟨s, hs⟩), hc.fac _,
      hc.uniq (Limits.coneOfSectionCompCoyoneda F X ⟨s, hs⟩)⟩)

variable (J) in
noncomputable instance coyonedaPreservesLimitsOfShape (X : Cᵒᵖ) :
    PreservesLimitsOfShape J (coyoneda.obj X) where

/-- The coyoneda embeddings jointly reflect limits. -/
def coyonedaJointlyReflectsLimits (F : J ⥤ C) (c : Cone F)
    (hc : ∀ X : Cᵒᵖ, IsLimit ((coyoneda.obj X).mapCone c)) : IsLimit c where
  lift s := (hc (op s.pt)).lift ((coyoneda.obj (op s.pt)).mapCone s) (𝟙 _)
  fac s j := by simpa using congr_fun ((hc (op s.pt)).fac
    ((coyoneda.obj (op s.pt)).mapCone s) j) (𝟙 _)
  uniq s m hm := by
    apply (Types.isLimitEquivSections (hc (op s.pt))).injective
    ext j
    dsimp [Types.isLimitEquivSections, Types.sectionOfCone]
    have eq := congr_fun ((hc (op s.pt)).fac ((coyoneda.obj (op s.pt)).mapCone s) j) (𝟙 _)
    dsimp at eq
    rw [eq, Category.id_comp, ← hm]
<<<<<<< HEAD
#align category_theory.coyoneda_jointly_reflects_limits CategoryTheory.coyonedaJointlyReflectsLimits
=======
>>>>>>> 59de845a

end

/-- The yoneda embedding `yoneda.obj X : Cᵒᵖ ⥤ Type v` for `X : C` preserves limits. -/
noncomputable instance yonedaPreservesLimits (X : C) :
    PreservesLimitsOfSize.{t, w} (yoneda.obj X) where

/-- The coyoneda embedding `coyoneda.obj X : C ⥤ Type v` for `X : Cᵒᵖ` preserves limits. -/
noncomputable instance coyonedaPreservesLimits (X : Cᵒᵖ) :
    PreservesLimitsOfSize.{t, w} (coyoneda.obj X) where
<<<<<<< HEAD
#align category_theory.coyoneda_preserves_limits CategoryTheory.coyonedaPreservesLimits
=======
>>>>>>> 59de845a

noncomputable instance yonedaFunctorPreservesLimits :
    PreservesLimitsOfSize.{t, w} (@yoneda C _) := by
  apply preservesLimitsOfEvaluation
  intro K
  change PreservesLimitsOfSize (coyoneda.obj K)
  infer_instance

noncomputable instance coyonedaFunctorPreservesLimits :
    PreservesLimitsOfSize.{t, w} (@coyoneda C _) := by
  apply preservesLimitsOfEvaluation
  intro K
  change PreservesLimitsOfSize (yoneda.obj K)
  infer_instance

<<<<<<< HEAD
instance yonedaFunctorReflectsLimits :
    ReflectsLimitsOfSize.{t, w} (@yoneda C _) := inferInstance
#align category_theory.yoneda_functor_reflects_limits CategoryTheory.yonedaFunctorReflectsLimits

instance coyonedaFunctorReflectsLimits :
    ReflectsLimitsOfSize.{t, w} (@coyoneda C _) := inferInstance
#align category_theory.coyoneda_functor_reflects_limits CategoryTheory.coyonedaFunctorReflectsLimits
=======
noncomputable instance yonedaFunctorReflectsLimits :
    ReflectsLimitsOfSize.{t, w} (@yoneda C _) := inferInstance

noncomputable instance coyonedaFunctorReflectsLimits :
    ReflectsLimitsOfSize.{t, w} (@coyoneda C _) := inferInstance

namespace Functor

section Representable

variable (F : Cᵒᵖ ⥤ Type v) [F.Representable] {J : Type*} [Category J]

noncomputable instance representablePreservesLimit (G : J ⥤ Cᵒᵖ) :
    PreservesLimit G F :=
  preservesLimitOfNatIso _ F.reprW

variable (J) in
noncomputable instance representablePreservesLimitsOfShape :
    PreservesLimitsOfShape J F where

noncomputable instance representablePreservesLimits :
    PreservesLimitsOfSize.{t, w} F where

end Representable

section Corepresentable

variable (F : C ⥤ Type v) [F.Corepresentable] {J : Type*} [Category J]

noncomputable instance corepresentablePreservesLimit (G : J ⥤ C) :
    PreservesLimit G F :=
  preservesLimitOfNatIso _ F.coreprW

variable (J) in
noncomputable instance corepresentablePreservesLimitsOfShape :
    PreservesLimitsOfShape J F where

noncomputable instance corepresentablePreservesLimits :
    PreservesLimitsOfSize.{t, w} F where

end Corepresentable

end Functor
>>>>>>> 59de845a

namespace Functor

section Representable

variable (F : Cᵒᵖ ⥤ Type v) [F.Representable] {J : Type*} [Category J]

noncomputable instance representablePreservesLimit (G : J ⥤ Cᵒᵖ) :
    PreservesLimit G F :=
  preservesLimitOfNatIso _ F.reprW

variable (J) in
noncomputable instance representablePreservesLimitsOfShape :
    PreservesLimitsOfShape J F where

noncomputable instance representablePreservesLimits :
    PreservesLimitsOfSize.{t, w} F where

end Representable

section Corepresentable

variable (F : C ⥤ Type v) [F.Corepresentable] {J : Type*} [Category J]

noncomputable instance corepresentablePreservesLimit (G : J ⥤ C) :
    PreservesLimit G F :=
  preservesLimitOfNatIso _ F.coreprW

variable (J) in
noncomputable instance corepresentablePreservesLimitsOfShape :
    PreservesLimitsOfShape J F where

noncomputable instance corepresentablePreservesLimits :
    PreservesLimitsOfSize.{t, w} F where

end Corepresentable

end Functor

end CategoryTheory

assert_not_exists AddCommMonoid<|MERGE_RESOLUTION|>--- conflicted
+++ resolved
@@ -106,29 +106,6 @@
     dsimp at eq
     dsimp [Types.isLimitEquivSections, Types.sectionOfCone]
     rw [eq, Category.comp_id, ← hm, unop_comp])
-<<<<<<< HEAD
-#align category_theory.yoneda_jointly_reflects_limits CategoryTheory.yonedaJointlyReflectsLimits
-=======
-
-/-- The cone of `F` corresponding to an element in `(F ⋙ coyoneda.obj X).sections`. -/
-@[simps]
-def Limits.coneOfSectionCompCoyoneda (F : J ⥤ C) (X : Cᵒᵖ)
-    (s : (F ⋙ coyoneda.obj X).sections) : Cone F where
-  pt := X.unop
-  π := compCoyonedaSectionsEquiv F X.unop s
-
-noncomputable instance coyonedaPreservesLimit (F : J ⥤ C) (X : Cᵒᵖ) :
-    PreservesLimit F (coyoneda.obj X) where
-  preserves {c} hc := Nonempty.some (by
-    rw [Types.isLimit_iff]
-    intro s hs
-    exact ⟨hc.lift (Limits.coneOfSectionCompCoyoneda F X ⟨s, hs⟩), hc.fac _,
-      hc.uniq (Limits.coneOfSectionCompCoyoneda F X ⟨s, hs⟩)⟩)
-
-variable (J) in
-noncomputable instance coyonedaPreservesLimitsOfShape (X : Cᵒᵖ) :
-    PreservesLimitsOfShape J (coyoneda.obj X) where
->>>>>>> 59de845a
 
 /-- The cone of `F` corresponding to an element in `(F ⋙ coyoneda.obj X).sections`. -/
 @[simps]
@@ -162,10 +139,6 @@
     have eq := congr_fun ((hc (op s.pt)).fac ((coyoneda.obj (op s.pt)).mapCone s) j) (𝟙 _)
     dsimp at eq
     rw [eq, Category.id_comp, ← hm]
-<<<<<<< HEAD
-#align category_theory.coyoneda_jointly_reflects_limits CategoryTheory.coyonedaJointlyReflectsLimits
-=======
->>>>>>> 59de845a
 
 end
 
@@ -176,10 +149,6 @@
 /-- The coyoneda embedding `coyoneda.obj X : C ⥤ Type v` for `X : Cᵒᵖ` preserves limits. -/
 noncomputable instance coyonedaPreservesLimits (X : Cᵒᵖ) :
     PreservesLimitsOfSize.{t, w} (coyoneda.obj X) where
-<<<<<<< HEAD
-#align category_theory.coyoneda_preserves_limits CategoryTheory.coyonedaPreservesLimits
-=======
->>>>>>> 59de845a
 
 noncomputable instance yonedaFunctorPreservesLimits :
     PreservesLimitsOfSize.{t, w} (@yoneda C _) := by
@@ -195,15 +164,6 @@
   change PreservesLimitsOfSize (yoneda.obj K)
   infer_instance
 
-<<<<<<< HEAD
-instance yonedaFunctorReflectsLimits :
-    ReflectsLimitsOfSize.{t, w} (@yoneda C _) := inferInstance
-#align category_theory.yoneda_functor_reflects_limits CategoryTheory.yonedaFunctorReflectsLimits
-
-instance coyonedaFunctorReflectsLimits :
-    ReflectsLimitsOfSize.{t, w} (@coyoneda C _) := inferInstance
-#align category_theory.coyoneda_functor_reflects_limits CategoryTheory.coyonedaFunctorReflectsLimits
-=======
 noncomputable instance yonedaFunctorReflectsLimits :
     ReflectsLimitsOfSize.{t, w} (@yoneda C _) := inferInstance
 
@@ -247,45 +207,6 @@
 end Corepresentable
 
 end Functor
->>>>>>> 59de845a
-
-namespace Functor
-
-section Representable
-
-variable (F : Cᵒᵖ ⥤ Type v) [F.Representable] {J : Type*} [Category J]
-
-noncomputable instance representablePreservesLimit (G : J ⥤ Cᵒᵖ) :
-    PreservesLimit G F :=
-  preservesLimitOfNatIso _ F.reprW
-
-variable (J) in
-noncomputable instance representablePreservesLimitsOfShape :
-    PreservesLimitsOfShape J F where
-
-noncomputable instance representablePreservesLimits :
-    PreservesLimitsOfSize.{t, w} F where
-
-end Representable
-
-section Corepresentable
-
-variable (F : C ⥤ Type v) [F.Corepresentable] {J : Type*} [Category J]
-
-noncomputable instance corepresentablePreservesLimit (G : J ⥤ C) :
-    PreservesLimit G F :=
-  preservesLimitOfNatIso _ F.coreprW
-
-variable (J) in
-noncomputable instance corepresentablePreservesLimitsOfShape :
-    PreservesLimitsOfShape J F where
-
-noncomputable instance corepresentablePreservesLimits :
-    PreservesLimitsOfSize.{t, w} F where
-
-end Corepresentable
-
-end Functor
 
 end CategoryTheory
 
