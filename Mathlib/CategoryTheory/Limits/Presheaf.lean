--- conflicted
+++ resolved
@@ -3,7 +3,6 @@
 Released under Apache 2.0 license as described in the file LICENSE.
 Authors: Bhavik Mehta, Joël Riou
 -/
-import Mathlib.CategoryTheory.Adjunction.Opposites
 import Mathlib.CategoryTheory.Comma.Presheaf
 import Mathlib.CategoryTheory.Elements
 import Mathlib.CategoryTheory.Functor.KanExtension.Adjunction
@@ -299,32 +298,14 @@
   have := isLeftKanExtension_of_preservesColimits L e
   Functor.leftKanExtensionUnique _ e.hom _ (yoneda.leftKanExtensionUnit A)
 
-<<<<<<< HEAD
-/-- Auxiliary definition for `isLeftAdjointOfPreservesColimits`. -/
-noncomputable def adjunctionOfPreservesColimitsAux (L : (Cᵒᵖ ⥤ Type u₁) ⥤ ℰ)
-    [PreservesColimits L] : L ⊣ restrictedYoneda (yoneda ⋙ L) :=
-  (yonedaAdjunction _).ofNatIsoLeft (uniqueExtensionAlongYoneda _ L (Iso.refl _)).symm
-#align category_theory.is_left_adjoint_of_preserves_colimits_aux CategoryTheory.adjunctionOfPreservesColimitsAux
-=======
 instance (L : (Cᵒᵖ ⥤ Type v₁) ⥤ ℰ) [PreservesColimitsOfSize.{v₁, max u₁ v₁} L]
     [yoneda.HasPointwiseLeftKanExtension (yoneda ⋙ L)] :
     L.IsLeftKanExtension (𝟙 _ : yoneda ⋙ L ⟶ _) :=
   isLeftKanExtension_of_preservesColimits _ (Iso.refl _)
->>>>>>> 99508fb5
 
 /-- If `L` preserves colimits and `ℰ` has them, then it is a left adjoint. Note this is a (partial)
 converse to `leftAdjointPreservesColimits`.
 -/
-<<<<<<< HEAD
-lemma isLeftAdjointOfPreservesColimits (L : (C ⥤ Type u₁) ⥤ ℰ) [PreservesColimits L] :
-    L.IsLeftAdjoint :=
-  ⟨_, ⟨((opOpEquivalence C).congrLeft.symm.toAdjunction.comp
-    (adjunctionOfPreservesColimitsAux ((opOpEquivalence C).congrLeft.functor ⋙ L))).ofNatIsoLeft
-        ((opOpEquivalence C).congrLeft.invFunIdAssoc L)⟩⟩
-#align category_theory.is_left_adjoint_of_preserves_colimits CategoryTheory.isLeftAdjointOfPreservesColimits
-
-end SmallCategory
-=======
 lemma isLeftAdjoint_of_preservesColimits (L : (C ⥤ Type v₁) ⥤ ℰ)
     [PreservesColimitsOfSize.{v₁, max u₁ v₁} L]
     [yoneda.HasPointwiseLeftKanExtension
@@ -378,7 +359,6 @@
       simp only [Functor.map_id] at eq₂
       simp only [id_comp] at eq₃
       simp [yonedaEquiv, eq₁, eq₂, eq₃])
->>>>>>> 99508fb5
 
 @[simp]
 lemma compYonedaIsoYonedaCompLan_inv_app_app_apply_eq_id (X : C) :
