--- conflicted
+++ resolved
@@ -361,12 +361,8 @@
       · rw [Gl.map_comp, hα'', Category.assoc, hc'']
         dsimp [β]
         rw [Category.comp_id, Category.assoc]
-<<<<<<< HEAD
-  have : cf.hom ≫ (PreservesPullback.iso _ _ _).hom ≫ pullback.fst _ _ ≫ adj.counit.app _ = 𝟙 _ := by
-=======
   have :
       cf.hom ≫ (PreservesPullback.iso _ _ _).hom ≫ pullback.fst _ _ ≫ adj.counit.app _ = 𝟙 _ := by
->>>>>>> 79df7380
     simp only [IsIso.inv_hom_id, Iso.inv_hom_id_assoc, Category.assoc, pullback.lift_fst_assoc]
   have : IsIso cf := by
     apply @Cocones.cocone_iso_of_hom_iso (i := ?_)
