--- conflicted
+++ resolved
@@ -243,7 +243,6 @@
 
 /-- When its possible to compare the two, the composition of two `IsStronglyCartesian.map` will also
 be given by a `IsStronglyCartesian.map`. In other words, given diagrams
-<<<<<<< HEAD
 ```
 a''         a'        a --φ--> b
 |           |         |        |
@@ -264,28 +263,6 @@
 v            v
 R'' --f''--> S
 ```
-=======
-```
-a''         a'        a --φ--> b
-|           |         |        |
-v           v         v        v
-R'' --g'--> R' --g--> R --f--> S
-```
-and
-```
-a' --φ'--> b
-|          |
-v          v
-R' --f'--> S
-```
-and
-```
-a'' --φ''--> b
-|            |
-v            v
-R'' --f''--> S
-```
->>>>>>> d0df76bd
 such that `φ` and `φ'` are strongly cartesian morphisms, and such that `f' = g ≫ f` and
 `f'' = g' ≫ f'`. Then composing the induced map from `a'' ⟶ a'` with the induced map from
 `a' ⟶ a` gives the induced map from `a'' ⟶ a`. -/
