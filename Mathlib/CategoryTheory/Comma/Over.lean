/-
Copyright (c) 2019 Johan Commelin. All rights reserved.
Released under Apache 2.0 license as described in the file LICENSE.
Authors: Johan Commelin, Bhavik Mehta
-/
import Mathlib.CategoryTheory.Comma.StructuredArrow
import Mathlib.CategoryTheory.PUnit
import Mathlib.CategoryTheory.Functor.ReflectsIso
import Mathlib.CategoryTheory.Functor.EpiMono

/-!
# Over and under categories

Over (and under) categories are special cases of comma categories.
* If `L` is the identity functor and `R` is a constant functor, then `Comma L R` is the "slice" or
  "over" category over the object `R` maps to.
* Conversely, if `L` is a constant functor and `R` is the identity functor, then `Comma L R` is the
  "coslice" or "under" category under the object `L` maps to.

## Tags

Comma, Slice, Coslice, Over, Under
-/


namespace CategoryTheory

universe v₁ v₂ u₁ u₂

-- morphism levels before object levels. See note [CategoryTheory universes].
variable {T : Type u₁} [Category.{v₁} T]

/-- The over category has as objects arrows in `T` with codomain `X` and as morphisms commutative
triangles.

See <https://stacks.math.columbia.edu/tag/001G>.
-/
def Over (X : T) :=
  CostructuredArrow (𝟭 T) X

instance (X : T) : Category (Over X) := commaCategory

-- Satisfying the inhabited linter
instance Over.inhabited [Inhabited T] : Inhabited (Over (default : T)) where
  default :=
    { left := default
      right := default
      hom := 𝟙 _ }

namespace Over

variable {X : T}

@[ext]
theorem OverMorphism.ext {X : T} {U V : Over X} {f g : U ⟶ V} (h : f.left = g.left) : f = g := by
  let ⟨_,b,_⟩ := f
  let ⟨_,e,_⟩ := g
  congr
  simp only [eq_iff_true_of_subsingleton]

-- @[simp] : Porting note (#10618): simp can prove this
theorem over_right (U : Over X) : U.right = ⟨⟨⟩⟩ := by simp only

@[simp]
theorem id_left (U : Over X) : CommaMorphism.left (𝟙 U) = 𝟙 U.left :=
  rfl

@[simp]
theorem comp_left (a b c : Over X) (f : a ⟶ b) (g : b ⟶ c) : (f ≫ g).left = f.left ≫ g.left :=
  rfl

@[reassoc (attr := simp)]
theorem w {A B : Over X} (f : A ⟶ B) : f.left ≫ B.hom = A.hom := by have := f.w; aesop_cat

/-- To give an object in the over category, it suffices to give a morphism with codomain `X`. -/
@[simps! left hom]
def mk {X Y : T} (f : Y ⟶ X) : Over X :=
  CostructuredArrow.mk f

/-- We can set up a coercion from arrows with codomain `X` to `over X`. This most likely should not
    be a global instance, but it is sometimes useful. -/
def coeFromHom {X Y : T} : CoeOut (Y ⟶ X) (Over X) where coe := mk

section

attribute [local instance] coeFromHom

@[simp]
theorem coe_hom {X Y : T} (f : Y ⟶ X) : (f : Over X).hom = f :=
  rfl

end

/-- To give a morphism in the over category, it suffices to give an arrow fitting in a commutative
    triangle. -/
@[simps!]
def homMk {U V : Over X} (f : U.left ⟶ V.left) (w : f ≫ V.hom = U.hom := by aesop_cat) : U ⟶ V :=
  CostructuredArrow.homMk f w

-- Porting note: simp solves this; simpNF still sees them after `-simp` (?)
attribute [-simp, nolint simpNF] homMk_right_down_down

/-- Construct an isomorphism in the over category given isomorphisms of the objects whose forward
direction gives a commutative triangle.
-/
@[simps!]
def isoMk {f g : Over X} (hl : f.left ≅ g.left) (hw : hl.hom ≫ g.hom = f.hom := by aesop_cat) :
    f ≅ g :=
  CostructuredArrow.isoMk hl hw

-- Porting note: simp solves this; simpNF still sees them after `-simp` (?)
attribute [-simp, nolint simpNF] isoMk_hom_right_down_down isoMk_inv_right_down_down

section

variable (X)

/-- The forgetful functor mapping an arrow to its domain.

See <https://stacks.math.columbia.edu/tag/001G>.
-/
def forget : Over X ⥤ T :=
  Comma.fst _ _

end

@[simp]
theorem forget_obj {U : Over X} : (forget X).obj U = U.left :=
  rfl

@[simp]
theorem forget_map {U V : Over X} {f : U ⟶ V} : (forget X).map f = f.left :=
  rfl

/-- The natural cocone over the forgetful functor `Over X ⥤ T` with cocone point `X`. -/
@[simps]
def forgetCocone (X : T) : Limits.Cocone (forget X) :=
  { pt := X
    ι := { app := Comma.hom } }

/-- A morphism `f : X ⟶ Y` induces a functor `Over X ⥤ Over Y` in the obvious way.

See <https://stacks.math.columbia.edu/tag/001G>.
-/
def map {Y : T} (f : X ⟶ Y) : Over X ⥤ Over Y :=
  Comma.mapRight _ <| Discrete.natTrans fun _ => f

section

variable {Y : T} {f : X ⟶ Y} {U V : Over X} {g : U ⟶ V}

@[simp]
theorem map_obj_left : ((map f).obj U).left = U.left :=
  rfl

@[simp]
theorem map_obj_hom : ((map f).obj U).hom = U.hom ≫ f :=
  rfl

@[simp]
theorem map_map_left : ((map f).map g).left = g.left :=
  rfl
end

section coherences
/-!
This section proves various equalities between functors that
demonstrate, for instance, that over categories assemble into a
functor `mapFunctor : T ⥤ Cat`.

These equalities between functors are then converted to natural
isomorphisms using `eqToIso`. Such natural isomorphisms could be
obtained directly using `Iso.refl` but this method will have
better computational properties, when used, for instance, in
developing the theory of Beck-Chevalley transformations.
-/

/-- Mapping by the identity morphism is just the identity functor. -/
theorem mapId_eq (Y : T) : map (𝟙 Y) = 𝟭 _ := by
  fapply Functor.ext
  · intro x
    dsimp [Over, Over.map, Comma.mapRight]
    simp only [Category.comp_id]
    exact rfl
  · intros x y u
    dsimp [Over, Over.map, Comma.mapRight]
    simp

/-- The natural isomorphism arising from `mapForget_eq`. -/
def mapId (Y : T) : map (𝟙 Y) ≅ 𝟭 _ := eqToIso (mapId_eq Y)
--  NatIso.ofComponents fun X => isoMk (Iso.refl _)

/-- Mapping by `f` and then forgetting is the same as forgetting. -/
theorem mapForget_eq {X Y : T} (f : X ⟶ Y) :
    (map f) ⋙ (forget Y) = (forget X) := by
  fapply Functor.ext
  · dsimp [Over, Over.map]; intro x; exact rfl
  · intros x y u; simp

/-- The natural isomorphism arising from `mapForget_eq`. -/
def mapForget {X Y : T} (f : X ⟶ Y) :
    (map f) ⋙ (forget Y) ≅ (forget X) := eqToIso (mapForget_eq f)

@[simp]
theorem eqToHom_left {X : T} {U V : Over X} (e : U = V) :
    (eqToHom e).left = eqToHom (e ▸ rfl : U.left = V.left) := by
  subst e; rfl

<<<<<<< HEAD
=======
/-- Mapping by the composite morphism `f ≫ g` is the same as mapping by `f` then by `g`. -/
theorem mapComp_eq {X Y Z : T} (f : X ⟶ Y) (g : Y ⟶ Z) :
    map (f ≫ g) = (map f) ⋙ (map g) := by
  fapply Functor.ext
  · simp [Over.map, Comma.mapRight]
  · intro U V k
    ext
    simp

/-- The natural isomorphism arising from `mapComp_eq`. -/
def mapComp {X Y Z : T} (f : X ⟶ Y) (g : Y ⟶ Z) :
    map (f ≫ g) ≅ (map f) ⋙ (map g) := eqToIso (mapComp_eq f g)

variable (T) in
/-- The functor defined by the over categories.-/
@[simps] def mapFunctor : T ⥤ Cat where
  obj X := Cat.of (Over X)
  map := map
  map_id := mapId_eq
  map_comp := mapComp_eq

end coherences

>>>>>>> 59de845a
instance forget_reflects_iso : (forget X).ReflectsIsomorphisms where
  reflects {Y Z} f t := by
    let g : Z ⟶ Y := Over.homMk (inv ((forget X).map f))
      ((asIso ((forget X).map f)).inv_comp_eq.2 (Over.w f).symm)
    dsimp [forget] at t
    refine ⟨⟨g, ⟨?_,?_⟩⟩⟩
    repeat (ext; simp [g])

/-- The identity over `X` is terminal. -/
noncomputable def mkIdTerminal : Limits.IsTerminal (mk (𝟙 X)) :=
  CostructuredArrow.mkIdTerminal

instance forget_faithful : (forget X).Faithful where
<<<<<<< HEAD
#align category_theory.over.forget_faithful CategoryTheory.Over.forget_faithful
=======
>>>>>>> 59de845a

-- TODO: Show the converse holds if `T` has binary products.
/--
If `k.left` is an epimorphism, then `k` is an epimorphism. In other words, `Over.forget X` reflects
epimorphisms.
The converse does not hold without additional assumptions on the underlying category, see
`CategoryTheory.Over.epi_left_of_epi`.
-/
theorem epi_of_epi_left {f g : Over X} (k : f ⟶ g) [hk : Epi k.left] : Epi k :=
  (forget X).epi_of_epi_map hk

/--
If `k.left` is a monomorphism, then `k` is a monomorphism. In other words, `Over.forget X` reflects
monomorphisms.
The converse of `CategoryTheory.Over.mono_left_of_mono`.

This lemma is not an instance, to avoid loops in type class inference.
-/
theorem mono_of_mono_left {f g : Over X} (k : f ⟶ g) [hk : Mono k.left] : Mono k :=
  (forget X).mono_of_mono_map hk

/--
If `k` is a monomorphism, then `k.left` is a monomorphism. In other words, `Over.forget X` preserves
monomorphisms.
The converse of `CategoryTheory.Over.mono_of_mono_left`.
-/
instance mono_left_of_mono {f g : Over X} (k : f ⟶ g) [Mono k] : Mono k.left := by
  refine ⟨fun {Y : T} l m a => ?_⟩
  let l' : mk (m ≫ f.hom) ⟶ f := homMk l (by
        dsimp; rw [← Over.w k, ← Category.assoc, congrArg (· ≫ g.hom) a, Category.assoc])
  suffices l' = (homMk m : mk (m ≫ f.hom) ⟶ f) by apply congrArg CommaMorphism.left this
  rw [← cancel_mono k]
  ext
  apply a

section IteratedSlice

variable (f : Over X)

/-- Given f : Y ⟶ X, this is the obvious functor from (T/X)/f to T/Y -/
@[simps]
def iteratedSliceForward : Over f ⥤ Over f.left where
  obj α := Over.mk α.hom.left
  map κ := Over.homMk κ.left.left (by dsimp; rw [← Over.w κ]; rfl)

/-- Given f : Y ⟶ X, this is the obvious functor from T/Y to (T/X)/f -/
@[simps]
def iteratedSliceBackward : Over f.left ⥤ Over f where
  obj g := mk (homMk g.hom : mk (g.hom ≫ f.hom) ⟶ f)
  map α := homMk (homMk α.left (w_assoc α f.hom)) (OverMorphism.ext (w α))

/-- Given f : Y ⟶ X, we have an equivalence between (T/X)/f and T/Y -/
@[simps]
def iteratedSliceEquiv : Over f ≌ Over f.left where
  functor := iteratedSliceForward f
  inverse := iteratedSliceBackward f
  unitIso := NatIso.ofComponents (fun g => Over.isoMk (Over.isoMk (Iso.refl _)))
  counitIso := NatIso.ofComponents (fun g => Over.isoMk (Iso.refl _))

theorem iteratedSliceForward_forget :
    iteratedSliceForward f ⋙ forget f.left = forget f ⋙ forget X :=
  rfl

theorem iteratedSliceBackward_forget_forget :
    iteratedSliceBackward f ⋙ forget f ⋙ forget X = forget f.left :=
  rfl

end IteratedSlice

section

variable {D : Type u₂} [Category.{v₂} D]

/-- A functor `F : T ⥤ D` induces a functor `Over X ⥤ Over (F.obj X)` in the obvious way. -/
@[simps]
def post (F : T ⥤ D) : Over X ⥤ Over (F.obj X) where
  obj Y := mk <| F.map Y.hom
  map f := Over.homMk (F.map f.left)
    (by simp only [Functor.id_obj, mk_left, Functor.const_obj_obj, mk_hom, ← F.map_comp, w])

end

end Over

namespace CostructuredArrow

variable {D : Type u₂} [Category.{v₂} D]

/-- Reinterpreting an `F`-costructured arrow `F.obj d ⟶ X` as an arrow over `X` induces a functor
    `CostructuredArrow F X ⥤ Over X`. -/
@[simps!]
def toOver (F : D ⥤ T) (X : T) : CostructuredArrow F X ⥤ Over X :=
  CostructuredArrow.pre F (𝟭 T) X

instance (F : D ⥤ T) (X : T) [F.Faithful] : (toOver F X).Faithful :=
  show (CostructuredArrow.pre _ _ _).Faithful from inferInstance

instance (F : D ⥤ T) (X : T) [F.Full] : (toOver F X).Full :=
  show (CostructuredArrow.pre _ _ _).Full from inferInstance

instance (F : D ⥤ T) (X : T) [F.EssSurj] : (toOver F X).EssSurj :=
  show (CostructuredArrow.pre _ _ _).EssSurj from inferInstance

/-- An equivalence `F` induces an equivalence `CostructuredArrow F X ≌ Over X`. -/
<<<<<<< HEAD
noncomputable def isEquivalenceToOver (F : D ⥤ T) (X : T) [F.IsEquivalence] :
    (toOver F X).IsEquivalence :=
  CostructuredArrow.isEquivalencePre _ _ _
=======
instance isEquivalence_toOver (F : D ⥤ T) (X : T) [F.IsEquivalence] :
    (toOver F X).IsEquivalence :=
  CostructuredArrow.isEquivalence_pre _ _ _
>>>>>>> 59de845a

end CostructuredArrow

/-- The under category has as objects arrows with domain `X` and as morphisms commutative
    triangles. -/
def Under (X : T) :=
  StructuredArrow X (𝟭 T)

instance (X : T) : Category (Under X) := commaCategory

-- Satisfying the inhabited linter
instance Under.inhabited [Inhabited T] : Inhabited (Under (default : T)) where
  default :=
    { left := default
      right := default
      hom := 𝟙 _ }

namespace Under

variable {X : T}

@[ext]
theorem UnderMorphism.ext {X : T} {U V : Under X} {f g : U ⟶ V} (h : f.right = g.right) :
    f = g := by
  let ⟨_,b,_⟩ := f; let ⟨_,e,_⟩ := g
  congr; simp only [eq_iff_true_of_subsingleton]

-- @[simp] Porting note (#10618): simp can prove this
theorem under_left (U : Under X) : U.left = ⟨⟨⟩⟩ := by simp only

@[simp]
theorem id_right (U : Under X) : CommaMorphism.right (𝟙 U) = 𝟙 U.right :=
  rfl

@[simp]
theorem comp_right (a b c : Under X) (f : a ⟶ b) (g : b ⟶ c) : (f ≫ g).right = f.right ≫ g.right :=
  rfl

@[reassoc (attr := simp)]
theorem w {A B : Under X} (f : A ⟶ B) : A.hom ≫ f.right = B.hom := by have := f.w; aesop_cat

/-- To give an object in the under category, it suffices to give an arrow with domain `X`. -/
@[simps! right hom]
def mk {X Y : T} (f : X ⟶ Y) : Under X :=
  StructuredArrow.mk f

/-- To give a morphism in the under category, it suffices to give a morphism fitting in a
    commutative triangle. -/
@[simps!]
def homMk {U V : Under X} (f : U.right ⟶ V.right) (w : U.hom ≫ f = V.hom := by aesop_cat) : U ⟶ V :=
  StructuredArrow.homMk f w

-- Porting note: simp solves this; simpNF still sees them after `-simp` (?)
attribute [-simp, nolint simpNF] homMk_left_down_down

/-- Construct an isomorphism in the over category given isomorphisms of the objects whose forward
direction gives a commutative triangle.
-/
def isoMk {f g : Under X} (hr : f.right ≅ g.right)
    (hw : f.hom ≫ hr.hom = g.hom := by aesop_cat) : f ≅ g :=
  StructuredArrow.isoMk hr hw

@[simp]
theorem isoMk_hom_right {f g : Under X} (hr : f.right ≅ g.right) (hw : f.hom ≫ hr.hom = g.hom) :
    (isoMk hr hw).hom.right = hr.hom :=
  rfl

@[simp]
theorem isoMk_inv_right {f g : Under X} (hr : f.right ≅ g.right) (hw : f.hom ≫ hr.hom = g.hom) :
    (isoMk hr hw).inv.right = hr.inv :=
  rfl

section

variable (X)

/-- The forgetful functor mapping an arrow to its domain. -/
def forget : Under X ⥤ T :=
  Comma.snd _ _

end

@[simp]
theorem forget_obj {U : Under X} : (forget X).obj U = U.right :=
  rfl

@[simp]
theorem forget_map {U V : Under X} {f : U ⟶ V} : (forget X).map f = f.right :=
  rfl

/-- The natural cone over the forgetful functor `Under X ⥤ T` with cone point `X`. -/
@[simps]
def forgetCone (X : T) : Limits.Cone (forget X) :=
  { pt := X
    π := { app := Comma.hom } }

/-- A morphism `X ⟶ Y` induces a functor `Under Y ⥤ Under X` in the obvious way. -/
def map {Y : T} (f : X ⟶ Y) : Under Y ⥤ Under X :=
  Comma.mapLeft _ <| Discrete.natTrans fun _ => f

section

variable {Y : T} {f : X ⟶ Y} {U V : Under Y} {g : U ⟶ V}

@[simp]
theorem map_obj_right : ((map f).obj U).right = U.right :=
  rfl

@[simp]
theorem map_obj_hom : ((map f).obj U).hom = f ≫ U.hom :=
  rfl

@[simp]
theorem map_map_right : ((map f).map g).right = g.right :=
  rfl
end

section coherences
/-!
This section proves various equalities between functors that
demonstrate, for instance, that under categories assemble into a
functor `mapFunctor : Tᵒᵖ ⥤ Cat`.
-/

/-- Mapping by the identity morphism is just the identity functor. -/
theorem mapId_eq (Y : T) : map (𝟙 Y) = 𝟭 _ := by
  fapply Functor.ext
  · intro x
    dsimp [Under, Under.map, Comma.mapLeft]
    simp only [Category.id_comp]
    exact rfl
  · intros x y u
    dsimp [Under, Under.map, Comma.mapLeft]
    simp

/-- Mapping by the identity morphism is just the identity functor. -/
def mapId (Y : T) : map (𝟙 Y) ≅ 𝟭 _ := eqToIso (mapId_eq Y)

/-- Mapping by `f` and then forgetting is the same as forgetting. -/
theorem mapForget_eq {X Y : T} (f : X ⟶ Y) :
    (map f) ⋙ (forget X) = (forget Y) := by
  fapply Functor.ext
  · dsimp [Under, Under.map]; intro x; exact rfl
  · intros x y u; simp

/-- The natural isomorphism arising from `mapForget_eq`. -/
def mapForget {X Y : T} (f : X ⟶ Y) :
    (map f) ⋙ (forget X) ≅ (forget Y) := eqToIso (mapForget_eq f)

@[simp]
theorem eqToHom_right {X : T} {U V : Under X} (e : U = V) :
    (eqToHom e).right = eqToHom (e ▸ rfl : U.right = V.right) := by
  subst e; rfl

/-- Mapping by the composite morphism `f ≫ g` is the same as mapping by `f` then by `g`. -/
theorem mapComp_eq {X Y Z : T} (f : X ⟶ Y) (g : Y ⟶ Z) :
    map (f ≫ g) = (map g) ⋙ (map f) := by
  fapply Functor.ext
  · simp [Under.map, Comma.mapLeft]
  · intro U V k
    ext
    simp

/-- The natural isomorphism arising from `mapComp_eq`. -/
def mapComp {Y Z : T} (f : X ⟶ Y) (g : Y ⟶ Z) : map (f ≫ g) ≅ map g ⋙ map f :=
  eqToIso (mapComp_eq f g)

variable (T) in
/-- The functor defined by the under categories.-/
@[simps] def mapFunctor : Tᵒᵖ  ⥤ Cat where
  obj X := Cat.of (Under X.unop)
  map f := map f.unop
  map_id X := mapId_eq X.unop
  map_comp f g := mapComp_eq (g.unop) (f.unop)

end coherences

instance forget_reflects_iso : (forget X).ReflectsIsomorphisms where
  reflects {Y Z} f t := by
    let g : Z ⟶ Y := Under.homMk (inv ((Under.forget X).map f))
      ((IsIso.comp_inv_eq _).2 (Under.w f).symm)
    dsimp [forget] at t
    refine ⟨⟨g, ⟨?_,?_⟩⟩⟩
    repeat (ext; simp [g])

/-- The identity under `X` is initial. -/
noncomputable def mkIdInitial : Limits.IsInitial (mk (𝟙 X)) :=
  StructuredArrow.mkIdInitial

instance forget_faithful : (forget X).Faithful where
<<<<<<< HEAD
#align category_theory.under.forget_faithful CategoryTheory.Under.forget_faithful
=======
>>>>>>> 59de845a

-- TODO: Show the converse holds if `T` has binary coproducts.
/-- If `k.right` is a monomorphism, then `k` is a monomorphism. In other words, `Under.forget X`
reflects epimorphisms.
The converse does not hold without additional assumptions on the underlying category, see
`CategoryTheory.Under.mono_right_of_mono`.
-/
theorem mono_of_mono_right {f g : Under X} (k : f ⟶ g) [hk : Mono k.right] : Mono k :=
  (forget X).mono_of_mono_map hk

/--
If `k.right` is an epimorphism, then `k` is an epimorphism. In other words, `Under.forget X`
reflects epimorphisms.
The converse of `CategoryTheory.Under.epi_right_of_epi`.

This lemma is not an instance, to avoid loops in type class inference.
-/
theorem epi_of_epi_right {f g : Under X} (k : f ⟶ g) [hk : Epi k.right] : Epi k :=
  (forget X).epi_of_epi_map hk

/--
If `k` is an epimorphism, then `k.right` is an epimorphism. In other words, `Under.forget X`
preserves epimorphisms.
The converse of `CategoryTheory.under.epi_of_epi_right`.
-/
instance epi_right_of_epi {f g : Under X} (k : f ⟶ g) [Epi k] : Epi k.right := by
  refine ⟨fun {Y : T} l m a => ?_⟩
  let l' : g ⟶ mk (g.hom ≫ m) := homMk l (by
    dsimp; rw [← Under.w k, Category.assoc, a, Category.assoc])
  -- Porting note: add type ascription here to `homMk m`
  suffices l' = (homMk m : g ⟶ mk (g.hom ≫ m)) by apply congrArg CommaMorphism.right this
  rw [← cancel_epi k]; ext; apply a

section

variable {D : Type u₂} [Category.{v₂} D]

/-- A functor `F : T ⥤ D` induces a functor `Under X ⥤ Under (F.obj X)` in the obvious way. -/
@[simps]
def post {X : T} (F : T ⥤ D) : Under X ⥤ Under (F.obj X) where
  obj Y := mk <| F.map Y.hom
  map f := Under.homMk (F.map f.right)
    (by simp only [Functor.id_obj, Functor.const_obj_obj, mk_right, mk_hom, ← F.map_comp, w])

end

end Under

namespace StructuredArrow

variable {D : Type u₂} [Category.{v₂} D]

/-- Reinterpreting an `F`-structured arrow `X ⟶ F.obj d` as an arrow under `X` induces a functor
    `StructuredArrow X F ⥤ Under X`. -/
@[simps!]
def toUnder (X : T) (F : D ⥤ T) : StructuredArrow X F ⥤ Under X :=
  StructuredArrow.pre X F (𝟭 T)

instance (X : T) (F : D ⥤ T) [F.Faithful] : (toUnder X F).Faithful :=
  show (StructuredArrow.pre _ _ _).Faithful from inferInstance

instance (X : T) (F : D ⥤ T) [F.Full] : (toUnder X F).Full :=
  show (StructuredArrow.pre _ _ _).Full from inferInstance

instance (X : T) (F : D ⥤ T) [F.EssSurj] : (toUnder X F).EssSurj :=
  show (StructuredArrow.pre _ _ _).EssSurj from inferInstance

/-- An equivalence `F` induces an equivalence `StructuredArrow X F ≌ Under X`. -/
<<<<<<< HEAD
noncomputable def isEquivalenceToUnder (X : T) (F : D ⥤ T) [F.IsEquivalence] :
    (toUnder X F).IsEquivalence :=
  StructuredArrow.isEquivalencePre _ _ _
=======
instance isEquivalence_toUnder (X : T) (F : D ⥤ T) [F.IsEquivalence] :
    (toUnder X F).IsEquivalence :=
  StructuredArrow.isEquivalence_pre _ _ _
>>>>>>> 59de845a

end StructuredArrow

namespace Functor

variable {S : Type u₂} [Category.{v₂} S]

/-- Given `X : T`, to upgrade a functor `F : S ⥤ T` to a functor `S ⥤ Over X`, it suffices to
    provide maps `F.obj Y ⟶ X` for all `Y` making the obvious triangles involving all `F.map g`
    commute. -/
@[simps! obj_left map_left]
def toOver (F : S ⥤ T) (X : T) (f : (Y : S) → F.obj Y ⟶ X)
    (h : ∀ {Y Z : S} (g : Y ⟶ Z), F.map g ≫ f Z = f Y) : S ⥤ Over X :=
  F.toCostructuredArrow (𝟭 _) X f h

/-- Upgrading a functor `S ⥤ T` to a functor `S ⥤ Over X` and composing with the forgetful functor
    `Over X ⥤ T` recovers the original functor. -/
def toOverCompForget (F : S ⥤ T) (X : T) (f : (Y : S) → F.obj Y ⟶ X)
    (h : ∀ {Y Z : S} (g : Y ⟶ Z), F.map g ≫ f Z = f Y) : F.toOver X f h ⋙ Over.forget _ ≅ F :=
  Iso.refl _

@[simp]
lemma toOver_comp_forget (F : S ⥤ T) (X : T) (f : (Y : S) → F.obj Y ⟶ X)
    (h : ∀ {Y Z : S} (g : Y ⟶ Z), F.map g ≫ f Z = f Y) : F.toOver X f h ⋙ Over.forget _ = F :=
  rfl

/-- Given `X : T`, to upgrade a functor `F : S ⥤ T` to a functor `S ⥤ Under X`, it suffices to
    provide maps `X ⟶ F.obj Y` for all `Y` making the obvious triangles involving all `F.map g`
    commute.  -/
@[simps! obj_right map_right]
def toUnder (F : S ⥤ T) (X : T) (f : (Y : S) → X ⟶ F.obj Y)
    (h : ∀ {Y Z : S} (g : Y ⟶ Z), f Y ≫ F.map g = f Z) : S ⥤ Under X :=
  F.toStructuredArrow X (𝟭 _) f h

/-- Upgrading a functor `S ⥤ T` to a functor `S ⥤ Under X` and composing with the forgetful functor
    `Under X ⥤ T` recovers the original functor. -/
def toUnderCompForget (F : S ⥤ T) (X : T) (f : (Y : S) → X ⟶ F.obj Y)
    (h : ∀ {Y Z : S} (g : Y ⟶ Z), f Y ≫ F.map g = f Z) : F.toUnder X f h ⋙ Under.forget _ ≅ F :=
  Iso.refl _

@[simp]
lemma toUnder_comp_forget (F : S ⥤ T) (X : T) (f : (Y : S) → X ⟶ F.obj Y)
    (h : ∀ {Y Z : S} (g : Y ⟶ Z), f Y ≫ F.map g = f Z) : F.toUnder X f h ⋙ Under.forget _ = F :=
  rfl

end Functor

end CategoryTheory<|MERGE_RESOLUTION|>--- conflicted
+++ resolved
@@ -206,8 +206,6 @@
     (eqToHom e).left = eqToHom (e ▸ rfl : U.left = V.left) := by
   subst e; rfl
 
-<<<<<<< HEAD
-=======
 /-- Mapping by the composite morphism `f ≫ g` is the same as mapping by `f` then by `g`. -/
 theorem mapComp_eq {X Y Z : T} (f : X ⟶ Y) (g : Y ⟶ Z) :
     map (f ≫ g) = (map f) ⋙ (map g) := by
@@ -231,7 +229,6 @@
 
 end coherences
 
->>>>>>> 59de845a
 instance forget_reflects_iso : (forget X).ReflectsIsomorphisms where
   reflects {Y Z} f t := by
     let g : Z ⟶ Y := Over.homMk (inv ((forget X).map f))
@@ -245,10 +242,6 @@
   CostructuredArrow.mkIdTerminal
 
 instance forget_faithful : (forget X).Faithful where
-<<<<<<< HEAD
-#align category_theory.over.forget_faithful CategoryTheory.Over.forget_faithful
-=======
->>>>>>> 59de845a
 
 -- TODO: Show the converse holds if `T` has binary products.
 /--
@@ -353,15 +346,9 @@
   show (CostructuredArrow.pre _ _ _).EssSurj from inferInstance
 
 /-- An equivalence `F` induces an equivalence `CostructuredArrow F X ≌ Over X`. -/
-<<<<<<< HEAD
-noncomputable def isEquivalenceToOver (F : D ⥤ T) (X : T) [F.IsEquivalence] :
-    (toOver F X).IsEquivalence :=
-  CostructuredArrow.isEquivalencePre _ _ _
-=======
 instance isEquivalence_toOver (F : D ⥤ T) (X : T) [F.IsEquivalence] :
     (toOver F X).IsEquivalence :=
   CostructuredArrow.isEquivalence_pre _ _ _
->>>>>>> 59de845a
 
 end CostructuredArrow
 
@@ -552,10 +539,6 @@
   StructuredArrow.mkIdInitial
 
 instance forget_faithful : (forget X).Faithful where
-<<<<<<< HEAD
-#align category_theory.under.forget_faithful CategoryTheory.Under.forget_faithful
-=======
->>>>>>> 59de845a
 
 -- TODO: Show the converse holds if `T` has binary coproducts.
 /-- If `k.right` is a monomorphism, then `k` is a monomorphism. In other words, `Under.forget X`
@@ -624,15 +607,9 @@
   show (StructuredArrow.pre _ _ _).EssSurj from inferInstance
 
 /-- An equivalence `F` induces an equivalence `StructuredArrow X F ≌ Under X`. -/
-<<<<<<< HEAD
-noncomputable def isEquivalenceToUnder (X : T) (F : D ⥤ T) [F.IsEquivalence] :
-    (toUnder X F).IsEquivalence :=
-  StructuredArrow.isEquivalencePre _ _ _
-=======
 instance isEquivalence_toUnder (X : T) (F : D ⥤ T) [F.IsEquivalence] :
     (toUnder X F).IsEquivalence :=
   StructuredArrow.isEquivalence_pre _ _ _
->>>>>>> 59de845a
 
 end StructuredArrow
 
