--- conflicted
+++ resolved
@@ -34,16 +34,8 @@
 def Arrow :=
   Comma.{v, v, v} (𝟭 T) (𝟭 T)
 
-<<<<<<< HEAD
-/- Porting note: could not derive `Category` above so this instance works in its place-/
-instance : Category (Arrow T) := by
-  dsimp only [Arrow]
-  infer_instance
-  --  commaCategory
-=======
 /- Porting note: could not derive `Category` above so this instance works in its place -/
 instance : Category (Arrow T) := commaCategory
->>>>>>> 2ba091d9
 
 -- Satisfying the inhabited linter
 instance Arrow.inhabited [Inhabited T] : Inhabited (Arrow T) where
@@ -172,26 +164,16 @@
 instance isIso_left [IsIso sq] : IsIso sq.left where
   out := by
     apply Exists.intro (inv sq).left
-<<<<<<< HEAD
-    simp only [← comp_left, IsIso.hom_inv_id, IsIso.inv_hom_id, id_left, and_self]
-#align category_theory.arrow.is_iso_left CategoryTheory.Arrow.isIso_left
-=======
     simp only [← Comma.comp_left, IsIso.hom_inv_id, IsIso.inv_hom_id, Arrow.id_left,
       eq_self_iff_true, and_self_iff]
     simp
->>>>>>> 2ba091d9
 
 instance isIso_right [IsIso sq] : IsIso sq.right where
   out := by
     apply Exists.intro (inv sq).right
-<<<<<<< HEAD
-    simp only [← comp_right, IsIso.hom_inv_id, IsIso.inv_hom_id, id_right, and_self]
-#align category_theory.arrow.is_iso_right CategoryTheory.Arrow.isIso_right
-=======
     simp only [← Comma.comp_right, IsIso.hom_inv_id, IsIso.inv_hom_id, Arrow.id_right,
       eq_self_iff_true, and_self_iff]
     simp
->>>>>>> 2ba091d9
 
 @[simp]
 theorem inv_left [IsIso sq] : (inv sq).left = inv sq.left :=
@@ -354,12 +336,12 @@
 lemma isIso_iff_of_arrow_iso {C : Type _} [Category C] {f g : Arrow C} (e : f ≅ g) :
   IsIso f.hom ↔ IsIso g.hom := by
   constructor
-  . intro
+  · intro
     haveI : IsIso (e.hom.left ≫ g.hom) := by
       erw [e.hom.w]
       infer_instance
     apply IsIso.of_isIso_comp_left e.hom.left
-  . intro
+  · intro
     haveI : IsIso (e.inv.left ≫ f.hom) := by
       erw [e.inv.w]
       infer_instance
