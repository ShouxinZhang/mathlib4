--- conflicted
+++ resolved
@@ -147,11 +147,7 @@
     homMk' (mk f) (g ≫ g') = homMk' (mk f) g ≫ homMk' (mk (f ≫ T.map g)) g' ≫ eqToHom (by simp) :=
   homMk'_comp _ _ _
 
-<<<<<<< HEAD
-/-- Variant of `homMk'` where both objects are application of `mk`. -/
-=======
 /-- Variant of `homMk'` where both objects are applications of `mk`. -/
->>>>>>> a866a824
 @[simps]
 def mkPostcomp (f : S ⟶ T.obj Y) (g : Y ⟶ Y') : mk f ⟶ mk (f ≫ T.map g) where
   left := eqToHom (by ext)
