/-
Copyright (c) 2021 Andrew Yang. All rights reserved.
Released under Apache 2.0 license as described in the file LICENSE.
Authors: Andrew Yang
-/
import Mathlib.CategoryTheory.Sites.DenseSubsite

/-!
# Induced Topology

We say that a functor `G : C ⥤ (D, K)` is locally dense if for each covering sieve `T` in `D` of
some `X : C`, `T ∩ mor(C)` generates a covering sieve of `X` in `D`. A locally dense fully faithful
functor then induces a topology on `C` via `{ T ∩ mor(C) | T ∈ K }`. Note that this is equal to
the collection of sieves on `C` whose image generates a covering sieve. This construction would
make `C` both cover-lifting and cover-preserving.

Some typical examples are full and cover-dense functors (for example the functor from a basis of a
topological space `X` into `Opens X`). The functor `Over X ⥤ C` is also locally dense, and the
induced topology can then be used to construct the big sites associated to a scheme.

Given a fully faithful cover-dense functor `G : C ⥤ (D, K)` between small sites, we then have
`Sheaf (H.inducedTopology) A ≌ Sheaf K A`. This is known as the comparison lemma.

## References

* [Elephant]: *Sketches of an Elephant*, P. T. Johnstone: C2.2.
* https://ncatlab.org/nlab/show/dense+sub-site
* https://ncatlab.org/nlab/show/comparison+lemma

-/

namespace CategoryTheory

universe v u

open Limits Opposite Presieve CategoryTheory

variable {C : Type*} [Category C] {D : Type*} [Category D] (G : C ⥤ D)
variable {J : GrothendieckTopology C} (K : GrothendieckTopology D)
variable (A : Type v) [Category.{u} A]

namespace Functor

-- variables (A) [full G] [faithful G]
/-- We say that a functor `C ⥤ D` into a site is "locally dense" if
for each covering sieve `T` in `D`, `T ∩ mor(C)` generates a covering sieve in `D`.
-/
class LocallyCoverDense : Prop where
  functorPushforward_functorPullback_mem :
    ∀ ⦃X : C⦄ (T : K (G.obj X)), (T.val.functorPullback G).functorPushforward G ∈ K (G.obj X)

variable [G.LocallyCoverDense K]

theorem pushforward_cover_iff_cover_pullback [G.Full] [G.Faithful] {X : C} (S : Sieve X) :
    K _ (S.functorPushforward G) ↔ ∃ T : K (G.obj X), T.val.functorPullback G = S := by
  constructor
  · intro hS
    exact ⟨⟨_, hS⟩, (Sieve.fullyFaithfulFunctorGaloisCoinsertion G X).u_l_eq S⟩
  · rintro ⟨T, rfl⟩
    exact LocallyCoverDense.functorPushforward_functorPullback_mem T

variable [G.IsLocallyFull K] [G.IsLocallyFaithful K]

/-- If a functor `G : C ⥤ (D, K)` is fully faithful and locally dense,
then the set `{ T ∩ mor(C) | T ∈ K }` is a grothendieck topology of `C`.
-/
@[simps]
def inducedTopology : GrothendieckTopology C where
  sieves X S := K _ (S.functorPushforward G)
  top_mem' X := by
    change K _ _
    rw [Sieve.functorPushforward_top]
    exact K.top_mem _
  pullback_stable' X Y S iYX hS := by
    apply K.transitive (LocallyCoverDense.functorPushforward_functorPullback_mem
      ⟨_, K.pullback_stable (G.map iYX) hS⟩)
    rintro Z _ ⟨U, iUY, iZU, ⟨W, iWX, iUW, hiWX, e₁⟩, rfl⟩
    rw [Sieve.pullback_comp]
    apply K.pullback_stable
    clear iZU Z
    apply K.transitive (G.functorPushforward_imageSieve_mem _ iUW)
    rintro Z _ ⟨U₁, iU₁U, iZU₁, ⟨iU₁W, e₂⟩, rfl⟩
    rw [Sieve.pullback_comp]
    apply K.pullback_stable
    clear iZU₁ Z
    apply K.superset_covering ?_ (G.functorPushforward_equalizer_mem _
      (iU₁U ≫ iUY ≫ iYX) (iU₁W ≫ iWX) (by simp [e₁, e₂]))
    rintro Z _ ⟨U₂, iU₂U₁, iZU₂, e₃ : _ = _, rfl⟩
    refine ⟨_, iU₂U₁ ≫ iU₁U ≫ iUY, iZU₂, ?_, by simp⟩
    simpa [e₃] using S.downward_closed hiWX (iU₂U₁ ≫ iU₁W)
  transitive' X S hS S' H' := by
    apply K.transitive hS
    rintro Y _ ⟨Z, g, i, hg, rfl⟩
    rw [Sieve.pullback_comp]
    apply K.pullback_stable i
    refine K.superset_covering ?_ (H' hg)
    rintro W _ ⟨Z', g', i', hg, rfl⟩
    refine ⟨Z', g' ≫ g , i', hg, ?_⟩
    simp

@[simp]
lemma mem_inducedTopology_sieves_iff {X : C} (S : Sieve X) :
    S ∈ (G.inducedTopology K) X ↔ (S.functorPushforward G) ∈ K (G.obj X) :=
  Iff.rfl

/-- `G` is cover-lifting wrt the induced topology. -/
instance inducedTopology_isCocontinuous : G.IsCocontinuous (G.inducedTopology K) K :=
  ⟨@fun _ S hS => LocallyCoverDense.functorPushforward_functorPullback_mem ⟨S, hS⟩⟩

/-- `G` is cover-preserving wrt the induced topology. -/
theorem inducedTopology_coverPreserving : CoverPreserving (G.inducedTopology K) K G :=
  ⟨@fun _ _ hS => hS⟩

instance (priority := 900) locallyCoverDense_of_isCoverDense [G.IsCoverDense K] :
    G.LocallyCoverDense K where
  functorPushforward_functorPullback_mem _ _ :=
    IsCoverDense.functorPullback_pushforward_covering _

instance (priority := 900) [G.IsCoverDense K] : G.IsDenseSubsite (G.inducedTopology K) K where
  functorPushforward_mem_iff := Iff.rfl

<<<<<<< HEAD
theorem Functor.locallyCoverDense_of_isCoverDense [Full G] [G.IsCoverDense K] :
    LocallyCoverDense K G := by
  intro X T
  refine' K.superset_covering _ (K.bind_covering T.property
    fun Y f _ => G.is_cover_of_isCoverDense _ Y)
  rintro Y _ ⟨Z, _, f, hf, ⟨W, g, f', rfl : _ = _⟩, rfl⟩
  use W; use G.preimage (f' ≫ f); use g
  constructor
  · simpa using T.val.downward_closed hf f'
  · simp
#align category_theory.cover_dense.locally_cover_dense CategoryTheory.Functor.locallyCoverDense_of_isCoverDense

/-- Given a fully faithful cover-dense functor `G : C ⥤ (D, K)`, we may induce a topology on `C`.
-/
abbrev Functor.inducedTopologyOfIsCoverDense [Full G] [Faithful G] [G.IsCoverDense K] :
    GrothendieckTopology C :=
  (G.locallyCoverDense_of_isCoverDense K).inducedTopology
#align category_theory.cover_dense.induced_topology CategoryTheory.Functor.inducedTopologyOfIsCoverDense
=======
@[deprecated (since := "2024-07-23")]
alias inducedTopologyOfIsCoverDense := inducedTopology
>>>>>>> 99508fb5

variable (J)

instance over_forget_locallyCoverDense (X : C) : (Over.forget X).LocallyCoverDense J where
  functorPushforward_functorPullback_mem Y T := by
    convert T.property
    ext Z f
    constructor
    · rintro ⟨_, _, g', hg, rfl⟩
      exact T.val.downward_closed hg g'
    · intro hf
      exact ⟨Over.mk (f ≫ Y.hom), Over.homMk f, 𝟙 _, hf, (Category.id_comp _).symm⟩

/-- Cover-dense functors induces an equivalence of categories of sheaves.

This is known as the comparison lemma. It requires that the sites are small and the value category
is complete.
-/
noncomputable def sheafInducedTopologyEquivOfIsCoverDense
    [G.IsCoverDense K] [∀ (X : Dᵒᵖ), HasLimitsOfShape (StructuredArrow X G.op) A] :
    Sheaf (G.inducedTopology K) A ≌ Sheaf K A :=
  Functor.IsDenseSubsite.sheafEquiv G
    (G.inducedTopology K) K A

end Functor

end CategoryTheory<|MERGE_RESOLUTION|>--- conflicted
+++ resolved
@@ -119,29 +119,8 @@
 instance (priority := 900) [G.IsCoverDense K] : G.IsDenseSubsite (G.inducedTopology K) K where
   functorPushforward_mem_iff := Iff.rfl
 
-<<<<<<< HEAD
-theorem Functor.locallyCoverDense_of_isCoverDense [Full G] [G.IsCoverDense K] :
-    LocallyCoverDense K G := by
-  intro X T
-  refine' K.superset_covering _ (K.bind_covering T.property
-    fun Y f _ => G.is_cover_of_isCoverDense _ Y)
-  rintro Y _ ⟨Z, _, f, hf, ⟨W, g, f', rfl : _ = _⟩, rfl⟩
-  use W; use G.preimage (f' ≫ f); use g
-  constructor
-  · simpa using T.val.downward_closed hf f'
-  · simp
-#align category_theory.cover_dense.locally_cover_dense CategoryTheory.Functor.locallyCoverDense_of_isCoverDense
-
-/-- Given a fully faithful cover-dense functor `G : C ⥤ (D, K)`, we may induce a topology on `C`.
--/
-abbrev Functor.inducedTopologyOfIsCoverDense [Full G] [Faithful G] [G.IsCoverDense K] :
-    GrothendieckTopology C :=
-  (G.locallyCoverDense_of_isCoverDense K).inducedTopology
-#align category_theory.cover_dense.induced_topology CategoryTheory.Functor.inducedTopologyOfIsCoverDense
-=======
 @[deprecated (since := "2024-07-23")]
 alias inducedTopologyOfIsCoverDense := inducedTopology
->>>>>>> 99508fb5
 
 variable (J)
 
