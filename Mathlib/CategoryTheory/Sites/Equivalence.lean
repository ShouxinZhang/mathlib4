--- conflicted
+++ resolved
@@ -48,76 +48,7 @@
 
 namespace Equivalence
 
-<<<<<<< HEAD
-theorem locallyCoverDense : LocallyCoverDense J e.inverse := by
-  intro X T
-  convert T.prop
-  ext Z f
-  constructor
-  · rintro ⟨_, _, g', hg, rfl⟩
-    exact T.val.downward_closed hg g'
-  · intro hf
-    refine ⟨e.functor.obj Z, (Adjunction.homEquiv e.toAdjunction _ _).symm f, e.unit.app Z, ?_, ?_⟩
-    · simp only [Adjunction.homEquiv_counit, Functor.id_obj, Equivalence.toAdjunction_counit,
-        Sieve.functorPullback_apply, Presieve.functorPullback_mem, Functor.map_comp,
-        Equivalence.inv_fun_map, Functor.comp_obj, Category.assoc, Equivalence.unit_inverse_comp,
-        Category.comp_id]
-      exact T.val.downward_closed hf _
-    · simp
-
-theorem functorPushforward_eq_pullback {U : C} (S : Sieve U) :
-    Sieve.functorPushforward e.inverse (Sieve.functorPushforward e.functor S) =
-      Sieve.pullback (e.unitInv.app U) S := by
-  ext Z f
-  rw [← Sieve.functorPushforward_comp]
-  simp only [Sieve.functorPushforward_apply, Presieve.functorPushforward, exists_and_left, id_obj,
-    comp_obj, Sieve.pullback_apply]
-  constructor
-  · rintro ⟨W, g, hg, x, rfl⟩
-    rw [Category.assoc]
-    apply S.downward_closed
-    simpa using S.downward_closed hg _
-  · intro hf
-    exact ⟨_, e.unitInv.app Z ≫ f ≫ e.unitInv.app U, S.downward_closed hf _,
-      e.unit.app Z ≫ e.unit.app _, by simp⟩
-
-theorem pullback_functorPushforward_eq {X : C} (S : Sieve X) :
-    Sieve.pullback (e.unit.app X) (Sieve.functorPushforward e.inverse
-      (Sieve.functorPushforward e.functor S)) = S := by
-  ext Z f
-  rw [← Sieve.functorPushforward_comp]
-  simp only [id_obj, comp_obj, Sieve.pullback_apply, Sieve.functorPushforward_apply,
-    Presieve.functorPushforward, Functor.comp_map, inv_fun_map, exists_and_left]
-  constructor
-  · intro ⟨W, g, hg, x, h⟩
-    simp only [← Category.assoc] at h
-    change _ ≫ (e.unitIso.app _).hom = _ ≫ (e.unitIso.app _).hom at h
-    rw [Iso.cancel_iso_hom_right] at h
-    rw [h]
-    exact S.downward_closed hg _
-  · intro hf
-    exact ⟨_, e.unitInv.app Z ≫ f, S.downward_closed hf _, e.unit.app Z ≫ e.unit.app _, by simp⟩
-
-theorem coverPreserving' : CoverPreserving J (e.locallyCoverDense J).inducedTopology e.functor where
-  cover_preserve {U S} h := by
-    change _ ∈ J.sieves (e.inverse.obj (e.functor.obj U))
-    convert J.pullback_stable (e.unitInv.app U) h
-    exact e.functorPushforward_eq_pullback S
-
-instance : IsCoverDense e.functor (e.locallyCoverDense J).inducedTopology where
-  is_cover U := by
-    change _ ∈ J.sieves _
-    convert J.top_mem (e.inverse.obj U)
-    ext Y f
-    simp only [Sieve.functorPushforward_apply, Presieve.functorPushforward, exists_and_left,
-      Sieve.top_apply, iff_true]
-    exact ⟨e.functor.obj Y, (Adjunction.homEquiv e.toAdjunction _ _).symm f,
-      Presieve.in_coverByImage _ _, e.unit.app _, by simp⟩
-
-instance : IsCoverDense e.inverse J where
-=======
 instance (priority := 900) [G.IsEquivalence] : IsCoverDense G J where
->>>>>>> a1db8c70
   is_cover U := by
     let e := (asEquivalence G).symm
     convert J.top_mem U
@@ -138,9 +69,6 @@
   nth_rw 1 [this]
   infer_instance
 
-theorem coverPreserving : CoverPreserving J (e.inverse.inducedTopology J) e.functor :=
-  IsDenseSubsite.coverPreserving _ _ _
-
 /-- A class saying that the equivalence `e` transports the Grothendieck topology `J` to `K`. -/
 class TransportsGrothendieckTopology : Prop where
   /-- `K` is equal to the induced topology. -/
@@ -152,6 +80,10 @@
 
 theorem eq_inducedTopology_of_transports : K = e.inverse.inducedTopology J :=
   TransportsGrothendieckTopology.eq_inducedTopology
+
+instance : e.functor.IsDenseSubsite J K := by
+  rw [e.eq_inducedTopology_of_transports J K]
+  infer_instance
 
 instance : e.symm.TransportsGrothendieckTopology K J where
   eq_inducedTopology := by
@@ -162,39 +94,12 @@
     constructor
     · intro h
       convert J.pullback_stable (e.unitInv.app X) h
-      exact e.functorPushforward_eq_pullback S
+      exact Sieve.functorPushforward_equivalence_eq_pullback e S
     · intro h
       convert J.pullback_stable (e.unit.app X) h
-      exact (e.pullback_functorPushforward_eq S).symm
-
-theorem coverPreserving : CoverPreserving J K e.functor := by
-  rw [e.eq_inducedTopology_of_transports J K]
-  exact e.coverPreserving' J
-
-theorem coverPreserving_symm : CoverPreserving K J e.inverse := by
-  rw [e.symm.eq_inducedTopology_of_transports K J]
-  exact e.symm.coverPreserving' K
-
-instance : IsContinuous e.functor J K := by
-  have : IsCoverDense e.functor K := by rw [e.eq_inducedTopology_of_transports J K]; infer_instance
-  exact IsCoverDense.isContinuous _ _ _ (e.coverPreserving J K)
-
-instance : IsCocontinuous e.functor J K := by
-  rw [e.symm.eq_inducedTopology_of_transports K J]
-  exact (e.symm.locallyCoverDense _).inducedTopology_isCocontinuous
-
-instance : IsContinuous e.inverse K J :=
-  IsCoverDense.isContinuous _ _ _ (e.coverPreserving_symm J K)
-
-<<<<<<< HEAD
-instance : IsCocontinuous e.inverse K J := by
-  rw [e.eq_inducedTopology_of_transports J K]
-  exact (e.locallyCoverDense _).inducedTopology_isCocontinuous
-=======
-instance : IsContinuous e.inverse K J := by
-  rw [eq_inducedTopology_of_transports J K e]
-  infer_instance
->>>>>>> a1db8c70
+      exact (Sieve.pullback_functorPushforward_equivalence_eq e S).symm
+
+instance : e.inverse.IsDenseSubsite K J := inferInstanceAs (e.symm.functor.IsDenseSubsite _ _)
 
 /-- The functor in the equivalence of sheaf categories. -/
 @[simps!]
@@ -285,10 +190,13 @@
       e.functor.op_comp_isSheaf _ _ ⟨_, hP'⟩
     exact (Presheaf.isSheaf_of_iso_iff ((isoWhiskerRight e.op.unitIso.symm (P ⋙ F)))).mp hP'
 
+variable [ConcreteCategory.{w} A]
+variable {F G : Cᵒᵖ ⥤ A} (f : F ⟶ G)
+
 end Equivalence
 
 variable [EssentiallySmall.{w} C]
-variable (B : Type*) [Category B] (F : A ⥤ B)
+variable (B : Type u₄) [Category.{v₄} B] (F : A ⥤ B)
 variable [HasSheafify ((equivSmallModel C).inverse.inducedTopology J) A]
 variable [((equivSmallModel C).inverse.inducedTopology J).HasSheafCompose F]
 
@@ -325,12 +233,9 @@
 
 namespace GrothendieckTopology
 
--- variable {A}
-
-section
-
-variable [G.IsCoverDense J] [Functor.IsContinuous G K J] [G.Full]
-  [(G.sheafPushforwardContinuous A K J).EssSurj]
+variable {A}
+variable [G.IsCoverDense J] [Functor.IsContinuous.{v₃} G K J]
+  [G.Full] [(G.sheafPushforwardContinuous A K J).EssSurj]
 
 open Localization
 
@@ -370,7 +275,9 @@
   rw [← W_inverseImage_whiskeringLeft J K G]
   rfl
 
-lemma transportPreservesSheafification [(G.sheafPushforwardContinuous B K J).EssSurj]
+variable [Functor.IsContinuous.{v₄} G K J] [Functor.IsContinuous.{v₃} G K J]
+
+lemma PreservesSheafification.transport [(G.sheafPushforwardContinuous B K J).EssSurj]
     [K.PreservesSheafification F] : J.PreservesSheafification F where
   le P Q f hf := by
     rw [← J.W_whiskerLeft_iff (G := G) (K := K)] at hf
@@ -378,46 +285,27 @@
     rwa [whiskerRight_left,
       K.W_whiskerLeft_iff (G := G) (J := J) (f := whiskerRight f F)] at this
 
-end
-
-section
-
-variable [∀ (X : Cᵒᵖ), HasLimitsOfShape (StructuredArrow X G.op) A]
-  [G.IsCoverDense J] [G.Full] [G.Faithful] [G.IsCocontinuous K J] [Functor.IsContinuous G K J]
-
-instance : (G.sheafPushforwardContinuous A K J).IsEquivalence :=
-  inferInstanceAs (Functor.IsCoverDense.sheafEquivOfCoverPreservingCoverLifting
-      G _ _ _).inverse.IsEquivalence
-
-end
-
-variable [G.IsCoverDense J] [Functor.IsContinuous G K J] [G.Full]
-  [(G.sheafPushforwardContinuous A K J).EssSurj]
 variable [G.IsCocontinuous K J] (hG : CoverPreserving K J G) [ConcreteCategory A]
   [K.WEqualsLocallyBijective A]
 
 lemma WEqualsLocallyBijective.transport : J.WEqualsLocallyBijective A where
   iff f := by
-    rw [← W_whiskerLeft_iff J K G A f, ← Presheaf.isLocallyInjective_whisker_iff K J G f hG,
+    rw [← W_whiskerLeft_iff J K G f, ← Presheaf.isLocallyInjective_whisker_iff K J G f hG,
       ← Presheaf.isLocallySurjective_whisker_iff K J G f hG, W_iff_isLocallyBijective]
 
-variable [EssentiallySmall C]
-variable [Category.{v₃} B] (F : A ⥤ B)
-variable [PreservesSheafification ((equivSmallModel C).locallyCoverDense J).inducedTopology F]
 variable [∀ (X : Cᵒᵖ), HasLimitsOfShape (StructuredArrow X (equivSmallModel C).inverse.op) A]
+
+instance [((equivSmallModel C).inverse.inducedTopology J).WEqualsLocallyBijective A] :
+    J.WEqualsLocallyBijective A :=
+  WEqualsLocallyBijective.transport J ((equivSmallModel C).inverse.inducedTopology J)
+    (equivSmallModel C).inverse (IsDenseSubsite.coverPreserving _ _ _)
+
 variable [∀ (X : Cᵒᵖ), HasLimitsOfShape (StructuredArrow X (equivSmallModel C).inverse.op) B]
-
-
+variable [PreservesSheafification ((equivSmallModel C).inverse.inducedTopology J) F]
 
 instance : PreservesSheafification J F :=
-  transportPreservesSheafification (A := A) J
-    ((equivSmallModel C).locallyCoverDense J).inducedTopology (equivSmallModel C).inverse B F
-
-instance [((equivSmallModel C).locallyCoverDense J).inducedTopology.WEqualsLocallyBijective A] :
-    J.WEqualsLocallyBijective A :=
-  WEqualsLocallyBijective.transport J ((equivSmallModel C).locallyCoverDense J).inducedTopology
-    (equivSmallModel C).inverse A ((equivSmallModel C).coverPreserving_symm J
-      ((equivSmallModel C).locallyCoverDense J).inducedTopology)
+  PreservesSheafification.transport (A := A) J
+    ((equivSmallModel C).inverse.inducedTopology J) (equivSmallModel C).inverse B F
 
 end GrothendieckTopology
 
