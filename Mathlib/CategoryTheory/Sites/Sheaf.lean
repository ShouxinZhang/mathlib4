--- conflicted
+++ resolved
@@ -349,11 +349,6 @@
 /-- The sections of a sheaf (i.e. evaluation as a presheaf on `C`). -/
 abbrev sheafSections : Cᵒᵖ ⥤ Sheaf J A ⥤ A := (sheafToPresheaf J A).flip
 
-<<<<<<< HEAD
-instance : (sheafToPresheaf J A).Full where preimage f := ⟨f⟩
-
-instance : (sheafToPresheaf J A).Faithful where
-=======
 /-- The functor `Sheaf J A ⥤ Cᵒᵖ ⥤ A` is fully faithful. -/
 @[simps]
 def fullyFaithfulSheafToPresheaf : (sheafToPresheaf J A).FullyFaithful where
@@ -372,7 +367,6 @@
 
 instance : (sheafToPresheaf J A).ReflectsIsomorphisms :=
   (fullyFaithfulSheafToPresheaf J A).reflectsIsomorphisms
->>>>>>> 59de845a
 
 /-- This is stated as a lemma to prevent class search from forming a loop since a sheaf morphism is
 monic if and only if it is monic as a presheaf morphism (under suitable assumption). -/
