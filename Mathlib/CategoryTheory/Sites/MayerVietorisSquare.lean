--- conflicted
+++ resolved
@@ -96,10 +96,7 @@
 
 variable {S}
 variable {P : Cᵒᵖ ⥤ Type v'} (h : S.SheafCondition P)
-<<<<<<< HEAD
-=======
 include h
->>>>>>> ef99038f
 
 lemma bijective_toPullbackObj : Function.Bijective (S.toPullbackObj P) := by
   rwa [← sheafCondition_iff_bijective_toPullbackObj]
