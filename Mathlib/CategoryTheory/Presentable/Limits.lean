/-
Copyright (c) 2024 Joël Riou. All rights reserved.
Released under Apache 2.0 license as described in the file LICENSE.
Authors: Joël Riou
-/

import Mathlib.CategoryTheory.Limits.Preserves.Basic
import Mathlib.CategoryTheory.Limits.TypesFiltered
import Mathlib.CategoryTheory.Limits.Yoneda
import Mathlib.CategoryTheory.Limits.FunctorCategory.Basic
import Mathlib.CategoryTheory.Presentable.Basic

/-!
# Colimits of presentable objects

In this file, we show that `κ`-accessible functors (to the category of types)
are stable under limits indexed by a category `K` such that
`HasCardinalLT (Arrow K) κ`.
In particular, `κ`-presentable objects are stable by colimits indexed
by a category `K` such that `HasCardinalLT (Arrow K) κ`.

-/

universe w w' v' v u' u

namespace CategoryTheory

open Opposite Limits

variable {C : Type u} [Category.{v} C]

namespace Functor

namespace Accessible

namespace Limits

section

variable {K : Type u'} [Category.{v'} K] {F : K ⥤ C ⥤ Type w'}
  (c : Cone F) (hc : ∀ (Y : C), IsLimit (((evaluation _ _).obj Y).mapCone c))
  (κ : Cardinal.{w}) [Fact κ.IsRegular]
  (hK : HasCardinalLT (Arrow K) κ)
  {J : Type w} [SmallCategory J] [IsCardinalFiltered J κ]
  {X : J ⥤ C} (cX : Cocone X)
  (hF : ∀ (k : K), IsColimit ((F.obj k).mapCocone cX))

namespace isColimitMapCocone

include hc hF hK

lemma surjective (x : c.pt.obj cX.pt) :
    ∃ (j : J) (x' : c.pt.obj (X.obj j)), x = (c.pt.mapCocone cX).ι.app j x' := by
  have := isFiltered_of_isCardinalDirected J κ
  obtain ⟨y, hy⟩ := (Types.isLimitEquivSections (hc cX.pt)).symm.surjective x
  obtain ⟨j₀, z, hz⟩ : ∃ (j₀ : J) (z : (k : K) → (F.obj k).obj (X.obj j₀)),
      ∀ (k : K), y.1 k = (F.obj k).map (cX.ι.app j₀) (z k) := by
    have H (k : K) := Types.jointly_surjective_of_isColimit (hF k) (y.1 k)
    let j (k : K) : J := (H k).choose
    let z (k : K) : (F.obj k).obj (X.obj (j k)) := (H k).choose_spec.choose
    have hz (k : K) : (F.obj k).map (cX.ι.app (j k)) (z k) = y.1 k :=
      (H k).choose_spec.choose_spec
    refine ⟨IsCardinalFiltered.max j (hasCardinalLT_of_hasCardinalLT_arrow hK), fun k ↦
      (F.obj k).map (X.map (IsCardinalFiltered.toMax j _ k)) (z k),
        fun k ↦ by rw [← hz, ← FunctorToTypes.map_comp_apply, cX.w]⟩
  obtain ⟨j₁, α, hα⟩ : ∃ (j₁ : J) (α : j₀ ⟶ j₁), ∀ ⦃k k' : K⦄ (φ : k ⟶ k'),
      (F.obj k').map (X.map α) ((F.map φ).app _ (z k)) =
        (F.obj k').map (X.map α) (z k') := by
    have H {k k' : K} (φ : k ⟶ k') :=
      (Types.FilteredColimit.isColimit_eq_iff' (ht := hF k')
        (x := (F.map φ).app _ (z k)) (y := z k')).1 (by
          dsimp
          simpa only [← FunctorToTypes.naturality, ← hz] using y.2 φ)
    let j {k k' : K} (φ : k ⟶ k') : J := (H φ).choose
    let g {k k' : K} (φ : k ⟶ k') : j₀ ⟶ j φ := (H φ).choose_spec.choose
    have hg {k k' : K} (φ : k ⟶ k') :
        (F.obj k').map (X.map (g φ)) ((F.map φ).app _ (z k)) =
          (F.obj k').map (X.map (g φ)) (z k') := (H φ).choose_spec.choose_spec
    obtain ⟨j₁, α, β, hα⟩ : ∃ (j₁ : J) (α : j₀ ⟶ j₁)
        (β : ∀ ⦃k k' : K⦄ (φ : k ⟶ k'), j φ ⟶ j₁),
        ∀ ⦃k k' : K⦄ (φ : k ⟶ k'), α = g φ ≫ β φ := by
      let j'' (f : Arrow K) : J := j f.hom
      let ψ (f : Arrow K) : j₀ ⟶ IsCardinalFiltered.max j'' hK :=
        g f.hom ≫ IsCardinalFiltered.toMax j'' hK f
      refine ⟨IsCardinalFiltered.coeq ψ hK, IsCardinalFiltered.toCoeq ψ hK,
        fun k k' φ ↦ IsCardinalFiltered.toMax j'' hK φ ≫ IsCardinalFiltered.coeqHom ψ hK,
        fun k k' φ ↦ ?_⟩
      simpa [ψ] using (IsCardinalFiltered.coeq_condition ψ hK (Arrow.mk φ)).symm
    exact ⟨j₁, α, fun k k' φ ↦ by simp [hα φ, hg]⟩
  let s : (F ⋙ (evaluation C (Type w')).obj (X.obj j₁)).sections :=
    { val k := (F.obj k).map (X.map α) (z k)
      property {k k'} φ := by
        dsimp
        rw [FunctorToTypes.naturality, ← hα φ] }
  refine ⟨j₁, (Types.isLimitEquivSections (hc (X.obj j₁))).symm s, ?_⟩
  apply (Types.isLimitEquivSections (hc cX.pt)).injective
  rw [← hy, Equiv.apply_symm_apply]
  ext k
  have h₁ := Types.isLimitEquivSections_apply (hc cX.pt) k
    (c.pt.map (cX.ι.app j₁) ((Types.isLimitEquivSections (hc (X.obj j₁))).symm s))
  have h₂ := Types.isLimitEquivSections_symm_apply (hc (X.obj j₁)) s k
  dsimp at h₁ h₂ ⊢
  rw [h₁, hz, FunctorToTypes.naturality, h₂, ← FunctorToTypes.map_comp_apply, cX.w]

lemma injective (j : J) (x₁ x₂ : c.pt.obj (X.obj j))
    (h : c.pt.map (cX.ι.app j) x₁ = c.pt.map (cX.ι.app j) x₂) :
    ∃ (j' : J) (α : j ⟶ j'),
    c.pt.map (X.map α) x₁ = c.pt.map (X.map α) x₂ := by
  have := isFiltered_of_isCardinalDirected J κ
  let y₁ := Types.isLimitEquivSections (hc (X.obj j)) x₁
  let y₂ := Types.isLimitEquivSections (hc (X.obj j)) x₂
  have hy₁ : (Types.isLimitEquivSections (hc (X.obj j))).symm y₁ = x₁ := by simp [y₁]
  have hy₂ : (Types.isLimitEquivSections (hc (X.obj j))).symm y₂ = x₂ := by simp [y₂]
  have H (k : K) := (Types.FilteredColimit.isColimit_eq_iff' (ht := hF k)
    (x := y₁.1 k) (y := y₂.1 k)).1 (by
      simp only [y₁, y₂, Types.isLimitEquivSections_apply]
      dsimp
      simp only [← FunctorToTypes.naturality, h])
  let j₁ (k : K) : J := (H k).choose
  let f (k : K) : j ⟶ j₁ k := (H k).choose_spec.choose
  have hf (k : K) : (F.obj k).map (X.map (f k)) (y₁.1 k) =
      (F.obj k).map (X.map (f k)) (y₂.1 k) :=
    (H k).choose_spec.choose_spec
  have hK' := hasCardinalLT_of_hasCardinalLT_arrow hK
  let ψ (k : K) : j ⟶ IsCardinalFiltered.max j₁ hK' :=
    f k ≫ IsCardinalFiltered.toMax j₁ hK' k
  refine ⟨IsCardinalFiltered.coeq ψ hK', IsCardinalFiltered.toCoeq ψ hK', ?_⟩
  apply (Types.isLimitEquivSections (hc _)).injective
  ext k
  simp only [Types.isLimitEquivSections_apply, ← hy₁, ← hy₂]
  have h₁ := Types.isLimitEquivSections_symm_apply (hc (X.obj j)) y₁ k
  have h₂ := Types.isLimitEquivSections_symm_apply (hc (X.obj j)) y₂ k
  dsimp at h₁ h₂ ⊢
  simp only [FunctorToTypes.naturality, h₁, h₂,
    ← IsCardinalFiltered.coeq_condition ψ hK' k,
    map_comp, FunctorToTypes.map_comp_apply, ψ, hf]

end isColimitMapCocone

/-- Auxiliary definition for `isCardinalAccessible_of_isLimit`. -/
noncomputable def isColimitMapCocone : IsColimit (c.pt.mapCocone cX) := by
  have := isFiltered_of_isCardinalDirected J κ
  apply Types.FilteredColimit.isColimitOf'
  · exact isColimitMapCocone.surjective c hc κ hK cX hF
  · exact isColimitMapCocone.injective c hc κ hK cX hF

end

end Limits

end Accessible

lemma isCardinalAccessible_of_isLimit {K : Type u'} [Category.{v'} K] {F : K ⥤ C ⥤ Type w'}
    (c : Cone F) (hc : IsLimit c) (κ : Cardinal.{w}) [Fact κ.IsRegular]
    (hK : HasCardinalLT (Arrow K) κ)
<<<<<<< HEAD
    [HasLimitsOfShape K (Type w')] -- is it possible to get rid of this?
    [∀ k, (F.obj k).IsAccessible κ] :
    c.pt.IsAccessible κ where
=======
    [HasLimitsOfShape K (Type w')]
    [∀ k, (F.obj k).IsCardinalAccessible κ] :
    c.pt.IsCardinalAccessible κ where
>>>>>>> 8304643b
  preservesColimitOfShape {J _ _} := ⟨fun {X} ↦ ⟨fun {cX} hcX ↦ by
    have := fun k ↦ preservesColimitsOfShape_of_isCardinalAccessible (F.obj k) κ J
    exact ⟨Accessible.Limits.isColimitMapCocone c
      (fun Y ↦ isLimitOfPreserves ((evaluation C (Type w')).obj Y) hc) κ hK cX
      (fun k ↦ isColimitOfPreserves (F.obj k) hcX)⟩⟩⟩

end Functor

lemma isCardinalPresentable_of_isColimit
    {K : Type u'} [Category.{v'} K] {Y : K ⥤ C}
    (c : Cocone Y) (hc : IsColimit c) (κ : Cardinal.{w}) [Fact κ.IsRegular]
    (hK : HasCardinalLT (Arrow K) κ)
    [HasLimitsOfShape Kᵒᵖ (Type v)]
    [∀ k, IsCardinalPresentable (Y.obj k) κ] :
    IsCardinalPresentable c.pt κ := by
  have : ∀ (k : Kᵒᵖ), ((Y.op ⋙ coyoneda).obj k).IsCardinalAccessible κ := fun k ↦ by
    dsimp
    infer_instance
  exact Functor.isCardinalAccessible_of_isLimit
    (coyoneda.mapCone c.op) (isLimitOfPreserves _ hc.op) κ (by simpa)

end CategoryTheory<|MERGE_RESOLUTION|>--- conflicted
+++ resolved
@@ -153,15 +153,9 @@
 lemma isCardinalAccessible_of_isLimit {K : Type u'} [Category.{v'} K] {F : K ⥤ C ⥤ Type w'}
     (c : Cone F) (hc : IsLimit c) (κ : Cardinal.{w}) [Fact κ.IsRegular]
     (hK : HasCardinalLT (Arrow K) κ)
-<<<<<<< HEAD
     [HasLimitsOfShape K (Type w')] -- is it possible to get rid of this?
-    [∀ k, (F.obj k).IsAccessible κ] :
-    c.pt.IsAccessible κ where
-=======
-    [HasLimitsOfShape K (Type w')]
     [∀ k, (F.obj k).IsCardinalAccessible κ] :
     c.pt.IsCardinalAccessible κ where
->>>>>>> 8304643b
   preservesColimitOfShape {J _ _} := ⟨fun {X} ↦ ⟨fun {cX} hcX ↦ by
     have := fun k ↦ preservesColimitsOfShape_of_isCardinalAccessible (F.obj k) κ J
     exact ⟨Accessible.Limits.isColimitMapCocone c
