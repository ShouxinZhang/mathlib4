/-
Copyright (c) 2021 Scott Morrison. All rights reserved.
Released under Apache 2.0 license as described in the file LICENSE.
Authors: Scott Morrison
-/
import Mathlib.CategoryTheory.Preadditive.AdditiveFunctor
import Mathlib.CategoryTheory.Monoidal.Functor

#align_import category_theory.monoidal.preadditive from "leanprover-community/mathlib"@"986c4d5761f938b2e1c43c01f001b6d9d88c2055"

/-!
# Preadditive monoidal categories

A monoidal category is `MonoidalPreadditive` if it is preadditive and tensor product of morphisms
is linear in both factors.
-/

noncomputable section

open Classical

namespace CategoryTheory

open CategoryTheory.Limits

open CategoryTheory.MonoidalCategory

variable (C : Type*) [Category C] [Preadditive C] [MonoidalCategory C]

/-- A category is `MonoidalPreadditive` if tensoring is additive in both factors.

Note we don't `extend Preadditive C` here, as `Abelian C` already extends it,
and we'll need to have both typeclasses sometimes.
-/
class MonoidalPreadditive : Prop where
  whiskerLeft_zero : ∀ {X Y Z : C}, X ◁ (0 : Y ⟶ Z) = 0 := by aesop_cat
  zero_whiskerRight : ∀ {X Y Z : C}, (0 : Y ⟶ Z) ▷ X = 0 := by aesop_cat
  whiskerLeft_add : ∀ {X Y Z : C} (f g : Y ⟶ Z), X ◁ (f + g) = X ◁ f + X ◁ g := by aesop_cat
  add_whiskerRight : ∀ {X Y Z : C} (f g : Y ⟶ Z), (f + g) ▷ X = f ▷ X + g ▷ X := by aesop_cat
#align category_theory.monoidal_preadditive CategoryTheory.MonoidalPreadditive

attribute [simp] MonoidalPreadditive.whiskerLeft_zero MonoidalPreadditive.zero_whiskerRight
attribute [simp] MonoidalPreadditive.whiskerLeft_add MonoidalPreadditive.add_whiskerRight

variable {C}
variable [MonoidalPreadditive C]

namespace MonoidalPreadditive

-- The priority setting will not be needed when we replace `𝟙 X ⊗ f` by `X ◁ f`.
@[simp (low)]
theorem tensor_zero {W X Y Z : C} (f : W ⟶ X) : f ⊗ (0 : Y ⟶ Z) = 0 := by
  simp [tensorHom_def]

-- The priority setting will not be needed when we replace `f ⊗ 𝟙 X` by `f ▷ X`.
@[simp (low)]
theorem zero_tensor {W X Y Z : C} (f : Y ⟶ Z) : (0 : W ⟶ X) ⊗ f = 0 := by
  simp [tensorHom_def]

theorem tensor_add {W X Y Z : C} (f : W ⟶ X) (g h : Y ⟶ Z) : f ⊗ (g + h) = f ⊗ g + f ⊗ h := by
  simp [tensorHom_def]

theorem add_tensor {W X Y Z : C} (f g : W ⟶ X) (h : Y ⟶ Z) : (f + g) ⊗ h = f ⊗ h + g ⊗ h := by
  simp [tensorHom_def]

end MonoidalPreadditive

instance tensorLeft_additive (X : C) : (tensorLeft X).Additive where
#align category_theory.tensor_left_additive CategoryTheory.tensorLeft_additive

instance tensorRight_additive (X : C) : (tensorRight X).Additive where
#align category_theory.tensor_right_additive CategoryTheory.tensorRight_additive

instance tensoringLeft_additive (X : C) : ((tensoringLeft C).obj X).Additive where
#align category_theory.tensoring_left_additive CategoryTheory.tensoringLeft_additive

instance tensoringRight_additive (X : C) : ((tensoringRight C).obj X).Additive where
#align category_theory.tensoring_right_additive CategoryTheory.tensoringRight_additive

/-- A faithful additive monoidal functor to a monoidal preadditive category
ensures that the domain is monoidal preadditive. -/
theorem monoidalPreadditive_of_faithful {D} [Category D] [Preadditive D] [MonoidalCategory D]
    (F : MonoidalFunctor D C) [Faithful F.toFunctor] [F.toFunctor.Additive] :
    MonoidalPreadditive D :=
  { whiskerLeft_zero := by
      intros
      apply F.toFunctor.map_injective
      simp [F.map_whiskerLeft]
    zero_whiskerRight := by
      intros
      apply F.toFunctor.map_injective
      simp [F.map_whiskerRight]
    whiskerLeft_add := by
      intros
      apply F.toFunctor.map_injective
      simp only [F.map_whiskerLeft, Functor.map_add, Preadditive.comp_add, Preadditive.add_comp,
        MonoidalPreadditive.whiskerLeft_add]
    add_whiskerRight := by
      intros
      apply F.toFunctor.map_injective
      simp only [F.map_whiskerRight, Functor.map_add, Preadditive.comp_add, Preadditive.add_comp,
        MonoidalPreadditive.add_whiskerRight] }
#align category_theory.monoidal_preadditive_of_faithful CategoryTheory.monoidalPreadditive_of_faithful

open BigOperators

theorem whiskerLeft_sum (P : C) {Q R : C} {J : Type*} (s : Finset J) (g : J → (Q ⟶ R)) :
    P ◁ ∑ j in s, g j = ∑ j in s, P ◁ g j :=
  map_sum ((tensoringLeft C).obj P).mapAddHom g s

theorem sum_whiskerRight {Q R : C} {J : Type*} (s : Finset J) (g : J → (Q ⟶ R)) (P : C) :
    (∑ j in s, g j) ▷ P = ∑ j in s, g j ▷ P :=
  map_sum ((tensoringRight C).obj P).mapAddHom g s

theorem tensor_sum {P Q R S : C} {J : Type*} (s : Finset J) (f : P ⟶ Q) (g : J → (R ⟶ S)) :
    (f ⊗ ∑ j in s, g j) = ∑ j in s, f ⊗ g j := by
<<<<<<< HEAD
  simp [whiskerLeft_sum, sum_whiskerRight, Preadditive.comp_sum, tensorHom_def]
=======
  simp only [tensorHom_def, whiskerLeft_sum, Preadditive.comp_sum]
>>>>>>> 37bc4aba
#align category_theory.tensor_sum CategoryTheory.tensor_sum

theorem sum_tensor {P Q R S : C} {J : Type*} (s : Finset J) (f : P ⟶ Q) (g : J → (R ⟶ S)) :
    (∑ j in s, g j) ⊗ f = ∑ j in s, g j ⊗ f := by
<<<<<<< HEAD
  simp [whiskerLeft_sum, sum_whiskerRight, Preadditive.sum_comp, tensorHom_def]
=======
  simp only [tensorHom_def, sum_whiskerRight, Preadditive.sum_comp]
>>>>>>> 37bc4aba
#align category_theory.sum_tensor CategoryTheory.sum_tensor

-- In a closed monoidal category, this would hold because
-- `tensorLeft X` is a left adjoint and hence preserves all colimits.
-- In any case it is true in any preadditive category.
instance (X : C) : PreservesFiniteBiproducts (tensorLeft X) where
  preserves {J} :=
    { preserves := fun {f} =>
        { preserves := fun {b} i => isBilimitOfTotal _ (by
            dsimp
            simp_rw [← id_tensorHom]
            simp only [← tensor_comp, Category.comp_id, ← tensor_sum, ← tensor_id,
              IsBilimit.total i]) } }

instance (X : C) : PreservesFiniteBiproducts (tensorRight X) where
  preserves {J} :=
    { preserves := fun {f} =>
        { preserves := fun {b} i => isBilimitOfTotal _ (by
            dsimp
            simp_rw [← tensorHom_id]
            simp only [← tensor_comp, Category.comp_id, ← sum_tensor, ← tensor_id,
               IsBilimit.total i]) } }

variable [HasFiniteBiproducts C]

/-- The isomorphism showing how tensor product on the left distributes over direct sums. -/
def leftDistributor {J : Type} [Fintype J] (X : C) (f : J → C) : X ⊗ ⨁ f ≅ ⨁ fun j => X ⊗ f j :=
  (tensorLeft X).mapBiproduct f
#align category_theory.left_distributor CategoryTheory.leftDistributor

theorem leftDistributor_hom {J : Type} [Fintype J] (X : C) (f : J → C) :
    (leftDistributor X f).hom =
      ∑ j : J, (X ◁ biproduct.π f j) ≫ biproduct.ι (fun j => X ⊗ f j) j := by
  ext
  dsimp [leftDistributor, Functor.mapBiproduct, Functor.mapBicone]
  erw [biproduct.lift_π]
  simp only [Preadditive.sum_comp, Category.assoc, biproduct.ι_π, comp_dite, comp_zero,
    Finset.sum_dite_eq', Finset.mem_univ, ite_true, eqToHom_refl, Category.comp_id]
#align category_theory.left_distributor_hom CategoryTheory.leftDistributor_hom

theorem leftDistributor_inv {J : Type} [Fintype J] (X : C) (f : J → C) :
    (leftDistributor X f).inv = ∑ j : J, biproduct.π _ j ≫ (X ◁ biproduct.ι f j) := by
  ext
  dsimp [leftDistributor, Functor.mapBiproduct, Functor.mapBicone]
  simp only [Preadditive.comp_sum, biproduct.ι_π_assoc, dite_comp, zero_comp,
    Finset.sum_dite_eq, Finset.mem_univ, ite_true, eqToHom_refl, Category.id_comp,
    biproduct.ι_desc]
#align category_theory.left_distributor_inv CategoryTheory.leftDistributor_inv

@[reassoc (attr := simp)]
theorem leftDistributor_hom_comp_biproduct_π {J : Type} [Fintype J] (X : C) (f : J → C) (j : J) :
    (leftDistributor X f).hom ≫ biproduct.π _ j = X ◁ biproduct.π _ j := by
  simp [leftDistributor_hom, Preadditive.sum_comp, biproduct.ι_π, comp_dite]

@[reassoc (attr := simp)]
theorem biproduct_ι_comp_leftDistributor_hom {J : Type} [Fintype J] (X : C) (f : J → C) (j : J) :
    (X ◁ biproduct.ι _ j) ≫ (leftDistributor X f).hom = biproduct.ι (fun j => X ⊗ f j) j := by
<<<<<<< HEAD
  simp [leftDistributor_hom, Preadditive.comp_sum, ← whiskerLeft_comp_assoc, biproduct.ι_π,
    whiskerLeft_dite, dite_comp]
=======
  simp [leftDistributor_hom, Preadditive.comp_sum, ← MonoidalCategory.whiskerLeft_comp_assoc,
    biproduct.ι_π, whiskerLeft_dite, dite_comp]
>>>>>>> 37bc4aba

@[reassoc (attr := simp)]
theorem leftDistributor_inv_comp_biproduct_π {J : Type} [Fintype J] (X : C) (f : J → C) (j : J) :
    (leftDistributor X f).inv ≫ (X ◁ biproduct.π _ j) = biproduct.π _ j := by
  simp [leftDistributor_inv, Preadditive.sum_comp, ← MonoidalCategory.whiskerLeft_comp,
    biproduct.ι_π, whiskerLeft_dite, comp_dite]

@[reassoc (attr := simp)]
theorem biproduct_ι_comp_leftDistributor_inv {J : Type} [Fintype J] (X : C) (f : J → C) (j : J) :
    biproduct.ι _ j ≫ (leftDistributor X f).inv = X ◁ biproduct.ι _ j := by
  simp [leftDistributor_inv, Preadditive.comp_sum, ← id_tensor_comp, biproduct.ι_π_assoc, dite_comp]

theorem leftDistributor_assoc {J : Type} [Fintype J] (X Y : C) (f : J → C) :
    (asIso (𝟙 X) ⊗ leftDistributor Y f) ≪≫ leftDistributor X _ =
      (α_ X Y (⨁ f)).symm ≪≫ leftDistributor (X ⊗ Y) f ≪≫ biproduct.mapIso fun j => α_ X Y _ := by
  ext
  simp only [Category.comp_id, Category.assoc, eqToHom_refl, Iso.trans_hom, Iso.symm_hom,
    asIso_hom, comp_zero, comp_dite, Preadditive.sum_comp, Preadditive.comp_sum, tensor_sum,
    id_tensor_comp, tensorIso_hom, leftDistributor_hom, biproduct.mapIso_hom, biproduct.ι_map,
    biproduct.ι_π, Finset.sum_dite_irrel, Finset.sum_dite_eq', Finset.sum_const_zero]
  simp_rw [← id_tensorHom]
  simp only [← id_tensor_comp, biproduct.ι_π]
  simp only [id_tensor_comp, tensor_dite, comp_dite]
<<<<<<< HEAD
  simp
=======
  simp [id_tensorHom]
>>>>>>> 37bc4aba
#align category_theory.left_distributor_assoc CategoryTheory.leftDistributor_assoc

/-- The isomorphism showing how tensor product on the right distributes over direct sums. -/
def rightDistributor {J : Type} [Fintype J] (f : J → C) (X : C) : (⨁ f) ⊗ X ≅ ⨁ fun j => f j ⊗ X :=
  (tensorRight X).mapBiproduct f
#align category_theory.right_distributor CategoryTheory.rightDistributor

theorem rightDistributor_hom {J : Type} [Fintype J] (f : J → C) (X : C) :
    (rightDistributor f X).hom =
      ∑ j : J, (biproduct.π f j ▷ X) ≫ biproduct.ι (fun j => f j ⊗ X) j := by
  ext
  dsimp [rightDistributor, Functor.mapBiproduct, Functor.mapBicone]
  erw [biproduct.lift_π]
  simp only [Preadditive.sum_comp, Category.assoc, biproduct.ι_π, comp_dite, comp_zero,
    Finset.sum_dite_eq', Finset.mem_univ, eqToHom_refl, Category.comp_id, ite_true]
#align category_theory.right_distributor_hom CategoryTheory.rightDistributor_hom

theorem rightDistributor_inv {J : Type} [Fintype J] (f : J → C) (X : C) :
    (rightDistributor f X).inv = ∑ j : J, biproduct.π _ j ≫ (biproduct.ι f j ▷ X) := by
  ext
  dsimp [rightDistributor, Functor.mapBiproduct, Functor.mapBicone]
  simp only [biproduct.ι_desc, Preadditive.comp_sum, ne_eq, biproduct.ι_π_assoc, dite_comp,
    zero_comp, Finset.sum_dite_eq, Finset.mem_univ, eqToHom_refl, Category.id_comp, ite_true]
#align category_theory.right_distributor_inv CategoryTheory.rightDistributor_inv

@[reassoc (attr := simp)]
theorem rightDistributor_hom_comp_biproduct_π {J : Type} [Fintype J] (f : J → C) (X : C) (j : J) :
    (rightDistributor f X).hom ≫ biproduct.π _ j = biproduct.π _ j ▷ X := by
  simp [rightDistributor_hom, Preadditive.sum_comp, biproduct.ι_π, comp_dite]

@[reassoc (attr := simp)]
theorem biproduct_ι_comp_rightDistributor_hom {J : Type} [Fintype J] (f : J → C) (X : C) (j : J) :
    (biproduct.ι _ j ▷ X) ≫ (rightDistributor f X).hom = biproduct.ι (fun j => f j ⊗ X) j := by
  simp [rightDistributor_hom, Preadditive.comp_sum, ← comp_whiskerRight_assoc, biproduct.ι_π,
    dite_whiskerRight, dite_comp]

@[reassoc (attr := simp)]
theorem rightDistributor_inv_comp_biproduct_π {J : Type} [Fintype J] (f : J → C) (X : C) (j : J) :
    (rightDistributor f X).inv ≫ (biproduct.π _ j ▷ X) = biproduct.π _ j := by
  simp [rightDistributor_inv, Preadditive.sum_comp, ← MonoidalCategory.comp_whiskerRight,
    biproduct.ι_π, dite_whiskerRight, comp_dite]

@[reassoc (attr := simp)]
theorem biproduct_ι_comp_rightDistributor_inv {J : Type} [Fintype J] (f : J → C) (X : C) (j : J) :
    biproduct.ι _ j ≫ (rightDistributor f X).inv = biproduct.ι _ j ▷ X := by
  simp [rightDistributor_inv, Preadditive.comp_sum, ← id_tensor_comp, biproduct.ι_π_assoc,
    dite_comp]

theorem rightDistributor_assoc {J : Type} [Fintype J] (f : J → C) (X Y : C) :
    (rightDistributor f X ⊗ asIso (𝟙 Y)) ≪≫ rightDistributor _ Y =
      α_ (⨁ f) X Y ≪≫ rightDistributor f (X ⊗ Y) ≪≫ biproduct.mapIso fun j => (α_ _ X Y).symm := by
  ext
  simp only [Category.comp_id, Category.assoc, eqToHom_refl, Iso.symm_hom, Iso.trans_hom,
    asIso_hom, comp_zero, comp_dite, Preadditive.sum_comp, Preadditive.comp_sum, sum_tensor,
    comp_tensor_id, tensorIso_hom, rightDistributor_hom, biproduct.mapIso_hom, biproduct.ι_map,
    biproduct.ι_π, Finset.sum_dite_irrel, Finset.sum_dite_eq', Finset.sum_const_zero,
    Finset.mem_univ, if_true]
  simp_rw [← tensorHom_id]
  simp only [← comp_tensor_id, biproduct.ι_π, dite_tensor, comp_dite]
  simp
#align category_theory.right_distributor_assoc CategoryTheory.rightDistributor_assoc

theorem leftDistributor_rightDistributor_assoc {J : Type _} [Fintype J]
    (X : C) (f : J → C) (Y : C) :
    (leftDistributor X f ⊗ asIso (𝟙 Y)) ≪≫ rightDistributor _ Y =
      α_ X (⨁ f) Y ≪≫
        (asIso (𝟙 X) ⊗ rightDistributor _ Y) ≪≫
          leftDistributor X _ ≪≫ biproduct.mapIso fun j => (α_ _ _ _).symm := by
  ext
  simp only [Category.comp_id, Category.assoc, eqToHom_refl, Iso.symm_hom, Iso.trans_hom,
    asIso_hom, comp_zero, comp_dite, Preadditive.sum_comp, Preadditive.comp_sum, sum_tensor,
    tensor_sum, comp_tensor_id, tensorIso_hom, leftDistributor_hom, rightDistributor_hom,
    biproduct.mapIso_hom, biproduct.ι_map, biproduct.ι_π, Finset.sum_dite_irrel,
    Finset.sum_dite_eq', Finset.sum_const_zero, Finset.mem_univ, if_true]
  simp_rw [← tensorHom_id, ← id_tensorHom]
  simp only [← comp_tensor_id, ← id_tensor_comp_assoc, Category.assoc, biproduct.ι_π, comp_dite,
    dite_comp, tensor_dite, dite_tensor]
  simp
#align category_theory.left_distributor_right_distributor_assoc CategoryTheory.leftDistributor_rightDistributor_assoc

@[ext]
theorem leftDistributor_ext_left {J : Type} [Fintype J] {X Y : C} {f : J → C} {g h : X ⊗ ⨁ f ⟶ Y}
    (w : ∀ j, (X ◁ biproduct.ι f j) ≫ g = (X ◁ biproduct.ι f j) ≫ h) : g = h := by
  apply (cancel_epi (leftDistributor X f).inv).mp
  ext
  simp? [leftDistributor_inv, Preadditive.comp_sum_assoc, biproduct.ι_π_assoc, dite_comp] says
    simp only [leftDistributor_inv, Preadditive.comp_sum_assoc, biproduct.ι_π_assoc, dite_comp,
      zero_comp, Finset.sum_dite_eq, Finset.mem_univ, ↓reduceIte, eqToHom_refl, Category.id_comp]
  apply w

@[ext]
theorem leftDistributor_ext_right {J : Type} [Fintype J] {X Y : C} {f : J → C} {g h : X ⟶ Y ⊗ ⨁ f}
    (w : ∀ j, g ≫ (Y ◁ biproduct.π f j) = h ≫ (Y ◁ biproduct.π f j)) : g = h := by
  apply (cancel_mono (leftDistributor Y f).hom).mp
  ext
  simp? [leftDistributor_hom, Preadditive.sum_comp, Preadditive.comp_sum_assoc, biproduct.ι_π,
      comp_dite] says
    simp only [leftDistributor_hom, Category.assoc, Preadditive.sum_comp, biproduct.ι_π, comp_dite,
      comp_zero, Finset.sum_dite_eq', Finset.mem_univ, ↓reduceIte, eqToHom_refl, Category.comp_id]

  apply w

-- One might wonder how many iterated tensor products we need simp lemmas for.
-- The answer is two: this lemma is needed to verify the pentagon identity.
@[ext]
theorem leftDistributor_ext₂_left {J : Type} [Fintype J]
    {X Y Z : C} {f : J → C} {g h : X ⊗ (Y ⊗ ⨁ f) ⟶ Z}
    (w : ∀ j, (X ◁ (Y ◁ biproduct.ι f j)) ≫ g = (X ◁ (Y ◁ biproduct.ι f j)) ≫ h) :
    g = h := by
  apply (cancel_epi (α_ _ _ _).hom).mp
  ext
  simp [w]

@[ext]
theorem leftDistributor_ext₂_right {J : Type} [Fintype J]
    {X Y Z : C} {f : J → C} {g h : X ⟶ Y ⊗ (Z ⊗ ⨁ f)}
    (w : ∀ j, g ≫ (Y ◁ (Z ◁ biproduct.π f j)) = h ≫ (Y ◁ (Z ◁ biproduct.π f j))) :
    g = h := by
  apply (cancel_mono (α_ _ _ _).inv).mp
  ext
  simp [w]

@[ext]
theorem rightDistributor_ext_left {J : Type} [Fintype J]
    {f : J → C} {X Y : C} {g h : (⨁ f) ⊗ X ⟶ Y}
    (w : ∀ j, (biproduct.ι f j ▷ X) ≫ g = (biproduct.ι f j ▷ X) ≫ h) : g = h := by
  apply (cancel_epi (rightDistributor f X).inv).mp
  ext
  simp? [rightDistributor_inv, Preadditive.comp_sum_assoc, biproduct.ι_π_assoc, dite_comp] says
    simp only [rightDistributor_inv, Preadditive.comp_sum_assoc, biproduct.ι_π_assoc, dite_comp,
      zero_comp, Finset.sum_dite_eq, Finset.mem_univ, ↓reduceIte, eqToHom_refl, Category.id_comp]

  apply w

@[ext]
theorem rightDistributor_ext_right {J : Type} [Fintype J]
    {f : J → C} {X Y : C} {g h : X ⟶ (⨁ f) ⊗ Y}
    (w : ∀ j, g ≫ (biproduct.π f j ▷ Y) = h ≫ (biproduct.π f j ▷ Y)) : g = h := by
  apply (cancel_mono (rightDistributor f Y).hom).mp
  ext
  simp? [rightDistributor_hom, Preadditive.sum_comp, Preadditive.comp_sum_assoc, biproduct.ι_π,
      comp_dite] says
    simp only [rightDistributor_hom, Category.assoc, Preadditive.sum_comp, biproduct.ι_π, comp_dite,
      comp_zero, Finset.sum_dite_eq', Finset.mem_univ, ↓reduceIte, eqToHom_refl, Category.comp_id]

  apply w

@[ext]
theorem rightDistributor_ext₂_left {J : Type} [Fintype J]
    {f : J → C} {X Y Z : C} {g h : ((⨁ f) ⊗ X) ⊗ Y ⟶ Z}
    (w : ∀ j, ((biproduct.ι f j ▷ X) ▷ Y) ≫ g = ((biproduct.ι f j ▷ X) ▷ Y) ≫ h) :
    g = h := by
  apply (cancel_epi (α_ _ _ _).inv).mp
  ext
  simp [w]

@[ext]
theorem rightDistributor_ext₂_right {J : Type} [Fintype J]
    {f : J → C} {X Y Z : C} {g h : X ⟶ ((⨁ f) ⊗ Y) ⊗ Z}
    (w : ∀ j, g ≫ ((biproduct.π f j ▷ Y) ▷ Z) = h ≫ ((biproduct.π f j ▷ Y) ▷ Z)) :
    g = h := by
  apply (cancel_mono (α_ _ _ _).hom).mp
  ext
  simp [w]

end CategoryTheory<|MERGE_RESOLUTION|>--- conflicted
+++ resolved
@@ -114,20 +114,12 @@
 
 theorem tensor_sum {P Q R S : C} {J : Type*} (s : Finset J) (f : P ⟶ Q) (g : J → (R ⟶ S)) :
     (f ⊗ ∑ j in s, g j) = ∑ j in s, f ⊗ g j := by
-<<<<<<< HEAD
-  simp [whiskerLeft_sum, sum_whiskerRight, Preadditive.comp_sum, tensorHom_def]
-=======
   simp only [tensorHom_def, whiskerLeft_sum, Preadditive.comp_sum]
->>>>>>> 37bc4aba
 #align category_theory.tensor_sum CategoryTheory.tensor_sum
 
 theorem sum_tensor {P Q R S : C} {J : Type*} (s : Finset J) (f : P ⟶ Q) (g : J → (R ⟶ S)) :
     (∑ j in s, g j) ⊗ f = ∑ j in s, g j ⊗ f := by
-<<<<<<< HEAD
-  simp [whiskerLeft_sum, sum_whiskerRight, Preadditive.sum_comp, tensorHom_def]
-=======
   simp only [tensorHom_def, sum_whiskerRight, Preadditive.sum_comp]
->>>>>>> 37bc4aba
 #align category_theory.sum_tensor CategoryTheory.sum_tensor
 
 -- In a closed monoidal category, this would hold because
@@ -185,13 +177,8 @@
 @[reassoc (attr := simp)]
 theorem biproduct_ι_comp_leftDistributor_hom {J : Type} [Fintype J] (X : C) (f : J → C) (j : J) :
     (X ◁ biproduct.ι _ j) ≫ (leftDistributor X f).hom = biproduct.ι (fun j => X ⊗ f j) j := by
-<<<<<<< HEAD
-  simp [leftDistributor_hom, Preadditive.comp_sum, ← whiskerLeft_comp_assoc, biproduct.ι_π,
-    whiskerLeft_dite, dite_comp]
-=======
   simp [leftDistributor_hom, Preadditive.comp_sum, ← MonoidalCategory.whiskerLeft_comp_assoc,
     biproduct.ι_π, whiskerLeft_dite, dite_comp]
->>>>>>> 37bc4aba
 
 @[reassoc (attr := simp)]
 theorem leftDistributor_inv_comp_biproduct_π {J : Type} [Fintype J] (X : C) (f : J → C) (j : J) :
@@ -215,11 +202,7 @@
   simp_rw [← id_tensorHom]
   simp only [← id_tensor_comp, biproduct.ι_π]
   simp only [id_tensor_comp, tensor_dite, comp_dite]
-<<<<<<< HEAD
   simp
-=======
-  simp [id_tensorHom]
->>>>>>> 37bc4aba
 #align category_theory.left_distributor_assoc CategoryTheory.leftDistributor_assoc
 
 /-- The isomorphism showing how tensor product on the right distributes over direct sums. -/
