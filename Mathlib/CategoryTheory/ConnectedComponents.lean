/-
Copyright (c) 2020 Bhavik Mehta. All rights reserved.
Released under Apache 2.0 license as described in the file LICENSE.
Authors: Bhavik Mehta
-/
import Mathlib.Data.List.Chain
import Mathlib.CategoryTheory.IsConnected
import Mathlib.CategoryTheory.Sigma.Basic
import Mathlib.CategoryTheory.FullSubcategory

/-!
# Connected components of a category

Defines a type `ConnectedComponents J` indexing the connected components of a category, and the
full subcategories giving each connected component: `Component j : Type u₁`.
We show that each `Component j` is in fact connected.

We show every category can be expressed as a disjoint union of its connected components, in
particular `Decomposed J` is the category (definitionally) given by the sigma-type of the connected
components of `J`, and it is shown that this is equivalent to `J`.
-/

universe v₁ v₂ v₃ u₁ u₂

noncomputable section

open CategoryTheory.Category

namespace CategoryTheory

attribute [instance 100] IsConnected.is_nonempty

variable {J : Type u₁} [Category.{v₁} J]
variable {C : Type u₂} [Category.{u₁} C]

/-- This type indexes the connected components of the category `J`. -/
def ConnectedComponents (J : Type u₁) [Category.{v₁} J] : Type u₁ :=
  Quotient (Zigzag.setoid J)

instance [Inhabited J] : Inhabited (ConnectedComponents J) :=
  ⟨Quotient.mk'' default⟩

/-- Given an index for a connected component, produce the actual component as a full subcategory. -/
def Component (j : ConnectedComponents J) : Type u₁ :=
  FullSubcategory fun k => Quotient.mk'' k = j

instance {j : ConnectedComponents J} : Category (Component j) :=
  FullSubcategory.category _

-- Porting note: it was originally @[simps (config := { rhsMd := semireducible })]
/-- The inclusion functor from a connected component to the whole category. -/
@[simps!]
def Component.ι (j : ConnectedComponents J) : Component j ⥤ J :=
  fullSubcategoryInclusion _

<<<<<<< HEAD
set_option autoImplicit true in
instance : Functor.Full (Component.ι (j : ConnectedComponents J)) :=
  FullSubcategory.full _

set_option autoImplicit true in
instance : Functor.Faithful (Component.ι (j : ConnectedComponents J)) :=
=======
instance {j : ConnectedComponents J} : Functor.Full (Component.ι j) :=
  FullSubcategory.full _

instance {j : ConnectedComponents J} : Functor.Faithful (Component.ι j) :=
>>>>>>> 59de845a
  FullSubcategory.faithful _

/-- Each connected component of the category is nonempty. -/
instance (j : ConnectedComponents J) : Nonempty (Component j) := by
  induction j using Quotient.inductionOn'
  exact ⟨⟨_, rfl⟩⟩

instance (j : ConnectedComponents J) : Inhabited (Component j) :=
  Classical.inhabited_of_nonempty'

/-- Each connected component of the category is connected. -/
instance (j : ConnectedComponents J) : IsConnected (Component j) := by
  -- Show it's connected by constructing a zigzag (in `Component j`) between any two objects
  apply isConnected_of_zigzag
  rintro ⟨j₁, hj₁⟩ ⟨j₂, rfl⟩
  -- We know that the underlying objects j₁ j₂ have some zigzag between them in `J`
  have h₁₂ : Zigzag j₁ j₂ := Quotient.exact' hj₁
  -- Get an explicit zigzag as a list
  rcases List.exists_chain_of_relationReflTransGen h₁₂ with ⟨l, hl₁, hl₂⟩
  -- Everything which has a zigzag to j₂ can be lifted to the same component as `j₂`.
  let f : ∀ x, Zigzag x j₂ → Component (Quotient.mk'' j₂) := fun x h => ⟨x, Quotient.sound' h⟩
  -- Everything in our chosen zigzag from `j₁` to `j₂` has a zigzag to `j₂`.
  have hf : ∀ a : J, a ∈ l → Zigzag a j₂ := by
    intro i hi
    apply List.Chain.induction (fun t => Zigzag t j₂) _ hl₁ hl₂ _ _ _ (List.mem_of_mem_tail hi)
    · intro j k
      apply Relation.ReflTransGen.head
    · apply Relation.ReflTransGen.refl
  -- Now lift the zigzag from `j₁` to `j₂` in `J` to the same thing in `component j`.
  refine ⟨l.pmap f hf, ?_, ?_⟩
  · refine @List.chain_pmap_of_chain _ _ _ _ _ f (fun x y _ _ h => ?_) _ _ hl₁ h₁₂ _
    exact zag_of_zag_obj (Component.ι _) h
  · erw [List.getLast_pmap _ f (j₁ :: l) (by simpa [h₁₂] using hf) (List.cons_ne_nil _ _)]
    exact FullSubcategory.ext _ _ hl₂

/-- The disjoint union of `J`s connected components, written explicitly as a sigma-type with the
category structure.
This category is equivalent to `J`.
-/
abbrev Decomposed (J : Type u₁) [Category.{v₁} J] :=
  Σj : ConnectedComponents J, Component j

-- This name may cause clashes further down the road, and so might need to be changed.
/--
The inclusion of each component into the decomposed category. This is just `sigma.incl` but having
this abbreviation helps guide typeclass search to get the right category instance on `decomposed J`.
-/
abbrev inclusion (j : ConnectedComponents J) : Component j ⥤ Decomposed J :=
  Sigma.incl _

-- Porting note: it was originally @[simps (config := { rhsMd := semireducible })]
/-- The forward direction of the equivalence between the decomposed category and the original. -/
@[simps!]
def decomposedTo (J : Type u₁) [Category.{v₁} J] : Decomposed J ⥤ J :=
  Sigma.desc Component.ι

@[simp]
theorem inclusion_comp_decomposedTo (j : ConnectedComponents J) :
    inclusion j ⋙ decomposedTo J = Component.ι j :=
  rfl

<<<<<<< HEAD
instance : (decomposedTo J).Full
    where
  preimage := by
=======
instance : (decomposedTo J).Full where
  map_surjective := by
>>>>>>> 59de845a
    rintro ⟨j', X, hX⟩ ⟨k', Y, hY⟩ f
    dsimp at f
    have : j' = k' := by
      rw [← hX, ← hY, Quotient.eq'']
      exact Relation.ReflTransGen.single (Or.inl ⟨f⟩)
    subst this
    exact ⟨Sigma.SigmaHom.mk f, rfl⟩

instance : (decomposedTo J).Faithful where
  map_injective := by
    rintro ⟨_, j, rfl⟩ ⟨_, k, hY⟩ ⟨f⟩ ⟨_⟩ rfl
    rfl

instance : (decomposedTo J).EssSurj where mem_essImage j := ⟨⟨_, j, rfl⟩, ⟨Iso.refl _⟩⟩

<<<<<<< HEAD
instance : (decomposedTo J).IsEquivalence :=
  Functor.IsEquivalence.ofFullyFaithfullyEssSurj _
=======
instance : (decomposedTo J).IsEquivalence where
>>>>>>> 59de845a

-- Porting note: it was originally @[simps (config := { rhsMd := semireducible }) Functor]
/-- This gives that any category is equivalent to a disjoint union of connected categories. -/
@[simps! functor]
def decomposedEquiv : Decomposed J ≌ J :=
  (decomposedTo J).asEquivalence

end CategoryTheory<|MERGE_RESOLUTION|>--- conflicted
+++ resolved
@@ -53,19 +53,10 @@
 def Component.ι (j : ConnectedComponents J) : Component j ⥤ J :=
   fullSubcategoryInclusion _
 
-<<<<<<< HEAD
-set_option autoImplicit true in
-instance : Functor.Full (Component.ι (j : ConnectedComponents J)) :=
-  FullSubcategory.full _
-
-set_option autoImplicit true in
-instance : Functor.Faithful (Component.ι (j : ConnectedComponents J)) :=
-=======
 instance {j : ConnectedComponents J} : Functor.Full (Component.ι j) :=
   FullSubcategory.full _
 
 instance {j : ConnectedComponents J} : Functor.Faithful (Component.ι j) :=
->>>>>>> 59de845a
   FullSubcategory.faithful _
 
 /-- Each connected component of the category is nonempty. -/
@@ -127,14 +118,8 @@
     inclusion j ⋙ decomposedTo J = Component.ι j :=
   rfl
 
-<<<<<<< HEAD
-instance : (decomposedTo J).Full
-    where
-  preimage := by
-=======
 instance : (decomposedTo J).Full where
   map_surjective := by
->>>>>>> 59de845a
     rintro ⟨j', X, hX⟩ ⟨k', Y, hY⟩ f
     dsimp at f
     have : j' = k' := by
@@ -150,12 +135,7 @@
 
 instance : (decomposedTo J).EssSurj where mem_essImage j := ⟨⟨_, j, rfl⟩, ⟨Iso.refl _⟩⟩
 
-<<<<<<< HEAD
-instance : (decomposedTo J).IsEquivalence :=
-  Functor.IsEquivalence.ofFullyFaithfullyEssSurj _
-=======
 instance : (decomposedTo J).IsEquivalence where
->>>>>>> 59de845a
 
 -- Porting note: it was originally @[simps (config := { rhsMd := semireducible }) Functor]
 /-- This gives that any category is equivalent to a disjoint union of connected categories. -/
