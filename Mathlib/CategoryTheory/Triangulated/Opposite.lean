/-
Copyright (c) 2023 Joël Riou. All rights reserved.
Released under Apache 2.0 license as described in the file LICENSE.
Authors: Joël Riou
-/
import Mathlib.CategoryTheory.Shift.Opposite
import Mathlib.CategoryTheory.Shift.Pullback
import Mathlib.CategoryTheory.Triangulated.HomologicalFunctor
import Mathlib.Tactic.Linarith

/-!
# The (pre)triangulated structure on the opposite category

In this file, we shall construct the (pre)triangulated structure
on the opposite category `Cᵒᵖ` of a (pre)triangulated category `C`.

The shift on `Cᵒᵖ` is obtained by combining the constructions in the files
`CategoryTheory.Shift.Opposite` and `CategoryTheory.Shift.Pullback`.
When the user opens `CategoryTheory.Pretriangulated.Opposite`, the
category `Cᵒᵖ` is equipped with the shift by `ℤ` such that
shifting by `n : ℤ` on `Cᵒᵖ` corresponds to the shift by
`-n` on `C`. This is actually a definitional equality, but the user
should not rely on this, and instead use the isomorphism
`shiftFunctorOpIso C n m hnm : shiftFunctor Cᵒᵖ n ≅ (shiftFunctor C m).op`
where `hnm : n + m = 0`.

Some compatibilities between the shifts on `C` and `Cᵒᵖ` are also expressed through
the equivalence of categories `opShiftFunctorEquivalence C n : Cᵒᵖ ≌ Cᵒᵖ` whose
functor is `shiftFunctor Cᵒᵖ n` and whose inverse functor is `(shiftFunctor C n).op`.

If `X ⟶ Y ⟶ Z ⟶ X⟦1⟧` is a distinguished triangle in `C`, then the triangle
`op Z ⟶ op Y ⟶ op X ⟶ (op Z)⟦1⟧` that is deduced *without introducing signs*
shall be a distinguished triangle in `Cᵒᵖ`. This is equivalent to the definition
in [Verdiers's thesis, p. 96][verdier1996] which would require that the triangle
`(op X)⟦-1⟧ ⟶ op Z ⟶ op Y ⟶ op X` (without signs) is *antidistinguished*.

## References
* [Jean-Louis Verdier, *Des catégories dérivées des catégories abéliennes*][verdier1996]

-/

namespace CategoryTheory

open Category Limits Preadditive ZeroObject

variable (C : Type*) [Category C]

namespace Pretriangulated

variable [HasShift C ℤ]

namespace Opposite

/-- As it is unclear whether the opposite category `Cᵒᵖ` should always be equipped
with the shift by `ℤ` such that shifting by `n` on `Cᵒᵖ` corresponds to shifting
by `-n` on `C`, the user shall have to do `open CategoryTheory.Pretriangulated.Opposite`
in order to get this shift and the (pre)triangulated structure on `Cᵒᵖ`. -/

private abbrev OppositeShiftAux :=
  PullbackShift (OppositeShift C ℤ)
    (AddMonoidHom.mk' (fun (n : ℤ) => -n) (by intros; dsimp; omega))

/-- The category `Cᵒᵖ` is equipped with the shift such that the shift by `n` on `Cᵒᵖ`
corresponds to the shift by `-n` on `C`. -/
noncomputable scoped instance : HasShift Cᵒᵖ ℤ :=
  (inferInstance : HasShift (OppositeShiftAux C) ℤ)

instance [Preadditive C] [∀ (n : ℤ), (shiftFunctor C n).Additive] (n : ℤ) :
    (shiftFunctor Cᵒᵖ n).Additive :=
  (inferInstance : (shiftFunctor (OppositeShiftAux C) n).Additive)

end Opposite

open Opposite

/-- The shift functor on the opposite category identifies to the opposite functor
of a shift functor on the original category. -/
noncomputable def shiftFunctorOpIso (n m : ℤ) (hnm : n + m = 0) :
    shiftFunctor Cᵒᵖ n ≅ (shiftFunctor C m).op := eqToIso (by
  obtain rfl : m = -n := by omega
  rfl)

variable {C}

lemma shiftFunctorZero_op_hom_app (X : Cᵒᵖ) :
    (shiftFunctorZero Cᵒᵖ ℤ).hom.app X = (shiftFunctorOpIso C 0 0 (zero_add 0)).hom.app X ≫
      ((shiftFunctorZero C ℤ).inv.app X.unop).op := by
  erw [@pullbackShiftFunctorZero_hom_app (OppositeShift C ℤ), oppositeShiftFunctorZero_hom_app]
  rfl

lemma shiftFunctorZero_op_inv_app (X : Cᵒᵖ) :
    (shiftFunctorZero Cᵒᵖ ℤ).inv.app X =
      ((shiftFunctorZero C ℤ).hom.app X.unop).op ≫
      (shiftFunctorOpIso C 0 0 (zero_add 0)).inv.app X := by
  rw [← cancel_epi ((shiftFunctorZero Cᵒᵖ ℤ).hom.app X), Iso.hom_inv_id_app,
    shiftFunctorZero_op_hom_app, assoc, ← op_comp_assoc, Iso.hom_inv_id_app, op_id,
    id_comp, Iso.hom_inv_id_app]

lemma shiftFunctorAdd'_op_hom_app (X : Cᵒᵖ) (a₁ a₂ a₃ : ℤ) (h : a₁ + a₂ = a₃)
    (b₁ b₂ b₃ : ℤ) (h₁ : a₁ + b₁ = 0) (h₂ : a₂ + b₂ = 0) (h₃ : a₃ + b₃ = 0) :
    (shiftFunctorAdd' Cᵒᵖ a₁ a₂ a₃ h).hom.app X =
      (shiftFunctorOpIso C _ _ h₃).hom.app X ≫
        ((shiftFunctorAdd' C b₁ b₂ b₃ (by omega)).inv.app X.unop).op ≫
        (shiftFunctorOpIso C _ _ h₂).inv.app _ ≫
        (shiftFunctor Cᵒᵖ a₂).map ((shiftFunctorOpIso C _ _ h₁).inv.app X) := by
  erw [@pullbackShiftFunctorAdd'_hom_app (OppositeShift C ℤ) _ _ _ _ _ _ _ X
    a₁ a₂ a₃ h b₁ b₂ b₃ (by dsimp; omega) (by dsimp; omega) (by dsimp; omega)]
  erw [oppositeShiftFunctorAdd'_hom_app]
  obtain rfl : b₁ = -a₁ := by omega
  obtain rfl : b₂ = -a₂ := by omega
  obtain rfl : b₃ = -a₃ := by omega
  rfl

lemma shiftFunctorAdd'_op_inv_app (X : Cᵒᵖ) (a₁ a₂ a₃ : ℤ) (h : a₁ + a₂ = a₃)
    (b₁ b₂ b₃ : ℤ) (h₁ : a₁ + b₁ = 0) (h₂ : a₂ + b₂ = 0) (h₃ : a₃ + b₃ = 0) :
    (shiftFunctorAdd' Cᵒᵖ a₁ a₂ a₃ h).inv.app X =
      (shiftFunctor Cᵒᵖ a₂).map ((shiftFunctorOpIso C _ _ h₁).hom.app X) ≫
      (shiftFunctorOpIso C _ _ h₂).hom.app _ ≫
      ((shiftFunctorAdd' C b₁ b₂ b₃ (by omega)).hom.app X.unop).op ≫
      (shiftFunctorOpIso C _ _ h₃).inv.app X := by
  rw [← cancel_epi ((shiftFunctorAdd' Cᵒᵖ a₁ a₂ a₃ h).hom.app X), Iso.hom_inv_id_app,
    shiftFunctorAdd'_op_hom_app X a₁ a₂ a₃ h b₁ b₂ b₃ h₁ h₂ h₃,
    assoc, assoc, assoc, ← Functor.map_comp_assoc, Iso.inv_hom_id_app]
  erw [Functor.map_id, id_comp, Iso.inv_hom_id_app_assoc]
  rw [← op_comp_assoc, Iso.hom_inv_id_app, op_id, id_comp, Iso.hom_inv_id_app]

lemma shiftFunctor_op_map (n m : ℤ) (hnm : n + m = 0) {K L : Cᵒᵖ} (φ : K ⟶ L) :
    (shiftFunctor Cᵒᵖ n).map φ =
      (shiftFunctorOpIso C n m hnm).hom.app K ≫ ((shiftFunctor C m).map φ.unop).op ≫
        (shiftFunctorOpIso C n m hnm).inv.app L :=
  (NatIso.naturality_2 (shiftFunctorOpIso C n m hnm) φ).symm

variable (C)

/-- The autoequivalence `Cᵒᵖ ≌ Cᵒᵖ` whose functor is `shiftFunctor Cᵒᵖ n` and whose inverse
functor is `(shiftFunctor C n).op`. Do not unfold the definitions of the unit and counit
isomorphisms: the compatibilities they satisfy are stated as separate lemmas. -/
@[simps functor inverse]
noncomputable def opShiftFunctorEquivalence (n : ℤ) : Cᵒᵖ ≌ Cᵒᵖ where
  functor := shiftFunctor Cᵒᵖ n
  inverse := (shiftFunctor C n).op
  unitIso := NatIso.op (shiftFunctorCompIsoId C (-n) n n.add_left_neg) ≪≫
    isoWhiskerRight (shiftFunctorOpIso C n (-n) n.add_right_neg).symm (shiftFunctor C n).op
  counitIso := isoWhiskerLeft _ (shiftFunctorOpIso C n (-n) n.add_right_neg) ≪≫
    NatIso.op (shiftFunctorCompIsoId C n (-n) n.add_right_neg).symm
  functor_unitIso_comp X := Quiver.Hom.unop_inj (by
    dsimp [shiftFunctorOpIso]
    erw [comp_id, Functor.map_id, comp_id]
    change (shiftFunctorCompIsoId C n (-n) (add_neg_cancel n)).inv.app (X.unop⟦-n⟧) ≫
      ((shiftFunctorCompIsoId C (-n) n (neg_add_cancel n)).hom.app X.unop)⟦-n⟧' = 𝟙 _
    rw [shift_shiftFunctorCompIsoId_neg_add_cancel_hom_app n X.unop, Iso.inv_hom_id_app])

/-! The naturality of the unit and counit isomorphisms are restated in the following
lemmas so as to mitigate the need for `erw`. -/

@[reassoc (attr := simp)]
lemma opShiftFunctorEquivalence_unitIso_hom_naturality (n : ℤ) {X Y : Cᵒᵖ} (f : X ⟶ Y) :
    f ≫ (opShiftFunctorEquivalence C n).unitIso.hom.app Y =
      (opShiftFunctorEquivalence C n).unitIso.hom.app X ≫ (f⟦n⟧').unop⟦n⟧'.op :=
  (opShiftFunctorEquivalence C n).unitIso.hom.naturality f

@[reassoc (attr := simp)]
lemma opShiftFunctorEquivalence_unitIso_inv_naturality (n : ℤ) {X Y : Cᵒᵖ} (f : X ⟶ Y) :
    (f⟦n⟧').unop⟦n⟧'.op ≫ (opShiftFunctorEquivalence C n).unitIso.inv.app Y =
      (opShiftFunctorEquivalence C n).unitIso.inv.app X ≫ f :=
  (opShiftFunctorEquivalence C n).unitIso.inv.naturality f

@[reassoc (attr := simp)]
lemma opShiftFunctorEquivalence_counitIso_hom_naturality (n : ℤ) {X Y : Cᵒᵖ} (f : X ⟶ Y) :
    f.unop⟦n⟧'.op⟦n⟧' ≫ (opShiftFunctorEquivalence C n).counitIso.hom.app Y =
      (opShiftFunctorEquivalence C n).counitIso.hom.app X ≫ f :=
  (opShiftFunctorEquivalence C n).counitIso.hom.naturality f

@[reassoc (attr := simp)]
lemma opShiftFunctorEquivalence_counitIso_inv_naturality (n : ℤ) {X Y : Cᵒᵖ} (f : X ⟶ Y) :
    f ≫ (opShiftFunctorEquivalence C n).counitIso.inv.app Y =
      (opShiftFunctorEquivalence C n).counitIso.inv.app X ≫ f.unop⟦n⟧'.op⟦n⟧' :=
  (opShiftFunctorEquivalence C n).counitIso.inv.naturality f

variable {C}

lemma shift_unop_opShiftFunctorEquivalence_counitIso_inv_app (X : Cᵒᵖ) (n : ℤ) :
    ((opShiftFunctorEquivalence C n).counitIso.inv.app X).unop⟦n⟧' =
      ((opShiftFunctorEquivalence C n).unitIso.hom.app ((Opposite.op ((X.unop)⟦n⟧)))).unop :=
  Quiver.Hom.op_inj ((opShiftFunctorEquivalence C n).unit_app_inverse X).symm

lemma shift_unop_opShiftFunctorEquivalence_counitIso_hom_app (X : Cᵒᵖ) (n : ℤ) :
    ((opShiftFunctorEquivalence C n).counitIso.hom.app X).unop⟦n⟧' =
      ((opShiftFunctorEquivalence C n).unitIso.inv.app ((Opposite.op (X.unop⟦n⟧)))).unop :=
  Quiver.Hom.op_inj ((opShiftFunctorEquivalence C n).unitInv_app_inverse X).symm

lemma opShiftFunctorEquivalence_counitIso_inv_app_shift (X : Cᵒᵖ) (n : ℤ) :
    (opShiftFunctorEquivalence C n).counitIso.inv.app (X⟦n⟧) =
      ((opShiftFunctorEquivalence C n).unitIso.hom.app X)⟦n⟧' :=
  (opShiftFunctorEquivalence C n).counitInv_app_functor X

lemma opShiftFunctorEquivalence_counitIso_hom_app_shift (X : Cᵒᵖ) (n : ℤ) :
    (opShiftFunctorEquivalence C n).counitIso.hom.app (X⟦n⟧) =
      ((opShiftFunctorEquivalence C n).unitIso.inv.app X)⟦n⟧' :=
  (opShiftFunctorEquivalence C n).counit_app_functor X

lemma opShiftFunctorEquivalence_zero_unitIso_inv_app (X : Cᵒᵖ) :
    (opShiftFunctorEquivalence C 0).unitIso.inv.app X =
      (((shiftFunctorZero Cᵒᵖ ℤ).hom.app X).unop⟦(0 : ℤ)⟧').op ≫
        ((shiftFunctorZero C ℤ).inv.app X.unop).op := by
  apply Quiver.Hom.unop_inj
  dsimp [opShiftFunctorEquivalence]
  rw [shiftFunctorZero_op_hom_app, unop_comp, Quiver.Hom.unop_op, Functor.map_comp,
    shiftFunctorCompIsoId_zero_zero_inv_app, assoc]

-- TODO: remove dependency to these two abuse of defeq lemmas in
-- the proof of `opShiftFunctorEquivalence_add'_unitIso_inv_app`
lemma shiftFunctorOpIso_add_neg_self (p : ℤ) :
<<<<<<< HEAD
    shiftFunctorOpIso C p (-p) (add_neg_self p) = Iso.refl _ := rfl
=======
    shiftFunctorOpIso C p (-p) (add_neg_cancel p) = Iso.refl _ := rfl
>>>>>>> 417c5d56

lemma shiftFunctor_op (p : ℤ) :
    shiftFunctor Cᵒᵖ p = (shiftFunctor C (-p)).op := rfl

lemma opShiftFunctorEquivalence_unitIso_inv_app_eq_add' (X : Cᵒᵖ) (m n p : ℤ) (h : m + n = p) :
    (opShiftFunctorEquivalence C p).unitIso.inv.app X =
      (((shiftFunctorAdd' Cᵒᵖ n m p (by omega)).hom.app X).unop⟦p⟧').op ≫
        ((shiftFunctorAdd' C m n p h).inv.app _).op ≫
        (((opShiftFunctorEquivalence C m).unitIso.inv.app (X⟦n⟧)).unop⟦n⟧').op ≫
        (opShiftFunctorEquivalence C n).unitIso.inv.app X := by
  dsimp [opShiftFunctorEquivalence]
  simp only [shiftFunctorAdd'_op_hom_app _ n m p (by omega) _ _ _
<<<<<<< HEAD
    (add_neg_self n) (add_neg_self m) (add_neg_self p)]
  simp only [shiftFunctor_op_map _ _ (add_neg_self m), Iso.inv_hom_id_app_assoc]
=======
    (add_neg_cancel n) (add_neg_cancel m) (add_neg_cancel p)]
  simp only [shiftFunctor_op_map _ _ (add_neg_cancel m), Iso.inv_hom_id_app_assoc]
>>>>>>> 417c5d56
  dsimp [shiftFunctorOpIso_add_neg_self]
  erw [Functor.map_id, Functor.map_id, Functor.map_id, Functor.map_id,
    id_comp, id_comp, id_comp, id_comp, comp_id, comp_id]
  simp [shiftFunctor_op, shiftFunctorCompIsoId_add'_inv_app _ _ _ _ _ _
<<<<<<< HEAD
    (neg_add_self m) (neg_add_self n) (neg_add_self p) h]
=======
    (neg_add_cancel m) (neg_add_cancel n) (neg_add_cancel p) h]
>>>>>>> 417c5d56

variable (C)

namespace TriangleOpEquivalence

/-- The functor which sends a triangle `X ⟶ Y ⟶ Z ⟶ X⟦1⟧` in `C` to the triangle
`op Z ⟶ op Y ⟶ op X ⟶ (op Z)⟦1⟧` in `Cᵒᵖ` (without introducing signs). -/
@[simps]
noncomputable def functor : (Triangle C)ᵒᵖ ⥤ Triangle Cᵒᵖ where
  obj T := Triangle.mk T.unop.mor₂.op T.unop.mor₁.op
      ((opShiftFunctorEquivalence C 1).counitIso.inv.app (Opposite.op T.unop.obj₁) ≫
        T.unop.mor₃.op⟦(1 : ℤ)⟧')
  map {T₁ T₂} φ :=
    { hom₁ := φ.unop.hom₃.op
      hom₂ := φ.unop.hom₂.op
      hom₃ := φ.unop.hom₁.op
      comm₁ := Quiver.Hom.unop_inj φ.unop.comm₂.symm
      comm₂ := Quiver.Hom.unop_inj φ.unop.comm₁.symm
      comm₃ := by
        dsimp
        rw [assoc, ← Functor.map_comp, ← op_comp, ← φ.unop.comm₃, op_comp, Functor.map_comp,
          opShiftFunctorEquivalence_counitIso_inv_naturality_assoc]
        rfl }

/-- The functor which sends a triangle `X ⟶ Y ⟶ Z ⟶ X⟦1⟧` in `Cᵒᵖ` to the triangle
`Z.unop ⟶ Y.unop ⟶ X.unop ⟶ Z.unop⟦1⟧` in `C` (without introducing signs). -/
@[simps]
noncomputable def inverse : Triangle Cᵒᵖ ⥤ (Triangle C)ᵒᵖ where
  obj T := Opposite.op (Triangle.mk T.mor₂.unop T.mor₁.unop
      (((opShiftFunctorEquivalence C 1).unitIso.inv.app T.obj₁).unop ≫ T.mor₃.unop⟦(1 : ℤ)⟧'))
  map {T₁ T₂} φ := Quiver.Hom.op
    { hom₁ := φ.hom₃.unop
      hom₂ := φ.hom₂.unop
      hom₃ := φ.hom₁.unop
      comm₁ := Quiver.Hom.op_inj φ.comm₂.symm
      comm₂ := Quiver.Hom.op_inj φ.comm₁.symm
      comm₃ := Quiver.Hom.op_inj (by
        dsimp
        rw [assoc, ← opShiftFunctorEquivalence_unitIso_inv_naturality,
          ← op_comp_assoc, ← Functor.map_comp, ← unop_comp, ← φ.comm₃,
          unop_comp, Functor.map_comp, op_comp, assoc]) }

/-- The unit isomorphism of the
equivalence `triangleOpEquivalence C : (Triangle C)ᵒᵖ ≌ Triangle Cᵒᵖ` . -/
@[simps!]
noncomputable def unitIso : 𝟭 _ ≅ functor C ⋙ inverse C :=
  NatIso.ofComponents (fun T => Iso.op
    (Triangle.isoMk _ _ (Iso.refl _) (Iso.refl _) (Iso.refl _) (by aesop_cat) (by aesop_cat)
      (Quiver.Hom.op_inj
        (by simp [shift_unop_opShiftFunctorEquivalence_counitIso_inv_app]))))
    (fun {T₁ T₂} f => Quiver.Hom.unop_inj (by aesop_cat))

/-- The counit isomorphism of the
equivalence `triangleOpEquivalence C : (Triangle C)ᵒᵖ ≌ Triangle Cᵒᵖ` . -/
@[simps!]
noncomputable def counitIso : inverse C ⋙ functor C ≅ 𝟭 _ :=
  NatIso.ofComponents (fun T => by
    refine Triangle.isoMk _ _ (Iso.refl _) (Iso.refl _) (Iso.refl _) ?_ ?_ ?_
    · aesop_cat
    · aesop_cat
    · dsimp
      rw [Functor.map_id, comp_id, id_comp, Functor.map_comp,
        ← opShiftFunctorEquivalence_counitIso_inv_naturality_assoc,
        opShiftFunctorEquivalence_counitIso_inv_app_shift, ← Functor.map_comp,
        Iso.hom_inv_id_app, Functor.map_id]
      simp only [Functor.id_obj, comp_id])
    (by aesop_cat)

end TriangleOpEquivalence

/-- An anti-equivalence between the categories of triangles in `C` and in `Cᵒᵖ`.
A triangle in `Cᵒᵖ` shall be distinguished iff it correspond to a distinguished
triangle in `C` via this equivalence. -/
@[simps]
noncomputable def triangleOpEquivalence :
    (Triangle C)ᵒᵖ ≌ Triangle Cᵒᵖ where
  functor := TriangleOpEquivalence.functor C
  inverse := TriangleOpEquivalence.inverse C
  unitIso := TriangleOpEquivalence.unitIso C
  counitIso := TriangleOpEquivalence.counitIso C

variable [HasZeroObject C] [Preadditive C] [∀ (n : ℤ), (shiftFunctor C n).Additive]
  [Pretriangulated C]

namespace Opposite

/-- A triangle in `Cᵒᵖ` shall be distinguished iff it corresponds to a distinguished
triangle in `C` via the equivalence `triangleOpEquivalence C : (Triangle C)ᵒᵖ ≌ Triangle Cᵒᵖ`. -/
def distinguishedTriangles : Set (Triangle Cᵒᵖ) :=
  fun T => ((triangleOpEquivalence C).inverse.obj T).unop ∈ distTriang C

variable {C}

lemma mem_distinguishedTriangles_iff (T : Triangle Cᵒᵖ) :
    T ∈ distinguishedTriangles C ↔
      ((triangleOpEquivalence C).inverse.obj T).unop ∈ distTriang C := by
  rfl

lemma mem_distinguishedTriangles_iff' (T : Triangle Cᵒᵖ) :
    T ∈ distinguishedTriangles C ↔
      ∃ (T' : Triangle C) (_ : T' ∈ distTriang C),
        Nonempty (T ≅ (triangleOpEquivalence C).functor.obj (Opposite.op T')) := by
  rw [mem_distinguishedTriangles_iff]
  constructor
  · intro hT
    exact ⟨_ ,hT, ⟨(triangleOpEquivalence C).counitIso.symm.app T⟩⟩
  · rintro ⟨T', hT', ⟨e⟩⟩
    refine isomorphic_distinguished _ hT' _ ?_
    exact Iso.unop ((triangleOpEquivalence C).unitIso.app (Opposite.op T') ≪≫
      (triangleOpEquivalence C).inverse.mapIso e.symm)

lemma isomorphic_distinguished (T₁ : Triangle Cᵒᵖ)
    (hT₁ : T₁ ∈ distinguishedTriangles C) (T₂ : Triangle Cᵒᵖ) (e : T₂ ≅ T₁) :
    T₂ ∈ distinguishedTriangles C := by
  simp only [mem_distinguishedTriangles_iff] at hT₁ ⊢
  exact Pretriangulated.isomorphic_distinguished _ hT₁ _
    ((triangleOpEquivalence C).inverse.mapIso e).unop.symm

/-- Up to rotation, the contractible triangle `X ⟶ X ⟶ 0 ⟶ X⟦1⟧` for `X : Cᵒᵖ` corresponds
to the contractible triangle for `X.unop` in `C`. -/
@[simps!]
noncomputable def contractibleTriangleIso (X : Cᵒᵖ) :
    contractibleTriangle X ≅ (triangleOpEquivalence C).functor.obj
      (Opposite.op (contractibleTriangle X.unop).invRotate) :=
  Triangle.isoMk _ _ (Iso.refl _) (Iso.refl _)
    (IsZero.iso (isZero_zero _) (by
      dsimp
      rw [IsZero.iff_id_eq_zero]
      change (𝟙 ((0 : C)⟦(-1 : ℤ)⟧)).op = 0
      rw [← Functor.map_id, id_zero, Functor.map_zero, op_zero]))
    (by aesop_cat) (by aesop_cat) (by aesop_cat)

lemma contractible_distinguished (X : Cᵒᵖ) :
    contractibleTriangle X ∈ distinguishedTriangles C := by
  rw [mem_distinguishedTriangles_iff']
  exact ⟨_, inv_rot_of_distTriang _ (Pretriangulated.contractible_distinguished X.unop),
    ⟨contractibleTriangleIso X⟩⟩

/-- Isomorphism expressing a compatibility of the equivalence `triangleOpEquivalence C`
with the rotation of triangles. -/
noncomputable def rotateTriangleOpEquivalenceInverseObjRotateUnopIso (T : Triangle Cᵒᵖ) :
    ((triangleOpEquivalence C).inverse.obj T.rotate).unop.rotate ≅
      ((triangleOpEquivalence C).inverse.obj T).unop :=
  Triangle.isoMk _ _ (Iso.refl _) (Iso.refl _)
      (-((opShiftFunctorEquivalence C 1).unitIso.app T.obj₁).unop) (by simp)
        (Quiver.Hom.op_inj (by aesop_cat)) (by aesop_cat)

lemma rotate_distinguished_triangle (T : Triangle Cᵒᵖ) :
    T ∈ distinguishedTriangles C ↔ T.rotate ∈ distinguishedTriangles C := by
  simp only [mem_distinguishedTriangles_iff, Pretriangulated.rotate_distinguished_triangle
    ((triangleOpEquivalence C).inverse.obj (T.rotate)).unop]
  exact distinguished_iff_of_iso (rotateTriangleOpEquivalenceInverseObjRotateUnopIso T).symm

lemma distinguished_cocone_triangle {X Y : Cᵒᵖ} (f : X ⟶ Y) :
    ∃ (Z : Cᵒᵖ) (g : Y ⟶ Z) (h : Z ⟶ X⟦(1 : ℤ)⟧),
      Triangle.mk f g h ∈ distinguishedTriangles C := by
  obtain ⟨Z, g, h, H⟩ := Pretriangulated.distinguished_cocone_triangle₁ f.unop
  refine ⟨_, g.op, (opShiftFunctorEquivalence C 1).counitIso.inv.app (Opposite.op Z) ≫
    (shiftFunctor Cᵒᵖ (1 : ℤ)).map h.op, ?_⟩
  simp only [mem_distinguishedTriangles_iff]
  refine Pretriangulated.isomorphic_distinguished _ H _ ?_
  exact Triangle.isoMk _ _ (Iso.refl _) (Iso.refl _) (Iso.refl _) (by aesop_cat) (by aesop_cat)
    (Quiver.Hom.op_inj (by simp [shift_unop_opShiftFunctorEquivalence_counitIso_inv_app]))

lemma complete_distinguished_triangle_morphism (T₁ T₂ : Triangle Cᵒᵖ)
    (hT₁ : T₁ ∈ distinguishedTriangles C) (hT₂ : T₂ ∈ distinguishedTriangles C)
    (a : T₁.obj₁ ⟶ T₂.obj₁) (b : T₁.obj₂ ⟶ T₂.obj₂) (comm : T₁.mor₁ ≫ b = a ≫ T₂.mor₁) :
    ∃ (c : T₁.obj₃ ⟶ T₂.obj₃), T₁.mor₂ ≫ c = b ≫ T₂.mor₂ ∧
      T₁.mor₃ ≫ a⟦1⟧' = c ≫ T₂.mor₃ := by
  rw [mem_distinguishedTriangles_iff] at hT₁ hT₂
  obtain ⟨c, hc₁, hc₂⟩ :=
    Pretriangulated.complete_distinguished_triangle_morphism₁ _ _ hT₂ hT₁
      b.unop a.unop (Quiver.Hom.op_inj comm.symm)
  dsimp at c hc₁ hc₂
  replace hc₂ := ((opShiftFunctorEquivalence C 1).unitIso.hom.app T₂.obj₁).unop ≫= hc₂
  dsimp at hc₂
  simp only [assoc, Iso.unop_hom_inv_id_app_assoc] at hc₂
  refine ⟨c.op, Quiver.Hom.unop_inj hc₁.symm, Quiver.Hom.unop_inj ?_⟩
  apply (shiftFunctor C (1 : ℤ)).map_injective
  rw [unop_comp, unop_comp, Functor.map_comp, Functor.map_comp,
    Quiver.Hom.unop_op, hc₂, ← unop_comp_assoc, ← unop_comp_assoc,
    ← opShiftFunctorEquivalence_unitIso_inv_naturality]
  simp

/-- The pretriangulated structure on the opposite category of
a pretriangulated category. It is a scoped instance, so that we need to
`open CategoryTheory.Pretriangulated.Opposite` in order to be able
to use it: the reason is that it relies on the definition of the shift
on the opposite category `Cᵒᵖ`, for which it is unclear whether it should
be a global instance or not. -/
scoped instance : Pretriangulated Cᵒᵖ where
  distinguishedTriangles := distinguishedTriangles C
  isomorphic_distinguished := isomorphic_distinguished
  contractible_distinguished := contractible_distinguished
  distinguished_cocone_triangle := distinguished_cocone_triangle
  rotate_distinguished_triangle := rotate_distinguished_triangle
  complete_distinguished_triangle_morphism := complete_distinguished_triangle_morphism

end Opposite

variable {C}

lemma mem_distTriang_op_iff (T : Triangle Cᵒᵖ) :
    (T ∈ distTriang Cᵒᵖ) ↔ ((triangleOpEquivalence C).inverse.obj T).unop ∈ distTriang C := by
  rfl

lemma mem_distTriang_op_iff' (T : Triangle Cᵒᵖ) :
    (T ∈ distTriang Cᵒᵖ) ↔ ∃ (T' : Triangle C) (_ : T' ∈ distTriang C),
      Nonempty (T ≅ (triangleOpEquivalence C).functor.obj (Opposite.op T')) :=
  Opposite.mem_distinguishedTriangles_iff' T

lemma op_distinguished (T : Triangle C) (hT : T ∈ distTriang C) :
    ((triangleOpEquivalence C).functor.obj (Opposite.op T)) ∈ distTriang Cᵒᵖ := by
  rw [mem_distTriang_op_iff']
  exact ⟨T, hT, ⟨Iso.refl _⟩⟩

lemma unop_distinguished (T : Triangle Cᵒᵖ) (hT : T ∈ distTriang Cᵒᵖ) :
    ((triangleOpEquivalence C).inverse.obj T).unop ∈ distTriang C := hT

end Pretriangulated

namespace Functor

open Pretriangulated.Opposite Pretriangulated

variable {C}

lemma map_distinguished_op_exact [HasShift C ℤ] [HasZeroObject C] [Preadditive C]
    [∀ (n : ℤ), (shiftFunctor C n).Additive]
    [Pretriangulated C]{A : Type*} [Category A] [Abelian A] (F : Cᵒᵖ ⥤ A)
    [F.IsHomological] (T : Triangle C) (hT : T ∈ distTriang C) :
    ((shortComplexOfDistTriangle T hT).op.map F).Exact :=
  F.map_distinguished_exact _ (op_distinguished T hT)

end Functor

end CategoryTheory<|MERGE_RESOLUTION|>--- conflicted
+++ resolved
@@ -211,11 +211,7 @@
 -- TODO: remove dependency to these two abuse of defeq lemmas in
 -- the proof of `opShiftFunctorEquivalence_add'_unitIso_inv_app`
 lemma shiftFunctorOpIso_add_neg_self (p : ℤ) :
-<<<<<<< HEAD
-    shiftFunctorOpIso C p (-p) (add_neg_self p) = Iso.refl _ := rfl
-=======
     shiftFunctorOpIso C p (-p) (add_neg_cancel p) = Iso.refl _ := rfl
->>>>>>> 417c5d56
 
 lemma shiftFunctor_op (p : ℤ) :
     shiftFunctor Cᵒᵖ p = (shiftFunctor C (-p)).op := rfl
@@ -228,22 +224,13 @@
         (opShiftFunctorEquivalence C n).unitIso.inv.app X := by
   dsimp [opShiftFunctorEquivalence]
   simp only [shiftFunctorAdd'_op_hom_app _ n m p (by omega) _ _ _
-<<<<<<< HEAD
-    (add_neg_self n) (add_neg_self m) (add_neg_self p)]
-  simp only [shiftFunctor_op_map _ _ (add_neg_self m), Iso.inv_hom_id_app_assoc]
-=======
     (add_neg_cancel n) (add_neg_cancel m) (add_neg_cancel p)]
   simp only [shiftFunctor_op_map _ _ (add_neg_cancel m), Iso.inv_hom_id_app_assoc]
->>>>>>> 417c5d56
   dsimp [shiftFunctorOpIso_add_neg_self]
   erw [Functor.map_id, Functor.map_id, Functor.map_id, Functor.map_id,
     id_comp, id_comp, id_comp, id_comp, comp_id, comp_id]
   simp [shiftFunctor_op, shiftFunctorCompIsoId_add'_inv_app _ _ _ _ _ _
-<<<<<<< HEAD
-    (neg_add_self m) (neg_add_self n) (neg_add_self p) h]
-=======
     (neg_add_cancel m) (neg_add_cancel n) (neg_add_cancel p) h]
->>>>>>> 417c5d56
 
 variable (C)
 
