--- conflicted
+++ resolved
@@ -242,16 +242,8 @@
   obj x := Cat.of (SingleObj x)
   map {x y} f := SingleObj.mapHom x y f
 
-<<<<<<< HEAD
-instance toCatFull : toCat.Full  where
-  preimage := (SingleObj.mapHom _ _).invFun
-  witness _ := rfl
-set_option linter.uppercaseLean3 false in
-#align Mon.to_Cat_full MonCat.toCatFull
-=======
 instance toCat_full : toCat.Full  where
   map_surjective := (SingleObj.mapHom _ _).surjective
->>>>>>> 59de845a
 
 instance toCat_faithful : toCat.Faithful where
   map_injective h := by rwa [toCat, (SingleObj.mapHom _ _).apply_eq_iff_eq] at h
