--- conflicted
+++ resolved
@@ -46,10 +46,6 @@
   skel : Skeletal D
   /-- The functor `F` is an equivalence -/
   eqv : F.IsEquivalence := by infer_instance
-<<<<<<< HEAD
-#align category_theory.is_skeleton_of CategoryTheory.IsSkeletonOf
-=======
->>>>>>> 99508fb5
 
 attribute [local instance] isIsomorphicSetoid
 
@@ -109,10 +105,6 @@
 lemma skeleton_isSkeleton : IsSkeletonOf C (Skeleton C) (fromSkeleton C) where
   skel := skeleton_skeletal C
   eqv := fromSkeleton.isEquivalence C
-<<<<<<< HEAD
-#align category_theory.skeleton_is_skeleton CategoryTheory.skeleton_isSkeleton
-=======
->>>>>>> 99508fb5
 
 section
 
@@ -256,17 +248,9 @@
   counitIso := NatIso.ofComponents fun X => Nonempty.some (Quotient.mk_out X)
   unitIso := NatIso.ofComponents fun x => Quotient.recOnSubsingleton x fun X =>
     eqToIso (Quotient.sound ⟨(Nonempty.some (Quotient.mk_out X)).symm⟩)
-<<<<<<< HEAD
-#align category_theory.thin_skeleton.equivalence CategoryTheory.ThinSkeleton.equivalence
-=======
 
 noncomputable instance fromThinSkeleton_isEquivalence : (fromThinSkeleton C).IsEquivalence :=
   (equivalence C).isEquivalence_functor
->>>>>>> 99508fb5
-
-noncomputable instance fromThinSkeleton_isEquivalence : (fromThinSkeleton C).IsEquivalence :=
-  (equivalence C).isEquivalence_functor
-#align category_theory.thin_skeleton.from_thin_skeleton_equivalence CategoryTheory.ThinSkeleton.fromThinSkeleton_isEquivalence
 
 variable {C}
 
@@ -298,23 +282,12 @@
       inv := mapNatTrans h.inv }
 
 /-- `fromThinSkeleton C` exhibits the thin skeleton as a skeleton. -/
-<<<<<<< HEAD
-lemma thinSkeleton_isSkeleton : IsSkeletonOf C (ThinSkeleton C) (fromThinSkeleton C)
-    where
-  skel := skeletal
-#align category_theory.thin_skeleton.thin_skeleton_is_skeleton CategoryTheory.ThinSkeleton.thinSkeleton_isSkeleton
-=======
 lemma thinSkeleton_isSkeleton : IsSkeletonOf C (ThinSkeleton C) (fromThinSkeleton C) where
   skel := skeletal
->>>>>>> 99508fb5
 
 instance isSkeletonOfInhabited :
     Inhabited (IsSkeletonOf C (ThinSkeleton C) (fromThinSkeleton C)) :=
   ⟨thinSkeleton_isSkeleton⟩
-<<<<<<< HEAD
-#align category_theory.thin_skeleton.is_skeleton_of_inhabited CategoryTheory.ThinSkeleton.isSkeletonOfInhabited
-=======
->>>>>>> 99508fb5
 
 end
 
