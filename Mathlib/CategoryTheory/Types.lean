--- conflicted
+++ resolved
@@ -133,21 +133,12 @@
 
 variable (J)
 
-<<<<<<< HEAD
-/-- The functor which sends a presheaf of types `F` fo `F.sections`. -/
-=======
 /-- The functor which sends a functor to types to its sections. -/
->>>>>>> 0ea58036
 @[simps]
 def sectionsFunctor : (J ⥤ Type w) ⥤ Type max u w where
   obj F := F.sections
   map {F G} φ x := ⟨fun j => φ.app j (x.1 j), fun {j j'} f =>
     (congr_fun (φ.naturality f) (x.1 j)).symm.trans (by simp [x.2 f])⟩
-<<<<<<< HEAD
-  map_id _ := rfl
-  map_comp _ _ := rfl
-=======
->>>>>>> 0ea58036
 
 end Functor
 
