/-
Copyright (c) 2021 Bhavik Mehta. All rights reserved.
Released under Apache 2.0 license as described in the file LICENSE.
Authors: Bhavik Mehta
-/
import Mathlib.CategoryTheory.Limits.Shapes.Terminal
import Mathlib.CategoryTheory.Adjunction.Basic
import Mathlib.CategoryTheory.Comma.StructuredArrow.Basic
import Mathlib.CategoryTheory.PUnit

/-!
# Properties of comma categories relating to adjunctions

This file shows that for a functor `G : D ⥤ C` the data of an initial object in each
`StructuredArrow` category on `G` is equivalent to a left adjoint to `G`, as well as the dual.

Specifically, `adjunctionOfStructuredArrowInitials` gives the left adjoint assuming the
appropriate initial objects exist, and `mkInitialOfLeftAdjoint` constructs the initial objects
provided a left adjoint.

The duals are also shown.
-/


universe v₁ v₂ u₁ u₂

noncomputable section

namespace CategoryTheory

open Limits

variable {C : Type u₁} {D : Type u₂} [Category.{v₁} C] [Category.{v₂} D] (G : D ⥤ C)

section OfInitials

variable [∀ A, HasInitial (StructuredArrow A G)]

attribute [local simp] eq_iff_true_of_subsingleton in
/-- Implementation: If each structured arrow category on `G` has an initial object, an equivalence
which is helpful for constructing a left adjoint to `G`.
-/
@[simps]
def leftAdjointOfStructuredArrowInitialsAux (A : C) (B : D) :
    ((⊥_ StructuredArrow A G).right ⟶ B) ≃ (A ⟶ G.obj B) where
  toFun g := (⊥_ StructuredArrow A G).hom ≫ G.map g
  invFun f := CommaMorphism.right (initial.to (StructuredArrow.mk f))
  left_inv g := by
    let B' : StructuredArrow A G := StructuredArrow.mk ((⊥_ StructuredArrow A G).hom ≫ G.map g)
    let g' : ⊥_ StructuredArrow A G ⟶ B' := StructuredArrow.homMk g rfl
    have : initial.to _ = g' := by aesop_cat
    change CommaMorphism.right (initial.to B') = _
    rw [this]
    rfl
  right_inv f := by
    let B' : StructuredArrow A G := StructuredArrow.mk f
    apply (CommaMorphism.w (initial.to B')).symm.trans (Category.id_comp _)

/--
If each structured arrow category on `G` has an initial object, construct a left adjoint to `G`. It
is shown that it is a left adjoint in `adjunctionOfStructuredArrowInitials`.
-/
def leftAdjointOfStructuredArrowInitials : C ⥤ D :=
  Adjunction.leftAdjointOfEquiv (leftAdjointOfStructuredArrowInitialsAux G) fun _ _ => by simp

/--
If each structured arrow category on `G` has an initial object, we have a constructed left adjoint
to `G`.
-/
def adjunctionOfStructuredArrowInitials : leftAdjointOfStructuredArrowInitials G ⊣ G :=
  Adjunction.adjunctionOfEquivLeft _ _

/-- If each structured arrow category on `G` has an initial object, `G` is a right adjoint. -/
lemma isRightAdjointOfStructuredArrowInitials : G.IsRightAdjoint where
  exists_leftAdjoint := ⟨_, ⟨adjunctionOfStructuredArrowInitials G⟩⟩

end OfInitials

section OfTerminals

variable [∀ A, HasTerminal (CostructuredArrow G A)]

attribute [local simp] eq_iff_true_of_subsingleton in
/-- Implementation: If each costructured arrow category on `G` has a terminal object, an equivalence
which is helpful for constructing a right adjoint to `G`.
-/
@[simps]
def rightAdjointOfCostructuredArrowTerminalsAux (B : D) (A : C) :
    (G.obj B ⟶ A) ≃ (B ⟶ (⊤_ CostructuredArrow G A).left) where
  toFun g := CommaMorphism.left (terminal.from (CostructuredArrow.mk g))
  invFun g := G.map g ≫ (⊤_ CostructuredArrow G A).hom
  left_inv := by aesop_cat
  right_inv g := by
    let B' : CostructuredArrow G A :=
      CostructuredArrow.mk (G.map g ≫ (⊤_ CostructuredArrow G A).hom)
    let g' : B' ⟶ ⊤_ CostructuredArrow G A := CostructuredArrow.homMk g rfl
    have : terminal.from _ = g' := by aesop_cat
    change CommaMorphism.left (terminal.from B') = _
    rw [this]
    rfl

/--
If each costructured arrow category on `G` has a terminal object, construct a right adjoint to `G`.
It is shown that it is a right adjoint in `adjunctionOfStructuredArrowInitials`.
-/
def rightAdjointOfCostructuredArrowTerminals : C ⥤ D :=
  Adjunction.rightAdjointOfEquiv (rightAdjointOfCostructuredArrowTerminalsAux G)
      fun B₁ B₂ A f g => by
    rw [← Equiv.eq_symm_apply]
    simp

/-- If each costructured arrow category on `G` has a terminal object, we have a constructed right
adjoint to `G`.
-/
def adjunctionOfCostructuredArrowTerminals : G ⊣ rightAdjointOfCostructuredArrowTerminals G :=
  Adjunction.adjunctionOfEquivRight _ _

/-- If each costructured arrow category on `G` has a terminal object, `G` is a left adjoint. -/
lemma isLeftAdjoint_of_costructuredArrowTerminals : G.IsLeftAdjoint where
  exists_rightAdjoint :=
    ⟨rightAdjointOfCostructuredArrowTerminals G, ⟨Adjunction.adjunctionOfEquivRight _ _⟩⟩

end OfTerminals

section

variable {F : C ⥤ D}

attribute [local simp] Adjunction.homEquiv_unit Adjunction.homEquiv_counit

/-- Given a left adjoint to `G`, we can construct an initial object in each structured arrow
category on `G`. -/
def mkInitialOfLeftAdjoint (h : F ⊣ G) (A : C) :
    IsInitial (StructuredArrow.mk (h.unit.app A) : StructuredArrow A G) where
  desc B := StructuredArrow.homMk ((h.homEquiv _ _).symm B.pt.hom)
  uniq s m _ := by
    apply StructuredArrow.ext
<<<<<<< HEAD
    dsimp
    rw [← Adjunction.homEquiv_counit, Equiv.eq_symm_apply]
    apply StructuredArrow.w m
=======
    simp [← StructuredArrow.w m]
>>>>>>> 85ded514

/-- Given a right adjoint to `F`, we can construct a terminal object in each costructured arrow
category on `F`. -/
def mkTerminalOfRightAdjoint (h : F ⊣ G) (A : D) :
    IsTerminal (CostructuredArrow.mk (h.counit.app A) : CostructuredArrow F A) where
  lift B := CostructuredArrow.homMk (h.homEquiv _ _ B.pt.hom)
  uniq s m _ := by
    apply CostructuredArrow.ext
<<<<<<< HEAD
    dsimp
    rw [← Adjunction.homEquiv_unit, h.eq_homEquiv_apply, Adjunction.homEquiv_counit]
    exact CostructuredArrow.w m
=======
    simp [← CostructuredArrow.w m]
>>>>>>> 85ded514

end

theorem isRightAdjoint_iff_hasInitial_structuredArrow {G : D ⥤ C} :
    G.IsRightAdjoint ↔ ∀ A, HasInitial (StructuredArrow A G) :=
  ⟨fun _ A => (mkInitialOfLeftAdjoint _ (Adjunction.ofIsRightAdjoint G) A).hasInitial,
    fun _ => isRightAdjointOfStructuredArrowInitials _⟩

theorem isLeftAdjoint_iff_hasTerminal_costructuredArrow {F : C ⥤ D} :
    F.IsLeftAdjoint ↔ ∀ A, HasTerminal (CostructuredArrow F A) :=
  ⟨fun _ A => (mkTerminalOfRightAdjoint _ (Adjunction.ofIsLeftAdjoint F) A).hasTerminal,
    fun _ => isLeftAdjoint_of_costructuredArrowTerminals _⟩

end CategoryTheory<|MERGE_RESOLUTION|>--- conflicted
+++ resolved
@@ -135,13 +135,7 @@
   desc B := StructuredArrow.homMk ((h.homEquiv _ _).symm B.pt.hom)
   uniq s m _ := by
     apply StructuredArrow.ext
-<<<<<<< HEAD
-    dsimp
-    rw [← Adjunction.homEquiv_counit, Equiv.eq_symm_apply]
-    apply StructuredArrow.w m
-=======
     simp [← StructuredArrow.w m]
->>>>>>> 85ded514
 
 /-- Given a right adjoint to `F`, we can construct a terminal object in each costructured arrow
 category on `F`. -/
@@ -150,13 +144,7 @@
   lift B := CostructuredArrow.homMk (h.homEquiv _ _ B.pt.hom)
   uniq s m _ := by
     apply CostructuredArrow.ext
-<<<<<<< HEAD
-    dsimp
-    rw [← Adjunction.homEquiv_unit, h.eq_homEquiv_apply, Adjunction.homEquiv_counit]
-    exact CostructuredArrow.w m
-=======
     simp [← CostructuredArrow.w m]
->>>>>>> 85ded514
 
 end
 
