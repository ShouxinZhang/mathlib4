--- conflicted
+++ resolved
@@ -248,12 +248,7 @@
 variable (F : MonoidalFunctor C D) {G : D ⥤ C} (adj : F.toFunctor ⊣ G)
   [F.IsEquivalence] [MonoidalClosed D]
 /-- Transport the property of being monoidal closed across a monoidal equivalence of categories -/
-<<<<<<< HEAD
-noncomputable def ofEquiv (F : MonoidalFunctor C D) [F.IsEquivalence]
-    [h : MonoidalClosed D] : MonoidalClosed C where
-=======
 noncomputable def ofEquiv : MonoidalClosed C where
->>>>>>> 59de845a
   closed X :=
     { rightAdj := F.toFunctor ⋙ ihom (F.obj X) ⋙ G
       adj := (adj.comp ((ihom.adjunction (F.obj X)).comp
@@ -265,15 +260,6 @@
 resulting currying map `Hom(X ⊗ Y, Z) → Hom(Y, (X ⟶[C] Z))`. (`X ⟶[C] Z` is defined to be
 `F⁻¹(F(X) ⟶[D] F(Z))`, so currying in `C` is given by essentially conjugating currying in
 `D` by `F.`) -/
-<<<<<<< HEAD
-theorem ofEquiv_curry_def (F : MonoidalFunctor C D) [F.IsEquivalence]
-    [MonoidalClosed D] {X Y Z : C} (f : X ⊗ Y ⟶ Z) :
-    @MonoidalClosed.curry _ _ _ _ _ _ ((MonoidalClosed.ofEquiv F).1 _) f =
-      (F.1.1.adjunction.homEquiv Y ((ihom _).obj _))
-        (MonoidalClosed.curry
-          (F.1.1.inv.adjunction.homEquiv (F.1.1.obj X ⊗ F.1.1.obj Y) Z
-            (((F.commTensorLeft X).compInvIso).hom.app Y ≫ f))) :=
-=======
 theorem ofEquiv_curry_def {X Y Z : C} (f : X ⊗ Y ⟶ Z) :
     letI := ofEquiv F adj
     MonoidalClosed.curry f =
@@ -281,7 +267,6 @@
         (MonoidalClosed.curry (adj.toEquivalence.symm.toAdjunction.homEquiv (F.obj X ⊗ F.obj Y) Z
         ((Iso.compInverseIso (H := adj.toEquivalence)
           (MonoidalFunctor.commTensorLeft F X)).hom.app Y ≫ f))) :=
->>>>>>> 59de845a
   rfl
 
 /-- Suppose we have a monoidal equivalence `F : C ≌ D`, with `D` monoidal closed. We can pull the
@@ -289,18 +274,6 @@
 resulting uncurrying map `Hom(Y, (X ⟶[C] Z)) → Hom(X ⊗ Y ⟶ Z)`. (`X ⟶[C] Z` is
 defined to be `F⁻¹(F(X) ⟶[D] F(Z))`, so uncurrying in `C` is given by essentially conjugating
 uncurrying in `D` by `F.`) -/
-<<<<<<< HEAD
-theorem ofEquiv_uncurry_def (F : MonoidalFunctor C D) [F.IsEquivalence]
-    [MonoidalClosed D] {X Y Z : C}
-    (f : Y ⟶ (@ihom _ _ _ X <| (MonoidalClosed.ofEquiv F).1 X).obj Z) :
-    @MonoidalClosed.uncurry _ _ _ _ _ _ ((MonoidalClosed.ofEquiv F).1 _) f =
-      ((F.commTensorLeft X).compInvIso).inv.app Y ≫
-        (F.1.1.inv.adjunction.homEquiv (F.1.1.obj X ⊗ F.1.1.obj Y) Z).symm
-          (MonoidalClosed.uncurry
-            ((F.1.1.adjunction.homEquiv Y ((ihom (F.1.1.obj X)).obj (F.1.1.obj Z))).symm f)) :=
-  rfl
-#align category_theory.monoidal_closed.of_equiv_uncurry_def CategoryTheory.MonoidalClosed.ofEquiv_uncurry_def
-=======
 theorem ofEquiv_uncurry_def {X Y Z : C} :
     letI := ofEquiv F adj
     ∀ (f : Y ⟶ (ihom X).obj Z), MonoidalClosed.uncurry f =
@@ -309,7 +282,6 @@
             (adj.toEquivalence.symm.toAdjunction.homEquiv _ _).symm
               (MonoidalClosed.uncurry ((adj.homEquiv _ _).symm f)) :=
   fun _ => rfl
->>>>>>> 59de845a
 end OfEquiv
 
 end MonoidalClosed
