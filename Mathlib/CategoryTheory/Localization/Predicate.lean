/-
Copyright (c) 2022 Joël Riou. All rights reserved.
Released under Apache 2.0 license as described in the file LICENSE.
Authors: Joël Riou
-/
import Mathlib.CategoryTheory.Localization.Construction

#align_import category_theory.localization.predicate from "leanprover-community/mathlib"@"8efef279998820353694feb6ff5631ed0d309ecc"

/-!

# Predicate for localized categories

In this file, a predicate `L.IsLocalization W` is introduced for a functor `L : C ⥤ D`
and `W : MorphismProperty C`: it expresses that `L` identifies `D` with the localized
category of `C` with respect to `W` (up to equivalence).

We introduce a universal property `StrictUniversalPropertyFixedTarget L W E` which
states that `L` inverts the morphisms in `W` and that all functors `C ⥤ E` inverting
`W` uniquely factors as a composition of `L ⋙ G` with `G : D ⥤ E`. Such universal
properties are inputs for the constructor `IsLocalization.mk'` for `L.IsLocalization W`.

When `L : C ⥤ D` is a localization functor for `W : MorphismProperty` (i.e. when
`[L.IsLocalization W]` holds), for any category `E`, there is
an equivalence `FunctorEquivalence L W E : (D ⥤ E) ≌ (W.FunctorsInverting E)`
that is induced by the composition with the functor `L`. When two functors
`F : C ⥤ E` and `F' : D ⥤ E` correspond via this equivalence, we shall say
that `F'` lifts `F`, and the associated isomorphism `L ⋙ F' ≅ F` is the
datum that is part of the class `Lifting L W F F'`. The functions
`liftNatTrans` and `liftNatIso` can be used to lift natural transformations
and natural isomorphisms between functors.

-/


noncomputable section

namespace CategoryTheory

open Category

universe v₁ v₂ v₃ u₁ u₂ u₃
variable {C : Type u₁} {D : Type u₂} [Category.{v₁} C] [Category.{v₂} D] (L : C ⥤ D) (W : MorphismProperty C) (E : Type u₃)
  [Category.{v₃} E]

namespace Functor

/-- The predicate expressing that, up to equivalence, a functor `L : C ⥤ D`
identifies the category `D` with the localized category of `C` with respect
to `W : MorphismProperty C`. -/
class IsLocalization : Prop where
  /-- the functor inverts the given `MorphismProperty` -/
  inverts : W.IsInvertedBy L
  /-- the induced functor from the constructed localized category is an equivalence -/
  nonempty_isEquivalence : Nonempty (IsEquivalence (Localization.Construction.lift L inverts))
#align category_theory.functor.is_localization CategoryTheory.Functor.IsLocalization

instance q_isLocalization : W.Q.IsLocalization W
    where
  inverts := W.Q_inverts
  nonempty_isEquivalence := by
    suffices Localization.Construction.lift W.Q W.Q_inverts = 𝟭 _ by
      apply Nonempty.intro
      rw [this]
      infer_instance
    apply Localization.Construction.uniq
    simp only [Localization.Construction.fac]
    rfl
set_option linter.uppercaseLean3 false in
#align category_theory.functor.Q_is_localization CategoryTheory.Functor.q_isLocalization

end Functor

namespace Localization

/-- This universal property states that a functor `L : C ⥤ D` inverts morphisms
in `W` and the all functors `D ⥤ E` (for a fixed category `E`) uniquely factors
through `L`. -/
structure StrictUniversalPropertyFixedTarget where
  /-- the functor `L` inverts `W` -/
  inverts : W.IsInvertedBy L
  /-- any functor `C ⥤ E` which inverts `W` can be lifted as a functor `D ⥤ E`  -/
  lift : ∀ (F : C ⥤ E) (_ : W.IsInvertedBy F), D ⥤ E
  /-- there is a factorisation involving the lifted functor  -/
  fac : ∀ (F : C ⥤ E) (hF : W.IsInvertedBy F), L ⋙ lift F hF = F
  /-- uniqueness of the lifted functor -/
  uniq : ∀ (F₁ F₂ : D ⥤ E) (_ : L ⋙ F₁ = L ⋙ F₂), F₁ = F₂
#align category_theory.localization.strict_universal_property_fixed_target CategoryTheory.Localization.StrictUniversalPropertyFixedTarget

/-- The localized category `W.Localization` that was constructed satisfies
the universal property of the localization. -/
@[simps]
def strictUniversalPropertyFixedTargetQ : StrictUniversalPropertyFixedTarget W.Q W E
    where
  inverts := W.Q_inverts
  lift := Construction.lift
  fac := Construction.fac
  uniq := Construction.uniq
set_option linter.uppercaseLean3 false in
#align category_theory.localization.strict_universal_property_fixed_target_Q CategoryTheory.Localization.strictUniversalPropertyFixedTargetQ

instance : Inhabited (StrictUniversalPropertyFixedTarget W.Q W E) :=
  ⟨strictUniversalPropertyFixedTargetQ _ _⟩

/-- When `W` consists of isomorphisms, the identity satisfies the universal property
of the localization. -/
@[simps]
def strictUniversalPropertyFixedTargetId (hW : W ⊆ MorphismProperty.isomorphisms C) :
    StrictUniversalPropertyFixedTarget (𝟭 C) W E
    where
  inverts X Y f hf := hW f hf
  lift F _ := F
  fac F hF := by
    cases F
    rfl
  uniq F₁ F₂ eq := by
    cases F₁
    cases F₂
    exact eq
#align category_theory.localization.strict_universal_property_fixed_target_id CategoryTheory.Localization.strictUniversalPropertyFixedTargetId

end Localization

namespace Functor

theorem IsLocalization.mk' (h₁ : Localization.StrictUniversalPropertyFixedTarget L W D)
    (h₂ : Localization.StrictUniversalPropertyFixedTarget L W W.Localization) :
    IsLocalization L W :=
  { inverts := h₁.inverts
    nonempty_isEquivalence :=
      Nonempty.intro
        { inverse := h₂.lift W.Q W.Q_inverts
          unitIso :=
            eqToIso
              (Localization.Construction.uniq _ _
                (by
                  simp only [← Functor.assoc, Localization.Construction.fac, h₂.fac,
                    Functor.comp_id]))
          counitIso :=
            eqToIso
              (h₁.uniq _ _
                (by
                  simp only [← Functor.assoc, h₂.fac, Localization.Construction.fac,
                    Functor.comp_id]))
          functor_unitIso_comp := fun X => by
            simp only [eqToIso.hom, eqToHom_app, eqToHom_map, eqToHom_trans,
              eqToHom_refl]
            rfl } }
#align category_theory.functor.is_localization.mk' CategoryTheory.Functor.IsLocalization.mk'

theorem IsLocalization.for_id (hW : W ⊆ MorphismProperty.isomorphisms C) : (𝟭 C).IsLocalization W :=
  IsLocalization.mk' _ _ (Localization.strictUniversalPropertyFixedTargetId W _ hW)
    (Localization.strictUniversalPropertyFixedTargetId W _ hW)
#align category_theory.functor.is_localization.for_id CategoryTheory.Functor.IsLocalization.for_id

instance : (𝟭 C).IsLocalization (MorphismProperty.isomorphisms C) :=
  IsLocalization.for_id _ (by rfl)

end Functor

namespace Localization

variable [L.IsLocalization W]

theorem inverts : W.IsInvertedBy L :=
  (inferInstance : L.IsLocalization W).inverts
#align category_theory.localization.inverts CategoryTheory.Localization.inverts

/-- The isomorphism `L.obj X ≅ L.obj Y` that is deduced from a morphism `f : X ⟶ Y` which
belongs to `W`, when `L.IsLocalization W`. -/
@[simps! hom]
def isoOfHom {X Y : C} (f : X ⟶ Y) (hf : W f) : L.obj X ≅ L.obj Y :=
  haveI : IsIso (L.map f) := inverts L W f hf
  asIso (L.map f)
#align category_theory.localization.iso_of_hom CategoryTheory.Localization.isoOfHom

<<<<<<< HEAD
@[reassoc (attr := simp)]
lemma isoOfHom_hom_inv_id {X Y : C} (f : X ⟶ Y) (hf : W f) :
    L.map f ≫ (isoOfHom L W f hf).inv = 𝟙 _ :=
  (isoOfHom L W f hf).hom_inv_id

@[reassoc (attr := simp)]
lemma isoOfHom_inv_hom_id {X Y : C} (f : X ⟶ Y) (hf : W f) :
    (isoOfHom L W f hf).inv ≫ L.map f = 𝟙 _ :=
  (isoOfHom L W f hf).inv_hom_id

@[simp]
lemma isoOfHom_id_inv (X : C) (hX : W (𝟙 X)) :
    (isoOfHom L W (𝟙 X) hX).inv = 𝟙 _ := by
  rw [← cancel_mono (isoOfHom L W (𝟙 X) hX).hom, Iso.inv_hom_id, id_comp,
    isoOfHom_hom, Functor.map_id]

instance : IsEquivalence (Localization.Construction.lift L (inverts L W)) :=
=======
instance : (Localization.Construction.lift L (inverts L W)).IsEquivalence :=
>>>>>>> b0aea615
  (inferInstance : L.IsLocalization W).nonempty_isEquivalence.some

/-- A chosen equivalence of categories `W.Localization ≅ D` for a functor
`L : C ⥤ D` which satisfies `L.IsLocalization W`. This shall be used in
order to deduce properties of `L` from properties of `W.Q`. -/
def equivalenceFromModel : W.Localization ≌ D :=
  (Localization.Construction.lift L (inverts L W)).asEquivalence
#align category_theory.localization.equivalence_from_model CategoryTheory.Localization.equivalenceFromModel

/-- Via the equivalence of categories `equivalence_from_model L W : W.localization ≌ D`,
one may identify the functors `W.Q` and `L`. -/
def qCompEquivalenceFromModelFunctorIso : W.Q ⋙ (equivalenceFromModel L W).functor ≅ L :=
  eqToIso (Construction.fac _ _)
set_option linter.uppercaseLean3 false in
#align category_theory.localization.Q_comp_equivalence_from_model_functor_iso CategoryTheory.Localization.qCompEquivalenceFromModelFunctorIso

/-- Via the equivalence of categories `equivalence_from_model L W : W.localization ≌ D`,
one may identify the functors `L` and `W.Q`. -/
def compEquivalenceFromModelInverseIso : L ⋙ (equivalenceFromModel L W).inverse ≅ W.Q :=
  calc
    L ⋙ (equivalenceFromModel L W).inverse ≅ _ :=
      isoWhiskerRight (qCompEquivalenceFromModelFunctorIso L W).symm _
    _ ≅ W.Q ⋙ (equivalenceFromModel L W).functor ⋙ (equivalenceFromModel L W).inverse :=
      (Functor.associator _ _ _)
    _ ≅ W.Q ⋙ 𝟭 _ := (isoWhiskerLeft _ (equivalenceFromModel L W).unitIso.symm)
    _ ≅ W.Q := Functor.rightUnitor _
#align category_theory.localization.comp_equivalence_from_model_inverse_iso CategoryTheory.Localization.compEquivalenceFromModelInverseIso

theorem essSurj : L.EssSurj :=
  ⟨fun X =>
    ⟨(Construction.objEquiv W).invFun ((equivalenceFromModel L W).inverse.obj X),
      Nonempty.intro
        ((qCompEquivalenceFromModelFunctorIso L W).symm.app _ ≪≫
          (equivalenceFromModel L W).counitIso.app X)⟩⟩
#align category_theory.localization.ess_surj CategoryTheory.Localization.essSurj

/-- The functor `(D ⥤ E) ⥤ W.functors_inverting E` induced by the composition
with a localization functor `L : C ⥤ D` with respect to `W : morphism_property C`. -/
def whiskeringLeftFunctor : (D ⥤ E) ⥤ W.FunctorsInverting E :=
  FullSubcategory.lift _ ((whiskeringLeft _ _ E).obj L)
    (MorphismProperty.IsInvertedBy.of_comp W L (inverts L W))
#align category_theory.localization.whiskering_left_functor CategoryTheory.Localization.whiskeringLeftFunctor

instance : (whiskeringLeftFunctor L W E).IsEquivalence := by
  refine'
    Functor.IsEquivalence.ofIso _
      (Functor.IsEquivalence.ofEquivalence
        ((Equivalence.congrLeft (equivalenceFromModel L W).symm).trans
          (Construction.whiskeringLeftEquivalence W E)))
  exact
    NatIso.ofComponents
      (fun F =>
        eqToIso
          (by
            ext
            change (W.Q ⋙ Localization.Construction.lift L (inverts L W)) ⋙ F = L ⋙ F
            rw [Construction.fac]))
      fun τ => by
        ext
        dsimp [Construction.whiskeringLeftEquivalence, equivalenceFromModel, whiskerLeft]
        erw [NatTrans.comp_app, NatTrans.comp_app, eqToHom_app, eqToHom_app, eqToHom_refl,
          eqToHom_refl, comp_id, id_comp]
        · rfl
        all_goals
          change (W.Q ⋙ Localization.Construction.lift L (inverts L W)) ⋙ _ = L ⋙ _
          rw [Construction.fac]

/-- The equivalence of categories `(D ⥤ E) ≌ (W.FunctorsInverting E)` induced by
the composition with a localization functor `L : C ⥤ D` with respect to
`W : MorphismProperty C`. -/
def functorEquivalence : D ⥤ E ≌ W.FunctorsInverting E :=
  (whiskeringLeftFunctor L W E).asEquivalence
#align category_theory.localization.functor_equivalence CategoryTheory.Localization.functorEquivalence

/-- The functor `(D ⥤ E) ⥤ (C ⥤ E)` given by the composition with a localization
functor `L : C ⥤ D` with respect to `W : MorphismProperty C`. -/
@[nolint unusedArguments]
def whiskeringLeftFunctor' (_ : MorphismProperty C) (E : Type*) [Category E] :
    (D ⥤ E) ⥤ C ⥤ E :=
  (whiskeringLeft C D E).obj L
#align category_theory.localization.whiskering_left_functor' CategoryTheory.Localization.whiskeringLeftFunctor'

theorem whiskeringLeftFunctor'_eq :
    whiskeringLeftFunctor' L W E = Localization.whiskeringLeftFunctor L W E ⋙ inducedFunctor _ :=
  rfl
#align category_theory.localization.whiskering_left_functor'_eq CategoryTheory.Localization.whiskeringLeftFunctor'_eq

variable {E}

@[simp]
theorem whiskeringLeftFunctor'_obj (F : D ⥤ E) : (whiskeringLeftFunctor' L W E).obj F = L ⋙ F :=
  rfl
#align category_theory.localization.whiskering_left_functor'_obj CategoryTheory.Localization.whiskeringLeftFunctor'_obj

instance : (whiskeringLeftFunctor' L W E).Full := by
  rw [whiskeringLeftFunctor'_eq]
  apply @Functor.Full.comp _ _ _ _ _ _ _ _ ?_ ?_
  infer_instance
  apply InducedCategory.full -- why is it not found automatically ???

instance : (whiskeringLeftFunctor' L W E).Faithful := by
  rw [whiskeringLeftFunctor'_eq]
  apply @Functor.Faithful.comp _ _ _ _ _ _ _ _ ?_ ?_
  infer_instance
  apply InducedCategory.faithful -- why is it not found automatically ???

theorem natTrans_ext {F₁ F₂ : D ⥤ E} (τ τ' : F₁ ⟶ F₂)
    (h : ∀ X : C, τ.app (L.obj X) = τ'.app (L.obj X)) : τ = τ' := by
  haveI := essSurj L W
  ext Y
  rw [← cancel_epi (F₁.map (L.objObjPreimageIso Y).hom), τ.naturality, τ'.naturality, h]
#align category_theory.localization.nat_trans_ext CategoryTheory.Localization.natTrans_ext

-- Porting note: the field `iso` was renamed `Lifting.iso'` and it was redefined as
-- `Lifting.iso` with explicit parameters
/-- When `L : C ⥤ D` is a localization functor for `W : MorphismProperty C` and
`F : C ⥤ E` is a functor, we shall say that `F' : D ⥤ E` lifts `F` if the obvious diagram
is commutative up to an isomorphism. -/
class Lifting (W : MorphismProperty C) (F : C ⥤ E) (F' : D ⥤ E) where
  /-- the isomorphism relating the localization functor and the two other given functors -/
  iso' : L ⋙ F' ≅ F
#align category_theory.localization.lifting CategoryTheory.Localization.Lifting

/-- The distinguished isomorphism `L ⋙ F' ≅ F` given by `[Lifting L W F F']`. -/
def Lifting.iso (F : C ⥤ E) (F' : D ⥤ E) [Lifting L W F F'] :
    L ⋙ F' ≅ F :=
  Lifting.iso' W

variable {W}

/-- Given a localization functor `L : C ⥤ D` for `W : MorphismProperty C` and
a functor `F : C ⥤ E` which inverts `W`, this is a choice of functor
`D ⥤ E` which lifts `F`. -/
def lift (F : C ⥤ E) (hF : W.IsInvertedBy F) (L : C ⥤ D) [L.IsLocalization W] : D ⥤ E :=
  (functorEquivalence L W E).inverse.obj ⟨F, hF⟩
#align category_theory.localization.lift CategoryTheory.Localization.lift

instance liftingLift (F : C ⥤ E) (hF : W.IsInvertedBy F) (L : C ⥤ D) [L.IsLocalization W] :
    Lifting L W F (lift F hF L) :=
  ⟨(inducedFunctor _).mapIso ((functorEquivalence L W E).counitIso.app ⟨F, hF⟩)⟩
#align category_theory.localization.lifting_lift CategoryTheory.Localization.liftingLift

-- Porting note: removed the unnecessary @[simps] attribute
/-- The canonical isomorphism `L ⋙ lift F hF L ≅ F` for any functor `F : C ⥤ E`
which inverts `W`, when `L : C ⥤ D` is a localization functor for `W`. -/
def fac (F : C ⥤ E) (hF : W.IsInvertedBy F) (L : C ⥤ D) [L.IsLocalization W] :
    L ⋙ lift F hF L ≅ F :=
  Lifting.iso L W F _
#align category_theory.localization.fac CategoryTheory.Localization.fac

instance liftingConstructionLift (F : C ⥤ D) (hF : W.IsInvertedBy F) :
    Lifting W.Q W F (Construction.lift F hF) :=
  ⟨eqToIso (Construction.fac F hF)⟩
#align category_theory.localization.lifting_construction_lift CategoryTheory.Localization.liftingConstructionLift

variable (W)

/-- Given a localization functor `L : C ⥤ D` for `W : MorphismProperty C`,
if `(F₁' F₂' : D ⥤ E)` are functors which lifts functors `(F₁ F₂ : C ⥤ E)`,
a natural transformation `τ : F₁ ⟶ F₂` uniquely lifts to a natural transformation `F₁' ⟶ F₂'`. -/
def liftNatTrans (F₁ F₂ : C ⥤ E) (F₁' F₂' : D ⥤ E) [Lifting L W F₁ F₁'] [Lifting L W F₂ F₂']
    (τ : F₁ ⟶ F₂) : F₁' ⟶ F₂' :=
  (whiskeringLeftFunctor' L W E).preimage
    ((Lifting.iso L W F₁ F₁').hom ≫ τ ≫ (Lifting.iso L W F₂ F₂').inv)
#align category_theory.localization.lift_nat_trans CategoryTheory.Localization.liftNatTrans

@[simp]
theorem liftNatTrans_app (F₁ F₂ : C ⥤ E) (F₁' F₂' : D ⥤ E) [Lifting L W F₁ F₁'] [Lifting L W F₂ F₂']
    (τ : F₁ ⟶ F₂) (X : C) :
    (liftNatTrans L W F₁ F₂ F₁' F₂' τ).app (L.obj X) =
      (Lifting.iso L W F₁ F₁').hom.app X ≫ τ.app X ≫ (Lifting.iso L W F₂ F₂').inv.app X :=
  congr_app (Functor.image_preimage (whiskeringLeftFunctor' L W E) _) X
#align category_theory.localization.lift_nat_trans_app CategoryTheory.Localization.liftNatTrans_app

@[reassoc (attr := simp)]
theorem comp_liftNatTrans (F₁ F₂ F₃ : C ⥤ E) (F₁' F₂' F₃' : D ⥤ E) [h₁ : Lifting L W F₁ F₁']
    [h₂ : Lifting L W F₂ F₂'] [h₃ : Lifting L W F₃ F₃'] (τ : F₁ ⟶ F₂) (τ' : F₂ ⟶ F₃) :
    liftNatTrans L W F₁ F₂ F₁' F₂' τ ≫ liftNatTrans L W F₂ F₃ F₂' F₃' τ' =
      liftNatTrans L W F₁ F₃ F₁' F₃' (τ ≫ τ') :=
  natTrans_ext L W _ _ fun X => by
    simp only [NatTrans.comp_app, liftNatTrans_app, assoc, Iso.inv_hom_id_app_assoc]
#align category_theory.localization.comp_lift_nat_trans CategoryTheory.Localization.comp_liftNatTrans

@[simp]
theorem liftNatTrans_id (F : C ⥤ E) (F' : D ⥤ E) [h : Lifting L W F F'] :
    liftNatTrans L W F F F' F' (𝟙 F) = 𝟙 F' :=
  natTrans_ext L W _ _ fun X => by
    simp only [liftNatTrans_app, NatTrans.id_app, id_comp, Iso.hom_inv_id_app]
    rfl
#align category_theory.localization.lift_nat_trans_id CategoryTheory.Localization.liftNatTrans_id

/-- Given a localization functor `L : C ⥤ D` for `W : MorphismProperty C`,
if `(F₁' F₂' : D ⥤ E)` are functors which lifts functors `(F₁ F₂ : C ⥤ E)`,
a natural isomorphism `τ : F₁ ⟶ F₂` lifts to a natural isomorphism `F₁' ⟶ F₂'`. -/
@[simps]
def liftNatIso (F₁ F₂ : C ⥤ E) (F₁' F₂' : D ⥤ E) [h₁ : Lifting L W F₁ F₁'] [h₂ : Lifting L W F₂ F₂']
    (e : F₁ ≅ F₂) : F₁' ≅ F₂'
    where
  hom := liftNatTrans L W F₁ F₂ F₁' F₂' e.hom
  inv := liftNatTrans L W F₂ F₁ F₂' F₁' e.inv
#align category_theory.localization.lift_nat_iso CategoryTheory.Localization.liftNatIso

namespace Lifting

@[simps]
instance compRight {E' : Type*} [Category E'] (F : C ⥤ E) (F' : D ⥤ E) [Lifting L W F F']
    (G : E ⥤ E') : Lifting L W (F ⋙ G) (F' ⋙ G) :=
  ⟨isoWhiskerRight (iso L W F F') G⟩
#align category_theory.localization.lifting.comp_right CategoryTheory.Localization.Lifting.compRight

@[simps]
instance id : Lifting L W L (𝟭 D) :=
  ⟨Functor.rightUnitor L⟩
#align category_theory.localization.lifting.id CategoryTheory.Localization.Lifting.id

@[simps]
instance compLeft (F : D ⥤ E) : Localization.Lifting L W (L ⋙ F) F := ⟨Iso.refl _⟩

/-- Given a localization functor `L : C ⥤ D` for `W : MorphismProperty C`,
if `F₁' : D ⥤ E` lifts a functor `F₁ : C ⥤ D`, then a functor `F₂'` which
is isomorphic to `F₁'` also lifts a functor `F₂` that is isomorphic to `F₁`.  -/
@[simps]
def ofIsos {F₁ F₂ : C ⥤ E} {F₁' F₂' : D ⥤ E} (e : F₁ ≅ F₂) (e' : F₁' ≅ F₂') [Lifting L W F₁ F₁'] :
    Lifting L W F₂ F₂' :=
  ⟨isoWhiskerLeft L e'.symm ≪≫ iso L W F₁ F₁' ≪≫ e⟩
#align category_theory.localization.lifting.of_isos CategoryTheory.Localization.Lifting.ofIsos

end Lifting

end Localization

namespace Functor

namespace IsLocalization

open Localization

theorem of_iso {L₁ L₂ : C ⥤ D} (e : L₁ ≅ L₂) [L₁.IsLocalization W] : L₂.IsLocalization W := by
  have h := Localization.inverts L₁ W
  rw [MorphismProperty.IsInvertedBy.iff_of_iso W e] at h
  let F₁ := Localization.Construction.lift L₁ (Localization.inverts L₁ W)
  let F₂ := Localization.Construction.lift L₂ h
  exact
    { inverts := h
      nonempty_isEquivalence :=
        Nonempty.intro (IsEquivalence.ofIso (liftNatIso W.Q W L₁ L₂ F₁ F₂ e) inferInstance) }
#align category_theory.functor.is_localization.of_iso CategoryTheory.Functor.IsLocalization.of_iso

/-- If `L : C ⥤ D` is a localization for `W : MorphismProperty C`, then it is also
the case of a functor obtained by post-composing `L` with an equivalence of categories. -/
theorem of_equivalence_target {E : Type*} [Category E] (L' : C ⥤ E) (eq : D ≌ E)
    [L.IsLocalization W] (e : L ⋙ eq.functor ≅ L') : L'.IsLocalization W := by
  have h : W.IsInvertedBy L' := by
    rw [← MorphismProperty.IsInvertedBy.iff_of_iso W e]
    exact MorphismProperty.IsInvertedBy.of_comp W L (Localization.inverts L W) eq.functor
  let F₁ := Localization.Construction.lift L (Localization.inverts L W)
  let F₂ := Localization.Construction.lift L' h
  let e' : F₁ ⋙ eq.functor ≅ F₂ := liftNatIso W.Q W (L ⋙ eq.functor) L' _ _ e
  exact
    { inverts := h
      nonempty_isEquivalence := Nonempty.intro (IsEquivalence.ofIso e' inferInstance) }
#align category_theory.functor.is_localization.of_equivalence_target CategoryTheory.Functor.IsLocalization.of_equivalence_target

instance {E : Type*} [Category E] (F : D ⥤ E) [IsEquivalence F]
    [L.IsLocalization W] : (L ⋙ F).IsLocalization W :=
  of_equivalence_target L W _ F.asEquivalence (Iso.refl _)

lemma of_isEquivalence (L : C ⥤ D) (W : MorphismProperty C)
    (hW : W ⊆ MorphismProperty.isomorphisms C) [IsEquivalence L] :
    L.IsLocalization W := by
  haveI : (𝟭 C).IsLocalization W := for_id W hW
  exact of_equivalence_target (𝟭 C) W L L.asEquivalence L.leftUnitor

end IsLocalization

end Functor

namespace Localization

variable {D₁ D₂ : Type _} [Category D₁] [Category D₂] (L₁ : C ⥤ D₁) (L₂ : C ⥤ D₂)
  (W' : MorphismProperty C) [L₁.IsLocalization W'] [L₂.IsLocalization W']

/-- If `L₁ : C ⥤ D₁` and `L₂ : C ⥤ D₂` are two localization functors for the
same `MorphismProperty C`, this is an equivalence of categories `D₁ ≌ D₂`. -/
def uniq : D₁ ≌ D₂ :=
  (equivalenceFromModel L₁ W').symm.trans (equivalenceFromModel L₂ W')

lemma uniq_symm : (uniq L₁ L₂ W').symm = uniq L₂ L₁ W' := rfl

/-- The functor of equivalence of localized categories given by `Localization.uniq` is
compatible with the localization functors. -/
def compUniqFunctor : L₁ ⋙ (uniq L₁ L₂ W').functor ≅ L₂ :=
  calc
    L₁ ⋙ (uniq L₁ L₂ W').functor ≅ (L₁ ⋙ (equivalenceFromModel L₁ W').inverse) ⋙
      (equivalenceFromModel L₂ W').functor := (Functor.associator _ _ _).symm
    _ ≅ W'.Q ⋙ (equivalenceFromModel L₂ W').functor :=
      isoWhiskerRight (compEquivalenceFromModelInverseIso L₁ W') _
    _ ≅ L₂ := qCompEquivalenceFromModelFunctorIso L₂ W'

/-- The inverse functor of equivalence of localized categories given by `Localization.uniq` is
compatible with the localization functors. -/
def compUniqInverse : L₂ ⋙ (uniq L₁ L₂ W').inverse ≅ L₁ := compUniqFunctor L₂ L₁ W'

instance : Lifting L₁ W' L₂ (uniq L₁ L₂ W').functor := ⟨compUniqFunctor L₁ L₂ W'⟩
instance : Lifting L₂ W' L₁ (uniq L₁ L₂ W').inverse := ⟨compUniqInverse L₁ L₂ W'⟩

/-- If `L₁ : C ⥤ D₁` and `L₂ : C ⥤ D₂` are two localization functors for the
same `MorphismProperty C`, any functor `F : D₁ ⥤ D₂` equipped with an isomorphism
`L₁ ⋙ F ≅ L₂` is isomorphic to the functor of the equivalence given by `uniq`. -/
def isoUniqFunctor (F : D₁ ⥤ D₂) (e : L₁ ⋙ F ≅ L₂) :
    F ≅ (uniq L₁ L₂ W').functor := by
  letI : Lifting L₁ W' L₂ F := ⟨e⟩
  exact liftNatIso L₁ W' L₂ L₂ F (uniq L₁ L₂ W').functor (Iso.refl L₂)

end Localization

namespace Functor

namespace IsEquivalence

open Localization

variable {D₁ D₂ : Type _} [Category D₁] [Category D₂] (L₁ : C ⥤ D₁) (L₂ : C ⥤ D₂)
  (W : MorphismProperty C) [L₁.IsLocalization W] [L₂.IsLocalization W]
  (F : D₁ ⥤ D₂) (e : L₁ ⋙ F ≅ L₂)

/-- If `L₁ : C ⥤ D₁` and `L₂ : C ⥤ D₂` are two localization functors for the
same `W : MorphismProperty C`, any functor `F : D₁ ⥤ D₂` equipped with an isomorphism
`L₁ ⋙ F ≅ L₂` is an equivalence -/
def of_localization_comparison
    {D₁ D₂ : Type _} [Category D₁] [Category D₂] (L₁ : C ⥤ D₁) (L₂ : C ⥤ D₂)
    (W : MorphismProperty C) [L₁.IsLocalization W] [L₂.IsLocalization W]
    (F : D₁ ⥤ D₂) (e : L₁ ⋙ F ≅ L₂) : IsEquivalence F :=
  IsEquivalence.ofIso (isoUniqFunctor L₁ L₂ W F e).symm inferInstance

end IsEquivalence

end Functor

section

variable {X Y : C} (f g : X ⟶ Y)

/-- The property that two morphisms become equal in the localized category. -/
def AreEqualizedByLocalization : Prop := W.Q.map f = W.Q.map g

lemma areEqualizedByLocalization_iff [L.IsLocalization W]:
    AreEqualizedByLocalization W f g ↔ L.map f = L.map g := by
  dsimp [AreEqualizedByLocalization]
  constructor
  · intro h
    let e := Localization.compUniqFunctor W.Q L W
    rw [← NatIso.naturality_1 e f, ← NatIso.naturality_1 e g]
    dsimp
    rw [h]
  · intro h
    let e := Localization.compUniqFunctor L W.Q W
    rw [← NatIso.naturality_1 e f, ← NatIso.naturality_1 e g]
    dsimp
    rw [h]

namespace AreEqualizedByLocalization

lemma mk (L : C ⥤ D) [L.IsLocalization W] (h : L.map f = L.map g) :
    AreEqualizedByLocalization W f g :=
  (areEqualizedByLocalization_iff L W f g).2 h

variable {W f g} (h : AreEqualizedByLocalization W f g)

lemma map_eq (L : C ⥤ D) [L.IsLocalization W] : L.map f = L.map g :=
  (areEqualizedByLocalization_iff L W f g).1 h

end AreEqualizedByLocalization

end

end CategoryTheory<|MERGE_RESOLUTION|>--- conflicted
+++ resolved
@@ -174,7 +174,6 @@
   asIso (L.map f)
 #align category_theory.localization.iso_of_hom CategoryTheory.Localization.isoOfHom
 
-<<<<<<< HEAD
 @[reassoc (attr := simp)]
 lemma isoOfHom_hom_inv_id {X Y : C} (f : X ⟶ Y) (hf : W f) :
     L.map f ≫ (isoOfHom L W f hf).inv = 𝟙 _ :=
@@ -191,10 +190,7 @@
   rw [← cancel_mono (isoOfHom L W (𝟙 X) hX).hom, Iso.inv_hom_id, id_comp,
     isoOfHom_hom, Functor.map_id]
 
-instance : IsEquivalence (Localization.Construction.lift L (inverts L W)) :=
-=======
 instance : (Localization.Construction.lift L (inverts L W)).IsEquivalence :=
->>>>>>> b0aea615
   (inferInstance : L.IsLocalization W).nonempty_isEquivalence.some
 
 /-- A chosen equivalence of categories `W.Localization ≅ D` for a functor
