/-
Copyright (c) 2024 Joël Riou. All rights reserved.
Released under Apache 2.0 license as described in the file LICENSE.
Authors: Joël Riou
-/
import Mathlib.CategoryTheory.Localization.SmallHom
import Mathlib.CategoryTheory.Shift.ShiftedHom
import Mathlib.CategoryTheory.Shift.Localization

/-!
# Shrinking morphisms in localized categories equipped with shifts

If `C` is a category equipped with a shift by an additive monoid `M`,
and `W : MorphismProperty C` is compatible with the shift,
we define a type-class `HasSmallLocalizedShiftedHom.{w} W X Y` which
says that all the types of morphisms from `X⟦a⟧` to `Y⟦b⟧` in the
localized category are `w`-small for a certain universe. Then,
we define types `SmallShiftedHom.{w} W X Y m : Type w` for all `m : M`,
and endow these with a composition which transports the composition
on the types `ShiftedHom (L.obj X) (L.obj Y) m` when `L : C ⥤ D` is
any localization functor for `W`.

-/

universe w w' v₁ v₂ u₁ u₂

namespace CategoryTheory

open Category

variable {C : Type u₁} [Category.{v₁} C] {D : Type u₂} [Category.{v₂} D]
  (W : MorphismProperty C) {M : Type w'} [AddMonoid M] [HasShift C M] [HasShift D M]

namespace Localization

section

variable (X Y : C)
variable (M)

/-- Given objects `X` and `Y` in a category `C`, this is the property that
all the types of morphisms from `X⟦a⟧` to `Y⟦b⟧` are `w`-small
in the localized category with respect to a class of morphisms `W`. -/
abbrev HasSmallLocalizedShiftedHom : Prop :=
  ∀ (a b : M), HasSmallLocalizedHom.{w} W (X⟦a⟧) (Y⟦b⟧)

lemma hasSmallLocalizedShiftedHom_iff
    (L : C ⥤ D) [L.IsLocalization W] [L.CommShift M] (X Y : C) :
    HasSmallLocalizedShiftedHom.{w} W M X Y ↔
      ∀ (a b : M), Small.{w} ((L.obj X)⟦a⟧ ⟶ (L.obj Y)⟦b⟧) := by
  dsimp [HasSmallLocalizedShiftedHom]
  have eq := fun (a b : M) ↦ small_congr.{w}
    (Iso.homCongr ((L.commShiftIso a).app X) ((L.commShiftIso b).app Y))
  dsimp at eq
  simp only [hasSmallLocalizedHom_iff _ L, eq]

variable {Y} in
<<<<<<< HEAD
lemma hasSmallLocalizedShiftedHom_iff_target {Y' : C} (f : Y ⟶  Y') (hf : W f) :
=======
lemma hasSmallLocalizedShiftedHom_iff_target [W.IsCompatibleWithShift M]
    {Y' : C} (f : Y ⟶  Y') (hf : W f) :
>>>>>>> 417c5d56
    HasSmallLocalizedShiftedHom.{w} W M X Y ↔ HasSmallLocalizedShiftedHom.{w} W M X Y' :=
  forall_congr' (fun a ↦ forall_congr' (fun b ↦
    hasSmallLocalizedHom_iff_target W (X⟦a⟧) (f⟦b⟧') (W.shift hf b)))

variable {X} in
<<<<<<< HEAD
lemma hasSmallLocalizedShiftedHom_iff_source {X' : C} (f : X ⟶  X') (hf : W f) (Y : C) :
=======
lemma hasSmallLocalizedShiftedHom_iff_source [W.IsCompatibleWithShift M]
    {X' : C} (f : X ⟶  X') (hf : W f) (Y : C) :
>>>>>>> 417c5d56
    HasSmallLocalizedShiftedHom.{w} W M X Y ↔ HasSmallLocalizedShiftedHom.{w} W M X' Y :=
  forall_congr' (fun a ↦ forall_congr' (fun b ↦
    hasSmallLocalizedHom_iff_source W (f⟦a⟧') (W.shift hf a) (Y⟦b⟧)))

variable [HasSmallLocalizedShiftedHom.{w} W M X Y]

include M in
lemma hasSmallLocalizedHom_of_hasSmallLocalizedShiftedHom₀ :
    HasSmallLocalizedHom.{w} W X Y :=
  (hasSmallLocalizedHom_iff_of_isos W
    ((shiftFunctorZero C M).app X) ((shiftFunctorZero C M).app Y)).1 inferInstance

variable {M}

instance (m : M) : HasSmallLocalizedHom.{w} W X (Y⟦m⟧) :=
  (hasSmallLocalizedHom_iff_of_isos W
    ((shiftFunctorZero C M).app X) (Iso.refl (Y⟦m⟧))).1 inferInstance

instance (m : M) : HasSmallLocalizedHom.{w} W (X⟦m⟧) Y :=
  (hasSmallLocalizedHom_iff_of_isos W
    (Iso.refl (X⟦m⟧)) ((shiftFunctorZero C M).app Y)).1 inferInstance

instance (m m' n : M) : HasSmallLocalizedHom.{w} W (X⟦m⟧⟦m'⟧) (Y⟦n⟧) :=
  (hasSmallLocalizedHom_iff_of_isos W
    ((shiftFunctorAdd C m m').app X) (Iso.refl (Y⟦n⟧))).1 inferInstance

instance (m n n' : M) : HasSmallLocalizedHom.{w} W (X⟦m⟧) (Y⟦n⟧⟦n'⟧) :=
  (hasSmallLocalizedHom_iff_of_isos W
    (Iso.refl (X⟦m⟧)) ((shiftFunctorAdd C n n').app Y)).1 inferInstance

end

namespace SmallHom

variable {W}
variable [W.IsCompatibleWithShift M] (L : C ⥤ D) [L.IsLocalization W] [L.CommShift M]
  {X Y : C} [HasSmallLocalizedHom.{w} W X Y]
  (f : SmallHom.{w} W X Y) (a : M) [HasSmallLocalizedHom.{w} W (X⟦a⟧) (Y⟦a⟧)]

/-- Given `f : SmallHom W X Y` and `a : M`, this is the element
in `SmallHom W (X⟦a⟧) (Y⟦a⟧)` obtained by shifting by `a`. -/
noncomputable def shift : SmallHom.{w} W (X⟦a⟧) (Y⟦a⟧) :=
  (W.shiftLocalizerMorphism a).smallHomMap f

lemma equiv_shift : equiv W L (f.shift a) =
    (L.commShiftIso a).hom.app X ≫ (equiv W L f)⟦a⟧' ≫ (L.commShiftIso a).inv.app Y :=
  (W.shiftLocalizerMorphism a).equiv_smallHomMap _ _ _ (L.commShiftIso a) f

end SmallHom

/-- The type of morphisms from `X` to `Y⟦m⟧` in the localized category
with respect to `W : MorphismProperty C` that is shrunk to `Type w`
when `HasSmallLocalizedShiftedHom.{w} W X Y` holds. -/
def SmallShiftedHom (X Y : C) [HasSmallLocalizedShiftedHom.{w} W M X Y] (m : M) : Type w :=
  SmallHom W X (Y⟦m⟧)

namespace SmallShiftedHom

section

variable {W}
variable [W.IsCompatibleWithShift M]
variable {X Y Z : C}

/-- Given `f : SmallShiftedHom.{w} W X Y a`, this is the element in
`SmallHom.{w} W (X⟦n⟧) (Y⟦a'⟧)` that is obtained by shifting by `n`
when `a + n = a'`. -/
noncomputable def shift {a : M} [HasSmallLocalizedShiftedHom.{w} W M X Y]
    [HasSmallLocalizedShiftedHom.{w} W M Y Y]
  (f : SmallShiftedHom.{w} W X Y a) (n a' : M) (h : a + n = a') :
    SmallHom.{w} W (X⟦n⟧) (Y⟦a'⟧) :=
  (SmallHom.shift f n).comp (SmallHom.mk W ((shiftFunctorAdd' C a n a' h).inv.app Y))

/-- The composition on `SmallShiftedHom W`. -/
noncomputable def comp {a b c : M} [HasSmallLocalizedShiftedHom.{w} W M X Y]
    [HasSmallLocalizedShiftedHom.{w} W M Y Z] [HasSmallLocalizedShiftedHom.{w} W M X Z]
    [HasSmallLocalizedShiftedHom.{w} W M Z Z]
    (f : SmallShiftedHom.{w} W X Y a) (g : SmallShiftedHom.{w} W Y Z b) (h : b + a = c) :
    SmallShiftedHom.{w} W X Z c :=
  SmallHom.comp f (g.shift a c h)

variable (W) in
/-- The canonical map `(X ⟶ Y) → SmallShiftedHom.{w} W X Y m₀` when `m₀ = 0` and
`[HasSmallLocalizedShiftedHom.{w} W M X Y]` holds. -/
noncomputable def mk₀ [HasSmallLocalizedShiftedHom.{w} W M X Y]
    (m₀ : M) (hm₀ : m₀ = 0) (f : X ⟶ Y) :
    SmallShiftedHom.{w} W X Y m₀ :=
  SmallHom.mk W (f ≫ (shiftFunctorZero' C m₀ hm₀).inv.app Y)

end

section

variable (L : C ⥤ D) [L.IsLocalization W] [L.CommShift M]
  {X Y Z T : C}

/-- The bijection `SmallShiftedHom.{w} W X Y m ≃ ShiftedHom (L.obj X) (L.obj Y) m`
for all `m : M`, and `X` and `Y` in `C` when `L : C ⥤ D` is a localization functor for
`W : MorphismProperty C` such that the category `D` is equipped with a shift by `M`
and `L` commutes with the shifts. -/
noncomputable def equiv [HasSmallLocalizedShiftedHom.{w} W M X Y] {m : M} :
    SmallShiftedHom.{w} W X Y m ≃ ShiftedHom (L.obj X) (L.obj Y) m :=
  (SmallHom.equiv W L).trans ((L.commShiftIso m).app Y).homToEquiv

section
variable [W.IsCompatibleWithShift M]

lemma equiv_shift' {a : M} [HasSmallLocalizedShiftedHom.{w} W M X Y]
    [HasSmallLocalizedShiftedHom.{w} W M Y Y]
    (f : SmallShiftedHom.{w} W X Y a) (n a' : M) (h : a + n = a') :
    SmallHom.equiv W L (f.shift n a' h) = (L.commShiftIso n).hom.app X ≫
      (SmallHom.equiv W L f)⟦n⟧' ≫ ((L.commShiftIso a).hom.app Y)⟦n⟧' ≫
        (shiftFunctorAdd' D a n a' h).inv.app (L.obj Y) ≫ (L.commShiftIso a').inv.app Y := by
  simp only [shift, SmallHom.equiv_comp, SmallHom.equiv_shift, SmallHom.equiv_mk, assoc,
    L.commShiftIso_add' h, Functor.CommShift.isoAdd'_inv_app, Iso.inv_hom_id_app_assoc,
    ← Functor.map_comp_assoc, Iso.hom_inv_id_app, Functor.comp_obj, comp_id]

lemma equiv_shift {a : M} [HasSmallLocalizedShiftedHom.{w} W M X Y]
    [HasSmallLocalizedShiftedHom.{w} W M Y Y]
    (f : SmallShiftedHom.{w} W X Y a) (n a' : M) (h : a + n = a') :
    equiv W L (f.shift n a' h) = (L.commShiftIso n).hom.app X ≫ (equiv W L f)⟦n⟧' ≫
      (shiftFunctorAdd' D a n a' h).inv.app (L.obj Y) := by
  dsimp [equiv]
  erw [Iso.homToEquiv_apply, Iso.homToEquiv_apply, equiv_shift']
  simp only [Functor.comp_obj, Iso.app_hom, assoc, Iso.inv_hom_id_app, comp_id, Functor.map_comp]
  rfl

lemma equiv_comp [HasSmallLocalizedShiftedHom.{w} W M X Y]
    [HasSmallLocalizedShiftedHom.{w} W M Y Z] [HasSmallLocalizedShiftedHom.{w} W M X Z]
    [HasSmallLocalizedShiftedHom.{w} W M Z Z] {a b c : M}
    (f : SmallShiftedHom.{w} W X Y a) (g : SmallShiftedHom.{w} W Y Z b) (h : b + a = c) :
    equiv W L (f.comp g h) = (equiv W L f).comp (equiv W L g) h := by
  dsimp [comp, equiv, ShiftedHom.comp]
  erw [Iso.homToEquiv_apply, Iso.homToEquiv_apply, Iso.homToEquiv_apply, SmallHom.equiv_comp]
  simp only [equiv_shift', Functor.comp_obj, Iso.app_hom, assoc, Iso.inv_hom_id_app,
    comp_id, Functor.map_comp]
  rfl

end

@[simp]
lemma equiv_mk₀ [HasSmallLocalizedShiftedHom.{w} W M X Y]
    (m₀ : M) (hm₀ : m₀ = 0) (f : X ⟶ Y) :
    equiv W L (SmallShiftedHom.mk₀ W m₀ hm₀ f) =
      ShiftedHom.mk₀ m₀ hm₀ (L.map f) := by
  subst hm₀
  dsimp [equiv, mk₀]
  erw [SmallHom.equiv_mk, Iso.homToEquiv_apply, Functor.map_comp]
  dsimp [equiv, mk₀, ShiftedHom.mk₀, shiftFunctorZero']
  simp only [comp_id, L.commShiftIso_zero, Functor.CommShift.isoZero_hom_app, assoc,
    ← Functor.map_comp_assoc, Iso.inv_hom_id_app, Functor.id_obj, Functor.map_id, id_comp]

end

variable [W.IsCompatibleWithShift M]

lemma comp_assoc {X Y Z T : C} {a₁ a₂ a₃ a₁₂ a₂₃ a : M}
    [HasSmallLocalizedShiftedHom.{w} W M X Y] [HasSmallLocalizedShiftedHom.{w} W M X Z]
    [HasSmallLocalizedShiftedHom.{w} W M X T] [HasSmallLocalizedShiftedHom.{w} W M Y Z]
    [HasSmallLocalizedShiftedHom.{w} W M Y T] [HasSmallLocalizedShiftedHom.{w} W M Z T]
    [HasSmallLocalizedShiftedHom.{w} W M Z Z] [HasSmallLocalizedShiftedHom.{w} W M T T]
    (α : SmallShiftedHom.{w} W X Y a₁) (β : SmallShiftedHom.{w} W Y Z a₂)
    (γ : SmallShiftedHom.{w} W Z T a₃)
    (h₁₂ : a₂ + a₁ = a₁₂) (h₂₃ : a₃ + a₂ = a₂₃) (h : a₃ + a₂ + a₁ = a) :
    (α.comp β h₁₂).comp γ (show a₃ + a₁₂ = a by rw [← h₁₂, ← add_assoc, h]) =
      α.comp (β.comp γ h₂₃) (by rw [← h₂₃, h]) := by
  apply (equiv W W.Q).injective
  simp only [equiv_comp, ShiftedHom.comp_assoc _ _ _ h₁₂ h₂₃ h]

end SmallShiftedHom

end Localization

end CategoryTheory<|MERGE_RESOLUTION|>--- conflicted
+++ resolved
@@ -55,23 +55,15 @@
   simp only [hasSmallLocalizedHom_iff _ L, eq]
 
 variable {Y} in
-<<<<<<< HEAD
-lemma hasSmallLocalizedShiftedHom_iff_target {Y' : C} (f : Y ⟶  Y') (hf : W f) :
-=======
 lemma hasSmallLocalizedShiftedHom_iff_target [W.IsCompatibleWithShift M]
     {Y' : C} (f : Y ⟶  Y') (hf : W f) :
->>>>>>> 417c5d56
     HasSmallLocalizedShiftedHom.{w} W M X Y ↔ HasSmallLocalizedShiftedHom.{w} W M X Y' :=
   forall_congr' (fun a ↦ forall_congr' (fun b ↦
     hasSmallLocalizedHom_iff_target W (X⟦a⟧) (f⟦b⟧') (W.shift hf b)))
 
 variable {X} in
-<<<<<<< HEAD
-lemma hasSmallLocalizedShiftedHom_iff_source {X' : C} (f : X ⟶  X') (hf : W f) (Y : C) :
-=======
 lemma hasSmallLocalizedShiftedHom_iff_source [W.IsCompatibleWithShift M]
     {X' : C} (f : X ⟶  X') (hf : W f) (Y : C) :
->>>>>>> 417c5d56
     HasSmallLocalizedShiftedHom.{w} W M X Y ↔ HasSmallLocalizedShiftedHom.{w} W M X' Y :=
   forall_congr' (fun a ↦ forall_congr' (fun b ↦
     hasSmallLocalizedHom_iff_source W (f⟦a⟧') (W.shift hf a) (Y⟦b⟧)))
